--- conflicted
+++ resolved
@@ -1417,12 +1417,7 @@
                 pli_opt = "-pli " + self.obj_dir + "/libvpi.so"
             cmd = [
                 "echo q | " + run_env + VtOs.getenv_def('VERILATOR_MODELSIM', "vsim"),
-<<<<<<< HEAD
-                ' '.join(param['ms_run_flags']), ' '.join(param['all_run_flags']), pli_opt,
-                (" t")
-=======
                 ' '.join(param['ms_run_flags']), ' '.join(param['all_run_flags']), pli_opt, (" t")
->>>>>>> 44f49669
             ]
             self.run(cmd=cmd,
                      check_finished=param['check_finished'],
