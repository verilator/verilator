# -*- Makefile -*-
#*****************************************************************************
#
# DESCRIPTION: Verilator Example: Makefile for inside object directory
#
# This is executed in the object directory, and called by ../Makefile
#
# Copyright 2003-2018 by Wilson Snyder. This program is free software; you can
# redistribute it and/or modify it under the terms of either the GNU
# Lesser General Public License Version 3 or the Perl Artistic License
# Version 2.0.
#
#*****************************************************************************

default: $(VM_PREFIX)

ifneq ($(MAKE_MAIN),0)
   # Add main to classes rather then SC_SRCS to save a compiler run
   VM_CLASSES += ${VM_PREFIX}__main $(VM_USER_CLASSES) $(VM_GLOBAL_FAST) $(VM_GLOBAL_SLOW)
endif

include $(VM_PREFIX).mk

VPATH += ../../$(VM_USER_DIR)

#######################################################################

# Needed by DPI tests
CPPFLAGS += -DVERILATOR=1

# Debugging
CPPFLAGS += -DVL_DEBUG=1
<<<<<<< HEAD
# Assertions disabled as SystemC libraries are not clean
#CPPFLAGS += -D_GLIBCXX_DEBUG

# Needed by tracing routines
=======
CPPFLAGS += -DTEST_OBJ_DIR=$(TEST_OBJ_DIR)
>>>>>>> c29e7619
CPPFLAGS += -DVM_PREFIX=$(VM_PREFIX)
CPPFLAGS += -DVM_PREFIX_INCLUDE="<$(VM_PREFIX).h>"
CPPFLAGS += $(CPPFLAGS_DRIVER)
CPPFLAGS += $(CPPFLAGS_DRIVER2)
CPPFLAGS += $(CPPFLAGS_ADD)

ifeq ($(CFG_WITH_LONGTESTS),yes)
  ifeq ($(DRIVER_STD),newest)
    CPPFLAGS += $(CFG_CXXFLAGS_STD_NEWEST)
  else ifeq ($(DRIVER_STD),oldest)
    CPPFLAGS += $(CFG_CXXFLAGS_STD_OLDEST)
  endif
endif

#######################################################################
# Linking final exe

ifeq ($(VM_SC),1)
   LIBS += $(SC_LIBS)
endif

.SUFFIXES:

#Default compile, pick up OBJCACHE
%.o:	%.cpp
	$(OBJCACHE) $(CXX) -c $(CPPFLAGS) $(CXXFLAGS) $<

#Default link, using normal make rules
#$(VM_PREFIX): $(VK_GLOBAL_OBJS) $(VK_OBJS)
#	$(LINK) $(LDFLAGS) -g $^ $(LOADLIBES) $(LDLIBS) -o $@ $(LIBS) 2>&1

#Our own compile rules; Faster compile, all in one file
$(VM_PREFIX)__ALLboth.cpp: $(VK_CLASSES_CPP) $(VK_SUPPORT_CPP)
	$(VERILATOR_INCLUDER) -DVL_INLINE_OPT=inline $^ > $@

$(VM_PREFIX)__ALLboth.o: $(VM_PREFIX)__ALLboth.cpp
	$(OBJCACHE) $(CXX) $(CXXFLAGS) $(CPPFLAGS) $(OPT_FAST) -c -o $@ $<

ifneq ($(MAKE_MAIN),0)
   $(VM_PREFIX): $(VM_PREFIX)__ALLboth.o
	$(LINK) $(LDFLAGS) -g $^ $(LOADLIBES) $(LDLIBS) -o $@ $(LIBS) 2>&1
endif<|MERGE_RESOLUTION|>--- conflicted
+++ resolved
@@ -30,14 +30,11 @@
 
 # Debugging
 CPPFLAGS += -DVL_DEBUG=1
-<<<<<<< HEAD
 # Assertions disabled as SystemC libraries are not clean
 #CPPFLAGS += -D_GLIBCXX_DEBUG
 
 # Needed by tracing routines
-=======
 CPPFLAGS += -DTEST_OBJ_DIR=$(TEST_OBJ_DIR)
->>>>>>> c29e7619
 CPPFLAGS += -DVM_PREFIX=$(VM_PREFIX)
 CPPFLAGS += -DVM_PREFIX_INCLUDE="<$(VM_PREFIX).h>"
 CPPFLAGS += $(CPPFLAGS_DRIVER)
