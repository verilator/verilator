--- conflicted
+++ resolved
@@ -1,19 +1,12 @@
 %Warning-NOLATCH: t/t_lint_latch_bad.v:17:4: No latches detected in always_latch block
    17 |    always_latch begin
       |    ^~~~~~~~~~~~
-<<<<<<< HEAD
-=======
                   ... For warning description see https://verilator.org/warn/NOLATCH?v=latest
->>>>>>> 45fbd98f
                   ... Use "/* verilator lint_off NOLATCH */" and lint_on around source to disable this message.
 %Warning-COMBDLY: t/t_lint_latch_bad.v:25:10: Delayed assignments (<=) in non-clocked (non flop or latch) block
                                             : ... Suggest blocking assignments (=)
-   25 |       bc <= a;   
+   25 |       bc <= a;
       |          ^~
-<<<<<<< HEAD
-                  *** See the manual before disabling this,
-=======
                   *** See https://verilator.org/warn/COMBDLY before disabling this,
->>>>>>> 45fbd98f
                   else you may end up with different sim results.
 %Error: Exiting due to