--- conflicted
+++ resolved
@@ -199,7 +199,6 @@
     always @(negedge clk) begin
         $display("negedge clk, pfr = %x", t.pubflat_r);
     end
-<<<<<<< HEAD
     signed int [31:0]  __Vtask_t.sub.inc__2__i;
     signed int [31:0]  __Vtask_t.sub.inc__2__o;
     signed int [31:0]  __Vfunc_t.sub.f__3__Vfuncout;
@@ -208,16 +207,6 @@
     signed int [31:0]  __Vdly__t.cyc;
     signed int [31:0]  __Vdly__t._Vpast_0_0;
     signed int [31:0]  __Vdly__t._Vpast_1_0;
-endmodule
-=======
-    int signed int [31:0]  __Vtask_t.sub.inc__2__i;
-    int signed int [31:0]  __Vtask_t.sub.inc__2__o;
-    int signed int [31:0]  __Vfunc_t.sub.f__3__Vfuncout;
-    int signed int [31:0]  __Vfunc_t.sub.f__3__v;
-    logic logic [15:0]  __Vdly__t.pubflat_r;
-    int signed int [31:0]  __Vdly__t.cyc;
-    int signed int [31:0]  __Vdly__t._Vpast_0_0;
-    int signed int [31:0]  __Vdly__t._Vpast_1_0;
 endmodule
 package Vt_debug_emitv___024unit;
 endpackage
@@ -238,5 +227,4 @@
 $unit::Cls.member = 32'sh1;
 endclass
 /*class*/package Vt_debug_emitv___024unit__03a__03aCls__Vclpkg;
-end/*class*/package
->>>>>>> c23de458
+end/*class*/package