--- conflicted
+++ resolved
@@ -1,28 +1,17 @@
-<<<<<<< HEAD
-%Error-UNSUPPORTED: t/t_randomize_method_types_unsup.v:13:25: Unsupported: random member variable with type 'int$[]'
-   13 |    constraint dynsize { dynarr.size < 20; }
-      |                         ^~~~~~
-                    ... For error description see https://verilator.org/warn/UNSUPPORTED?v=latest
-=======
 %Warning-CONSTRAINTIGN: t/t_randomize_method_types_unsup.v:14:32: Unsupported: randomizing this expression, treating as state
    14 |    constraint dynsize { dynarr.size < 20; }
       |                                ^~~~
                         ... For warning description see https://verilator.org/warn/CONSTRAINTIGN?v=latest
                         ... Use "/* verilator lint_off CONSTRAINTIGN */" and lint_on around source to disable this message.
->>>>>>> 195a6652
 %Error-UNSUPPORTED: t/t_randomize_method_types_unsup.v:8:13: Unsupported: random member variable with type 'int$[string]'
                                                            : ... note: In instance 't'
     8 |    rand int assocarr[string];
       |             ^~~~~~~~
-<<<<<<< HEAD
-%Error-UNSUPPORTED: t/t_randomize_method_types_unsup.v:10:13: Unsupported: random member variable with the type of the containing class
-=======
 %Error-UNSUPPORTED: t/t_randomize_method_types_unsup.v:9:13: Unsupported: random member variable with type 'int$[]'
                                                            : ... note: In instance 't'
     9 |    rand int dynarr[];
       |             ^~~~~~
 %Error-UNSUPPORTED: t/t_randomize_method_types_unsup.v:10:13: Unsupported: random member variable with type 'int$[0:4]'
->>>>>>> 195a6652
                                                             : ... note: In instance 't'
    10 |    rand Cls cls;
       |             ^~~
