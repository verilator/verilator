--- conflicted
+++ resolved
@@ -54,25 +54,9 @@
         }
     }
 
-<<<<<<< HEAD
-#define CHECK_RESULT_CSTR_STRIP(got, exp) CHECK_RESULT_CSTR(got + strspn(got, " "), exp)
-
-int mon_check_props(void) {
-    s_vpi_arrayvalue arrayVal = {0, 0, {NULL}};
-    int indexArr[2] = {0};
-    int num = 4;
-
-    {
-        vpiHandle object = vpi_handle_by_name((PLI_BYTE8*)"TOP.test.write_bytes", NULL);
-        CHECK_RESULT_NZ(object);
-
-        PLI_BYTE8 data[4] = {static_cast<PLI_BYTE8>(0xde), static_cast<PLI_BYTE8>(0xad),
-                             static_cast<PLI_BYTE8>(0xbe), static_cast<PLI_BYTE8>(0xef)};
-=======
     // get array handle
     vpiHandle arrayhandle = vpi_handle_by_name(name, NULL);
     CHECK_RESULT_NZ(arrayhandle);
->>>>>>> ec9db063
 
     // test raw fourstate
     s_vpi_arrayvalue arrayvalue{vpiRawFourStateVal,0,nullptr};
@@ -85,14 +69,8 @@
     vpi_get_value_array(arrayhandle,&arrayvalue,index_arr,size);
     CHECK_RESULT_NZ(!vpi_chk_error(nullptr));
 
-<<<<<<< HEAD
-        PLI_BYTE8* ptr = arrayVal.value.rawvals;
-
-        for (int i = 0; i < num; i++) CHECK_RESULT_HEX(ptr[i], data[i]);
-=======
     for(unsigned i = 0; i < (2*size*elem_size); i++) {
         TEST_MSG("arr[%u]=%x test[%u]=%x\n",i,arrayvalue.value.rawvals[i] & 0xFF,i,test_data_four_state[i] & 0xFF);
->>>>>>> ec9db063
     }
 
     // compare to test data
@@ -116,14 +94,9 @@
     // prepare index
     int index_arr[1] = {index};
 
-<<<<<<< HEAD
-        for (int i = 0; i < num; i++) CHECK_RESULT_HEX(ptr[i], data[i]);
-    }
-=======
     // get array handle
     vpiHandle arrayhandle = vpi_handle_by_name(name, NULL);
     CHECK_RESULT_NZ(arrayhandle);
->>>>>>> ec9db063
 
     // test raw fourstate
     s_vpi_arrayvalue arrayvalue{vpiRawTwoStateVal,0,nullptr};
@@ -152,9 +125,6 @@
     return 0;
 }
 
-<<<<<<< HEAD
-        for (int i = 0; i < num; i++) CHECK_RESULT_HEX(ptr[i], data[i]);
-=======
 int test_vpiVectorVal(char * name, PLI_BYTE8 * test_data, int index, const unsigned num, const unsigned size, const unsigned elem_size) {
     TEST_MSG("%%\n%s: name=%s index=%u num=%u size=%u elem_size=%u\n\n",__func__,name,index,num,size,elem_size);
 
@@ -175,7 +145,6 @@
                 aval |= static_cast<PLI_UINT32>(test_data[test_data_index++] & 0xFF) << (k*8);
             }
         }
->>>>>>> ec9db063
     }
 
     // get array handle
@@ -209,12 +178,8 @@
         }
     }
 
-<<<<<<< HEAD
-        for (int i = 0; i < num; i++) CHECK_RESULT_HEX(ptr[i], data[i]);
-=======
-    return 0;
-}
->>>>>>> ec9db063
+    return 0;
+}
 
 int test_vpiIntVal(char * name, PLI_BYTE8 * test_data, int index, const unsigned num, const unsigned size, const unsigned elem_size) {
     TEST_MSG("%%\n%s: name=%s index=%u num=%u size=%u elem_size=%u\n\n",__func__,name,index,num,size,elem_size);
@@ -234,16 +199,11 @@
     vpiHandle arrayhandle = vpi_handle_by_name(name, NULL);
     CHECK_RESULT_NZ(arrayhandle);
 
-<<<<<<< HEAD
-        PLI_UINT64 data[4]
-            = {0x00000000deadbeef, 0x0000000000000000, 0x00000000beefdead, 0x0000000000000000};
-=======
     // test raw fourstate
     s_vpi_arrayvalue arrayvalue{vpiIntVal,0,nullptr};
     arrayvalue.value.integers = test_data_integers;
     vpi_put_value_array(arrayhandle,&arrayvalue,index_arr,num);
     CHECK_RESULT_NZ(!vpi_chk_error(nullptr));
->>>>>>> ec9db063
 
     // get value to check
     arrayvalue.value.vectors = nullptr;
@@ -254,25 +214,15 @@
         TEST_MSG("arr[%u]=%x test[%u]=%x\n",i,arrayvalue.value.integers[i],i,test_data_integers[i]);
     }
 
-<<<<<<< HEAD
-        for (int i = 0; i < num; i++) CHECK_RESULT_HEX(ptr[i], data[i]);
-=======
     // compare to test data
     for(unsigned i = 0; i < num; i++) {
         TEST_MSG("arr[%u] == test[%u]\n",i,i);
         CHECK_RESULT_HEX(arrayvalue.value.integers[i],test_data_integers[i]);
->>>>>>> ec9db063
-    }
-
-    return 0;
-}
-
-<<<<<<< HEAD
-        PLI_UINT64 data[16] = {0x0000000000000000, 0x0000000000000000, 0x00, 0x00,
-                               0xbeefdead00000000, 0x00000000deadbeef, 0x00, 0x00,
-                               0x0000000000000000, 0x00000000beefdead, 0x00, 0x00,
-                               0xbeefdeaddeadbeef, 0xbeefdeaddeadbeef, 0x00, 0x00};
-=======
+    }
+
+    return 0;
+}
+
 int test_vpiShortIntVal(char * name, PLI_BYTE8 * test_data, int index, const unsigned num, const unsigned size, const unsigned elem_size) {
     TEST_MSG("%%\n%s: name=%s index=%u num=%u size=%u elem_size=%u\n\n",__func__,name,index,num,size,elem_size);
 
@@ -287,7 +237,6 @@
             test_data_shortints[i] = test_data[i] & 0xFF;
         }
     }
->>>>>>> ec9db063
 
     // get array handle
     vpiHandle arrayhandle = vpi_handle_by_name(name, NULL);
@@ -308,28 +257,11 @@
         TEST_MSG("arr[%u]=%x test[%u]=%x\n",i,arrayvalue.value.shortints[i],i,test_data_shortints[i]);
     }
 
-<<<<<<< HEAD
-    {
-        vpiHandle object = vpi_handle_by_name((PLI_BYTE8*)"TOP.test.write_words", NULL);
-        CHECK_RESULT_NZ(object);
-
-        s_vpi_vecval data[4] = {{0x00000000, 0x000000},
-                                {0xdeadbeef, 0x00000000},
-                                {0x00000000, 0x00000000},
-                                {0xdeadbeef, 0x00000000}};
-
-        arrayVal.value.vectors = data;
-        arrayVal.format = vpiVector;
-
-        vpi_put_value_array(object, &arrayVal, indexArr, num);
-        vpi_get_value_array(object, &arrayVal, indexArr, num);
-=======
     // compare to test data
     for(unsigned i = 0; i < num; i++) {
         TEST_MSG("arr[%u] == test[%u]\n",i,i);
         CHECK_RESULT_HEX(arrayvalue.value.shortints[i],test_data_shortints[i]);
     }
->>>>>>> ec9db063
 
     return 0;
 }
@@ -369,11 +301,6 @@
         CHECK_RESULT_HEX(arrayvalue.value.longints[i],test_data_longints[i]);
     }
 
-<<<<<<< HEAD
-        PLI_INT32* ptr = arrayVal.value.integers;
-
-        for (int i = 0; i < num; i++) { CHECK_RESULT_HEX(ptr[i], data[i]); }
-=======
     return 0;
 }
 
@@ -547,7 +474,6 @@
             if(test_vpiLongIntVal(write_integers_name,write_words,i,j,NUM_ELEMENTS,4)) return 1;
             if(test_vpiLongIntVal(write_longs_name,write_longs,i,j,NUM_ELEMENTS,8)) return 1;
         }
->>>>>>> ec9db063
     }
 
     {
