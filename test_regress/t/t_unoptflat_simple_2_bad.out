%Warning-UNOPTFLAT: t/t_unoptflat_simple_2.v:14: Signal unoptimizable: Feedback to clock or circular logic: 't.x'
   wire [2:0] x;
              ^
                    ... Use "/* verilator lint_off UNOPTFLAT */" and lint_on around source to disable this message.
                    t/t_unoptflat_simple_2.v:14:      Example path: t.x
                    t/t_unoptflat_simple_2.v:16:      Example path: ASSIGNW
                    t/t_unoptflat_simple_2.v:14:      Example path: t.x
%Warning-UNOPTFLAT:      Widest candidate vars to split:
<<<<<<< HEAD
%Warning-UNOPTFLAT:           t/t_unoptflat_simple_2.v:14:  t.x, width 3, fanout 12, can be split
%Warning-UNOPTFLAT:      Most fanned out candidate vars to split:
%Warning-UNOPTFLAT:           t/t_unoptflat_simple_2.v:14:  t.x, width 3, fanout 12, can be split
%Warning-UNOPTFLAT: Adding /*verilator split_var*/ to variables above may resolve this warning.
=======
%Warning-UNOPTFLAT:           t/t_unoptflat_simple_2.v:14:  t.x, width 3, fanout 10
%Warning-UNOPTFLAT:      Most fanned out candidate vars to split:
%Warning-UNOPTFLAT:           t/t_unoptflat_simple_2.v:14:  t.x, width 3, fanout 10
>>>>>>> 2ca9f73b
%Error: Exiting due to<|MERGE_RESOLUTION|>--- conflicted
+++ resolved
@@ -6,14 +6,8 @@
                     t/t_unoptflat_simple_2.v:16:      Example path: ASSIGNW
                     t/t_unoptflat_simple_2.v:14:      Example path: t.x
 %Warning-UNOPTFLAT:      Widest candidate vars to split:
-<<<<<<< HEAD
-%Warning-UNOPTFLAT:           t/t_unoptflat_simple_2.v:14:  t.x, width 3, fanout 12, can be split
+%Warning-UNOPTFLAT:           t/t_unoptflat_simple_2.v:14:  t.x, width 3, fanout 10, can be split
 %Warning-UNOPTFLAT:      Most fanned out candidate vars to split:
-%Warning-UNOPTFLAT:           t/t_unoptflat_simple_2.v:14:  t.x, width 3, fanout 12, can be split
+%Warning-UNOPTFLAT:           t/t_unoptflat_simple_2.v:14:  t.x, width 3, fanout 10, can be split
 %Warning-UNOPTFLAT: Adding /*verilator split_var*/ to variables above may resolve this warning.
-=======
-%Warning-UNOPTFLAT:           t/t_unoptflat_simple_2.v:14:  t.x, width 3, fanout 10
-%Warning-UNOPTFLAT:      Most fanned out candidate vars to split:
-%Warning-UNOPTFLAT:           t/t_unoptflat_simple_2.v:14:  t.x, width 3, fanout 10
->>>>>>> 2ca9f73b
 %Error: Exiting due to