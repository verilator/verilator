{"type":"NETLIST","name":"$root","addr":"(B)","loc":"a,0:0,0:0","timeunit":"1ps","timeprecision":"1ps","typeTablep":"(C)","constPoolp":"(D)","dollarUnitPkgp":"(E)","stdPackagep":"UNLINKED","evalp":"UNLINKED","evalNbap":"UNLINKED","dpiExportTriggerp":"UNLINKED","delaySchedulerp":"UNLINKED","nbaEventp":"UNLINKED","nbaEventTriggerp":"UNLINKED","topScopep":"UNLINKED",
 "modulesp": [
  {"type":"MODULE","name":"t","addr":"(F)","loc":"d,67:8,67:9","origName":"t","level":0,"modPublic":false,"inLibrary":false,"dead":false,"recursiveClone":false,"recursive":false,"timeunit":"1ps","inlinesp": [],
   "stmtsp": [
    {"type":"VAR","name":"p","addr":"(G)","loc":"d,69:11,69:12","dtypep":"(H)","origName":"p","isSc":false,"isPrimaryIO":false,"direction":"NONE","isConst":false,"isPullup":false,"isPulldown":false,"isUsedClock":false,"isSigPublic":false,"isLatched":false,"isUsedLoopIdx":false,"noReset":false,"attrIsolateAssign":false,"attrFileDescr":false,"isDpiOpenArray":false,"isFuncReturn":false,"isFuncLocal":false,"attrClocker":"UNKNOWN","lifetime":"VSTATIC","varType":"VAR","dtypeName":"Packet","isSigUserRdPublic":false,"isSigUserRWPublic":false,"isGParam":false,"isParam":false,"attrScBv":false,"attrSFormat":false,"sensIfacep":"UNLINKED","childDTypep": [],"delayp": [],"valuep": [],"attrsp": []},
    {"type":"INITIAL","name":"","addr":"(I)","loc":"d,71:4,71:11","isSuspendable":false,"needProcess":false,
     "stmtsp": [
      {"type":"BEGIN","name":"","addr":"(J)","loc":"d,71:12,71:17","generate":false,"genfor":false,"implied":false,"needProcess":false,"unnamed":true,"genforp": [],
       "stmtsp": [
        {"type":"DISPLAY","name":"","addr":"(K)","loc":"d,73:7,73:13",
         "fmtp": [
          {"type":"SFORMATF","name":"*-* All Finished *-*\\n","addr":"(L)","loc":"d,73:7,73:13","dtypep":"(M)","exprsp": [],"scopeNamep": []}
        ],"filep": []},
        {"type":"FINISH","name":"","addr":"(N)","loc":"d,74:7,74:14"}
      ]}
    ]}
  ],"activesp": []},
  {"type":"PACKAGE","name":"$unit","addr":"(E)","loc":"a,0:0,0:0","origName":"__024unit","level":3,"modPublic":false,"inLibrary":true,"dead":false,"recursiveClone":false,"recursive":false,"timeunit":"1ps","inlinesp": [],
   "stmtsp": [
    {"type":"CLASS","name":"Packet","addr":"(O)","loc":"d,7:1,7:6","isExtended":false,"isInterfaceClass":false,"isVirtual":false,"origName":"Packet","level":4,"modPublic":false,"inLibrary":false,"dead":false,"recursiveClone":false,"recursive":false,"timeunit":"1ps","classOrPackagep":"UNLINKED","inlinesp": [],
     "stmtsp": [
      {"type":"VAR","name":"header","addr":"(P)","loc":"d,8:13,8:19","dtypep":"(Q)","origName":"header","isSc":false,"isPrimaryIO":false,"direction":"NONE","isConst":false,"isPullup":false,"isPulldown":false,"isUsedClock":false,"isSigPublic":false,"isLatched":false,"isUsedLoopIdx":false,"noReset":false,"attrIsolateAssign":false,"attrFileDescr":false,"isDpiOpenArray":false,"isFuncReturn":false,"isFuncLocal":false,"attrClocker":"UNKNOWN","lifetime":"VAUTOM","varType":"MEMBER","dtypeName":"int","isSigUserRdPublic":false,"isSigUserRWPublic":false,"isGParam":false,"isParam":false,"attrScBv":false,"attrSFormat":false,"sensIfacep":"UNLINKED","childDTypep": [],"delayp": [],"valuep": [],"attrsp": []},
      {"type":"VAR","name":"length","addr":"(R)","loc":"d,9:13,9:19","dtypep":"(Q)","origName":"length","isSc":false,"isPrimaryIO":false,"direction":"NONE","isConst":false,"isPullup":false,"isPulldown":false,"isUsedClock":false,"isSigPublic":false,"isLatched":false,"isUsedLoopIdx":false,"noReset":false,"attrIsolateAssign":false,"attrFileDescr":false,"isDpiOpenArray":false,"isFuncReturn":false,"isFuncLocal":false,"attrClocker":"UNKNOWN","lifetime":"VAUTOM","varType":"MEMBER","dtypeName":"int","isSigUserRdPublic":false,"isSigUserRWPublic":false,"isGParam":false,"isParam":false,"attrScBv":false,"attrSFormat":false,"sensIfacep":"UNLINKED","childDTypep": [],"delayp": [],"valuep": [],"attrsp": []},
      {"type":"VAR","name":"sublength","addr":"(S)","loc":"d,10:13,10:22","dtypep":"(Q)","origName":"sublength","isSc":false,"isPrimaryIO":false,"direction":"NONE","isConst":false,"isPullup":false,"isPulldown":false,"isUsedClock":false,"isSigPublic":false,"isLatched":false,"isUsedLoopIdx":false,"noReset":false,"attrIsolateAssign":false,"attrFileDescr":false,"isDpiOpenArray":false,"isFuncReturn":false,"isFuncLocal":false,"attrClocker":"UNKNOWN","lifetime":"VAUTOM","varType":"MEMBER","dtypeName":"int","isSigUserRdPublic":false,"isSigUserRWPublic":false,"isGParam":false,"isParam":false,"attrScBv":false,"attrSFormat":false,"sensIfacep":"UNLINKED","childDTypep": [],"delayp": [],"valuep": [],"attrsp": []},
      {"type":"VAR","name":"if_4","addr":"(T)","loc":"d,11:13,11:17","dtypep":"(U)","origName":"if_4","isSc":false,"isPrimaryIO":false,"direction":"NONE","isConst":false,"isPullup":false,"isPulldown":false,"isUsedClock":false,"isSigPublic":false,"isLatched":false,"isUsedLoopIdx":false,"noReset":false,"attrIsolateAssign":false,"attrFileDescr":false,"isDpiOpenArray":false,"isFuncReturn":false,"isFuncLocal":false,"attrClocker":"UNKNOWN","lifetime":"VAUTOM","varType":"MEMBER","dtypeName":"bit","isSigUserRdPublic":false,"isSigUserRWPublic":false,"isGParam":false,"isParam":false,"attrScBv":false,"attrSFormat":false,"sensIfacep":"UNLINKED","childDTypep": [],"delayp": [],"valuep": [],"attrsp": []},
      {"type":"VAR","name":"iff_5_6","addr":"(V)","loc":"d,12:13,12:20","dtypep":"(U)","origName":"iff_5_6","isSc":false,"isPrimaryIO":false,"direction":"NONE","isConst":false,"isPullup":false,"isPulldown":false,"isUsedClock":false,"isSigPublic":false,"isLatched":false,"isUsedLoopIdx":false,"noReset":false,"attrIsolateAssign":false,"attrFileDescr":false,"isDpiOpenArray":false,"isFuncReturn":false,"isFuncLocal":false,"attrClocker":"UNKNOWN","lifetime":"VAUTOM","varType":"MEMBER","dtypeName":"bit","isSigUserRdPublic":false,"isSigUserRWPublic":false,"isGParam":false,"isParam":false,"attrScBv":false,"attrSFormat":false,"sensIfacep":"UNLINKED","childDTypep": [],"delayp": [],"valuep": [],"attrsp": []},
      {"type":"VAR","name":"if_state_ok","addr":"(W)","loc":"d,13:13,13:24","dtypep":"(U)","origName":"if_state_ok","isSc":false,"isPrimaryIO":false,"direction":"NONE","isConst":false,"isPullup":false,"isPulldown":false,"isUsedClock":false,"isSigPublic":false,"isLatched":false,"isUsedLoopIdx":false,"noReset":false,"attrIsolateAssign":false,"attrFileDescr":false,"isDpiOpenArray":false,"isFuncReturn":false,"isFuncLocal":false,"attrClocker":"UNKNOWN","lifetime":"VAUTOM","varType":"MEMBER","dtypeName":"bit","isSigUserRdPublic":false,"isSigUserRWPublic":false,"isGParam":false,"isParam":false,"attrScBv":false,"attrSFormat":false,"sensIfacep":"UNLINKED","childDTypep": [],"delayp": [],"valuep": [],"attrsp": []},
      {"type":"VAR","name":"array","addr":"(X)","loc":"d,15:13,15:18","dtypep":"(Y)","origName":"array","isSc":false,"isPrimaryIO":false,"direction":"NONE","isConst":false,"isPullup":false,"isPulldown":false,"isUsedClock":false,"isSigPublic":false,"isLatched":false,"isUsedLoopIdx":false,"noReset":false,"attrIsolateAssign":false,"attrFileDescr":false,"isDpiOpenArray":false,"isFuncReturn":false,"isFuncLocal":false,"attrClocker":"UNKNOWN","lifetime":"VAUTOM","varType":"MEMBER","dtypeName":"","isSigUserRdPublic":false,"isSigUserRWPublic":false,"isGParam":false,"isParam":false,"attrScBv":false,"attrSFormat":false,"sensIfacep":"UNLINKED","childDTypep": [],"delayp": [],"valuep": [],"attrsp": []},
      {"type":"VAR","name":"state","addr":"(Z)","loc":"d,17:11,17:16","dtypep":"(M)","origName":"state","isSc":false,"isPrimaryIO":false,"direction":"NONE","isConst":false,"isPullup":false,"isPulldown":false,"isUsedClock":false,"isSigPublic":false,"isLatched":false,"isUsedLoopIdx":false,"noReset":false,"attrIsolateAssign":false,"attrFileDescr":false,"isDpiOpenArray":false,"isFuncReturn":false,"isFuncLocal":false,"attrClocker":"UNKNOWN","lifetime":"VAUTOM","varType":"MEMBER","dtypeName":"string","isSigUserRdPublic":false,"isSigUserRWPublic":false,"isGParam":false,"isParam":false,"attrScBv":false,"attrSFormat":false,"sensIfacep":"UNLINKED","childDTypep": [],"delayp": [],"valuep": [],"attrsp": []},
      {"type":"FUNC","name":"strings_equal","addr":"(AB)","loc":"d,61:17,61:30","dtypep":"(U)","method":true,"dpiExport":false,"dpiImport":false,"dpiOpenChild":false,"dpiOpenParent":false,"prototype":false,"recursive":false,"taskPublic":false,"cname":"strings_equal",
       "fvarp": [
        {"type":"VAR","name":"strings_equal","addr":"(BB)","loc":"d,61:17,61:30","dtypep":"(U)","origName":"strings_equal","isSc":false,"isPrimaryIO":false,"direction":"OUTPUT","isConst":false,"isPullup":false,"isPulldown":false,"isUsedClock":false,"isSigPublic":false,"isLatched":false,"isUsedLoopIdx":false,"noReset":false,"attrIsolateAssign":false,"attrFileDescr":false,"isDpiOpenArray":false,"isFuncReturn":true,"isFuncLocal":true,"attrClocker":"UNKNOWN","lifetime":"VAUTOM","varType":"MEMBER","dtypeName":"bit","isSigUserRdPublic":false,"isSigUserRWPublic":false,"isGParam":false,"isParam":false,"attrScBv":false,"attrSFormat":false,"sensIfacep":"UNLINKED","childDTypep": [],"delayp": [],"valuep": [],"attrsp": []}
      ],"classOrPackagep": [],
       "stmtsp": [
        {"type":"VAR","name":"a","addr":"(CB)","loc":"d,61:38,61:39","dtypep":"(M)","origName":"a","isSc":false,"isPrimaryIO":false,"direction":"INPUT","isConst":false,"isPullup":false,"isPulldown":false,"isUsedClock":false,"isSigPublic":false,"isLatched":false,"isUsedLoopIdx":false,"noReset":false,"attrIsolateAssign":false,"attrFileDescr":false,"isDpiOpenArray":false,"isFuncReturn":false,"isFuncLocal":true,"attrClocker":"UNKNOWN","lifetime":"VAUTOM","varType":"MEMBER","dtypeName":"string","isSigUserRdPublic":false,"isSigUserRWPublic":false,"isGParam":false,"isParam":false,"attrScBv":false,"attrSFormat":false,"sensIfacep":"UNLINKED","childDTypep": [],"delayp": [],"valuep": [],"attrsp": []},
        {"type":"VAR","name":"b","addr":"(DB)","loc":"d,61:48,61:49","dtypep":"(M)","origName":"b","isSc":false,"isPrimaryIO":false,"direction":"INPUT","isConst":false,"isPullup":false,"isPulldown":false,"isUsedClock":false,"isSigPublic":false,"isLatched":false,"isUsedLoopIdx":false,"noReset":false,"attrIsolateAssign":false,"attrFileDescr":false,"isDpiOpenArray":false,"isFuncReturn":false,"isFuncLocal":true,"attrClocker":"UNKNOWN","lifetime":"VAUTOM","varType":"MEMBER","dtypeName":"string","isSigUserRdPublic":false,"isSigUserRWPublic":false,"isGParam":false,"isParam":false,"attrScBv":false,"attrSFormat":false,"sensIfacep":"UNLINKED","childDTypep": [],"delayp": [],"valuep": [],"attrsp": []},
        {"type":"ASSIGN","name":"","addr":"(EB)","loc":"d,62:7,62:13","dtypep":"(U)",
         "rhsp": [
          {"type":"EQN","name":"","addr":"(FB)","loc":"d,62:16,62:18","dtypep":"(GB)",
           "lhsp": [
            {"type":"VARREF","name":"a","addr":"(HB)","loc":"d,62:14,62:15","dtypep":"(M)","access":"RD","varp":"(CB)","varScopep":"UNLINKED","classOrPackagep":"(O)"}
          ],
           "rhsp": [
            {"type":"VARREF","name":"b","addr":"(IB)","loc":"d,62:19,62:20","dtypep":"(M)","access":"RD","varp":"(DB)","varScopep":"UNLINKED","classOrPackagep":"(O)"}
          ]}
        ],
         "lhsp": [
          {"type":"VARREF","name":"strings_equal","addr":"(JB)","loc":"d,62:7,62:13","dtypep":"(U)","access":"WR","varp":"(BB)","varScopep":"UNLINKED","classOrPackagep":"UNLINKED"}
        ],"timingControlp": []}
      ],"scopeNamep": []},
      {"type":"FUNC","name":"new","addr":"(KB)","loc":"d,7:1,7:6","dtypep":"(LB)","method":true,"dpiExport":false,"dpiImport":false,"dpiOpenChild":false,"dpiOpenParent":false,"prototype":false,"recursive":false,"taskPublic":false,"cname":"new","fvarp": [],"classOrPackagep": [],
       "stmtsp": [
        {"type":"STMTEXPR","name":"","addr":"(MB)","loc":"d,8:13,8:19",
         "exprp": [
          {"type":"CMETHODHARD","name":"write_var","addr":"(NB)","loc":"d,8:13,8:19","dtypep":"(LB)",
           "fromp": [
            {"type":"VARREF","name":"constraint","addr":"(OB)","loc":"d,8:13,8:19","dtypep":"(PB)","access":"RW","varp":"(QB)","varScopep":"UNLINKED","classOrPackagep":"(O)"}
          ],
           "pinsp": [
            {"type":"VARREF","name":"header","addr":"(RB)","loc":"d,8:13,8:19","dtypep":"(Q)","access":"WR","varp":"(P)","varScopep":"UNLINKED","classOrPackagep":"(O)"},
            {"type":"CONST","name":"64'h20","addr":"(SB)","loc":"d,8:9,8:12","dtypep":"(TB)"},
            {"type":"CEXPR","name":"","addr":"(UB)","loc":"d,8:13,8:19","dtypep":"(Q)",
             "exprsp": [
              {"type":"TEXT","name":"","addr":"(VB)","loc":"d,8:13,8:19","shortText":"\"header\""}
            ]}
          ]}
        ]},
        {"type":"STMTEXPR","name":"","addr":"(WB)","loc":"d,9:13,9:19",
         "exprp": [
          {"type":"CMETHODHARD","name":"write_var","addr":"(XB)","loc":"d,9:13,9:19","dtypep":"(LB)",
           "fromp": [
            {"type":"VARREF","name":"constraint","addr":"(YB)","loc":"d,9:13,9:19","dtypep":"(PB)","access":"RW","varp":"(QB)","varScopep":"UNLINKED","classOrPackagep":"(O)"}
          ],
           "pinsp": [
            {"type":"VARREF","name":"length","addr":"(ZB)","loc":"d,9:13,9:19","dtypep":"(Q)","access":"WR","varp":"(R)","varScopep":"UNLINKED","classOrPackagep":"(O)"},
            {"type":"CONST","name":"64'h20","addr":"(AC)","loc":"d,8:9,8:12","dtypep":"(TB)"},
            {"type":"CEXPR","name":"","addr":"(BC)","loc":"d,9:13,9:19","dtypep":"(Q)",
             "exprsp": [
              {"type":"TEXT","name":"","addr":"(CC)","loc":"d,9:13,9:19","shortText":"\"length\""}
            ]}
          ]}
        ]},
        {"type":"STMTEXPR","name":"","addr":"(DC)","loc":"d,11:13,11:17",
         "exprp": [
          {"type":"CMETHODHARD","name":"write_var","addr":"(EC)","loc":"d,11:13,11:17","dtypep":"(LB)",
           "fromp": [
<<<<<<< HEAD
            {"type":"VARREF","name":"constraint","addr":"(FC)","loc":"d,10:13,10:22","dtypep":"(PB)","access":"RW","varp":"(QB)","varScopep":"UNLINKED","classOrPackagep":"(O)"}
          ],
           "pinsp": [
            {"type":"VARREF","name":"sublength","addr":"(GC)","loc":"d,10:13,10:22","dtypep":"(Q)","access":"WR","varp":"(S)","varScopep":"UNLINKED","classOrPackagep":"(O)"},
            {"type":"CONST","name":"64'h20","addr":"(HC)","loc":"d,8:9,8:12","dtypep":"(TB)"},
            {"type":"CEXPR","name":"","addr":"(IC)","loc":"d,10:13,10:22","dtypep":"(Q)",
=======
            {"type":"VARREF","name":"constraint","addr":"(FC)","loc":"d,11:13,11:17","dtypep":"(PB)","access":"RW","varp":"(QB)","varScopep":"UNLINKED","classOrPackagep":"UNLINKED"}
          ],
           "pinsp": [
            {"type":"VARREF","name":"if_4","addr":"(GC)","loc":"d,11:13,11:17","dtypep":"(U)","access":"WR","varp":"(T)","varScopep":"UNLINKED","classOrPackagep":"UNLINKED"},
            {"type":"CONST","name":"64'h1","addr":"(HC)","loc":"d,11:9,11:12","dtypep":"(TB)"},
            {"type":"CEXPR","name":"","addr":"(IC)","loc":"d,11:13,11:17","dtypep":"(U)",
>>>>>>> 570e1bc3
             "exprsp": [
              {"type":"TEXT","name":"","addr":"(JC)","loc":"d,11:13,11:17","shortText":"\"if_4\""}
            ]}
          ]}
        ]},
        {"type":"STMTEXPR","name":"","addr":"(KC)","loc":"d,12:13,12:20",
         "exprp": [
          {"type":"CMETHODHARD","name":"write_var","addr":"(LC)","loc":"d,12:13,12:20","dtypep":"(LB)",
           "fromp": [
            {"type":"VARREF","name":"constraint","addr":"(MC)","loc":"d,12:13,12:20","dtypep":"(PB)","access":"RW","varp":"(QB)","varScopep":"UNLINKED","classOrPackagep":"UNLINKED"}
          ],
           "pinsp": [
            {"type":"VARREF","name":"iff_5_6","addr":"(NC)","loc":"d,12:13,12:20","dtypep":"(U)","access":"WR","varp":"(V)","varScopep":"UNLINKED","classOrPackagep":"UNLINKED"},
            {"type":"CONST","name":"64'h1","addr":"(OC)","loc":"d,11:9,11:12","dtypep":"(TB)"},
            {"type":"CEXPR","name":"","addr":"(PC)","loc":"d,12:13,12:20","dtypep":"(U)",
             "exprsp": [
              {"type":"TEXT","name":"","addr":"(QC)","loc":"d,12:13,12:20","shortText":"\"iff_5_6\""}
            ]}
          ]}
        ]},
        {"type":"STMTEXPR","name":"","addr":"(RC)","loc":"d,10:13,10:22",
         "exprp": [
          {"type":"CMETHODHARD","name":"write_var","addr":"(SC)","loc":"d,10:13,10:22","dtypep":"(LB)",
           "fromp": [
            {"type":"VARREF","name":"constraint","addr":"(TC)","loc":"d,10:13,10:22","dtypep":"(PB)","access":"RW","varp":"(QB)","varScopep":"UNLINKED","classOrPackagep":"UNLINKED"}
          ],
           "pinsp": [
            {"type":"VARREF","name":"sublength","addr":"(UC)","loc":"d,10:13,10:22","dtypep":"(Q)","access":"WR","varp":"(S)","varScopep":"UNLINKED","classOrPackagep":"UNLINKED"},
            {"type":"CONST","name":"64'h20","addr":"(VC)","loc":"d,8:9,8:12","dtypep":"(TB)"},
            {"type":"CEXPR","name":"","addr":"(WC)","loc":"d,10:13,10:22","dtypep":"(Q)",
             "exprsp": [
              {"type":"TEXT","name":"","addr":"(XC)","loc":"d,10:13,10:22","shortText":"\"sublength\""}
            ]}
          ]}
        ]},
        {"type":"STMTEXPR","name":"","addr":"(YC)","loc":"d,13:13,13:24",
         "exprp": [
          {"type":"CMETHODHARD","name":"write_var","addr":"(ZC)","loc":"d,13:13,13:24","dtypep":"(LB)",
           "fromp": [
            {"type":"VARREF","name":"constraint","addr":"(AD)","loc":"d,13:13,13:24","dtypep":"(PB)","access":"RW","varp":"(QB)","varScopep":"UNLINKED","classOrPackagep":"UNLINKED"}
          ],
           "pinsp": [
            {"type":"VARREF","name":"if_state_ok","addr":"(BD)","loc":"d,13:13,13:24","dtypep":"(U)","access":"WR","varp":"(W)","varScopep":"UNLINKED","classOrPackagep":"UNLINKED"},
            {"type":"CONST","name":"64'h1","addr":"(CD)","loc":"d,11:9,11:12","dtypep":"(TB)"},
            {"type":"CEXPR","name":"","addr":"(DD)","loc":"d,13:13,13:24","dtypep":"(U)",
             "exprsp": [
              {"type":"TEXT","name":"","addr":"(ED)","loc":"d,13:13,13:24","shortText":"\"if_state_ok\""}
            ]}
          ]}
        ]}
      ],"scopeNamep": []},
      {"type":"FUNC","name":"randomize","addr":"(FD)","loc":"d,7:1,7:6","dtypep":"(GD)","method":true,"dpiExport":false,"dpiImport":false,"dpiOpenChild":false,"dpiOpenParent":false,"prototype":false,"recursive":false,"taskPublic":false,"cname":"randomize",
       "fvarp": [
        {"type":"VAR","name":"randomize","addr":"(HD)","loc":"d,7:1,7:6","dtypep":"(GD)","origName":"randomize","isSc":false,"isPrimaryIO":false,"direction":"OUTPUT","isConst":false,"isPullup":false,"isPulldown":false,"isUsedClock":false,"isSigPublic":false,"isLatched":false,"isUsedLoopIdx":false,"noReset":false,"attrIsolateAssign":false,"attrFileDescr":false,"isDpiOpenArray":false,"isFuncReturn":true,"isFuncLocal":true,"attrClocker":"UNKNOWN","lifetime":"VAUTOM","varType":"MEMBER","dtypeName":"bit","isSigUserRdPublic":false,"isSigUserRWPublic":false,"isGParam":false,"isParam":false,"attrScBv":false,"attrSFormat":false,"sensIfacep":"UNLINKED","childDTypep": [],"delayp": [],"valuep": [],"attrsp": []}
      ],"classOrPackagep": [],
       "stmtsp": [
        {"type":"STMTEXPR","name":"","addr":"(ID)","loc":"d,7:1,7:6",
         "exprp": [
          {"type":"CMETHODHARD","name":"clear","addr":"(JD)","loc":"d,7:1,7:6","dtypep":"(LB)",
           "fromp": [
<<<<<<< HEAD
            {"type":"VARREF","name":"constraint","addr":"(PC)","loc":"d,7:1,7:6","dtypep":"(PB)","access":"RW","varp":"(QB)","varScopep":"UNLINKED","classOrPackagep":"(O)"}
=======
            {"type":"VARREF","name":"constraint","addr":"(KD)","loc":"d,7:1,7:6","dtypep":"(PB)","access":"RW","varp":"(QB)","varScopep":"UNLINKED","classOrPackagep":"UNLINKED"}
>>>>>>> 570e1bc3
          ],"pinsp": []}
        ]},
        {"type":"STMTEXPR","name":"","addr":"(LD)","loc":"d,19:15,19:20",
         "exprp": [
          {"type":"TASKREF","name":"empty_setup_constraint","addr":"(MD)","loc":"d,19:15,19:20","dtypep":"(LB)","dotted":"","taskp":"(ND)","classOrPackagep":"UNLINKED","namep": [],"pinsp": [],"scopeNamep": []}
        ]},
        {"type":"STMTEXPR","name":"","addr":"(OD)","loc":"d,21:15,21:19",
         "exprp": [
          {"type":"TASKREF","name":"size_setup_constraint","addr":"(PD)","loc":"d,21:15,21:19","dtypep":"(LB)","dotted":"","taskp":"(QD)","classOrPackagep":"UNLINKED","namep": [],"pinsp": [],"scopeNamep": []}
        ]},
        {"type":"STMTEXPR","name":"","addr":"(RD)","loc":"d,28:15,28:18",
         "exprp": [
          {"type":"TASKREF","name":"ifs_setup_constraint","addr":"(SD)","loc":"d,28:15,28:18","dtypep":"(LB)","dotted":"","taskp":"(TD)","classOrPackagep":"UNLINKED","namep": [],"pinsp": [],"scopeNamep": []}
        ]},
        {"type":"STMTEXPR","name":"","addr":"(UD)","loc":"d,41:15,41:23",
         "exprp": [
          {"type":"TASKREF","name":"arr_uniq_setup_constraint","addr":"(VD)","loc":"d,41:15,41:23","dtypep":"(LB)","dotted":"","taskp":"(WD)","classOrPackagep":"UNLINKED","namep": [],"pinsp": [],"scopeNamep": []}
        ]},
        {"type":"STMTEXPR","name":"","addr":"(XD)","loc":"d,48:15,48:20",
         "exprp": [
          {"type":"TASKREF","name":"order_setup_constraint","addr":"(YD)","loc":"d,48:15,48:20","dtypep":"(LB)","dotted":"","taskp":"(ZD)","classOrPackagep":"UNLINKED","namep": [],"pinsp": [],"scopeNamep": []}
        ]},
        {"type":"STMTEXPR","name":"","addr":"(AE)","loc":"d,50:15,50:18",
         "exprp": [
          {"type":"TASKREF","name":"dis_setup_constraint","addr":"(BE)","loc":"d,50:15,50:18","dtypep":"(LB)","dotted":"","taskp":"(CE)","classOrPackagep":"UNLINKED","namep": [],"pinsp": [],"scopeNamep": []}
        ]},
        {"type":"STMTEXPR","name":"","addr":"(DE)","loc":"d,56:15,56:19",
         "exprp": [
          {"type":"TASKREF","name":"meth_setup_constraint","addr":"(EE)","loc":"d,56:15,56:19","dtypep":"(LB)","dotted":"","taskp":"(FE)","classOrPackagep":"UNLINKED","namep": [],"pinsp": [],"scopeNamep": []}
        ]}
      ],"scopeNamep": []},
      {"type":"TASK","name":"empty_setup_constraint","addr":"(ND)","loc":"d,7:1,7:6","method":true,"dpiExport":false,"dpiImport":false,"dpiOpenChild":false,"dpiOpenParent":false,"prototype":false,"recursive":false,"taskPublic":false,"cname":"empty_setup_constraint","fvarp": [],"classOrPackagep": [],"stmtsp": [],"scopeNamep": []},
      {"type":"VAR","name":"constraint","addr":"(QB)","loc":"d,19:15,19:20","dtypep":"(PB)","origName":"constraint","isSc":false,"isPrimaryIO":false,"direction":"NONE","isConst":false,"isPullup":false,"isPulldown":false,"isUsedClock":false,"isSigPublic":false,"isLatched":false,"isUsedLoopIdx":false,"noReset":false,"attrIsolateAssign":false,"attrFileDescr":false,"isDpiOpenArray":false,"isFuncReturn":false,"isFuncLocal":false,"attrClocker":"UNKNOWN","lifetime":"NONE","varType":"MEMBER","dtypeName":"VlRandomizer","isSigUserRdPublic":false,"isSigUserRWPublic":false,"isGParam":false,"isParam":false,"attrScBv":false,"attrSFormat":false,"sensIfacep":"UNLINKED","childDTypep": [],"delayp": [],"valuep": [],"attrsp": []},
      {"type":"TASK","name":"size_setup_constraint","addr":"(QD)","loc":"d,7:1,7:6","method":true,"dpiExport":false,"dpiImport":false,"dpiOpenChild":false,"dpiOpenParent":false,"prototype":false,"recursive":false,"taskPublic":false,"cname":"size_setup_constraint","fvarp": [],"classOrPackagep": [],
       "stmtsp": [
        {"type":"STMTEXPR","name":"","addr":"(GE)","loc":"d,22:18,22:20",
         "exprp": [
          {"type":"CMETHODHARD","name":"hard","addr":"(HE)","loc":"d,22:18,22:20","dtypep":"(LB)",
           "fromp": [
<<<<<<< HEAD
            {"type":"VARREF","name":"constraint","addr":"(ND)","loc":"d,22:18,22:20","dtypep":"(PB)","access":"RW","varp":"(QB)","varScopep":"UNLINKED","classOrPackagep":"(O)"}
=======
            {"type":"VARREF","name":"constraint","addr":"(IE)","loc":"d,22:18,22:20","dtypep":"(PB)","access":"RW","varp":"(QB)","varScopep":"UNLINKED","classOrPackagep":"UNLINKED"}
>>>>>>> 570e1bc3
          ],
           "pinsp": [
            {"type":"CONST","name":"\\\"(and (bvsgt header #x00000000) (bvsle header #x00000007))\\\"","addr":"(JE)","loc":"d,22:18,22:20","dtypep":"(M)"}
          ]}
        ]},
        {"type":"STMTEXPR","name":"","addr":"(KE)","loc":"d,23:14,23:16",
         "exprp": [
          {"type":"CMETHODHARD","name":"hard","addr":"(LE)","loc":"d,23:14,23:16","dtypep":"(LB)",
           "fromp": [
<<<<<<< HEAD
            {"type":"VARREF","name":"constraint","addr":"(RD)","loc":"d,23:14,23:16","dtypep":"(PB)","access":"RW","varp":"(QB)","varScopep":"UNLINKED","classOrPackagep":"(O)"}
=======
            {"type":"VARREF","name":"constraint","addr":"(ME)","loc":"d,23:14,23:16","dtypep":"(PB)","access":"RW","varp":"(QB)","varScopep":"UNLINKED","classOrPackagep":"UNLINKED"}
>>>>>>> 570e1bc3
          ],
           "pinsp": [
            {"type":"CONST","name":"\\\"(bvsle length #x0000000f)\\\"","addr":"(NE)","loc":"d,23:14,23:16","dtypep":"(M)"}
          ]}
        ]},
        {"type":"STMTEXPR","name":"","addr":"(OE)","loc":"d,24:14,24:16",
         "exprp": [
          {"type":"CMETHODHARD","name":"hard","addr":"(PE)","loc":"d,24:14,24:16","dtypep":"(LB)",
           "fromp": [
<<<<<<< HEAD
            {"type":"VARREF","name":"constraint","addr":"(VD)","loc":"d,24:14,24:16","dtypep":"(PB)","access":"RW","varp":"(QB)","varScopep":"UNLINKED","classOrPackagep":"(O)"}
=======
            {"type":"VARREF","name":"constraint","addr":"(QE)","loc":"d,24:14,24:16","dtypep":"(PB)","access":"RW","varp":"(QB)","varScopep":"UNLINKED","classOrPackagep":"UNLINKED"}
>>>>>>> 570e1bc3
          ],
           "pinsp": [
            {"type":"CONST","name":"\\\"(bvsge length header)\\\"","addr":"(RE)","loc":"d,24:14,24:16","dtypep":"(M)"}
          ]}
        ]},
        {"type":"STMTEXPR","name":"","addr":"(SE)","loc":"d,25:7,25:13",
         "exprp": [
          {"type":"CMETHODHARD","name":"hard","addr":"(TE)","loc":"d,25:7,25:13","dtypep":"(LB)",
           "fromp": [
<<<<<<< HEAD
            {"type":"VARREF","name":"constraint","addr":"(ZD)","loc":"d,25:7,25:13","dtypep":"(PB)","access":"RW","varp":"(QB)","varScopep":"UNLINKED","classOrPackagep":"(O)"}
=======
            {"type":"VARREF","name":"constraint","addr":"(UE)","loc":"d,25:7,25:13","dtypep":"(PB)","access":"RW","varp":"(QB)","varScopep":"UNLINKED","classOrPackagep":"UNLINKED"}
>>>>>>> 570e1bc3
          ],
           "pinsp": [
            {"type":"CONST","name":"\\\"length\\\"","addr":"(VE)","loc":"d,25:7,25:13","dtypep":"(M)"}
          ]}
        ]}
      ],"scopeNamep": []},
      {"type":"TASK","name":"ifs_setup_constraint","addr":"(TD)","loc":"d,7:1,7:6","method":true,"dpiExport":false,"dpiImport":false,"dpiOpenChild":false,"dpiOpenParent":false,"prototype":false,"recursive":false,"taskPublic":false,"cname":"ifs_setup_constraint","fvarp": [],"classOrPackagep": [],
       "stmtsp": [
        {"type":"STMTEXPR","name":"","addr":"(WE)","loc":"d,29:7,29:9",
         "exprp": [
          {"type":"CMETHODHARD","name":"hard","addr":"(XE)","loc":"d,29:7,29:9","dtypep":"(LB)",
           "fromp": [
<<<<<<< HEAD
            {"type":"VARREF","name":"constraint","addr":"(DE)","loc":"d,49:7,49:11","dtypep":"(PB)","access":"RW","varp":"(QB)","varScopep":"UNLINKED","classOrPackagep":"(O)"}
=======
            {"type":"VARREF","name":"constraint","addr":"(YE)","loc":"d,29:7,29:9","dtypep":"(PB)","access":"RW","varp":"(QB)","varScopep":"UNLINKED","classOrPackagep":"UNLINKED"}
>>>>>>> 570e1bc3
          ],
           "pinsp": [
            {"type":"CONST","name":"\\\"(=> (bvsgt header #x00000004) (= if_4 #b1))\\\"","addr":"(ZE)","loc":"d,29:7,29:9","dtypep":"(M)"}
          ]}
        ]},
        {"type":"STMTEXPR","name":"","addr":"(AF)","loc":"d,32:7,32:9",
         "exprp": [
          {"type":"CMETHODHARD","name":"hard","addr":"(BF)","loc":"d,32:7,32:9","dtypep":"(LB)",
           "fromp": [
            {"type":"VARREF","name":"constraint","addr":"(CF)","loc":"d,32:7,32:9","dtypep":"(PB)","access":"RW","varp":"(QB)","varScopep":"UNLINKED","classOrPackagep":"UNLINKED"}
          ],
           "pinsp": [
            {"type":"CONST","name":"\\\"(ite (or (= header #x00000005) (= header #x00000006)) (and (= iff_5_6 #b1) (= iff_5_6 #b1) (= iff_5_6 #b1)) (= iff_5_6 #b0))\\\"","addr":"(DF)","loc":"d,32:7,32:9","dtypep":"(M)"}
          ]}
        ]}
      ],"scopeNamep": []},
      {"type":"TASK","name":"arr_uniq_setup_constraint","addr":"(WD)","loc":"d,7:1,7:6","method":true,"dpiExport":false,"dpiImport":false,"dpiOpenChild":false,"dpiOpenParent":false,"prototype":false,"recursive":false,"taskPublic":false,"cname":"arr_uniq_setup_constraint","fvarp": [],"classOrPackagep": [],"stmtsp": [],"scopeNamep": []},
      {"type":"TASK","name":"order_setup_constraint","addr":"(ZD)","loc":"d,7:1,7:6","method":true,"dpiExport":false,"dpiImport":false,"dpiOpenChild":false,"dpiOpenParent":false,"prototype":false,"recursive":false,"taskPublic":false,"cname":"order_setup_constraint","fvarp": [],"classOrPackagep": [],"stmtsp": [],"scopeNamep": []},
      {"type":"TASK","name":"dis_setup_constraint","addr":"(CE)","loc":"d,7:1,7:6","method":true,"dpiExport":false,"dpiImport":false,"dpiOpenChild":false,"dpiOpenParent":false,"prototype":false,"recursive":false,"taskPublic":false,"cname":"dis_setup_constraint","fvarp": [],"classOrPackagep": [],
       "stmtsp": [
        {"type":"STMTEXPR","name":"","addr":"(EF)","loc":"d,51:7,51:11",
         "exprp": [
          {"type":"CMETHODHARD","name":"hard","addr":"(FF)","loc":"d,51:7,51:11","dtypep":"(LB)",
           "fromp": [
<<<<<<< HEAD
            {"type":"VARREF","name":"constraint","addr":"(HE)","loc":"d,50:7,50:14","dtypep":"(PB)","access":"RW","varp":"(QB)","varScopep":"UNLINKED","classOrPackagep":"(O)"}
=======
            {"type":"VARREF","name":"constraint","addr":"(GF)","loc":"d,51:7,51:11","dtypep":"(PB)","access":"RW","varp":"(QB)","varScopep":"UNLINKED","classOrPackagep":"UNLINKED"}
>>>>>>> 570e1bc3
          ],
           "pinsp": [
            {"type":"CONST","name":"\\\"sublength\\\"","addr":"(HF)","loc":"d,51:12,51:21","dtypep":"(M)"}
          ]}
        ]},
        {"type":"STMTEXPR","name":"","addr":"(IF)","loc":"d,52:7,52:14",
         "exprp": [
          {"type":"CMETHODHARD","name":"hard","addr":"(JF)","loc":"d,52:7,52:14","dtypep":"(LB)",
           "fromp": [
<<<<<<< HEAD
            {"type":"VARREF","name":"constraint","addr":"(LE)","loc":"d,51:17,51:19","dtypep":"(PB)","access":"RW","varp":"(QB)","varScopep":"UNLINKED","classOrPackagep":"(O)"}
=======
            {"type":"VARREF","name":"constraint","addr":"(KF)","loc":"d,52:7,52:14","dtypep":"(PB)","access":"RW","varp":"(QB)","varScopep":"UNLINKED","classOrPackagep":"UNLINKED"}
>>>>>>> 570e1bc3
          ],
           "pinsp": [
            {"type":"CONST","name":"\\\"sublength\\\"","addr":"(LF)","loc":"d,52:20,52:29","dtypep":"(M)"}
          ]}
        ]},
        {"type":"STMTEXPR","name":"","addr":"(MF)","loc":"d,53:17,53:19",
         "exprp": [
          {"type":"CMETHODHARD","name":"hard","addr":"(NF)","loc":"d,53:17,53:19","dtypep":"(LB)",
           "fromp": [
            {"type":"VARREF","name":"constraint","addr":"(OF)","loc":"d,53:17,53:19","dtypep":"(PB)","access":"RW","varp":"(QB)","varScopep":"UNLINKED","classOrPackagep":"UNLINKED"}
          ],
           "pinsp": [
            {"type":"CONST","name":"\\\"(bvsle sublength length)\\\"","addr":"(PF)","loc":"d,53:17,53:19","dtypep":"(M)"}
          ]}
        ]}
      ],"scopeNamep": []},
      {"type":"TASK","name":"meth_setup_constraint","addr":"(FE)","loc":"d,7:1,7:6","method":true,"dpiExport":false,"dpiImport":false,"dpiOpenChild":false,"dpiOpenParent":false,"prototype":false,"recursive":false,"taskPublic":false,"cname":"meth_setup_constraint","fvarp": [],"classOrPackagep": [],
       "stmtsp": [
        {"type":"STMTEXPR","name":"","addr":"(QF)","loc":"d,57:7,57:9",
         "exprp": [
          {"type":"CMETHODHARD","name":"hard","addr":"(RF)","loc":"d,57:7,57:9","dtypep":"(LB)",
           "fromp": [
            {"type":"VARREF","name":"constraint","addr":"(SF)","loc":"d,57:7,57:9","dtypep":"(PB)","access":"RW","varp":"(QB)","varScopep":"UNLINKED","classOrPackagep":"UNLINKED"}
          ],
           "pinsp": [
            {"type":"SFORMATF","name":"(=> %@ (= if_state_ok #b1))","addr":"(TF)","loc":"d,57:7,57:9","dtypep":"(M)",
             "exprsp": [
              {"type":"SFORMATF","name":"#b%b","addr":"(UF)","loc":"d,57:11,57:24","dtypep":"(M)",
               "exprsp": [
                {"type":"FUNCREF","name":"strings_equal","addr":"(VF)","loc":"d,57:11,57:24","dtypep":"(U)","dotted":"","taskp":"(AB)","classOrPackagep":"(O)","namep": [],
                 "pinsp": [
                  {"type":"ARG","name":"","addr":"(WF)","loc":"d,57:25,57:30",
                   "exprp": [
                    {"type":"VARREF","name":"state","addr":"(XF)","loc":"d,57:25,57:30","dtypep":"(M)","access":"RD","varp":"(Z)","varScopep":"UNLINKED","classOrPackagep":"(O)"}
                  ]},
                  {"type":"ARG","name":"","addr":"(YF)","loc":"d,57:32,57:36",
                   "exprp": [
                    {"type":"CONST","name":"\\\"ok\\\"","addr":"(ZF)","loc":"d,57:32,57:36","dtypep":"(M)"}
                  ]}
                ],"scopeNamep": []}
              ],"scopeNamep": []}
            ],"scopeNamep": []}
          ]}
        ]}
      ],"scopeNamep": []}
    ],"activesp": [],"extendsp": []}
  ],"activesp": []}
],"filesp": [],
 "miscsp": [
  {"type":"TYPETABLE","name":"","addr":"(C)","loc":"a,0:0,0:0","constraintRefp":"UNLINKED","emptyQueuep":"UNLINKED","queueIndexp":"UNLINKED","streamp":"UNLINKED","voidp":"(LB)",
   "typesp": [
    {"type":"BASICDTYPE","name":"logic","addr":"(GB)","loc":"d,22:14,22:15","dtypep":"(GB)","keyword":"logic","generic":true,"rangep": []},
    {"type":"BASICDTYPE","name":"logic","addr":"(AG)","loc":"d,25:21,25:22","dtypep":"(AG)","keyword":"logic","range":"31:0","generic":true,"rangep": []},
    {"type":"BASICDTYPE","name":"string","addr":"(M)","loc":"d,73:7,73:13","dtypep":"(M)","keyword":"string","generic":true,"rangep": []},
    {"type":"BASICDTYPE","name":"int","addr":"(Q)","loc":"d,8:9,8:12","dtypep":"(Q)","keyword":"int","range":"31:0","generic":true,"rangep": []},
    {"type":"BASICDTYPE","name":"bit","addr":"(U)","loc":"d,11:9,11:12","dtypep":"(U)","keyword":"bit","generic":true,"rangep": []},
    {"type":"UNPACKARRAYDTYPE","name":"","addr":"(Y)","loc":"d,15:18,15:19","dtypep":"(Y)","isCompound":false,"declRange":"[0:1]","generic":false,"refDTypep":"(Q)","childDTypep": [],
     "rangep": [
      {"type":"RANGE","name":"","addr":"(BG)","loc":"d,15:18,15:19","ascending":true,
       "leftp": [
        {"type":"CONST","name":"32'h0","addr":"(CG)","loc":"d,15:19,15:20","dtypep":"(AG)"}
      ],
       "rightp": [
        {"type":"CONST","name":"32'h1","addr":"(DG)","loc":"d,15:19,15:20","dtypep":"(AG)"}
      ]}
    ]},
    {"type":"VOIDDTYPE","name":"","addr":"(LB)","loc":"d,7:1,7:6","dtypep":"(LB)","generic":false},
    {"type":"CLASSREFDTYPE","name":"Packet","addr":"(H)","loc":"d,69:4,69:10","dtypep":"(H)","generic":false,"classp":"(O)","classOrPackagep":"(O)","paramsp": []},
    {"type":"BASICDTYPE","name":"bit","addr":"(GD)","loc":"d,7:1,7:6","dtypep":"(GD)","keyword":"bit","range":"31:0","generic":true,"rangep": []},
    {"type":"BASICDTYPE","name":"VlRandomizer","addr":"(PB)","loc":"d,7:1,7:6","dtypep":"(PB)","keyword":"VlRandomizer","generic":true,"rangep": []},
    {"type":"BASICDTYPE","name":"logic","addr":"(TB)","loc":"d,8:9,8:12","dtypep":"(TB)","keyword":"logic","range":"63:0","generic":true,"rangep": []}
  ]},
  {"type":"CONSTPOOL","name":"","addr":"(D)","loc":"a,0:0,0:0",
   "modulep": [
    {"type":"MODULE","name":"@CONST-POOL@","addr":"(EG)","loc":"a,0:0,0:0","origName":"@CONST-POOL@","level":0,"modPublic":false,"inLibrary":false,"dead":false,"recursiveClone":false,"recursive":false,"timeunit":"NONE","inlinesp": [],
     "stmtsp": [
      {"type":"SCOPE","name":"@CONST-POOL@","addr":"(FG)","loc":"a,0:0,0:0","aboveScopep":"UNLINKED","aboveCellp":"UNLINKED","modp":"(EG)","varsp": [],"blocksp": [],"inlinesp": []}
    ],"activesp": []}
  ]}
]}<|MERGE_RESOLUTION|>--- conflicted
+++ resolved
@@ -84,21 +84,12 @@
          "exprp": [
           {"type":"CMETHODHARD","name":"write_var","addr":"(EC)","loc":"d,11:13,11:17","dtypep":"(LB)",
            "fromp": [
-<<<<<<< HEAD
-            {"type":"VARREF","name":"constraint","addr":"(FC)","loc":"d,10:13,10:22","dtypep":"(PB)","access":"RW","varp":"(QB)","varScopep":"UNLINKED","classOrPackagep":"(O)"}
-          ],
-           "pinsp": [
-            {"type":"VARREF","name":"sublength","addr":"(GC)","loc":"d,10:13,10:22","dtypep":"(Q)","access":"WR","varp":"(S)","varScopep":"UNLINKED","classOrPackagep":"(O)"},
-            {"type":"CONST","name":"64'h20","addr":"(HC)","loc":"d,8:9,8:12","dtypep":"(TB)"},
-            {"type":"CEXPR","name":"","addr":"(IC)","loc":"d,10:13,10:22","dtypep":"(Q)",
-=======
-            {"type":"VARREF","name":"constraint","addr":"(FC)","loc":"d,11:13,11:17","dtypep":"(PB)","access":"RW","varp":"(QB)","varScopep":"UNLINKED","classOrPackagep":"UNLINKED"}
-          ],
-           "pinsp": [
-            {"type":"VARREF","name":"if_4","addr":"(GC)","loc":"d,11:13,11:17","dtypep":"(U)","access":"WR","varp":"(T)","varScopep":"UNLINKED","classOrPackagep":"UNLINKED"},
+            {"type":"VARREF","name":"constraint","addr":"(FC)","loc":"d,11:13,11:17","dtypep":"(PB)","access":"RW","varp":"(QB)","varScopep":"UNLINKED","classOrPackagep":"(O)"}
+          ],
+           "pinsp": [
+            {"type":"VARREF","name":"if_4","addr":"(GC)","loc":"d,11:13,11:17","dtypep":"(U)","access":"WR","varp":"(T)","varScopep":"UNLINKED","classOrPackagep":"(O)"},
             {"type":"CONST","name":"64'h1","addr":"(HC)","loc":"d,11:9,11:12","dtypep":"(TB)"},
             {"type":"CEXPR","name":"","addr":"(IC)","loc":"d,11:13,11:17","dtypep":"(U)",
->>>>>>> 570e1bc3
              "exprsp": [
               {"type":"TEXT","name":"","addr":"(JC)","loc":"d,11:13,11:17","shortText":"\"if_4\""}
             ]}
@@ -108,10 +99,10 @@
          "exprp": [
           {"type":"CMETHODHARD","name":"write_var","addr":"(LC)","loc":"d,12:13,12:20","dtypep":"(LB)",
            "fromp": [
-            {"type":"VARREF","name":"constraint","addr":"(MC)","loc":"d,12:13,12:20","dtypep":"(PB)","access":"RW","varp":"(QB)","varScopep":"UNLINKED","classOrPackagep":"UNLINKED"}
-          ],
-           "pinsp": [
-            {"type":"VARREF","name":"iff_5_6","addr":"(NC)","loc":"d,12:13,12:20","dtypep":"(U)","access":"WR","varp":"(V)","varScopep":"UNLINKED","classOrPackagep":"UNLINKED"},
+            {"type":"VARREF","name":"constraint","addr":"(MC)","loc":"d,12:13,12:20","dtypep":"(PB)","access":"RW","varp":"(QB)","varScopep":"UNLINKED","classOrPackagep":"(O)"}
+          ],
+           "pinsp": [
+            {"type":"VARREF","name":"iff_5_6","addr":"(NC)","loc":"d,12:13,12:20","dtypep":"(U)","access":"WR","varp":"(V)","varScopep":"UNLINKED","classOrPackagep":"(O)"},
             {"type":"CONST","name":"64'h1","addr":"(OC)","loc":"d,11:9,11:12","dtypep":"(TB)"},
             {"type":"CEXPR","name":"","addr":"(PC)","loc":"d,12:13,12:20","dtypep":"(U)",
              "exprsp": [
@@ -123,10 +114,10 @@
          "exprp": [
           {"type":"CMETHODHARD","name":"write_var","addr":"(SC)","loc":"d,10:13,10:22","dtypep":"(LB)",
            "fromp": [
-            {"type":"VARREF","name":"constraint","addr":"(TC)","loc":"d,10:13,10:22","dtypep":"(PB)","access":"RW","varp":"(QB)","varScopep":"UNLINKED","classOrPackagep":"UNLINKED"}
-          ],
-           "pinsp": [
-            {"type":"VARREF","name":"sublength","addr":"(UC)","loc":"d,10:13,10:22","dtypep":"(Q)","access":"WR","varp":"(S)","varScopep":"UNLINKED","classOrPackagep":"UNLINKED"},
+            {"type":"VARREF","name":"constraint","addr":"(TC)","loc":"d,10:13,10:22","dtypep":"(PB)","access":"RW","varp":"(QB)","varScopep":"UNLINKED","classOrPackagep":"(O)"}
+          ],
+           "pinsp": [
+            {"type":"VARREF","name":"sublength","addr":"(UC)","loc":"d,10:13,10:22","dtypep":"(Q)","access":"WR","varp":"(S)","varScopep":"UNLINKED","classOrPackagep":"(O)"},
             {"type":"CONST","name":"64'h20","addr":"(VC)","loc":"d,8:9,8:12","dtypep":"(TB)"},
             {"type":"CEXPR","name":"","addr":"(WC)","loc":"d,10:13,10:22","dtypep":"(Q)",
              "exprsp": [
@@ -138,10 +129,10 @@
          "exprp": [
           {"type":"CMETHODHARD","name":"write_var","addr":"(ZC)","loc":"d,13:13,13:24","dtypep":"(LB)",
            "fromp": [
-            {"type":"VARREF","name":"constraint","addr":"(AD)","loc":"d,13:13,13:24","dtypep":"(PB)","access":"RW","varp":"(QB)","varScopep":"UNLINKED","classOrPackagep":"UNLINKED"}
-          ],
-           "pinsp": [
-            {"type":"VARREF","name":"if_state_ok","addr":"(BD)","loc":"d,13:13,13:24","dtypep":"(U)","access":"WR","varp":"(W)","varScopep":"UNLINKED","classOrPackagep":"UNLINKED"},
+            {"type":"VARREF","name":"constraint","addr":"(AD)","loc":"d,13:13,13:24","dtypep":"(PB)","access":"RW","varp":"(QB)","varScopep":"UNLINKED","classOrPackagep":"(O)"}
+          ],
+           "pinsp": [
+            {"type":"VARREF","name":"if_state_ok","addr":"(BD)","loc":"d,13:13,13:24","dtypep":"(U)","access":"WR","varp":"(W)","varScopep":"UNLINKED","classOrPackagep":"(O)"},
             {"type":"CONST","name":"64'h1","addr":"(CD)","loc":"d,11:9,11:12","dtypep":"(TB)"},
             {"type":"CEXPR","name":"","addr":"(DD)","loc":"d,13:13,13:24","dtypep":"(U)",
              "exprsp": [
@@ -159,11 +150,7 @@
          "exprp": [
           {"type":"CMETHODHARD","name":"clear","addr":"(JD)","loc":"d,7:1,7:6","dtypep":"(LB)",
            "fromp": [
-<<<<<<< HEAD
-            {"type":"VARREF","name":"constraint","addr":"(PC)","loc":"d,7:1,7:6","dtypep":"(PB)","access":"RW","varp":"(QB)","varScopep":"UNLINKED","classOrPackagep":"(O)"}
-=======
-            {"type":"VARREF","name":"constraint","addr":"(KD)","loc":"d,7:1,7:6","dtypep":"(PB)","access":"RW","varp":"(QB)","varScopep":"UNLINKED","classOrPackagep":"UNLINKED"}
->>>>>>> 570e1bc3
+            {"type":"VARREF","name":"constraint","addr":"(KD)","loc":"d,7:1,7:6","dtypep":"(PB)","access":"RW","varp":"(QB)","varScopep":"UNLINKED","classOrPackagep":"(O)"}
           ],"pinsp": []}
         ]},
         {"type":"STMTEXPR","name":"","addr":"(LD)","loc":"d,19:15,19:20",
@@ -203,11 +190,7 @@
          "exprp": [
           {"type":"CMETHODHARD","name":"hard","addr":"(HE)","loc":"d,22:18,22:20","dtypep":"(LB)",
            "fromp": [
-<<<<<<< HEAD
-            {"type":"VARREF","name":"constraint","addr":"(ND)","loc":"d,22:18,22:20","dtypep":"(PB)","access":"RW","varp":"(QB)","varScopep":"UNLINKED","classOrPackagep":"(O)"}
-=======
             {"type":"VARREF","name":"constraint","addr":"(IE)","loc":"d,22:18,22:20","dtypep":"(PB)","access":"RW","varp":"(QB)","varScopep":"UNLINKED","classOrPackagep":"UNLINKED"}
->>>>>>> 570e1bc3
           ],
            "pinsp": [
             {"type":"CONST","name":"\\\"(and (bvsgt header #x00000000) (bvsle header #x00000007))\\\"","addr":"(JE)","loc":"d,22:18,22:20","dtypep":"(M)"}
@@ -217,11 +200,7 @@
          "exprp": [
           {"type":"CMETHODHARD","name":"hard","addr":"(LE)","loc":"d,23:14,23:16","dtypep":"(LB)",
            "fromp": [
-<<<<<<< HEAD
-            {"type":"VARREF","name":"constraint","addr":"(RD)","loc":"d,23:14,23:16","dtypep":"(PB)","access":"RW","varp":"(QB)","varScopep":"UNLINKED","classOrPackagep":"(O)"}
-=======
             {"type":"VARREF","name":"constraint","addr":"(ME)","loc":"d,23:14,23:16","dtypep":"(PB)","access":"RW","varp":"(QB)","varScopep":"UNLINKED","classOrPackagep":"UNLINKED"}
->>>>>>> 570e1bc3
           ],
            "pinsp": [
             {"type":"CONST","name":"\\\"(bvsle length #x0000000f)\\\"","addr":"(NE)","loc":"d,23:14,23:16","dtypep":"(M)"}
@@ -231,11 +210,7 @@
          "exprp": [
           {"type":"CMETHODHARD","name":"hard","addr":"(PE)","loc":"d,24:14,24:16","dtypep":"(LB)",
            "fromp": [
-<<<<<<< HEAD
-            {"type":"VARREF","name":"constraint","addr":"(VD)","loc":"d,24:14,24:16","dtypep":"(PB)","access":"RW","varp":"(QB)","varScopep":"UNLINKED","classOrPackagep":"(O)"}
-=======
             {"type":"VARREF","name":"constraint","addr":"(QE)","loc":"d,24:14,24:16","dtypep":"(PB)","access":"RW","varp":"(QB)","varScopep":"UNLINKED","classOrPackagep":"UNLINKED"}
->>>>>>> 570e1bc3
           ],
            "pinsp": [
             {"type":"CONST","name":"\\\"(bvsge length header)\\\"","addr":"(RE)","loc":"d,24:14,24:16","dtypep":"(M)"}
@@ -245,11 +220,7 @@
          "exprp": [
           {"type":"CMETHODHARD","name":"hard","addr":"(TE)","loc":"d,25:7,25:13","dtypep":"(LB)",
            "fromp": [
-<<<<<<< HEAD
-            {"type":"VARREF","name":"constraint","addr":"(ZD)","loc":"d,25:7,25:13","dtypep":"(PB)","access":"RW","varp":"(QB)","varScopep":"UNLINKED","classOrPackagep":"(O)"}
-=======
             {"type":"VARREF","name":"constraint","addr":"(UE)","loc":"d,25:7,25:13","dtypep":"(PB)","access":"RW","varp":"(QB)","varScopep":"UNLINKED","classOrPackagep":"UNLINKED"}
->>>>>>> 570e1bc3
           ],
            "pinsp": [
             {"type":"CONST","name":"\\\"length\\\"","addr":"(VE)","loc":"d,25:7,25:13","dtypep":"(M)"}
@@ -262,11 +233,7 @@
          "exprp": [
           {"type":"CMETHODHARD","name":"hard","addr":"(XE)","loc":"d,29:7,29:9","dtypep":"(LB)",
            "fromp": [
-<<<<<<< HEAD
-            {"type":"VARREF","name":"constraint","addr":"(DE)","loc":"d,49:7,49:11","dtypep":"(PB)","access":"RW","varp":"(QB)","varScopep":"UNLINKED","classOrPackagep":"(O)"}
-=======
             {"type":"VARREF","name":"constraint","addr":"(YE)","loc":"d,29:7,29:9","dtypep":"(PB)","access":"RW","varp":"(QB)","varScopep":"UNLINKED","classOrPackagep":"UNLINKED"}
->>>>>>> 570e1bc3
           ],
            "pinsp": [
             {"type":"CONST","name":"\\\"(=> (bvsgt header #x00000004) (= if_4 #b1))\\\"","addr":"(ZE)","loc":"d,29:7,29:9","dtypep":"(M)"}
@@ -291,11 +258,7 @@
          "exprp": [
           {"type":"CMETHODHARD","name":"hard","addr":"(FF)","loc":"d,51:7,51:11","dtypep":"(LB)",
            "fromp": [
-<<<<<<< HEAD
-            {"type":"VARREF","name":"constraint","addr":"(HE)","loc":"d,50:7,50:14","dtypep":"(PB)","access":"RW","varp":"(QB)","varScopep":"UNLINKED","classOrPackagep":"(O)"}
-=======
             {"type":"VARREF","name":"constraint","addr":"(GF)","loc":"d,51:7,51:11","dtypep":"(PB)","access":"RW","varp":"(QB)","varScopep":"UNLINKED","classOrPackagep":"UNLINKED"}
->>>>>>> 570e1bc3
           ],
            "pinsp": [
             {"type":"CONST","name":"\\\"sublength\\\"","addr":"(HF)","loc":"d,51:12,51:21","dtypep":"(M)"}
@@ -305,11 +268,7 @@
          "exprp": [
           {"type":"CMETHODHARD","name":"hard","addr":"(JF)","loc":"d,52:7,52:14","dtypep":"(LB)",
            "fromp": [
-<<<<<<< HEAD
-            {"type":"VARREF","name":"constraint","addr":"(LE)","loc":"d,51:17,51:19","dtypep":"(PB)","access":"RW","varp":"(QB)","varScopep":"UNLINKED","classOrPackagep":"(O)"}
-=======
             {"type":"VARREF","name":"constraint","addr":"(KF)","loc":"d,52:7,52:14","dtypep":"(PB)","access":"RW","varp":"(QB)","varScopep":"UNLINKED","classOrPackagep":"UNLINKED"}
->>>>>>> 570e1bc3
           ],
            "pinsp": [
             {"type":"CONST","name":"\\\"sublength\\\"","addr":"(LF)","loc":"d,52:20,52:29","dtypep":"(M)"}
