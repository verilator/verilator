--- conflicted
+++ resolved
@@ -20,11 +20,7 @@
     );
 
 if ($Self->{vlt}) {
-<<<<<<< HEAD
-    file_grep($Self->{stats}, qr/Optimizations, Const bit op reduction\s+(\d+)/i, 40);
-=======
     file_grep($Self->{stats}, qr/Optimizations, Const bit op reduction\s+(\d+)/i, 36);
->>>>>>> e99fd289
 }
 ok(1);
 1;