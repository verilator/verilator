//
// DESCRIPTION: Verilator: Verilog Multiple Model Test Module
//
// This file ONLY is placed under the Creative Commons Public Domain, for
// any use, without warranty, 2020 by Andreas Kuster.
// SPDX-License-Identifier: CC0-1.0
//

#include <iostream>
#include <thread>

#include <verilated.h>

#include "Vt_multi_model.h"

vluint64_t main_time = 0;
double sc_time_stamp() { return main_time; }

void sim0(Vt_multi_model* top0) {

    // setup remaining parameters
<<<<<<< HEAD
    top0->trace_name = "logs/trace0.vcd";
    main_time = 0; // !! interferes with the main_time from top1 !!
=======
    top0->trace_name = "trace0.vcd";
    main_time = 0;  // !! interferes with the main_time from top1 !!
>>>>>>> 723f59ea

    // reset
    top0->clk_i = 0;
    top0->rst_i = 1;
    top0->eval();
    main_time++;
    top0->clk_i = 1;
    top0->eval();
    main_time++;
    top0->rst_i = 0;
    top0->clk_i = 0;
    top0->eval();

    // simulate until done
<<<<<<< HEAD
    while (!top0->gotFinish()) { // should be fixed with this PR: !! will not always work properly due to a race condition with top1 !!
=======
    while (!Verilated::gotFinish()) {  // !! will not always work properly due to a race condition
                                       // with top1 !!
>>>>>>> 723f59ea

        // increment time
        main_time++;

        // toggle clk_i
        top0->clk_i = !top0->clk_i;

        // evaluate model
        top0->eval();
    }
}

void sim1(Vt_multi_model* top1) {

    // setup remaining parameters
<<<<<<< HEAD
    top1->trace_name = "logs/trace1.vcd";
    main_time = 0; // !! interferes with the main_time from top0 !!
=======
    top1->trace_name = "trace1.vcd";
    main_time = 0;  // !! interferes with the main_time from top0 !!
>>>>>>> 723f59ea

    // reset
    top1->clk_i = 0;
    top1->rst_i = 1;
    top1->eval();
    main_time++;
    top1->clk_i = 1;
    top1->eval();
    main_time++;
    top1->rst_i = 0;
    top1->clk_i = 0;
    top1->eval();

    // simulate until done
<<<<<<< HEAD
    while (!top1->gotFinish()) { // should be fixed with this PR: !! will not always work properly due to a race condition with top0 !!
=======
    while (!Verilated::gotFinish()) {  // !! will not always work properly due to a race condition
                                       // with top0 !!
>>>>>>> 723f59ea

        // increment time
        main_time++;
        std::cout << "time=" << main_time << std::endl;

        // toggle clk_i
        top1->clk_i = !top1->clk_i;

        // evaluate model
        top1->eval();
    }
}

int main(int argc, char** argv, char** env) {

    // enable tracing
    Verilated::traceEverOn(true);

    // create log directory
    Verilated::mkdir("logs");

    // instantiate verilated design
    Vt_multi_model* top0 = new Vt_multi_model;
    Vt_multi_model* top1 = new Vt_multi_model;

    // create threads
    std::thread t0(sim0, top0);
    std::thread t1(sim1, top1);

    // wait to finish
    t0.join();
    t1.join();

    // check if both finished
    if (top0->done_o && top1->done_o) {
        std::cout << "*-* All Finished *-*" << std::endl;
    } else {
        std::cout << "Error: Early termination!" << std::endl;
    }

    // final model cleanup
    top0->final();
    top1->final();

    // add coverage
    #if VM_COVERAGE
        VerilatedCov::write("logs/coverage.dat");
    #endif

    // delete models
    delete top0;
    delete top1;

    // exit successful
    exit(0);
}<|MERGE_RESOLUTION|>--- conflicted
+++ resolved
@@ -19,13 +19,8 @@
 void sim0(Vt_multi_model* top0) {
 
     // setup remaining parameters
-<<<<<<< HEAD
     top0->trace_name = "logs/trace0.vcd";
     main_time = 0; // !! interferes with the main_time from top1 !!
-=======
-    top0->trace_name = "trace0.vcd";
-    main_time = 0;  // !! interferes with the main_time from top1 !!
->>>>>>> 723f59ea
 
     // reset
     top0->clk_i = 0;
@@ -40,12 +35,7 @@
     top0->eval();
 
     // simulate until done
-<<<<<<< HEAD
     while (!top0->gotFinish()) { // should be fixed with this PR: !! will not always work properly due to a race condition with top1 !!
-=======
-    while (!Verilated::gotFinish()) {  // !! will not always work properly due to a race condition
-                                       // with top1 !!
->>>>>>> 723f59ea
 
         // increment time
         main_time++;
@@ -61,13 +51,8 @@
 void sim1(Vt_multi_model* top1) {
 
     // setup remaining parameters
-<<<<<<< HEAD
     top1->trace_name = "logs/trace1.vcd";
     main_time = 0; // !! interferes with the main_time from top0 !!
-=======
-    top1->trace_name = "trace1.vcd";
-    main_time = 0;  // !! interferes with the main_time from top0 !!
->>>>>>> 723f59ea
 
     // reset
     top1->clk_i = 0;
@@ -82,12 +67,7 @@
     top1->eval();
 
     // simulate until done
-<<<<<<< HEAD
     while (!top1->gotFinish()) { // should be fixed with this PR: !! will not always work properly due to a race condition with top0 !!
-=======
-    while (!Verilated::gotFinish()) {  // !! will not always work properly due to a race condition
-                                       // with top0 !!
->>>>>>> 723f59ea
 
         // increment time
         main_time++;
