//
// DESCRIPTION: Verilator: Verilog Multiple Model Test Module
//
// This file ONLY is placed under the Creative Commons Public Domain, for
// any use, without warranty, 2020 by Andreas Kuster.
// SPDX-License-Identifier: CC0-1.0
//

#include <iostream>
#include <thread>

#include <verilated.h>

#include "Vt_multi_model.h"


void sim0(Vt_multi_model* top0) {

    // setup remaining parameters
<<<<<<< HEAD
    top0->trace_number = 0;
    top0->main_time = 0; // should be fixed with this PR: !! interferes with the main_time from top1 !!
=======
    top0->trace_name = "logs/trace0.vcd";
    main_time = 0;  // !! interferes with the main_time from top1 !!
>>>>>>> 4a462e34

    // reset
    top0->clk_i = 0;
    top0->rst_i = 1;
    top0->eval();
    top0->main_time++;
    top0->clk_i = 1;
    top0->eval();
    top0->main_time++;
    top0->rst_i = 0;
    top0->clk_i = 0;
    top0->eval();

    // simulate until done
    while (!top0->gotFinish()) {  // should be fixed with this PR: !! will not always work properly
                                  // due to a race condition with top1 !!

        // increment time
        top0->main_time++;
        std::cout << "[top0] time=" << top0->main_time << std::endl;

        // toggle clk_i
        top0->clk_i = !top0->clk_i;

        // evaluate model
        top0->eval();
    }
}

void sim1(Vt_multi_model* top1) {

    // setup remaining parameters
<<<<<<< HEAD
    top1->trace_number = 1;
    top1->main_time = 0; // should be fixed with this PR: !! interferes with the main_time from top0 !!
=======
    top1->trace_name = "logs/trace1.vcd";
    main_time = 0;  // !! interferes with the main_time from top0 !!
>>>>>>> 4a462e34

    // reset
    top1->clk_i = 0;
    top1->rst_i = 1;
    top1->eval();
    top1->main_time++;
    top1->clk_i = 1;
    top1->eval();
    top1->main_time++;
    top1->rst_i = 0;
    top1->clk_i = 0;
    top1->eval();

    // simulate until done
    while (!top1->gotFinish()) {  // should be fixed with this PR: !! will not always work properly
                                  // due to a race condition with top0 !!

        // increment time
        top1->main_time++;
        std::cout << "[top1] time=" << top1->main_time << std::endl;

        // toggle clk_i
        top1->clk_i = !top1->clk_i;

        // evaluate model
        top1->eval();
    }
}

int main(int argc, char** argv, char** env) {

    // enable tracing
    Verilated::traceEverOn(true);

    // create log directory
    Verilated::mkdir("logs");

    // instantiate verilated design
    Vt_multi_model* top0 = new Vt_multi_model;
    Vt_multi_model* top1 = new Vt_multi_model;

    // create threads
    std::thread t0(sim0, top0);
    std::thread t1(sim1, top1);

    // wait to finish
    t0.join();
    t1.join();

    // check if both finished
    if (top0->done_o && top1->done_o) {
        std::cout << "*-* All Finished *-*" << std::endl;
    } else {
        std::cout << "Error: Early termination!" << std::endl;
    }

    // final model cleanup
    top0->final();
    top1->final();

// add coverage
#if VM_COVERAGE
    VerilatedCov::write("logs/coverage.dat");
#endif

    // delete models
    delete top0;
    delete top1;

    // exit successful
    exit(0);
}<|MERGE_RESOLUTION|>--- conflicted
+++ resolved
@@ -17,13 +17,8 @@
 void sim0(Vt_multi_model* top0) {
 
     // setup remaining parameters
-<<<<<<< HEAD
     top0->trace_number = 0;
     top0->main_time = 0; // should be fixed with this PR: !! interferes with the main_time from top1 !!
-=======
-    top0->trace_name = "logs/trace0.vcd";
-    main_time = 0;  // !! interferes with the main_time from top1 !!
->>>>>>> 4a462e34
 
     // reset
     top0->clk_i = 0;
@@ -56,13 +51,8 @@
 void sim1(Vt_multi_model* top1) {
 
     // setup remaining parameters
-<<<<<<< HEAD
     top1->trace_number = 1;
     top1->main_time = 0; // should be fixed with this PR: !! interferes with the main_time from top0 !!
-=======
-    top1->trace_name = "logs/trace1.vcd";
-    main_time = 0;  // !! interferes with the main_time from top0 !!
->>>>>>> 4a462e34
 
     // reset
     top1->clk_i = 0;
