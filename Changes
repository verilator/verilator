--- conflicted
+++ resolved
@@ -10,14 +10,9 @@
 
 ****  Fix combining different-width parameters (#2484). [abirkmanis]
 
-<<<<<<< HEAD
-****  Support $stable. [Peter Monsson]
-=======
 ****  Fix non-32 bit conversion to float (#2495). [dsvf]
 
 ****  Fix casting non-self-determined subexpressions (#2493). [phantom-killua]
-
->>>>>>> 20c90626
 
 * Verilator 4.038 2020-07-11
 
