#!/usr/bin/env perl
######################################################################
#
# Copyright 2003-2022 by Wilson Snyder. This program is free software; you
# can redistribute it and/or modify it under the terms of either the GNU
# Lesser General Public License Version 3 or the Perl Artistic License
# Version 2.0.
# SPDX-License-Identifier: LGPL-3.0-only OR Artistic-2.0
#
######################################################################

require 5.006_001;
use warnings;
use Getopt::Long;
use FindBin qw($RealBin $RealScript);
use IO::File;
use Pod::Usage;

use strict;
use vars qw($Debug @Opt_Verilator_Sw);

#######################################################################
#######################################################################
# main

autoflush STDOUT 1;
autoflush STDERR 1;

$Debug = 0;
my $opt_gdb;
my $opt_rr;
my $opt_gdbbt;
my $opt_quiet_exit;

# No arguments can't do anything useful.  Give help
if ($#ARGV < 0) {
    pod2usage(-exitstatus => 2, -verbose => 0);
}

# Insert debugging options up front
push @ARGV, (split ' ', $ENV{VERILATOR_TEST_FLAGS} || "");

# We sneak a look at the flags so we can do some pre-environment checks
# All flags will hit verilator...
foreach my $sw (@ARGV) {
    push @Opt_Verilator_Sw, $sw;
}

Getopt::Long::config("no_auto_abbrev", "pass_through");
if (! GetOptions(
          # Major operating modes
          "help"        => \&usage,
          "debug"       => \&debug,
          # "version!"  => \&version,   # Also passthru'ed
          # Switches
          "gdb!"        => \$opt_gdb,
          "gdbbt!"      => \$opt_gdbbt,
          "quiet-exit!" => \$opt_quiet_exit,
          "rr!"         => \$opt_rr,
          # Additional parameters
          "<>"          => sub {},      # Ignored
    )) {
    pod2usage(-exitstatus => 2, -verbose => 0);
}

if ($opt_gdbbt && !gdb_works()) {
    warn "-Info: --gdbbt ignored: gdb doesn't seem to be working\n" if $Debug;
    $opt_gdbbt = 0;
}

# Determine runtime flags and run
# Opt_Verilator_Sw is what we want verilator to see on its argc/argv.
# Starting with that, escape all special chars for the shell;
# The shell will undo the escapes and the verilator binary should
# then see exactly the contents of @Opt_Verilator_Sw.
my @quoted_sw = map { sh_escape($_) } @Opt_Verilator_Sw;
if ($opt_gdb) {
    # Generic GDB interactive
    run (aslr_off()
         . ($ENV{VERILATOR_GDB} || "gdb")
         . " " . verilator_bin()
         # Note, uncomment to set breakpoints before running:
         #  ." -ex 'break main'"

         # Note, we must use double-quotes ("run <switches>")
         # and not single ('run <switches>') below. Bash swallows
         # escapes as you would expect in a double-quoted string.
         # That's not true for a single-quoted string, where \'
         # actually terminates the string -- not what we want!
         . " -ex \"run " . join(' ', @quoted_sw) . "\""
         . " -ex 'set width 0'"
         . " -ex 'bt'");
} elsif ($opt_rr) {
    # Record with rr
    run (aslr_off()
         . "rr record " . verilator_bin()
         . " " . join(' ', @quoted_sw));
} elsif ($opt_gdbbt && $Debug) {
    # Run under GDB to get gdbbt
    run (aslr_off()
         . "gdb"
         . " " . verilator_bin()
         . " --batch --quiet --return-child-result"
         . " -ex \"run " . join(' ', @quoted_sw)."\""
         . " -ex 'set width 0'"
         . " -ex 'bt' -ex 'quit'");
} elsif ($Debug) {
    # Debug
    run(aslr_off() . verilator_bin() . " " . join(' ', @quoted_sw));
} else {
    # Normal, non gdb
    run(verilator_bin() . " " . join(' ', @quoted_sw));
}

#----------------------------------------------------------------------

sub usage {
    pod2usage(-verbose => 2, -exitval => 0, -output => \*STDOUT);
}

sub debug {
    shift;
    my $level = shift;
    $Debug = $level || 3;
}

#######################################################################
#######################################################################
# Builds

sub verilator_bin {
    my $bin = "";
    # Use VERILATOR_ROOT if defined, else assume verilator_bin is in the search path
    my $basename = ($ENV{VERILATOR_BIN}
                    || ($Debug ? "verilator_bin_dbg" : "verilator_bin"));
    if (defined($ENV{VERILATOR_ROOT})) {
        my $dir = $ENV{VERILATOR_ROOT};
        if (-x "$dir/bin/$basename"
            || -x "$dir/bin/$basename.exe") {  # From a "make install" into VERILATOR_ROOT
            $bin = "$dir/bin/$basename";
        } else {
            $bin = "$dir/$basename";  # From pointing to kit directory
        }
    } else {
        if (-x "$RealBin/$basename"
            || -x "$RealBin/$basename.exe") {
            $bin = "$RealBin/$basename";  # From path/to/verilator with verilator_bin installed
        } else {
            $bin = $basename;  # Find in PATH
        }
        # Note we don't look under bin/$basename which would be right if running
        # in the kit dir. Running that would likely break, since
        # VERILATOR_ROOT wouldn't be set and Verilator won't find internal files.
    }
    return $bin;
}

#######################################################################
#######################################################################
# Utilities

sub gdb_works {
    $! = undef;  # Cleanup -x
    system("gdb /bin/echo"
           . " --batch-silent --quiet --return-child-result"
           . " -ex 'run -n'"  # `echo -n`
           . " -ex 'set width 0'"
           . " -ex 'bt'"
           . " -ex 'quit'");
    my $status = $?;
    return $status == 0;
}

sub aslr_off {
    my $ok = `setarch --addr-no-randomize echo ok 2>/dev/null` || "";
    if ($ok =~ /ok/) {
        return "setarch --addr-no-randomize ";
    } else {
        return "";
    }
}

sub run {
    # Run command, check errors
    my $command = shift;
    $! = undef;  # Cleanup -x
    print "\t$command\n" if $Debug >= 3;
    system($command);
    my $status = $?;
    if ($status) {
        if ($! =~ /no such file or directory/i) {
            warn "%Error: verilator: Misinstalled, or VERILATOR_ROOT might need to be in environment\n";
        }
        if ($Debug) {  # For easy rerunning
            warn "%Error: export VERILATOR_ROOT=" . ($ENV{VERILATOR_ROOT} || "") . "\n";
            warn "%Error: $command\n";
        }
        if ($status & 127) {
            if (($status & 127) == 4  # SIGILL
                || ($status & 127) == 8  # SIGFPA
                || ($status & 127) == 11) {  # SIGSEGV
                warn "%Error: Verilator internal fault, sorry. "
                    . "Suggest trying --debug --gdbbt\n" if !$Debug;
            } elsif (($status & 127) == 6) {  # SIGABRT
                warn "%Error: Verilator aborted. "
                    . "Suggest trying --debug --gdbbt\n" if !$Debug;
            } else {
                warn "%Error: Verilator threw signal $status. "
                    . "Suggest trying --debug --gdbbt\n" if !$Debug;
            }
        }
        if (!$opt_quiet_exit && ($status != 256 || $Debug)) {  # i.e. not normal exit(1)
            warn "%Error: Command Failed $command\n";
        }
        exit $! if $!;  # errno
        exit $? >> 8 if $? >> 8;  # child exit status
        exit 255;  # last resort
    }
}

sub sh_escape {
    my ($arg) = @_;

    # This is similar to quotemeta() but less aggressive.
    # There's no need to escape hyphens, periods, or forward slashes
    # for the shell as these have no special meaning to the shell.
    $arg =~ s/([^0-9a-zA-Z_\-\+\=\.\/])/\\$1/g;
    return $arg;
}

#######################################################################
#######################################################################
package main;
__END__

=pod

=head1 NAME

Verilator - Translate and simulate SystemVerilog code using C++/SystemC


=head1 SYNOPSIS

    verilator --help
    verilator --version
    verilator --cc [options] [source_files.v]... [opt_c_files.cpp/c/cc/a/o/so]
    verilator --sc [options] [source_files.v]... [opt_c_files.cpp/c/cc/a/o/so]
    verilator --lint-only -Wall [source_files.v]...


=head1 DESCRIPTION

The "Verilator" package converts all synthesizable, and many behavioral,
Verilog and SystemVerilog designs into a C++ or SystemC model that after
compiling can be executed.  Verilator is not a traditional simulator, but a
compiler.

For documentation see L<https://verilator.org/verilator_doc.html>.


=head1 ARGUMENT SUMMARY

This is a short summary of the arguments to the "verilator" executable.
See L<https://verilator.org/guide/latest/exe_verilator.html> for the
detailed descriptions of these arguments.

=for VL_SPHINX_EXTRACT "_build/gen/args_verilator.rst"

    <file.v>                    Verilog package, module and top module filenames
    <file.c/cc/cpp>             Optional C++ files to compile in
    <file.a/o/so>               Optional C++ files to link in

     +1364-1995ext+<ext>        Use Verilog 1995 with file extension <ext>
     +1364-2001ext+<ext>        Use Verilog 2001 with file extension <ext>
     +1364-2005ext+<ext>        Use Verilog 2005 with file extension <ext>
     +1800-2005ext+<ext>        Use SystemVerilog 2005 with file extension <ext>
     +1800-2009ext+<ext>        Use SystemVerilog 2009 with file extension <ext>
     +1800-2012ext+<ext>        Use SystemVerilog 2012 with file extension <ext>
     +1800-2017ext+<ext>        Use SystemVerilog 2017 with file extension <ext>
    --assert                    Enable all assertions
    --autoflush                 Flush streams after all $displays
    --bbox-sys                  Blackbox unknown $system calls
    --bbox-unsup                Blackbox unsupported language features
    --bin <filename>            Override Verilator binary
    --build                     Build model executable/library after Verilation
    --cc                        Create C++ output
    --cdc                       Clock domain crossing analysis
     -CFLAGS <flags>            C++ compiler arguments for makefile
    --clk <signal-name>         Mark specified signal as clock
    --no-clk <signal-name>      Prevent marking specified signal as clock
    --compiler <compiler-name>  Tune for specified C++ compiler
    --converge-limit <loops>    Tune convergence settle time
    --coverage                  Enable all coverage
    --coverage-line             Enable line coverage
    --coverage-max-width <width>   Maximum array depth for coverage
    --coverage-toggle           Enable toggle coverage
    --coverage-underscore       Enable coverage of _signals
    --coverage-user             Enable SVL user coverage
     -D<var>[=<value>]          Set preprocessor define
    --debug                     Enable debugging
    --debug-check               Enable debugging assertions
    --no-debug-leak             Disable leaking memory in --debug mode
    --debugi <level>            Enable debugging at a specified level
    --debugi-<srcfile> <level>  Enable debugging a source file at a level
    --no-decoration             Disable comments and symbol decorations
    --default-language <lang>   Default language to parse
     +define+<var>=<value>      Set preprocessor define
    --dpi-hdr-only              Only produce the DPI header file
    --dump-defines              Show preprocessor defines with -E
    --dump-tree                 Enable dumping .tree files
    --dump-tree-addrids         Use short identifiers instead of addresses
    --dump-treei <level>        Enable dumping .tree files at a level
    --dump-treei-<srcfile> <level>  Enable dumping .tree file at a source file at a level
     -E                         Preprocess, but do not compile
    --error-limit <value>       Abort after this number of errors
    --exe                       Link to create executable
    --expand-limit <value>      Set expand optimization limit
     -F <file>                  Parse arguments from a file, relatively
     -f <file>                  Parse arguments from a file
     -FI <file>                 Force include of a file
    --flatten                   Force inlining of all modules, tasks and functions
     -fno-<optimization>        Disable internal optimization stage
     -G<name>=<value>           Overwrite top-level parameter
    --gate-stmts <value>        Tune gate optimizer depth
    --gdb                       Run Verilator under GDB interactively
    --gdbbt                     Run Verilator under GDB for backtrace
    --generate-key              Create random key for --protect-key
    --getenv <var>              Get environment variable with defaults
    --help                      Display this help
    --hierarchical              Enable hierarchical Verilation
     -I<dir>                    Directory to search for includes
    --if-depth <value>          Tune IFDEPTH warning
     +incdir+<dir>              Directory to search for includes
    --inline-mult <value>       Tune module inlining
    --instr-count-dpi <value>   Assumed dynamic instruction count of DPI imports
     -j <jobs>                  Parallelism for --build
    --l2-name <value>           Verilog scope name of the top module
    --language <lang>           Default language standard to parse
     -LDFLAGS <flags>           Linker pre-object arguments for makefile
    --lib-create <name>         Create a DPI library
     +libext+<ext>+[ext]...     Extensions for finding modules
    --lint-only                 Lint, but do not make output
    --make <build-tool>         Generate scripts for specified build tool
     -MAKEFLAGS <flags>         Arguments to pass to make during --build
    --max-num-width <value>     Maximum number width (default: 64K)
    --Mdir <directory>          Name of output object directory
    --MMD                       Create .d dependency files
    --mod-prefix <topname>      Name to prepend to lower classes
    --MP                        Create phony dependency targets
     +notimingchecks            Ignored
     -O0                        Disable optimizations
     -O3                        High performance optimizations
     -O<optimization-letter>    Selectable optimizations
     -o <executable>            Name of final executable
<<<<<<< HEAD
    --no-verilate               Skip verilation and just compile previously Verilated code.
=======
    --no-order-clock-delay      Disable ordering clock enable assignments
>>>>>>> 2873dbe1
    --output-split <statements>          Split .cpp files into pieces
    --output-split-cfuncs <statements>   Split model functions
    --output-split-ctrace <statements>   Split tracing functions
     -P                         Disable line numbers and blanks with -E
    --pins-bv <bits>            Specify types for top level ports
    --pins-sc-biguint           Specify types for top level ports
    --pins-sc-uint              Specify types for top level ports
    --pins-uint8                Specify types for top level ports
    --no-pins64                 Don't use uint64_t's for 33-64 bit sigs
    --pipe-filter <command>     Filter all input through a script
    --pp-comments               Show preprocessor comments with -E
    --prefix <topname>          Name of top level class
    --private                   Debugging; see docs
    --prof-c                    Compile C++ code with profiling
    --prof-cfuncs               Name functions for profiling
    --prof-exec                 Enable generating execution profile for gantt chart
    --prof-pgo                  Enable generating profiling data for PGO
    --protect-ids               Hash identifier names for obscurity
    --protect-key <key>         Key for symbol protection
    --protect-lib <name>        Create a DPI protected library
    --public                    Debugging; see docs
    --public-flat-rw            Mark all variables, etc as public_flat_rw
     -pvalue+<name>=<value>     Overwrite toplevel parameter
    --quiet-exit                Don't print the command on failure
    --relative-includes         Resolve includes relative to current file
    --reloop-limit              Minimum iterations for forming loops
    --report-unoptflat          Extra diagnostics for UNOPTFLAT
    --rr                        Run Verilator and record with rr
    --savable                   Enable model save-restore
    --sc                        Create SystemC output
    --no-skip-identical         Disable skipping identical output
    --stats                     Create statistics file
    --stats-vars                Provide statistics on variables
     -sv                        Enable SystemVerilog parsing
     +systemverilogext+<ext>    Synonym for +1800-2017ext+<ext>
    --threads <threads>         Enable multithreading
    --threads-dpi <mode>        Enable multithreaded DPI
    --threads-max-mtasks <mtasks>  Tune maximum mtask partitioning
    --timescale <timescale>     Sets default timescale
    --timescale-override <timescale>  Overrides all timescales
    --top <topname>             Alias of --top-module
    --top-module <topname>      Name of top level input module
    --trace                     Enable waveform creation
    --trace-coverage            Enable tracing of coverage
    --trace-depth <levels>      Depth of tracing
    --trace-fst                 Enable FST waveform creation
    --trace-max-array <depth>   Maximum bit width for tracing
    --trace-max-width <width>   Maximum array depth for tracing
    --trace-params              Enable tracing of parameters
    --trace-structs             Enable tracing structure names
    --trace-threads <threads>   Enable FST waveform creation on separate threads
    --trace-underscore          Enable tracing of _signals
     -U<var>                    Undefine preprocessor define
    --unroll-count <loops>      Tune maximum loop iterations
    --unroll-stmts <stmts>      Tune maximum loop body size
    --unused-regexp <regexp>    Tune UNUSED lint signals
     -V                         Verbose version and config
     -v <filename>              Verilog library
    --no-verilate               Skip verilation and just compile previously Verilated code.
     +verilog1995ext+<ext>      Synonym for +1364-1995ext+<ext>
     +verilog2001ext+<ext>      Synonym for +1364-2001ext+<ext>
    --version                   Displays program version and exits
    --vpi                       Enable VPI compiles
    --waiver-output <filename>  Create a waiver file based on the linter warnings
     -Wall                      Enable all style warnings
     -Werror-<message>          Convert warnings to errors
     -Wfuture-<message>         Disable unknown message warnings
     -Wno-<message>             Disable warning
     -Wno-context               Disable source context on warnings
     -Wno-fatal                 Disable fatal exit on warnings
     -Wno-lint                  Disable all lint warnings
     -Wno-style                 Disable all style warnings
     -Wpedantic                 Warn on compliance-test issues
     -Wwarn-<message>           Enable specified warning message
     -Wwarn-lint                Enable lint warning message
     -Wwarn-style               Enable style warning message
    --x-assign <mode>           Assign non-initial Xs to this value
    --x-initial <mode>          Assign initial Xs to this value
    --x-initial-edge            Enable initial X->0 and X->1 edge triggers
    --xml-only                  Create XML parser output
    --xml-output                XML output filename
     -y <dir>                   Directory to search for modules

This is a short summary of the simulation runtime arguments, i.e. for the
final Verilated simulation runtime models.  See
L<https://verilator.org/guide/latest/exe_verilator.html> for the detailed
description of these arguments.

=for VL_SPHINX_EXTRACT "_build/gen/args_verilated.rst"

     +verilator+debug                  Enable debugging
     +verilator+debugi+<value>         Enable debugging at a level
     +verilator+error+limit+<value>    Set error limit
     +verilator+help                   Display help
     +verilator+noassert               Disable assert checking
     +verilator+prof+exec+file+<filename>  Set execution profile filename
     +verilator+prof+exec+start+<value>    Set execution profile starting point
     +verilator+prof+exec+window+<value>   Set execution profile duration
     +verilator+prof+vlt+file+<filename>   Set PGO profile filename
     +verilator+rand+reset+<value>     Set random reset technique
     +verilator+seed+<value>           Set random seed
     +verilator+V                      Verbose version and config
     +verilator+version                Show version and exit


=head1 DISTRIBUTION

The latest version is available from L<https://verilator.org>.

Copyright 2003-2022 by Wilson Snyder. This program is free software; you can
redistribute it and/or modify the Verilator internals under the terms of
either the GNU Lesser General Public License Version 3 or the Perl Artistic
License Version 2.0.

All Verilog and C++/SystemC code quoted within this documentation file are
released as Creative Commons Public Domain (CC0).  Many example files and
test files are likewise released under CC0 into effectively the Public
Domain as described in the files themselves.


=head1 SEE ALSO

L<verilator_coverage>, L<verilator_gantt>, L<verilator_profcfunc>, L<make>,

L<verilator --help> which is the source for this document,

and L<https://verilator.org/verilator_doc.html> for detailed documentation.

=cut

######################################################################
# Local Variables:
# fill-column: 75
# End:<|MERGE_RESOLUTION|>--- conflicted
+++ resolved
@@ -353,11 +353,8 @@
      -O3                        High performance optimizations
      -O<optimization-letter>    Selectable optimizations
      -o <executable>            Name of final executable
-<<<<<<< HEAD
+    --no-order-clock-delay      Disable ordering clock enable assignments
     --no-verilate               Skip verilation and just compile previously Verilated code.
-=======
-    --no-order-clock-delay      Disable ordering clock enable assignments
->>>>>>> 2873dbe1
     --output-split <statements>          Split .cpp files into pieces
     --output-split-cfuncs <statements>   Split model functions
     --output-split-ctrace <statements>   Split tracing functions
