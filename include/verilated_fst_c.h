// -*- mode: C++; c-file-style: "cc-mode" -*-
//=============================================================================
//
// Code available from: https://verilator.org
//
// Copyright 2001-2021 by Wilson Snyder. This program is free software; you
// can redistribute it and/or modify it under the terms of either the GNU
// Lesser General Public License Version 3 or the Perl Artistic License
// Version 2.0.
// SPDX-License-Identifier: LGPL-3.0-only OR Artistic-2.0
//
//=============================================================================
///
/// \file
/// \brief Verilated tracing in FST format header
///
/// User wrapper code should use this header when creating FST traces.
///
//=============================================================================

#ifndef VERILATOR_VERILATED_FST_C_H_
#define VERILATOR_VERILATED_FST_C_H_

#include "verilated.h"
#include "verilated_trace.h"

#include "gtkwave/fstapi.h"

#include <list>
#include <map>
#include <string>
#include <vector>

//=============================================================================
// VerilatedFst
// Base class to create a Verilator FST dump
// This is an internally used class - see VerilatedFstC for what to call from applications

class VerilatedFst final : public VerilatedTrace<VerilatedFst> {
private:
    // Give the superclass access to private bits (to avoid virtual functions)
    friend class VerilatedTrace<VerilatedFst>;

    //=========================================================================
    // FST specific internals

    void* m_fst;
    std::map<vluint32_t, fstHandle> m_code2symbol;
    std::map<int, fstEnumHandle> m_local2fstdtype;
    std::list<std::string> m_curScope;
    fstHandle* m_symbolp = nullptr;  // same as m_code2symbol, but as an array
    char* m_strbuf = nullptr;  // String buffer long enough to hold maxBits() chars

    // CONSTRUCTORS
    VL_UNCOPYABLE(VerilatedFst);
    void declare(vluint32_t code, const char* name, int dtypenum, fstVarDir vardir,
                 fstVarType vartype, bool array, int arraynum, int msb, int lsb);

protected:
    //=========================================================================
    // Implementation of VerilatedTrace interface

    // Implementations of protected virtual methods for VerilatedTrace
    virtual void emitTimeChange(vluint64_t timeui) override;

    // Hooks called from VerilatedTrace
    virtual bool preFullDump() override { return isOpen(); }
    virtual bool preChangeDump() override { return isOpen(); }

    // Implementations of duck-typed methods for VerilatedTrace. These are
    // called from only one place (namely full*) so always inline them.
    inline void emitBit(vluint32_t code, CData newval);
    inline void emitCData(vluint32_t code, CData newval, int bits);
    inline void emitSData(vluint32_t code, SData newval, int bits);
    inline void emitIData(vluint32_t code, IData newval, int bits);
    inline void emitQData(vluint32_t code, QData newval, int bits);
    inline void emitWData(vluint32_t code, const WData* newvalp, int bits);
    inline void emitDouble(vluint32_t code, double newval);

public:
    //=========================================================================
    // External interface to client code
    // (All must be threadsafe)

    explicit VerilatedFst(void* fst = nullptr);
    ~VerilatedFst();

    // Open the file; call isOpen() to see if errors
    void open(const char* filename) VL_MT_SAFE_EXCLUDES(m_mutex);
    // Close the file
    void close() VL_MT_SAFE_EXCLUDES(m_mutex);
    // Flush any remaining data to this file
    void flush() VL_MT_SAFE_EXCLUDES(m_mutex);
    // Return if file is open
    bool isOpen() const VL_MT_SAFE { return m_fst != nullptr; }

    //=========================================================================
    // Internal interface to Verilator generated code

    // Inside dumping routines, declare a data type
    void declDTypeEnum(int dtypenum, const char* name, vluint32_t elements,
                       unsigned int minValbits, const char** itemNamesp, const char** itemValuesp);

    // Inside dumping routines, declare a signal
    void declBit(vluint32_t code, const char* name, int dtypenum, fstVarDir vardir,
                 fstVarType vartype, bool array, int arraynum);
    void declBus(vluint32_t code, const char* name, int dtypenum, fstVarDir vardir,
                 fstVarType vartype, bool array, int arraynum, int msb, int lsb);
    void declQuad(vluint32_t code, const char* name, int dtypenum, fstVarDir vardir,
                  fstVarType vartype, bool array, int arraynum, int msb, int lsb);
    void declArray(vluint32_t code, const char* name, int dtypenum, fstVarDir vardir,
                   fstVarType vartype, bool array, int arraynum, int msb, int lsb);
    void declDouble(vluint32_t code, const char* name, int dtypenum, fstVarDir vardir,
                    fstVarType vartype, bool array, int arraynum);
};

#ifndef DOXYGEN
// Declare specialization here as it's used in VerilatedFstC just below
template <> void VerilatedTrace<VerilatedFst>::dump(vluint64_t timeui);
template <> void VerilatedTrace<VerilatedFst>::set_time_unit(const char* unitp);
template <> void VerilatedTrace<VerilatedFst>::set_time_unit(const std::string& unit);
template <> void VerilatedTrace<VerilatedFst>::set_time_resolution(const char* unitp);
template <> void VerilatedTrace<VerilatedFst>::set_time_resolution(const std::string& unit);
#endif

//=============================================================================
// VerilatedFstC
/// Create a FST dump file in C standalone (no SystemC) simulations.
/// Also derived for use in SystemC simulations.

<<<<<<< HEAD
class VerilatedFstC VL_NOT_FINAL {
    VerilatedFst m_sptrace;  ///< Trace file being created
=======
class VerilatedFstC final {
    VerilatedFst m_sptrace;  // Trace file being created
>>>>>>> c62546c7

    // CONSTRUCTORS
    VL_UNCOPYABLE(VerilatedFstC);

public:
    /// Construct the dump. Optional argument is ignored.
    explicit VerilatedFstC(void* filep = nullptr)
        : m_sptrace{filep} {}
    /// Destruct, flush, and close the dump
    ~VerilatedFstC() { close(); }

    // METHODS - User called

    /// Return if file is open
    bool isOpen() const VL_MT_SAFE { return m_sptrace.isOpen(); }
    /// Open a new FST file
    void open(const char* filename) VL_MT_SAFE { m_sptrace.open(filename); }
    /// Close dump
    void close() VL_MT_SAFE { m_sptrace.close(); }
    /// Flush dump
    void flush() VL_MT_SAFE { m_sptrace.flush(); }
    /// Write one cycle of dump data
    void dump(vluint64_t timeui) { m_sptrace.dump(timeui); }
    /// Write one cycle of dump data - backward compatible and to reduce
    /// conversion warnings.  It's better to use a vluint64_t time instead.
    void dump(double timestamp) { dump(static_cast<vluint64_t>(timestamp)); }
    void dump(vluint32_t timestamp) { dump(static_cast<vluint64_t>(timestamp)); }
    void dump(int timestamp) { dump(static_cast<vluint64_t>(timestamp)); }

    // METHODS - Internal/backward compatible
    // \protectedsection

    // Set time units (s/ms, defaults to ns)
    // Users should not need to call this, as for Verilated models, these
    // propage from the Verilated default timeunit
    void set_time_unit(const char* unitp) VL_MT_SAFE { m_sptrace.set_time_unit(unitp); }
    void set_time_unit(const std::string& unit) VL_MT_SAFE { m_sptrace.set_time_unit(unit); }
    // Set time resolution (s/ms, defaults to ns)
    // Users should not need to call this, as for Verilated models, these
    // propage from the Verilated default timeprecision
    void set_time_resolution(const char* unitp) VL_MT_SAFE {
        m_sptrace.set_time_resolution(unitp);
    }
    void set_time_resolution(const std::string& unit) VL_MT_SAFE {
        m_sptrace.set_time_resolution(unit);
    }

    // Internal class access
    inline VerilatedFst* spTrace() { return &m_sptrace; };
};

#endif  // guard<|MERGE_RESOLUTION|>--- conflicted
+++ resolved
@@ -128,13 +128,8 @@
 /// Create a FST dump file in C standalone (no SystemC) simulations.
 /// Also derived for use in SystemC simulations.
 
-<<<<<<< HEAD
 class VerilatedFstC VL_NOT_FINAL {
-    VerilatedFst m_sptrace;  ///< Trace file being created
-=======
-class VerilatedFstC final {
     VerilatedFst m_sptrace;  // Trace file being created
->>>>>>> c62546c7
 
     // CONSTRUCTORS
     VL_UNCOPYABLE(VerilatedFstC);
