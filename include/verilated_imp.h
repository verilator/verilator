// -*- mode: C++; c-file-style: "cc-mode" -*-
//*************************************************************************
//
// Copyright 2009-2021 by Wilson Snyder. This program is free software; you can
// redistribute it and/or modify it under the terms of either the GNU
// Lesser General Public License Version 3 or the Perl Artistic License
// Version 2.0.
// SPDX-License-Identifier: LGPL-3.0-only OR Artistic-2.0
//
//=========================================================================
///
/// \file
/// \brief Verilator: Implementation Header, only for verilated.cpp internals.
///
/// Code available from: https://verilator.org
///
//=========================================================================

#ifndef VERILATOR_VERILATED_IMP_H_
#define VERILATOR_VERILATED_IMP_H_  ///< Header Guard

// clang-format off
#if !defined(VERILATOR_VERILATED_CPP_) && !defined(VERILATOR_VERILATED_DPI_CPP_) \
    && !defined(VERILATOR_VERILATED_VPI_CPP_) && !defined(VERILATOR_VERILATED_SAVE_CPP_)
# error "verilated_imp.h only to be included by verilated*.cpp internals"
#endif

#include "verilatedos.h"
#include "verilated.h"
#include "verilated_heavy.h"
#include "verilated_syms.h"

#include <deque>
#include <queue>
#include <set>
#include <vector>
#include <numeric>
#ifdef VL_THREADED
# include <functional>
#endif
// clang-format on

class VerilatedScope;

//======================================================================
// Threaded message passing

#ifdef VL_THREADED
/// Message, enqueued on an mtask, and consumed on the main eval thread
class VerilatedMsg final {
public:
    // TYPES
    struct Cmp {
        bool operator()(const VerilatedMsg& a, const VerilatedMsg& b) const {
            return a.mtaskId() < b.mtaskId();
        }
    };

private:
    // MEMBERS
    vluint32_t m_mtaskId;  ///< MTask that did enqueue
    std::function<void()> m_cb;  ///< Lambda to execute when message received
public:
    // CONSTRUCTORS
    explicit VerilatedMsg(const std::function<void()>& cb)
        : m_mtaskId{Verilated::mtaskId()}
        , m_cb{cb} {}
    ~VerilatedMsg() = default;
    VerilatedMsg(const VerilatedMsg&) = default;
    VerilatedMsg(VerilatedMsg&&) = default;
    VerilatedMsg& operator=(const VerilatedMsg&) = default;
    VerilatedMsg& operator=(VerilatedMsg&&) = default;
    // METHODS
    vluint32_t mtaskId() const { return m_mtaskId; }
    /// Execute the lambda function
    void run() const { m_cb(); }
};

/// Each thread has a queue it pushes to
/// This assumes no thread starts pushing the next tick until the previous has drained.
/// If more aggressiveness is needed, a double-buffered scheme might work well.
class VerilatedEvalMsgQueue final {
    typedef std::multiset<VerilatedMsg, VerilatedMsg::Cmp> VerilatedThreadQueue;

    std::atomic<vluint64_t> m_depth;  ///< Current depth of queue (see comments below)

    VerilatedMutex m_mutex;  ///< Mutex protecting queue
    VerilatedThreadQueue m_queue VL_GUARDED_BY(m_mutex);  ///< Message queue
public:
    // CONSTRUCTORS
    VerilatedEvalMsgQueue()
        : m_depth{0} {
        assert(atomic_is_lock_free(&m_depth));
    }
    ~VerilatedEvalMsgQueue() = default;

private:
    VL_UNCOPYABLE(VerilatedEvalMsgQueue);

public:
    // METHODS
    //// Add message to queue (called by producer)
    void post(const VerilatedMsg& msg) VL_MT_SAFE_EXCLUDES(m_mutex) {
        const VerilatedLockGuard lock(m_mutex);
        m_queue.insert(msg);  // Pass by value to copy the message into queue
        ++m_depth;
    }
    /// Service queue until completion (called by consumer)
    void process() VL_MT_SAFE_EXCLUDES(m_mutex) {
        // Tracking m_depth is redundant to e.g. getting the mutex and looking at queue size,
        // but on the reader side it's 4x faster to test an atomic then getting a mutex
        while (m_depth) {
            // Wait for a message to be added to the queue
            // We don't use unique_lock as want to unlock with the message copy still in scope
            m_mutex.lock();
            assert(!m_queue.empty());  // Otherwise m_depth is wrong
            // Unfortunately to release the lock we need to copy the message
            // (Or have the message be a pointer, but then new/delete cost on each message)
            // We assume messages are small, so copy
            const auto it = m_queue.begin();
            const VerilatedMsg msg = *(it);
            m_queue.erase(it);
            m_mutex.unlock();
            m_depth--;  // Ok if outside critical section as only this code checks the value
            {
                VL_DEBUG_IF(VL_DBG_MSGF("Executing callback from mtaskId=%d\n", msg.mtaskId()););
                msg.run();
            }
        }
    }
};

/// Each thread has a local queue to build up messages until the end of the eval() call
class VerilatedThreadMsgQueue final {
    std::queue<VerilatedMsg> m_queue;

public:
    // CONSTRUCTORS
    VerilatedThreadMsgQueue() {}
    ~VerilatedThreadMsgQueue() {
        // The only call of this with a non-empty queue is a fatal error.
        // So this does not flush the queue, as the destination queue is not known to this class.
    }

private:
    VL_UNCOPYABLE(VerilatedThreadMsgQueue);
    // METHODS
    static VerilatedThreadMsgQueue& threadton() {
        static VL_THREAD_LOCAL VerilatedThreadMsgQueue t_s;
        return t_s;
    }

public:
    /// Add message to queue, called by producer
    static void post(const VerilatedMsg& msg) VL_MT_SAFE {
        // Handle calls to threaded routines outside
        // of any mtask -- if an initial block calls $finish, say.
        if (Verilated::mtaskId() == 0) {
            // No queueing, just do the action immediately
            msg.run();
        } else {
            Verilated::endOfEvalReqdInc();
            threadton().m_queue.push(msg);  // Pass by value to copy the message into queue
        }
    }
    /// Push all messages to the eval's queue
    static void flush(VerilatedEvalMsgQueue* evalMsgQp) VL_MT_SAFE {
        while (!threadton().m_queue.empty()) {
            evalMsgQp->post(threadton().m_queue.front());
            threadton().m_queue.pop();
            Verilated::endOfEvalReqdDec();
        }
    }
};
#endif  // VL_THREADED

// FILE* list constructed from a file-descriptor
class VerilatedFpList final {
    FILE* m_fp[31];
    std::size_t m_sz = 0;

public:
    typedef FILE* const* const_iterator;
    explicit VerilatedFpList() {}
    const_iterator begin() const { return m_fp; }
    const_iterator end() const { return m_fp + m_sz; }
    std::size_t size() const { return m_sz; }
    std::size_t capacity() const { return 31; }
    void push_back(FILE* fd) {
        if (VL_LIKELY(size() < capacity())) m_fp[m_sz++] = fd;
    }
};

//======================================================================
<<<<<<< HEAD
// VerilatedTimedQueue

#ifdef VL_TIMING
/// A priority queue of events to activate at a given time
class VerilatedTimedQueue {
    typedef std::pair<vluint64_t, CData*> TimeEvent;  // time, eventp

    struct QueueCompare {
        bool operator()(const TimeEvent& lhs, const TimeEvent& rhs) const {
            return lhs.first > rhs.first;
        }
    };

    typedef std::priority_queue<int, std::vector<TimeEvent>, QueueCompare> TimedQueue;
    VL_MUTABLE VerilatedMutex m_mutex;  // Mutex protecting m_timeq
    TimedQueue m_timeq VL_GUARDED_BY(m_mutex);  // Times, ordered by least at top()

    // CONSTRUCTORS
    VL_UNCOPYABLE(VerilatedTimedQueue);

public:
    VerilatedTimedQueue() {}
    ~VerilatedTimedQueue() {}

    // METHODS
    bool empty() const { return m_timeq.empty(); }
    /// Top/earliest time in the queue; determines when to advance time to
    vluint64_t earliestTime() const VL_EXCLUDES(m_mutex) VL_MT_SAFE {
        VerilatedLockGuard lock{m_mutex};
        if (VL_UNLIKELY(m_timeq.empty())) return VL_ULL(0xFFFFFFFFFFFFFFFF);
        vluint64_t topTime = m_timeq.top().first;
        return topTime;
    }
    /// Push to activate given event at given time
    void push(vluint64_t time, CData* eventp) VL_EXCLUDES(m_mutex) VL_MT_SAFE {
        VL_DEBUG_IF(if (VL_UNLIKELY(time < VL_TIME_Q())) Verilated::timeBackwardsError(););
        VerilatedLockGuard lock{m_mutex};
        m_timeq.push(std::make_pair(time, eventp));
    }
    /// Activate and pop all events earlier than given time
    void activate(vluint64_t time) VL_EXCLUDES(m_mutex) VL_MT_SAFE {
        VerilatedLockGuard lock{m_mutex};
        while (VL_LIKELY(!m_timeq.empty() && m_timeq.top().first <= time)) {
            CData* eventp = m_timeq.top().second;
            *eventp = 1;
            VL_DEBUG_IF(VL_DBG_MSGF("+    activate %p\n", eventp););
            m_timeq.pop();
        }
    }
};
#endif  // VL_TIMING
=======
// VerilatedContextImpData

/// Class for hidden implementation members inside VerilatedContext
// Avoids needing std::unordered_map inside verilated.h
class VerilatedContextImpData final {
    friend class VerilatedContext;
    friend class VerilatedContextImp;

protected:
    /// Map of <scope_name, scope pointer>
    // Used by scopeInsert, scopeFind, scopeErase, scopeNameMap
    mutable VerilatedMutex m_nameMutex;  ///< Protect m_nameMap
    VerilatedScopeNameMap m_nameMap VL_GUARDED_BY(m_nameMutex);
};

//======================================================================
// VerilatedContextImp
// Class to "add" implementation-only methods to VerilatedContext

class VerilatedContextImp final : VerilatedContext {
    friend class VerilatedContext;

    // MEMBERS - non-static not allowed, use only VerilatedContext
    // Select initial value of otherwise uninitialized signals.
    // Internal note: Globals may multi-construct, see verilated.cpp top.

    // Medium speed, so uses singleton accessing
    struct Statics {
        VerilatedMutex s_randMutex;  // Mutex protecting s_randSeedEpoch
        // Number incrementing on each reseed, 0=illegal
        int s_randSeedEpoch = 1;  // Reads ok, wish had a VL_WRITE_GUARDED_BY(s_randMutex)
    };
    static Statics& s() {
        static Statics s_s;
        return s_s;
    }

private:
    // CONSTRUCTORS - no data can live here, use only VerilatedContext
    VerilatedContextImp() = delete;
    ~VerilatedContextImp() = delete;

public:  // But only for verilated*.cpp
    // METHODS - extending into VerilatedContext, call via impp()->

    // Random seed handling
    vluint64_t randSeedDefault64() const VL_MT_SAFE;
    static vluint32_t randSeedEpoch() VL_MT_SAFE { return s().s_randSeedEpoch; }

    // METHODS - timeformat
    int timeFormatUnits() VL_MT_SAFE {
        if (m_s.m_timeFormatUnits == VerilatedContext::Serialized::UNITS_NONE)
            return timeprecision();
        return m_s.m_timeFormatUnits;
    }
    void timeFormatUnits(int value) VL_MT_SAFE { m_s.m_timeFormatUnits = value; }
    int timeFormatPrecision() const VL_MT_SAFE { return m_s.m_timeFormatPrecision; }
    void timeFormatPrecision(int value) VL_MT_SAFE { m_s.m_timeFormatPrecision = value; }
    int timeFormatWidth() const VL_MT_SAFE { return m_s.m_timeFormatWidth; }
    void timeFormatWidth(int value) VL_MT_SAFE { m_s.m_timeFormatWidth = value; }
    std::string timeFormatSuffix() VL_MT_SAFE_EXCLUDES(m_timeDumpMutex) {
        const VerilatedLockGuard lock(m_timeDumpMutex);
        return m_timeFormatSuffix;
    }
    void timeFormatSuffix(const std::string& value) VL_MT_SAFE_EXCLUDES(m_timeDumpMutex) {
        const VerilatedLockGuard lock(m_timeDumpMutex);
        m_timeFormatSuffix = value;
    }

    // METHODS - arguments
    std::string argPlusMatch(const char* prefixp) VL_MT_SAFE_EXCLUDES(m_argMutex);
    std::pair<int, char**> argc_argv() VL_MT_SAFE_EXCLUDES(m_argMutex);

public:  // But only for verilated*.cpp
    // METHODS - scope name
    void scopeInsert(const VerilatedScope* scopep) VL_MT_SAFE;
    void scopeErase(const VerilatedScope* scopep) VL_MT_SAFE;

public:  // But only for verilated*.cpp
    // METHODS - file IO
    IData fdNewMcd(const char* filenamep) VL_MT_SAFE_EXCLUDES(m_fdMutex) {
        const VerilatedLockGuard lock(m_fdMutex);
        if (m_fdFreeMct.empty()) return 0;
        IData idx = m_fdFreeMct.back();
        m_fdFreeMct.pop_back();
        m_fdps[idx] = fopen(filenamep, "w");
        if (VL_UNLIKELY(!m_fdps[idx])) return 0;
        return (1 << idx);
    }
    IData fdNew(const char* filenamep, const char* modep) VL_MT_SAFE_EXCLUDES(m_fdMutex) {
        FILE* fp = fopen(filenamep, modep);
        if (VL_UNLIKELY(!fp)) return 0;
        // Bit 31 indicates it's a descriptor not a MCD
        const VerilatedLockGuard lock(m_fdMutex);
        if (m_fdFree.empty()) {
            // Need to create more space in m_fdps and m_fdFree
            const std::size_t start = std::max<std::size_t>(31UL + 1UL + 3UL, m_fdps.size());
            const std::size_t excess = 10;
            m_fdps.resize(start + excess);
            std::fill(m_fdps.begin() + start, m_fdps.end(), (FILE*)0);
            m_fdFree.resize(excess);
            for (std::size_t i = 0, id = start; i < m_fdFree.size(); ++i, ++id) {
                m_fdFree[i] = id;
            }
        }
        IData idx = m_fdFree.back();
        m_fdFree.pop_back();
        m_fdps[idx] = fp;
        return (idx | (1UL << 31));  // bit 31 indicates not MCD
    }
    void fdFlush(IData fdi) VL_MT_SAFE_EXCLUDES(m_fdMutex) {
        const VerilatedLockGuard lock(m_fdMutex);
        const VerilatedFpList fdlist = fdToFpList(fdi);
        for (const auto& i : fdlist) fflush(i);
    }
    IData fdSeek(IData fdi, IData offset, IData origin) VL_MT_SAFE_EXCLUDES(m_fdMutex) {
        const VerilatedLockGuard lock(m_fdMutex);
        const VerilatedFpList fdlist = fdToFpList(fdi);
        if (VL_UNLIKELY(fdlist.size() != 1)) return 0;
        return static_cast<IData>(
            fseek(*fdlist.begin(), static_cast<long>(offset), static_cast<int>(origin)));
    }
    IData fdTell(IData fdi) VL_MT_SAFE_EXCLUDES(m_fdMutex) {
        const VerilatedLockGuard lock(m_fdMutex);
        const VerilatedFpList fdlist = fdToFpList(fdi);
        if (VL_UNLIKELY(fdlist.size() != 1)) return 0;
        return static_cast<IData>(ftell(*fdlist.begin()));
    }
    void fdWrite(IData fdi, const std::string& output) VL_MT_SAFE_EXCLUDES(m_fdMutex) {
        const VerilatedLockGuard lock(m_fdMutex);
        const VerilatedFpList fdlist = fdToFpList(fdi);
        for (const auto& i : fdlist) {
            if (VL_UNLIKELY(!i)) continue;
            (void)fwrite(output.c_str(), 1, output.size(), i);
        }
    }
    void fdClose(IData fdi) VL_MT_SAFE_EXCLUDES(m_fdMutex) {
        const VerilatedLockGuard lock(m_fdMutex);
        if ((fdi & (1 << 31)) != 0) {
            // Non-MCD case
            IData idx = VL_MASK_I(31) & fdi;
            if (VL_UNLIKELY(idx >= m_fdps.size())) return;
            if (VL_UNLIKELY(!m_fdps[idx])) return;  // Already free
            fclose(m_fdps[idx]);
            m_fdps[idx] = (FILE*)0;
            m_fdFree.push_back(idx);
        } else {
            // MCD case
            for (int i = 0; (fdi != 0) && (i < 31); i++, fdi >>= 1) {
                if (fdi & VL_MASK_I(1)) {
                    fclose(m_fdps[i]);
                    m_fdps[i] = nullptr;
                    m_fdFreeMct.push_back(i);
                }
            }
        }
    }
    inline FILE* fdToFp(IData fdi) VL_MT_SAFE_EXCLUDES(m_fdMutex) {
        const VerilatedLockGuard lock(m_fdMutex);
        const VerilatedFpList fdlist = fdToFpList(fdi);
        if (VL_UNLIKELY(fdlist.size() != 1)) return nullptr;
        return *fdlist.begin();
    }

private:
    VerilatedFpList fdToFpList(IData fdi) VL_REQUIRES(m_fdMutex) {
        VerilatedFpList fp;
        if ((fdi & (1 << 31)) != 0) {
            // Non-MCD case
            const IData idx = fdi & VL_MASK_I(31);
            switch (idx) {
            case 0: fp.push_back(stdin); break;
            case 1: fp.push_back(stdout); break;
            case 2: fp.push_back(stderr); break;
            default:
                if (VL_LIKELY(idx < m_fdps.size())) fp.push_back(m_fdps[idx]);
                break;
            }
        } else {
            // MCD Case
            for (size_t i = 0; (fdi != 0) && (i < fp.capacity()); ++i, fdi >>= 1) {
                if (fdi & VL_MASK_I(1)) fp.push_back(m_fdps[i]);
            }
        }
        return fp;
    }

protected:
    // METHODS - protected
    void commandArgsAddGuts(int argc, const char** argv);
    void commandArgVl(const std::string& arg);
    bool commandArgVlValue(const std::string& arg, const std::string& prefix, std::string& valuer);
    void commandArgDump() const VL_MT_SAFE_EXCLUDES(m_argMutex);
};
>>>>>>> 2cad22a2

//======================================================================
// VerilatedImp

class VerilatedImpData final {
    // Whole class is internal use only - Global information shared between verilated*.cpp files.
    // All only medium-speed, so use singleton function
protected:
    friend class Verilated;
    friend class VerilatedImp;

    // TYPES
    typedef std::map<std::pair<const void*, void*>, void*> UserMap;
    typedef std::map<const char*, int, VerilatedCStrCmp> ExportNameMap;

    // MEMBERS
    // Nothing below here is save-restored; users expected to re-register appropriately

    VerilatedMutex m_userMapMutex;  ///< Protect m_userMap
    // For userInsert, userFind.  As indexed by pointer is common across contexts.
    UserMap m_userMap VL_GUARDED_BY(m_userMapMutex);  ///< Map of <(scope,userkey), userData>

    VerilatedMutex m_hierMapMutex;  ///< Protect m_hierMap
    /// Map that represents scope hierarchy
    // Used by hierarchyAdd, hierarchyRemove, hierarchyMap
    VerilatedHierarchyMap m_hierMap VL_GUARDED_BY(m_hierMapMutex);

    // Slow - somewhat static:
    VerilatedMutex m_exportMutex;  ///< Protect m_nameMap
    /// Map of <export_func_proto, func number>
    // Used by exportInsert, exportFind, exportName.
    // Export numbers same across all contexts as just a string-to-number conversion
    ExportNameMap m_exportMap VL_GUARDED_BY(m_exportMutex);
    int m_exportNext VL_GUARDED_BY(m_exportMutex) = 0;  ///< Next export funcnum

    // CONSTRUCTORS
    VerilatedImpData() = default;
};

class VerilatedImp final {
    // Whole class is internal use only - Global information shared between verilated*.cpp files.
protected:
    friend class Verilated;

    // MEMBERS
    static VerilatedImpData& s() {  // Singleton
        static VerilatedImpData s_s;
        return s_s;
    }

public:  // But only for verilated*.cpp
    // CONSTRUCTORS
    VerilatedImp() = default;
    ~VerilatedImp() = default;

private:
    VL_UNCOPYABLE(VerilatedImp);

public:
    // METHODS - debug
    static void versionDump() VL_MT_SAFE;

public:
    // METHODS - user scope tracking
    // We implement this as a single large map instead of one map per scope.
    // There's often many more scopes than userdata's and thus having a ~48byte
    // per map overhead * N scopes would take much more space and cache thrashing.
    // As scopep's are pointers, this implicitly handles multiple Context's
    static inline void userInsert(const void* scopep, void* userKey, void* userData) VL_MT_SAFE {
        const VerilatedLockGuard lock(s().m_userMapMutex);
        const auto it = s().m_userMap.find(std::make_pair(scopep, userKey));
        if (it != s().m_userMap.end()) {
            it->second = userData;
        } else {
            s().m_userMap.emplace(std::make_pair(scopep, userKey), userData);
        }
    }
    static inline void* userFind(const void* scopep, void* userKey) VL_MT_SAFE {
        const VerilatedLockGuard lock(s().m_userMapMutex);
        const auto& it = vlstd::as_const(s().m_userMap).find(std::make_pair(scopep, userKey));
        if (VL_UNLIKELY(it == s().m_userMap.end())) return nullptr;
        return it->second;
    }

public:  // But only for verilated.cpp
    /// Symbol table destruction cleans up the entries for each scope.
    static void userEraseScope(const VerilatedScope* scopep) VL_MT_SAFE {
        // Slow ok - called once/scope on destruction, so we simply iterate.
        const VerilatedLockGuard lock(s().m_userMapMutex);
        for (auto it = s().m_userMap.begin(); it != s().m_userMap.end();) {
            if (it->first.first == scopep) {
                s().m_userMap.erase(it++);
            } else {
                ++it;
            }
        }
    }
    static void userDump() VL_MT_SAFE {
        const VerilatedLockGuard lock(s().m_userMapMutex);  // Avoid it changing in middle of dump
        bool first = true;
        for (const auto& i : s().m_userMap) {
            if (first) {
                VL_PRINTF_MT("  userDump:\n");
                first = false;
            }
            VL_PRINTF_MT("    DPI_USER_DATA scope %p key %p: %p\n", i.first.first, i.first.second,
                         i.second);
        }
    }

public:  // But only for verilated*.cpp
    // METHODS - hierarchy
    static void hierarchyAdd(const VerilatedScope* fromp, const VerilatedScope* top) VL_MT_SAFE {
        // Slow ok - called at construction for VPI accessible elements
        const VerilatedLockGuard lock(s().m_hierMapMutex);
        s().m_hierMap[fromp].push_back(top);
    }
    static void hierarchyRemove(const VerilatedScope* fromp,
                                const VerilatedScope* top) VL_MT_SAFE {
        // Slow ok - called at destruction for VPI accessible elements
        const VerilatedLockGuard lock(s().m_hierMapMutex);
        VerilatedHierarchyMap& map = s().m_hierMap;
        if (map.find(fromp) == map.end()) return;
        auto& scopes = map[fromp];
        const auto it = find(scopes.begin(), scopes.end(), top);
        if (it != scopes.end()) scopes.erase(it);
    }
    static const VerilatedHierarchyMap* hierarchyMap() VL_MT_SAFE_POSTINIT {
        // Thread save only assuming this is called only after model construction completed
        return &s().m_hierMap;
    }

public:  // But only for verilated*.cpp
    // METHODS - export names

    // Each function prototype is converted to a function number which we
    // then use to index a 2D table also indexed by scope number, because we
    // can't know at Verilation time what scopes will exist in other modules
    // in the design that also happen to have our same callback function.
    // Rather than a 2D map, the integer scheme saves 500ish ns on a likely
    // miss at the cost of a multiply, and all lookups move to slowpath.
    static int exportInsert(const char* namep) VL_MT_SAFE {
        // Slow ok - called once/function at creation
        const VerilatedLockGuard lock(s().m_exportMutex);
        const auto it = s().m_exportMap.find(namep);
        if (it == s().m_exportMap.end()) {
            s().m_exportMap.emplace(namep, s().m_exportNext++);
            return s().m_exportNext++;
        } else {
            return it->second;
        }
    }
    static int exportFind(const char* namep) VL_MT_SAFE {
        const VerilatedLockGuard lock(s().m_exportMutex);
        const auto& it = s().m_exportMap.find(namep);
        if (VL_LIKELY(it != s().m_exportMap.end())) return it->second;
        std::string msg = (std::string("%Error: Testbench C called ") + namep
                           + " but no such DPI export function name exists in ANY model");
        VL_FATAL_MT("unknown", 0, "", msg.c_str());
        return -1;
    }
    static const char* exportName(int funcnum) VL_MT_SAFE {
        // Slowpath; find name for given export; errors only so no map to reverse-map it
        const VerilatedLockGuard lock(s().m_exportMutex);
        for (const auto& i : s().m_exportMap) {
            if (i.second == funcnum) return i.first;
        }
        return "*UNKNOWN*";
    }
    static void exportsDump() VL_MT_SAFE {
        const VerilatedLockGuard lock(s().m_exportMutex);
        bool first = true;
        for (const auto& i : s().m_exportMap) {
            if (first) {
                VL_PRINTF_MT("  exportDump:\n");
                first = false;
            }
            VL_PRINTF_MT("    DPI_EXPORT_NAME %05d: %s\n", i.second, i.first);
        }
    }
    // We don't free up m_exportMap until the end, because we can't be sure
    // what other models are using the assigned funcnum's.
};

//======================================================================

#endif  // Guard<|MERGE_RESOLUTION|>--- conflicted
+++ resolved
@@ -192,12 +192,11 @@
 };
 
 //======================================================================
-<<<<<<< HEAD
 // VerilatedTimedQueue
 
 #ifdef VL_TIMING
-/// A priority queue of events to activate at a given time
-class VerilatedTimedQueue {
+// Internal priority queue of events to activate at a given time
+class VerilatedTimedQueue final {
     typedef std::pair<vluint64_t, CData*> TimeEvent;  // time, eventp
 
     struct QueueCompare {
@@ -207,33 +206,33 @@
     };
 
     typedef std::priority_queue<int, std::vector<TimeEvent>, QueueCompare> TimedQueue;
-    VL_MUTABLE VerilatedMutex m_mutex;  // Mutex protecting m_timeq
+    mutable VerilatedMutex m_mutex;  // Mutex protecting m_timeq
     TimedQueue m_timeq VL_GUARDED_BY(m_mutex);  // Times, ordered by least at top()
 
     // CONSTRUCTORS
     VL_UNCOPYABLE(VerilatedTimedQueue);
 
 public:
-    VerilatedTimedQueue() {}
-    ~VerilatedTimedQueue() {}
+    VerilatedTimedQueue() = default;
+    ~VerilatedTimedQueue() = default;
 
     // METHODS
     bool empty() const { return m_timeq.empty(); }
-    /// Top/earliest time in the queue; determines when to advance time to
-    vluint64_t earliestTime() const VL_EXCLUDES(m_mutex) VL_MT_SAFE {
+    // Top/earliest time in the queue; determines when to advance time to
+    vluint64_t earliestTime() const VL_EXCLUDES(m_mutex) VL_MT_SAFE_EXCLUDES(m_mutex) {
         VerilatedLockGuard lock{m_mutex};
         if (VL_UNLIKELY(m_timeq.empty())) return VL_ULL(0xFFFFFFFFFFFFFFFF);
         vluint64_t topTime = m_timeq.top().first;
         return topTime;
     }
-    /// Push to activate given event at given time
-    void push(vluint64_t time, CData* eventp) VL_EXCLUDES(m_mutex) VL_MT_SAFE {
+    // Push to activate given event at given time
+    void push(vluint64_t time, CData* eventp) VL_MT_SAFE_EXCLUDES(m_mutex) {
         VL_DEBUG_IF(if (VL_UNLIKELY(time < VL_TIME_Q())) Verilated::timeBackwardsError(););
         VerilatedLockGuard lock{m_mutex};
         m_timeq.push(std::make_pair(time, eventp));
     }
-    /// Activate and pop all events earlier than given time
-    void activate(vluint64_t time) VL_EXCLUDES(m_mutex) VL_MT_SAFE {
+    // Activate and pop all events earlier than given time
+    void activate(vluint64_t time) VL_MT_SAFE_EXCLUDES(m_mutex) {
         VerilatedLockGuard lock{m_mutex};
         while (VL_LIKELY(!m_timeq.empty() && m_timeq.top().first <= time)) {
             CData* eventp = m_timeq.top().second;
@@ -244,7 +243,7 @@
     }
 };
 #endif  // VL_TIMING
-=======
+
 // VerilatedContextImpData
 
 /// Class for hidden implementation members inside VerilatedContext
@@ -439,7 +438,6 @@
     bool commandArgVlValue(const std::string& arg, const std::string& prefix, std::string& valuer);
     void commandArgDump() const VL_MT_SAFE_EXCLUDES(m_argMutex);
 };
->>>>>>> 2cad22a2
 
 //======================================================================
 // VerilatedImp
