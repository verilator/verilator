--- conflicted
+++ resolved
@@ -263,11 +263,7 @@
     // corrupting the profiling data. It's super cheap to append
     // a VlProfileRec struct on the end of a pre-allocated vector;
     // this is the only cost we pay in real-time during a profiling cycle.
-<<<<<<< HEAD
-    // Internal note: Globals must be POD, see verilated.cpp top.
-=======
     // Internal note: Globals may multi-construct, see verilated.cpp top.
->>>>>>> 018d9947
     static VL_THREAD_LOCAL ProfileTrace* t_profilep;
     ProfileSet m_allProfiles VL_GUARDED_BY(m_mutex);
     VerilatedMutex m_mutex;
