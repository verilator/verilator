--- conflicted
+++ resolved
@@ -89,11 +89,7 @@
 /// unique number.  Thus we can greatly reduce the storage requirements for
 /// otherwise identical keys.
 
-<<<<<<< HEAD
-class VerilatedCovImp final : public VerilatedCovContext, VerilatedCovImpBase {
-=======
-class VerilatedCovImp final {
->>>>>>> edf8c1e1
+class VerilatedCovImp final : public VerilatedCovContext {
 private:
     // TYPES
     typedef std::map<const std::string, int> ValueIndexMap;
@@ -438,19 +434,11 @@
 #define A(n) const char *key##n, const char *valp##n  // Argument list
 #define C(n) key##n, valp##n  // Calling argument list
 #define N(n) "", ""  // Null argument list
-<<<<<<< HEAD
 void VerilatedCovContext::_insertp(A(0), A(1), A(2), A(3), A(4), A(5), A(6), A(7), A(8), A(9),
                                    A(10), A(11), A(12), A(13), A(14), A(15), A(16), A(17), A(18),
                                    A(19), A(20), A(21), A(22), A(23), A(24), A(25), A(26), A(27),
                                    A(28), A(29)) VL_MT_SAFE {
-    const char* keyps[VerilatedCovImpBase::MAX_KEYS]
-=======
-void VerilatedCov::_insertp(A(0), A(1), A(2), A(3), A(4), A(5), A(6), A(7), A(8), A(9), A(10),
-                            A(11), A(12), A(13), A(14), A(15), A(16), A(17), A(18), A(19), A(20),
-                            A(21), A(22), A(23), A(24), A(25), A(26), A(27), A(28),
-                            A(29)) VL_MT_SAFE {
     const char* keyps[VerilatedCovConst::MAX_KEYS]
->>>>>>> edf8c1e1
         = {nullptr, nullptr, nullptr,  // filename,lineno,page
            key0,    key1,    key2,    key3,  key4,  key5,  key6,  key7,  key8,  key9,
            key10,   key11,   key12,   key13, key14, key15, key16, key17, key18, key19,
