--- conflicted
+++ resolved
@@ -417,7 +417,6 @@
 void VerilatedCovContext::clear() VL_MT_SAFE { impp()->clear(); }
 void VerilatedCovContext::clearNonMatch(const char* matchp) VL_MT_SAFE {
     impp()->clearNonMatch(matchp);
-<<<<<<< HEAD
 }
 void VerilatedCovContext::zero() VL_MT_SAFE { impp()->zero(); }
 void VerilatedCovContext::write(const char* filenamep) VL_MT_SAFE { impp()->write(filenamep); }
@@ -427,17 +426,6 @@
 void VerilatedCovContext::_inserti(vluint64_t* itemp) VL_MT_SAFE {
     impp()->inserti(new VerilatedCoverItemSpec<vluint64_t>(itemp));
 }
-=======
-}
-void VerilatedCovContext::zero() VL_MT_SAFE { impp()->zero(); }
-void VerilatedCovContext::write(const char* filenamep) VL_MT_SAFE { impp()->write(filenamep); }
-void VerilatedCovContext::_inserti(vluint32_t* itemp) VL_MT_SAFE {
-    impp()->inserti(new VerilatedCoverItemSpec<vluint32_t>(itemp));
-}
-void VerilatedCovContext::_inserti(vluint64_t* itemp) VL_MT_SAFE {
-    impp()->inserti(new VerilatedCoverItemSpec<vluint64_t>(itemp));
-}
->>>>>>> 206c3473
 void VerilatedCovContext::_insertf(const char* filename, int lineno) VL_MT_SAFE {
     impp()->insertf(filename, lineno);
 }
@@ -503,12 +491,6 @@
 //=============================================================================
 // VerilatedContext
 
-<<<<<<< HEAD
-#ifdef VM_COVERAGE
-// else have linker throw error, which is better than runtime nullptr-dereference
-
-=======
->>>>>>> 206c3473
 VerilatedCovContext* VerilatedContext::coveragep() VL_MT_SAFE {
     static VerilatedMutex s_mutex;
     if (VL_UNLIKELY(!m_coveragep)) {
@@ -518,10 +500,4 @@
         }
     }
     return reinterpret_cast<VerilatedCovContext*>(m_coveragep.get());
-<<<<<<< HEAD
-}
-
-#endif
-=======
-}
->>>>>>> 206c3473
+}