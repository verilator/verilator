--- conflicted
+++ resolved
@@ -2311,8 +2311,10 @@
     const std::string& match = impp()->argPlusMatch(prefixp);
     static VL_THREAD_LOCAL char t_outstr[VL_VALUE_STRING_MAX_WIDTH];
     if (match.empty()) return "";
-    t_outstr[0] = '\0';
-    strncat(t_outstr, match.c_str(), VL_VALUE_STRING_MAX_WIDTH - 1);
+    char* dp = t_outstr;
+    for (const char* sp = match.c_str(); *sp && (dp - t_outstr) < (VL_VALUE_STRING_MAX_WIDTH - 2);)
+        *dp++ = *sp++;
+    *dp++ = '\0';
     return t_outstr;
 }
 void VerilatedContext::internalsDump() const VL_MT_SAFE {
@@ -2624,27 +2626,6 @@
 const char* Verilated::productName() VL_PURE { return VERILATOR_PRODUCT; }
 const char* Verilated::productVersion() VL_PURE { return VERILATOR_VERSION; }
 
-<<<<<<< HEAD
-=======
-void Verilated::commandArgs(int argc, const char** argv) VL_MT_SAFE {
-    const VerilatedLockGuard lock(s_args.m_argMutex);
-    s_args.argc = argc;
-    s_args.argv = argv;
-    VerilatedImp::commandArgs(argc, argv);
-}
-
-const char* Verilated::commandArgsPlusMatch(const char* prefixp) VL_MT_SAFE {
-    const std::string& match = VerilatedImp::argPlusMatch(prefixp);
-    static VL_THREAD_LOCAL char t_outstr[VL_VALUE_STRING_MAX_WIDTH];
-    if (match.empty()) return "";
-    char* dp = t_outstr;
-    for (const char* sp = match.c_str(); *sp && (dp - t_outstr) < (VL_VALUE_STRING_MAX_WIDTH - 2);)
-        *dp++ = *sp++;
-    *dp++ = '\0';
-    return t_outstr;
-}
-
->>>>>>> 47dcbd4b
 void Verilated::nullPointerError(const char* filename, int linenum) VL_MT_SAFE {
     // Slowpath - Called only on error
     VL_FATAL_MT(filename, linenum, "", "Null pointer dereferenced");
