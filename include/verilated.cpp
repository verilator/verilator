// -*- mode: C++; c-file-style: "cc-mode" -*-
//*************************************************************************
//
// Copyright 2003-2021 by Wilson Snyder. This program is free software; you can
// redistribute it and/or modify it under the terms of either the GNU
// Lesser General Public License Version 3 or the Perl Artistic License
// Version 2.0.
// SPDX-License-Identifier: LGPL-3.0-only OR Artistic-2.0
//
//=========================================================================
///
/// \file
/// \brief Verilator: Linked against all applications using Verilated source.
///
///     This file must be compiled and linked against all objects
///     created from Verilator.
///
///     Those macro/function/variable starting or ending in _ are internal,
///     however many of the other function/macros here are also internal.
///
/// Code available from: https://verilator.org
///
//=========================================================================
// Internal note:
//
// verilated.o may exist both in protect-lib (incrementally linked .a/.so)
// and the main module.  Both refer the same instance of static
// variables/VL_THREAD_LOCAL in verilated.o such as Verilated, or
// VerilatedImpData.  This is important to share that state, but the
// sharing may cause a double-free error when shutting down because the
// loader will insert a constructor/destructor at each reference to
// verilated.o, resulting in at runtime constructors/destructors being
// called multiple times.
//
// To avoid the trouble:
//   * Statics declared inside functions. The compiler will wrap
//     the construction in must-be-one-time checks.
<<<<<<< HEAD
//   * Or, use only POD types that are multi-constructor safe.
//   * Or, the static should be of a union, which will avoid compiler
//     construction.
=======
//   * Or, use only C++20 constinit types. (TODO: Make a VL_CONSTINIT).
//   * Or, use types that are multi-constructor safe.
//   * Or, the static should be of a union, which will avoid compiler
//     construction, and appropriately check for duplicate construction.
>>>>>>> 018d9947
//   * Or, code is not linked in protected library. e.g. the VPI
//     and DPI libraries are not needed there.
//=========================================================================

#define VERILATOR_VERILATED_CPP_

#include "verilatedos.h"
#include "verilated_imp.h"

#include "verilated_config.h"

#include <algorithm>
#include <cctype>
#include <cerrno>
#include <sstream>
#include <sys/stat.h>  // mkdir
#include <list>
#include <limits>
#include <utility>

// clang-format off
#if defined(_WIN32) || defined(__MINGW32__)
# include <direct.h>  // mkdir
#endif
// clang-format on

/// Max static char array for VL_VALUE_STRING
constexpr unsigned VL_VALUE_STRING_MAX_WIDTH = 8192;

//===========================================================================
// Static sanity checks

static_assert(sizeof(vluint8_t) == 1, "vluint8_t is missized");
static_assert(sizeof(vluint16_t) == 2, "vluint8_t is missized");
static_assert(sizeof(vluint32_t) == 4, "vluint8_t is missized");
static_assert(sizeof(vluint64_t) == 8, "vluint8_t is missized");

//===========================================================================
// Global variables

// Slow path variables
VerilatedMutex Verilated::s_mutex;

// Keep below together in one cache line
Verilated::NonSerialized Verilated::s_ns;
VL_THREAD_LOCAL Verilated::ThreadLocal Verilated::t_s;

VerilatedImp::VerilatedImpU VerilatedImp::s_s;

// Guarantees to call setup() and teardown() just once.
struct VerilatedInitializer {
    VerilatedInitializer() { setup(); }
    ~VerilatedInitializer() { teardown(); }
    void setup() {
        static bool done = false;
        if (!done) {
            VerilatedImp::setup();
            // FIXME            Verilated::s_ns.setup();
            done = true;
        }
    }
    void teardown() {
        static bool done = false;
        if (!done) {
            VerilatedImp::teardown();
            // FIXME            Verilated::s_ns.teardown();
            done = true;
        }
    }
} s_VerilatedInitializer;

//===========================================================================
// User definable functions
// Note a TODO is a future version of the API will pass a structure so that
// the calling arguments allow for extension

#ifndef VL_USER_FINISH  ///< Define this to override this function
void vl_finish(const char* filename, int linenum, const char* hier) VL_MT_UNSAFE {
    if (false && hier) {}
    VL_PRINTF(  // Not VL_PRINTF_MT, already on main thread
        "- %s:%d: Verilog $finish\n", filename, linenum);
    if (Verilated::threadContextp()->gotFinish()) {
        VL_PRINTF(  // Not VL_PRINTF_MT, already on main thread
            "- %s:%d: Second verilog $finish, exiting\n", filename, linenum);
        Verilated::runFlushCallbacks();
        Verilated::runExitCallbacks();
        exit(0);
    }
    Verilated::threadContextp()->gotFinish(true);
}
#endif

#ifndef VL_USER_STOP  ///< Define this to override this function
void vl_stop(const char* filename, int linenum, const char* hier) VL_MT_UNSAFE {
    Verilated::threadContextp()->gotFinish(true);
    Verilated::runFlushCallbacks();
    vl_fatal(filename, linenum, hier, "Verilog $stop");
}
#endif

#ifndef VL_USER_FATAL  ///< Define this to override this function
void vl_fatal(const char* filename, int linenum, const char* hier, const char* msg) VL_MT_UNSAFE {
    if (false && hier) {}
    Verilated::threadContextp()->gotFinish(true);
    if (filename && filename[0]) {
        // Not VL_PRINTF_MT, already on main thread
        VL_PRINTF("%%Error: %s:%d: %s\n", filename, linenum, msg);
    } else {
        VL_PRINTF("%%Error: %s\n", msg);
    }
    Verilated::runFlushCallbacks();

    VL_PRINTF("Aborting...\n");  // Not VL_PRINTF_MT, already on main thread

    // Second flush in case VL_PRINTF does something needing a flush
    Verilated::runFlushCallbacks();

    // Callbacks prior to termination
    Verilated::runExitCallbacks();
    abort();
}
#endif

#ifndef VL_USER_STOP_MAYBE  ///< Define this to override this function
void vl_stop_maybe(const char* filename, int linenum, const char* hier, bool maybe) VL_MT_UNSAFE {
    Verilated::threadContextp()->errorCountInc();
    if (maybe
        && Verilated::threadContextp()->errorCount() < Verilated::threadContextp()->errorLimit()) {
        VL_PRINTF(  // Not VL_PRINTF_MT, already on main thread
            "-Info: %s:%d: %s\n", filename, linenum,
            "Verilog $stop, ignored due to +verilator+error+limit");
    } else {
        vl_stop(filename, linenum, hier);
    }
}
#endif

//===========================================================================
// Wrapper to call certain functions via messages when multithreaded

void VL_FINISH_MT(const char* filename, int linenum, const char* hier) VL_MT_SAFE {
#ifdef VL_THREADED
    VerilatedThreadMsgQueue::post(VerilatedMsg([=]() {  //
        vl_finish(filename, linenum, hier);
    }));
#else
    vl_finish(filename, linenum, hier);
#endif
}

void VL_STOP_MT(const char* filename, int linenum, const char* hier, bool maybe) VL_MT_SAFE {
#ifdef VL_THREADED
    VerilatedThreadMsgQueue::post(VerilatedMsg([=]() {  //
        vl_stop_maybe(filename, linenum, hier, maybe);
    }));
#else
    vl_stop_maybe(filename, linenum, hier, maybe);
#endif
}

void VL_FATAL_MT(const char* filename, int linenum, const char* hier, const char* msg) VL_MT_SAFE {
#ifdef VL_THREADED
    VerilatedThreadMsgQueue::post(VerilatedMsg([=]() {  //
        vl_fatal(filename, linenum, hier, msg);
    }));
#else
    vl_fatal(filename, linenum, hier, msg);
#endif
}

//===========================================================================
// Debug prints

/// sprintf but return as string (this isn't fast, for print messages only)
std::string _vl_string_vprintf(const char* formatp, va_list ap) VL_MT_SAFE {
    va_list aq;
    va_copy(aq, ap);
    int len = VL_VSNPRINTF(nullptr, 0, formatp, aq);
    va_end(aq);
    if (VL_UNLIKELY(len < 1)) return "";

    char* bufp = new char[len + 1];
    VL_VSNPRINTF(bufp, len + 1, formatp, ap);

    std::string out = std::string(bufp, len);
    delete[] bufp;
    return out;
}

vluint64_t _vl_dbg_sequence_number() VL_MT_SAFE {
#ifdef VL_THREADED
    static std::atomic<vluint64_t> sequence;
#else
    static vluint64_t sequence = 0;
#endif
    return ++sequence;
}

vluint32_t VL_THREAD_ID() VL_MT_SAFE {
#ifdef VL_THREADED
    // Alternative is to use std::this_thread::get_id, but that returns a
    // hard-to-read number and is very slow
    static std::atomic<vluint32_t> s_nextId(0);
    static VL_THREAD_LOCAL vluint32_t t_myId = ++s_nextId;
    return t_myId;
#else
    return 0;
#endif
}

void VL_DBG_MSGF(const char* formatp, ...) VL_MT_SAFE {
    // We're still using c printf formats instead of operator<< so we can avoid the heavy
    // includes that otherwise would be required in every Verilated module
    va_list ap;
    va_start(ap, formatp);
    std::string out = _vl_string_vprintf(formatp, ap);
    va_end(ap);
    // printf("-imm-V{t%d,%" VL_PRI64 "d}%s", VL_THREAD_ID(), _vl_dbg_sequence_number(),
    // out.c_str());

    // Using VL_PRINTF not VL_PRINTF_MT so that we can call VL_DBG_MSGF
    // from within the guts of the thread execution machinery (and it goes
    // to the screen and not into the queues we're debugging)
    VL_PRINTF("-V{t%u,%" VL_PRI64 "u}%s", VL_THREAD_ID(), _vl_dbg_sequence_number(), out.c_str());
}

#ifdef VL_THREADED
void VL_PRINTF_MT(const char* formatp, ...) VL_MT_SAFE {
    va_list ap;
    va_start(ap, formatp);
    std::string out = _vl_string_vprintf(formatp, ap);
    va_end(ap);
    VerilatedThreadMsgQueue::post(VerilatedMsg([=]() {  //
        VL_PRINTF("%s", out.c_str());
    }));
}
#endif

//===========================================================================
// Random -- Mostly called at init time, so not inline.

static vluint32_t vl_sys_rand32() VL_MT_UNSAFE {
    // Return random 32-bits using system library.
    // Used only to construct seed for Verilator's PNRG.
    static VerilatedMutex s_mutex;
    const VerilatedLockGuard lock(s_mutex);  // Otherwise rand is unsafe
#if defined(_WIN32) && !defined(__CYGWIN__)
    // Windows doesn't have lrand48(), although Cygwin does.
    return (rand() << 16) ^ rand();
#else
    return (lrand48() << 16) ^ lrand48();
#endif
}

vluint64_t vl_rand64() VL_MT_SAFE {
    static VL_THREAD_LOCAL vluint64_t t_state[2];
    static VL_THREAD_LOCAL vluint32_t t_seedEpoch = 0;
    // For speed, we use a thread-local epoch number to know when to reseed
    // A thread always belongs to a single context, so this works out ok
    if (VL_UNLIKELY(t_seedEpoch != VerilatedContextImp::randSeedEpoch())) {
        // Set epoch before state, to avoid race case with new seeding
        t_seedEpoch = VerilatedContextImp::randSeedEpoch();
        t_state[0] = Verilated::threadContextp()->impp()->randSeedDefault64();
        t_state[1] = t_state[0];
        // Fix state as algorithm is slow to randomize if many zeros
        // This causes a loss of ~ 1 bit of seed entropy, no big deal
        if (VL_COUNTONES_I(t_state[0]) < 10) t_state[0] = ~t_state[0];
        if (VL_COUNTONES_I(t_state[1]) < 10) t_state[1] = ~t_state[1];
    }
    // Xoroshiro128+ algorithm
    vluint64_t result = t_state[0] + t_state[1];
    t_state[1] ^= t_state[0];
    t_state[0] = (((t_state[0] << 55) | (t_state[0] >> 9)) ^ t_state[1] ^ (t_state[1] << 14));
    t_state[1] = (t_state[1] << 36) | (t_state[1] >> 28);
    return result;
}

#ifndef VL_NO_LEGACY
// VL_RANDOM_W currently unused as $random always 32 bits, left for backwards compatibility
// LCOV_EXCL_START
WDataOutP VL_RANDOM_W(int obits, WDataOutP outwp) VL_MT_SAFE {
    for (int i = 0; i < VL_WORDS_I(obits) - 1; ++i) outwp[i] = vl_rand64();
    outwp[VL_WORDS_I(obits) - 1] = vl_rand64() & VL_MASK_E(obits);
    return outwp;
}
// LCOV_EXCL_STOP
#endif

IData VL_RANDOM_SEEDED_II(int obits, IData seed) VL_MT_SAFE {
    Verilated::threadContextp()->randSeed(static_cast<int>(seed));
    return VL_RANDOM_I(obits);
}

IData VL_RAND_RESET_I(int obits) VL_MT_SAFE {
    if (Verilated::threadContextp()->randReset() == 0) return 0;
    IData data = ~0;
    if (Verilated::threadContextp()->randReset() != 1) {  // if 2, randomize
        data = VL_RANDOM_I(obits);
    }
    data &= VL_MASK_I(obits);
    return data;
}
QData VL_RAND_RESET_Q(int obits) VL_MT_SAFE {
    if (Verilated::threadContextp()->randReset() == 0) return 0;
    QData data = ~0ULL;
    if (Verilated::threadContextp()->randReset() != 1) {  // if 2, randomize
        data = VL_RANDOM_Q(obits);
    }
    data &= VL_MASK_Q(obits);
    return data;
}
WDataOutP VL_RAND_RESET_W(int obits, WDataOutP outwp) VL_MT_SAFE {
    for (int i = 0; i < VL_WORDS_I(obits) - 1; ++i) outwp[i] = VL_RAND_RESET_I(32);
    outwp[VL_WORDS_I(obits) - 1] = VL_RAND_RESET_I(32) & VL_MASK_E(obits);
    return outwp;
}

WDataOutP VL_ZERO_RESET_W(int obits, WDataOutP outwp) VL_MT_SAFE {
    for (int i = 0; i < VL_WORDS_I(obits); ++i) outwp[i] = 0;
    return outwp;
}

//===========================================================================
// Debug

void _vl_debug_print_w(int lbits, WDataInP iwp) VL_MT_SAFE {
    VL_PRINTF_MT("  Data: w%d: ", lbits);
    for (int i = VL_WORDS_I(lbits) - 1; i >= 0; --i) VL_PRINTF_MT("%08x ", iwp[i]);
    VL_PRINTF_MT("\n");
}

//===========================================================================
// Slow math

WDataOutP _vl_moddiv_w(int lbits, WDataOutP owp, WDataInP lwp, WDataInP rwp,
                       bool is_modulus) VL_MT_SAFE {
    // See Knuth Algorithm D.  Computes u/v = q.r
    // This isn't massively tuned, as wide division is rare
    // for debug see V3Number version
    // Requires clean input
    int words = VL_WORDS_I(lbits);
    for (int i = 0; i < words; ++i) owp[i] = 0;
    // Find MSB and check for zero.
    int umsbp1 = VL_MOSTSETBITP1_W(words, lwp);  // dividend
    int vmsbp1 = VL_MOSTSETBITP1_W(words, rwp);  // divisor
    if (VL_UNLIKELY(vmsbp1 == 0)  // rwp==0 so division by zero.  Return 0.
        || VL_UNLIKELY(umsbp1 == 0)) {  // 0/x so short circuit and return 0
        return owp;
    }

    int uw = VL_WORDS_I(umsbp1);  // aka "m" in the algorithm
    int vw = VL_WORDS_I(vmsbp1);  // aka "n" in the algorithm

    if (vw == 1) {  // Single divisor word breaks rest of algorithm
        vluint64_t k = 0;
        for (int j = uw - 1; j >= 0; --j) {
            vluint64_t unw64 = ((k << 32ULL) + static_cast<vluint64_t>(lwp[j]));
            owp[j] = unw64 / static_cast<vluint64_t>(rwp[0]);
            k = unw64 - static_cast<vluint64_t>(owp[j]) * static_cast<vluint64_t>(rwp[0]);
        }
        if (is_modulus) {
            owp[0] = k;
            for (int i = 1; i < words; ++i) owp[i] = 0;
        }
        return owp;
    }

    // +1 word as we may shift during normalization
    vluint32_t un[VL_MULS_MAX_WORDS + 1];  // Fixed size, as MSVC++ doesn't allow [words] here
    vluint32_t vn[VL_MULS_MAX_WORDS + 1];  // v normalized

    // Zero for ease of debugging and to save having to zero for shifts
    // Note +1 as loop will use extra word
    for (int i = 0; i < words + 1; ++i) { un[i] = vn[i] = 0; }

    // Algorithm requires divisor MSB to be set
    // Copy and shift to normalize divisor so MSB of vn[vw-1] is set
    int s = 31 - VL_BITBIT_I(vmsbp1 - 1);  // shift amount (0...31)
    vluint32_t shift_mask = s ? 0xffffffff : 0;  // otherwise >> 32 won't mask the value
    for (int i = vw - 1; i > 0; --i) {
        vn[i] = (rwp[i] << s) | (shift_mask & (rwp[i - 1] >> (32 - s)));
    }
    vn[0] = rwp[0] << s;

    // Copy and shift dividend by same amount; may set new upper word
    if (s) {
        un[uw] = lwp[uw - 1] >> (32 - s);
    } else {
        un[uw] = 0;
    }
    for (int i = uw - 1; i > 0; --i) {
        un[i] = (lwp[i] << s) | (shift_mask & (lwp[i - 1] >> (32 - s)));
    }
    un[0] = lwp[0] << s;

    // Main loop
    for (int j = uw - vw; j >= 0; --j) {
        // Estimate
        vluint64_t unw64 = (static_cast<vluint64_t>(un[j + vw]) << 32ULL
                            | static_cast<vluint64_t>(un[j + vw - 1]));
        vluint64_t qhat = unw64 / static_cast<vluint64_t>(vn[vw - 1]);
        vluint64_t rhat = unw64 - qhat * static_cast<vluint64_t>(vn[vw - 1]);

    again:
        if (qhat >= 0x100000000ULL || ((qhat * vn[vw - 2]) > ((rhat << 32ULL) + un[j + vw - 2]))) {
            qhat = qhat - 1;
            rhat = rhat + vn[vw - 1];
            if (rhat < 0x100000000ULL) goto again;
        }

        vlsint64_t t = 0;  // Must be signed
        vluint64_t k = 0;
        for (int i = 0; i < vw; ++i) {
            vluint64_t p = qhat * vn[i];  // Multiply by estimate
            t = un[i + j] - k - (p & 0xFFFFFFFFULL);  // Subtract
            un[i + j] = t;
            k = (p >> 32ULL) - (t >> 32ULL);
        }
        t = un[j + vw] - k;
        un[j + vw] = t;
        owp[j] = qhat;  // Save quotient digit

        if (t < 0) {
            // Over subtracted; correct by adding back
            owp[j]--;
            k = 0;
            for (int i = 0; i < vw; ++i) {
                t = static_cast<vluint64_t>(un[i + j]) + static_cast<vluint64_t>(vn[i]) + k;
                un[i + j] = t;
                k = t >> 32ULL;
            }
            un[j + vw] = un[j + vw] + k;
        }
    }

    if (is_modulus) {  // modulus
        // Need to reverse normalization on copy to output
        for (int i = 0; i < vw; ++i) {
            owp[i] = (un[i] >> s) | (shift_mask & (un[i + 1] << (32 - s)));
        }
        for (int i = vw; i < words; ++i) owp[i] = 0;
        return owp;
    } else {  // division
        return owp;
    }
}

WDataOutP VL_POW_WWW(int obits, int, int rbits, WDataOutP owp, WDataInP lwp,
                     WDataInP rwp) VL_MT_SAFE {
    // obits==lbits, rbits can be different
    owp[0] = 1;
    for (int i = 1; i < VL_WORDS_I(obits); i++) owp[i] = 0;
    // cppcheck-suppress variableScope
    WData powstore[VL_MULS_MAX_WORDS];  // Fixed size, as MSVC++ doesn't allow [words] here
    WData lastpowstore[VL_MULS_MAX_WORDS];  // Fixed size, as MSVC++ doesn't allow [words] here
    WData lastoutstore[VL_MULS_MAX_WORDS];  // Fixed size, as MSVC++ doesn't allow [words] here
    // cppcheck-suppress variableScope
    VL_ASSIGN_W(obits, powstore, lwp);
    for (int bit = 0; bit < rbits; bit++) {
        if (bit > 0) {  // power = power*power
            VL_ASSIGN_W(obits, lastpowstore, powstore);
            VL_MUL_W(VL_WORDS_I(obits), powstore, lastpowstore, lastpowstore);
        }
        if (VL_BITISSET_W(rwp, bit)) {  // out *= power
            VL_ASSIGN_W(obits, lastoutstore, owp);
            VL_MUL_W(VL_WORDS_I(obits), owp, lastoutstore, powstore);
        }
    }
    return owp;
}
WDataOutP VL_POW_WWQ(int obits, int lbits, int rbits, WDataOutP owp, WDataInP lwp,
                     QData rhs) VL_MT_SAFE {
    WData rhsw[VL_WQ_WORDS_E];
    VL_SET_WQ(rhsw, rhs);
    return VL_POW_WWW(obits, lbits, rbits, owp, lwp, rhsw);
}
QData VL_POW_QQW(int, int, int rbits, QData lhs, WDataInP rwp) VL_MT_SAFE {
    // Skip check for rhs == 0, as short-circuit doesn't save time
    if (VL_UNLIKELY(lhs == 0)) return 0;
    QData power = lhs;
    QData out = 1ULL;
    for (int bit = 0; bit < rbits; ++bit) {
        if (bit > 0) power = power * power;
        if (VL_BITISSET_W(rwp, bit)) out *= power;
    }
    return out;
}

WDataOutP VL_POWSS_WWW(int obits, int, int rbits, WDataOutP owp, WDataInP lwp, WDataInP rwp,
                       bool lsign, bool rsign) VL_MT_SAFE {
    // obits==lbits, rbits can be different
    if (rsign && VL_SIGN_W(rbits, rwp)) {
        int words = VL_WORDS_I(obits);
        VL_ZERO_W(obits, owp);
        EData lor = 0;  // 0=all zeros, ~0=all ones, else mix
        for (int i = 1; i < (words - 1); ++i) { lor |= lwp[i]; }
        lor |= ((lwp[words - 1] == VL_MASK_E(rbits)) ? ~VL_EUL(0) : 0);
        if (lor == 0 && lwp[0] == 0) {  // "X" so return 0
            return owp;
        } else if (lor == 0 && lwp[0] == 1) {  // 1
            owp[0] = 1;
            return owp;
        } else if (lsign && lor == ~VL_EUL(0) && lwp[0] == ~VL_EUL(0)) {  // -1
            if (rwp[0] & 1) {  // -1^odd=-1
                return VL_ALLONES_W(obits, owp);
            } else {  // -1^even=1
                owp[0] = 1;
                return owp;
            }
        }
        return owp;
    }
    return VL_POW_WWW(obits, rbits, rbits, owp, lwp, rwp);
}
WDataOutP VL_POWSS_WWQ(int obits, int lbits, int rbits, WDataOutP owp, WDataInP lwp, QData rhs,
                       bool lsign, bool rsign) VL_MT_SAFE {
    WData rhsw[VL_WQ_WORDS_E];
    VL_SET_WQ(rhsw, rhs);
    return VL_POWSS_WWW(obits, lbits, rbits, owp, lwp, rhsw, lsign, rsign);
}
QData VL_POWSS_QQW(int obits, int, int rbits, QData lhs, WDataInP rwp, bool lsign,
                   bool rsign) VL_MT_SAFE {
    // Skip check for rhs == 0, as short-circuit doesn't save time
    if (rsign && VL_SIGN_W(rbits, rwp)) {
        if (lhs == 0) {
            return 0;  // "X"
        } else if (lhs == 1) {
            return 1;
        } else if (lsign && lhs == VL_MASK_Q(obits)) {  // -1
            if (rwp[0] & 1) {
                return VL_MASK_Q(obits);  // -1^odd=-1
            } else {
                return 1;  // -1^even=1
            }
        }
        return 0;
    }
    return VL_POW_QQW(obits, rbits, rbits, lhs, rwp);
}

double VL_ITOR_D_W(int lbits, WDataInP lwp) VL_PURE {
    int ms_word = VL_WORDS_I(lbits) - 1;
    for (; !lwp[ms_word] && ms_word > 0;) --ms_word;
    if (ms_word == 0) return static_cast<double>(lwp[0]);
    if (ms_word == 1) return static_cast<double>(VL_SET_QW(lwp));
    // We need 53 bits of mantissa, which might mean looking at 3 words
    // namely ms_word, ms_word-1 and ms_word-2
    EData ihi = lwp[ms_word];
    EData imid = lwp[ms_word - 1];
    EData ilo = lwp[ms_word - 2];
    double hi = static_cast<double>(ihi) * exp2(2 * VL_EDATASIZE);
    double mid = static_cast<double>(imid) * exp2(VL_EDATASIZE);
    double lo = static_cast<double>(ilo);
    double d = (hi + mid + lo) * exp2(VL_EDATASIZE * (ms_word - 2));
    return d;
}
double VL_ISTOR_D_W(int lbits, WDataInP lwp) VL_PURE {
    if (!VL_SIGN_W(lbits, lwp)) return VL_ITOR_D_W(lbits, lwp);
    vluint32_t pos[VL_MULS_MAX_WORDS + 1];  // Fixed size, as MSVC++ doesn't allow [words] here
    VL_NEGATE_W(VL_WORDS_I(lbits), pos, lwp);
    _vl_clean_inplace_w(lbits, pos);
    return -VL_ITOR_D_W(lbits, pos);
}

//===========================================================================
// Formatting

/// Output a string representation of a wide number
std::string VL_DECIMAL_NW(int width, WDataInP lwp) VL_MT_SAFE {
    int maxdecwidth = (width + 3) * 4 / 3;
    // Or (maxdecwidth+7)/8], but can't have more than 4 BCD bits per word
    WData bcd[VL_VALUE_STRING_MAX_WIDTH / 4 + 2];
    VL_ZERO_RESET_W(maxdecwidth, bcd);
    WData tmp[VL_VALUE_STRING_MAX_WIDTH / 4 + 2];
    WData tmp2[VL_VALUE_STRING_MAX_WIDTH / 4 + 2];
    int from_bit = width - 1;
    // Skip all leading zeros
    for (; from_bit >= 0 && !(VL_BITRSHIFT_W(lwp, from_bit) & 1); --from_bit) {}
    // Double-dabble algorithm
    for (; from_bit >= 0; --from_bit) {
        // Any digits >= 5 need an add 3 (via tmp)
        for (int nibble_bit = 0; nibble_bit < maxdecwidth; nibble_bit += 4) {
            if ((VL_BITRSHIFT_W(bcd, nibble_bit) & 0xf) >= 5) {
                VL_ZERO_RESET_W(maxdecwidth, tmp2);
                tmp2[VL_BITWORD_E(nibble_bit)] |= VL_EUL(0x3) << VL_BITBIT_E(nibble_bit);
                VL_ASSIGN_W(maxdecwidth, tmp, bcd);
                VL_ADD_W(VL_WORDS_I(maxdecwidth), bcd, tmp, tmp2);
            }
        }
        // Shift; bcd = bcd << 1
        VL_ASSIGN_W(maxdecwidth, tmp, bcd);
        VL_SHIFTL_WWI(maxdecwidth, maxdecwidth, 32, bcd, tmp, 1);
        // bcd[0] = lwp[from_bit]
        if (VL_BITISSET_W(lwp, from_bit)) bcd[0] |= 1;
    }
    std::string output;
    int lsb = (maxdecwidth - 1) & ~3;
    for (; lsb > 0; lsb -= 4) {  // Skip leading zeros
        if (VL_BITRSHIFT_W(bcd, lsb) & 0xf) break;
    }
    for (; lsb >= 0; lsb -= 4) {
        output += ('0' + (VL_BITRSHIFT_W(bcd, lsb) & 0xf));  // 0..9
    }
    return output;
}

std::string _vl_vsformat_time(char* tmp, double ld, bool left, size_t width) {
    // Double may lose precision, but sc_time_stamp has similar limit
    std::string suffix = Verilated::threadContextp()->impp()->timeFormatSuffix();
    int userUnits = Verilated::threadContextp()->impp()->timeFormatUnits();  // 0..-15
    int fracDigits = Verilated::threadContextp()->impp()->timeFormatPrecision();  // 0..N
    int prec = Verilated::threadContextp()->timeprecision();  // 0..-15
    int shift = prec - userUnits + fracDigits;  // 0..-15
    double shiftd = vl_time_multiplier(shift);
    double scaled = ld * shiftd;
    QData fracDiv = static_cast<QData>(vl_time_multiplier(fracDigits));
    QData whole = static_cast<QData>(scaled) / fracDiv;
    QData fraction = static_cast<QData>(scaled) % fracDiv;
    int digits = 0;
    if (!fracDigits) {
        digits = sprintf(tmp, "%" VL_PRI64 "u%s", whole, suffix.c_str());
    } else {
        digits = sprintf(tmp, "%" VL_PRI64 "u.%0*" VL_PRI64 "u%s", whole, fracDigits, fraction,
                         suffix.c_str());
    }
    int needmore = width - digits;
    std::string padding;
    if (needmore > 0) padding.append(needmore, ' ');  // Pad with spaces
    return left ? (tmp + padding) : (padding + tmp);
}

// Do a va_arg returning a quad, assuming input argument is anything less than wide
#define VL_VA_ARG_Q_(ap, bits) (((bits) <= VL_IDATASIZE) ? va_arg(ap, IData) : va_arg(ap, QData))

void _vl_vsformat(std::string& output, const char* formatp, va_list ap) VL_MT_SAFE {
    // Format a Verilog $write style format into the output list
    // The format must be pre-processed (and lower cased) by Verilator
    // Arguments are in "width, arg-value (or WDataIn* if wide)" form
    //
    // Note uses a single buffer internally; presumes only one usage per printf
    // Note also assumes variables < 64 are not wide, this assumption is
    // sometimes not true in low-level routines written here in verilated.cpp
    static VL_THREAD_LOCAL char t_tmp[VL_VALUE_STRING_MAX_WIDTH];
    const char* pctp = nullptr;  // Most recent %##.##g format
    bool inPct = false;
    bool widthSet = false;
    bool left = false;
    size_t width = 0;
    for (const char* pos = formatp; *pos; ++pos) {
        if (!inPct && pos[0] == '%') {
            pctp = pos;
            inPct = true;
            widthSet = false;
            width = 0;
        } else if (!inPct) {  // Normal text
            // Fast-forward to next escape and add to output
            const char* ep = pos;
            while (ep[0] && ep[0] != '%') ep++;
            if (ep != pos) {
                output.append(pos, ep - pos);
                pos += ep - pos - 1;
            }
        } else {  // Format character
            inPct = false;
            char fmt = pos[0];
            switch (fmt) {
            case '0':  // FALLTHRU
            case '1':  // FALLTHRU
            case '2':  // FALLTHRU
            case '3':  // FALLTHRU
            case '4':  // FALLTHRU
            case '5':  // FALLTHRU
            case '6':  // FALLTHRU
            case '7':  // FALLTHRU
            case '8':  // FALLTHRU
            case '9':
                inPct = true;  // Get more digits
                widthSet = true;
                width = width * 10 + (fmt - '0');
                break;
            case '-':
                left = true;
                inPct = true;  // Get more digits
                break;
            case '.':
                inPct = true;  // Get more digits
                break;
            case '%':  //
                output += '%';
                break;
            case 'N': {  // "C" string with name of module, add . if needed
                const char* cstrp = va_arg(ap, const char*);
                if (VL_LIKELY(*cstrp)) {
                    output += cstrp;
                    output += '.';
                }
                break;
            }
            case 'S': {  // "C" string
                const char* cstrp = va_arg(ap, const char*);
                output += cstrp;
                break;
            }
            case '@': {  // Verilog/C++ string
                va_arg(ap, int);  // # bits is ignored
                const std::string* cstrp = va_arg(ap, const std::string*);
                std::string padding;
                if (width > cstrp->size()) padding.append(width - cstrp->size(), ' ');
                output += left ? (*cstrp + padding) : (padding + *cstrp);
                break;
            }
            case 'e':
            case 'f':
            case 'g':
            case '^': {  // Realtime
                const int lbits = va_arg(ap, int);
                double d = va_arg(ap, double);
                if (lbits) {}  // UNUSED - always 64
                if (fmt == '^') {  // Realtime
                    if (!widthSet) width = Verilated::threadContextp()->impp()->timeFormatWidth();
                    output += _vl_vsformat_time(t_tmp, d, left, width);
                } else {
                    std::string fmts(pctp, pos - pctp + 1);
                    sprintf(t_tmp, fmts.c_str(), d);
                    output += t_tmp;
                }
                break;
            }
            default: {
                // Deal with all read-and-print somethings
                const int lbits = va_arg(ap, int);
                QData ld = 0;
                WData qlwp[VL_WQ_WORDS_E];
                WDataInP lwp = nullptr;
                if (lbits <= VL_QUADSIZE) {
                    ld = VL_VA_ARG_Q_(ap, lbits);
                    VL_SET_WQ(qlwp, ld);
                    lwp = qlwp;
                } else {
                    lwp = va_arg(ap, WDataInP);
                    ld = lwp[0];
                }
                int lsb = lbits - 1;
                if (widthSet && width == 0) {
                    while (lsb && !VL_BITISSET_W(lwp, lsb)) --lsb;
                }
                switch (fmt) {
                case 'c': {
                    IData charval = ld & 0xff;
                    output += static_cast<char>(charval);
                    break;
                }
                case 's': {
                    std::string field;
                    for (; lsb >= 0; --lsb) {
                        lsb = (lsb / 8) * 8;  // Next digit
                        IData charval = VL_BITRSHIFT_W(lwp, lsb) & 0xff;
                        field += (charval == 0) ? ' ' : charval;
                    }
                    std::string padding;
                    if (width > field.size()) padding.append(width - field.size(), ' ');
                    output += left ? (field + padding) : (padding + field);
                    break;
                }
                case 'd': {  // Signed decimal
                    int digits = 0;
                    std::string append;
                    if (lbits <= VL_QUADSIZE) {
                        digits = sprintf(t_tmp, "%" VL_PRI64 "d",
                                         static_cast<vlsint64_t>(VL_EXTENDS_QQ(lbits, lbits, ld)));
                        append = t_tmp;
                    } else {
                        if (VL_SIGN_E(lbits, lwp[VL_WORDS_I(lbits) - 1])) {
                            WData neg[VL_VALUE_STRING_MAX_WIDTH / 4 + 2];
                            VL_NEGATE_W(VL_WORDS_I(lbits), neg, lwp);
                            append = std::string("-") + VL_DECIMAL_NW(lbits, neg);
                        } else {
                            append = VL_DECIMAL_NW(lbits, lwp);
                        }
                        digits = append.length();
                    }
                    int needmore = width - digits;
                    std::string padding;
                    if (needmore > 0) {
                        if (pctp && pctp[0] && pctp[1] == '0') {  // %0
                            padding.append(needmore, '0');  // Pre-pad zero
                        } else {
                            padding.append(needmore, ' ');  // Pre-pad spaces
                        }
                    }
                    output += left ? (append + padding) : (padding + append);
                    break;
                }
                case '#': {  // Unsigned decimal
                    int digits = 0;
                    std::string append;
                    if (lbits <= VL_QUADSIZE) {
                        digits = sprintf(t_tmp, "%" VL_PRI64 "u", ld);
                        append = t_tmp;
                    } else {
                        append = VL_DECIMAL_NW(lbits, lwp);
                        digits = append.length();
                    }
                    int needmore = width - digits;
                    std::string padding;
                    if (needmore > 0) {
                        if (pctp && pctp[0] && pctp[1] == '0') {  // %0
                            padding.append(needmore, '0');  // Pre-pad zero
                        } else {
                            padding.append(needmore, ' ');  // Pre-pad spaces
                        }
                    }
                    output += left ? (append + padding) : (padding + append);
                    break;
                }
                case 't': {  // Time
                    if (!widthSet) width = Verilated::threadContextp()->impp()->timeFormatWidth();
                    output += _vl_vsformat_time(t_tmp, static_cast<double>(ld), left, width);
                    break;
                }
                case 'b':
                    for (; lsb >= 0; --lsb) output += (VL_BITRSHIFT_W(lwp, lsb) & 1) + '0';
                    break;
                case 'o':
                    for (; lsb >= 0; --lsb) {
                        lsb = (lsb / 3) * 3;  // Next digit
                        // Octal numbers may span more than one wide word,
                        // so we need to grab each bit separately and check for overrun
                        // Octal is rare, so we'll do it a slow simple way
                        output += static_cast<char>(
                            '0' + ((VL_BITISSETLIMIT_W(lwp, lbits, lsb + 0)) ? 1 : 0)
                            + ((VL_BITISSETLIMIT_W(lwp, lbits, lsb + 1)) ? 2 : 0)
                            + ((VL_BITISSETLIMIT_W(lwp, lbits, lsb + 2)) ? 4 : 0));
                    }
                    break;
                case 'u':
                case 'z': {  // Packed 4-state
                    const bool is_4_state = (fmt == 'z');
                    output.reserve(output.size() + ((is_4_state ? 2 : 1) * VL_WORDS_I(lbits)));
                    int bytes_to_go = VL_BYTES_I(lbits);
                    int bit = 0;
                    while (bytes_to_go > 0) {
                        const int wr_bytes = std::min(4, bytes_to_go);
                        for (int byte = 0; byte < wr_bytes; byte++, bit += 8)
                            output += static_cast<char>(VL_BITRSHIFT_W(lwp, bit) & 0xff);
                        output.append(4 - wr_bytes, static_cast<char>(0));
                        if (is_4_state) output.append(4, static_cast<char>(0));
                        bytes_to_go -= wr_bytes;
                    }
                    break;
                }
                case 'v':  // Strength; assume always strong
                    for (lsb = lbits - 1; lsb >= 0; --lsb) {
                        if (VL_BITRSHIFT_W(lwp, lsb) & 1) {
                            output += "St1 ";
                        } else {
                            output += "St0 ";
                        }
                    }
                    break;
                case 'x':
                    for (; lsb >= 0; --lsb) {
                        lsb = (lsb / 4) * 4;  // Next digit
                        IData charval = VL_BITRSHIFT_W(lwp, lsb) & 0xf;
                        output += "0123456789abcdef"[charval];
                    }
                    break;
                default: {  // LCOV_EXCL_START
                    std::string msg = std::string("Unknown _vl_vsformat code: ") + pos[0];
                    VL_FATAL_MT(__FILE__, __LINE__, "", msg.c_str());
                    break;
                }  // LCOV_EXCL_STOP
                }  // switch
            }
            }  // switch
        }
    }
}

static inline bool _vl_vsss_eof(FILE* fp, int floc) VL_MT_SAFE {
    if (fp) {
        return feof(fp) ? true : false;  // true : false to prevent MSVC++ warning
    } else {
        return floc < 0;
    }
}
static inline void _vl_vsss_advance(FILE* fp, int& floc) VL_MT_SAFE {
    if (fp) {
        fgetc(fp);
    } else {
        floc -= 8;
    }
}
static inline int _vl_vsss_peek(FILE* fp, int& floc, WDataInP fromp,
                                const std::string& fstr) VL_MT_SAFE {
    // Get a character without advancing
    if (fp) {
        int data = fgetc(fp);
        if (data == EOF) return EOF;
        ungetc(data, fp);
        return data;
    } else {
        if (floc < 0) return EOF;
        floc = floc & ~7;  // Align to closest character
        if (fromp == nullptr) {
            return fstr[fstr.length() - 1 - (floc >> 3)];
        } else {
            return VL_BITRSHIFT_W(fromp, floc) & 0xff;
        }
    }
}
static inline void _vl_vsss_skipspace(FILE* fp, int& floc, WDataInP fromp,
                                      const std::string& fstr) VL_MT_SAFE {
    while (true) {
        int c = _vl_vsss_peek(fp, floc, fromp, fstr);
        if (c == EOF || !isspace(c)) return;
        _vl_vsss_advance(fp, floc);
    }
}
static inline void _vl_vsss_read_str(FILE* fp, int& floc, WDataInP fromp, const std::string& fstr,
                                     char* tmpp, const char* acceptp) VL_MT_SAFE {
    // Read into tmp, consisting of characters from acceptp list
    char* cp = tmpp;
    while (true) {
        int c = _vl_vsss_peek(fp, floc, fromp, fstr);
        if (c == EOF || isspace(c)) break;
        if (acceptp && nullptr == strchr(acceptp, c)) break;  // String - allow anything
        if (acceptp) c = tolower(c);  // Non-strings we'll simplify
        *cp++ = c;
        _vl_vsss_advance(fp, floc);
    }
    *cp++ = '\0';
    // VL_DBG_MSGF(" _read got='"<<tmpp<<"'\n");
}
static inline char* _vl_vsss_read_bin(FILE* fp, int& floc, WDataInP fromp, const std::string& fstr,
                                      char* beginp, std::size_t n, bool inhibit = false) {
    // Variant of _vl_vsss_read_str using the same underlying I/O functions but optimized
    // specifically for block reads of N bytes (read operations are not demarcated by
    // whitespace). In the fp case, except descriptor to have been opened in binary mode.
    while (n-- > 0) {
        const int c = _vl_vsss_peek(fp, floc, fromp, fstr);
        if (c == EOF) return nullptr;
        if (!inhibit) *beginp++ = c;
        _vl_vsss_advance(fp, floc);
    }
    return beginp;
}
static inline void _vl_vsss_setbit(WDataOutP owp, int obits, int lsb, int nbits,
                                   IData ld) VL_MT_SAFE {
    for (; nbits && lsb < obits; nbits--, lsb++, ld >>= 1) {
        VL_ASSIGNBIT_WI(0, lsb, owp, ld & 1);
    }
}
static inline void _vl_vsss_based(WDataOutP owp, int obits, int baseLog2, const char* strp,
                                  size_t posstart, size_t posend) VL_MT_SAFE {
    // Read in base "2^^baseLog2" digits from strp[posstart..posend-1] into owp of size obits.
    int lsb = 0;
    for (int i = 0, pos = static_cast<int>(posend) - 1;
         i < obits && pos >= static_cast<int>(posstart); --pos) {
        // clang-format off
        switch (tolower (strp[pos])) {
        case 'x': case 'z': case '?':  // FALLTHRU
        case '0': lsb += baseLog2; break;
        case '1': _vl_vsss_setbit(owp, obits, lsb, baseLog2,  1); lsb += baseLog2; break;
        case '2': _vl_vsss_setbit(owp, obits, lsb, baseLog2,  2); lsb += baseLog2; break;
        case '3': _vl_vsss_setbit(owp, obits, lsb, baseLog2,  3); lsb += baseLog2; break;
        case '4': _vl_vsss_setbit(owp, obits, lsb, baseLog2,  4); lsb += baseLog2; break;
        case '5': _vl_vsss_setbit(owp, obits, lsb, baseLog2,  5); lsb += baseLog2; break;
        case '6': _vl_vsss_setbit(owp, obits, lsb, baseLog2,  6); lsb += baseLog2; break;
        case '7': _vl_vsss_setbit(owp, obits, lsb, baseLog2,  7); lsb += baseLog2; break;
        case '8': _vl_vsss_setbit(owp, obits, lsb, baseLog2,  8); lsb += baseLog2; break;
        case '9': _vl_vsss_setbit(owp, obits, lsb, baseLog2,  9); lsb += baseLog2; break;
        case 'a': _vl_vsss_setbit(owp, obits, lsb, baseLog2, 10); lsb += baseLog2; break;
        case 'b': _vl_vsss_setbit(owp, obits, lsb, baseLog2, 11); lsb += baseLog2; break;
        case 'c': _vl_vsss_setbit(owp, obits, lsb, baseLog2, 12); lsb += baseLog2; break;
        case 'd': _vl_vsss_setbit(owp, obits, lsb, baseLog2, 13); lsb += baseLog2; break;
        case 'e': _vl_vsss_setbit(owp, obits, lsb, baseLog2, 14); lsb += baseLog2; break;
        case 'f': _vl_vsss_setbit(owp, obits, lsb, baseLog2, 15); lsb += baseLog2; break;
        case '_': break;
        }
        // clang-format on
    }
}

IData _vl_vsscanf(FILE* fp,  // If a fscanf
                  int fbits, WDataInP fromp,  // Else if a sscanf
                  const std::string& fstr,  // if a sscanf to string
                  const char* formatp, va_list ap) VL_MT_SAFE {
    // Read a Verilog $sscanf/$fscanf style format into the output list
    // The format must be pre-processed (and lower cased) by Verilator
    // Arguments are in "width, arg-value (or WDataIn* if wide)" form
    static VL_THREAD_LOCAL char t_tmp[VL_VALUE_STRING_MAX_WIDTH];
    int floc = fbits - 1;
    IData got = 0;
    bool inPct = false;
    bool inIgnore = false;
    const char* pos = formatp;
    for (; *pos && !_vl_vsss_eof(fp, floc); ++pos) {
        // VL_DBG_MSGF("_vlscan fmt='"<<pos[0]<<"' floc="<<floc<<" file='"<<_vl_vsss_peek(fp, floc,
        // fromp, fstr)<<"'\n");
        if (!inPct && pos[0] == '%') {
            inPct = true;
            inIgnore = false;
        } else if (!inPct && isspace(pos[0])) {  // Format spaces
            while (isspace(pos[1])) pos++;
            _vl_vsss_skipspace(fp, floc, fromp, fstr);
        } else if (!inPct) {  // Expected Format
            _vl_vsss_skipspace(fp, floc, fromp, fstr);
            int c = _vl_vsss_peek(fp, floc, fromp, fstr);
            if (c != pos[0]) goto done;
            _vl_vsss_advance(fp, floc);
        } else {  // Format character
            // Skip loading spaces
            inPct = false;
            char fmt = pos[0];
            switch (fmt) {
            case '%': {
                int c = _vl_vsss_peek(fp, floc, fromp, fstr);
                if (c != '%') goto done;
                _vl_vsss_advance(fp, floc);
                break;
            }
            case '*':
                inPct = true;
                inIgnore = true;
                break;
            default: {
                // Deal with all read-and-scan somethings
                // Note LSBs are preserved if there's an overflow
                const int obits = inIgnore ? 0 : va_arg(ap, int);
                WData qowp[VL_WQ_WORDS_E];
                VL_SET_WQ(qowp, 0ULL);
                WDataOutP owp = qowp;
                if (obits == -1) {  // string
                    owp = nullptr;
                    if (VL_UNCOVERABLE(fmt != 's')) {
                        VL_FATAL_MT(
                            __FILE__, __LINE__, "",
                            "Internal: format other than %s is passed to string");  // LCOV_EXCL_LINE
                    }
                } else if (obits > VL_QUADSIZE) {
                    owp = va_arg(ap, WDataOutP);
                }

                for (int i = 0; i < VL_WORDS_I(obits); ++i) owp[i] = 0;
                switch (fmt) {
                case 'c': {
                    int c = _vl_vsss_peek(fp, floc, fromp, fstr);
                    if (c == EOF) goto done;
                    _vl_vsss_advance(fp, floc);
                    owp[0] = c;
                    break;
                }
                case 's': {
                    _vl_vsss_skipspace(fp, floc, fromp, fstr);
                    _vl_vsss_read_str(fp, floc, fromp, fstr, t_tmp, nullptr);
                    if (!t_tmp[0]) goto done;
                    if (owp) {
                        int lpos = (static_cast<int>(strlen(t_tmp))) - 1;
                        int lsb = 0;
                        for (int i = 0; i < obits && lpos >= 0; --lpos) {
                            _vl_vsss_setbit(owp, obits, lsb, 8, t_tmp[lpos]);
                            lsb += 8;
                        }
                    }
                    break;
                }
                case 'd': {  // Signed decimal
                    _vl_vsss_skipspace(fp, floc, fromp, fstr);
                    _vl_vsss_read_str(fp, floc, fromp, fstr, t_tmp, "0123456789+-xXzZ?_");
                    if (!t_tmp[0]) goto done;
                    vlsint64_t ld = 0;
                    sscanf(t_tmp, "%30" VL_PRI64 "d", &ld);
                    VL_SET_WQ(owp, ld);
                    break;
                }
                case 'f':
                case 'e':
                case 'g': {  // Real number
                    _vl_vsss_skipspace(fp, floc, fromp, fstr);
                    _vl_vsss_read_str(fp, floc, fromp, fstr, t_tmp, "+-.0123456789eE");
                    if (!t_tmp[0]) goto done;
                    // cppcheck-suppress unusedStructMember  // It's used
                    union {
                        double r;
                        vlsint64_t ld;
                    } u;
                    u.r = strtod(t_tmp, nullptr);
                    VL_SET_WQ(owp, u.ld);
                    break;
                }
                case 't':  // FALLTHRU  // Time
                case '#': {  // Unsigned decimal
                    _vl_vsss_skipspace(fp, floc, fromp, fstr);
                    _vl_vsss_read_str(fp, floc, fromp, fstr, t_tmp, "0123456789+-xXzZ?_");
                    if (!t_tmp[0]) goto done;
                    QData ld = 0;
                    sscanf(t_tmp, "%30" VL_PRI64 "u", &ld);
                    VL_SET_WQ(owp, ld);
                    break;
                }
                case 'b': {
                    _vl_vsss_skipspace(fp, floc, fromp, fstr);
                    _vl_vsss_read_str(fp, floc, fromp, fstr, t_tmp, "01xXzZ?_");
                    if (!t_tmp[0]) goto done;
                    _vl_vsss_based(owp, obits, 1, t_tmp, 0, strlen(t_tmp));
                    break;
                }
                case 'o': {
                    _vl_vsss_skipspace(fp, floc, fromp, fstr);
                    _vl_vsss_read_str(fp, floc, fromp, fstr, t_tmp, "01234567xXzZ?_");
                    if (!t_tmp[0]) goto done;
                    _vl_vsss_based(owp, obits, 3, t_tmp, 0, strlen(t_tmp));
                    break;
                }
                case 'x': {
                    _vl_vsss_skipspace(fp, floc, fromp, fstr);
                    _vl_vsss_read_str(fp, floc, fromp, fstr, t_tmp,
                                      "0123456789abcdefABCDEFxXzZ?_");
                    if (!t_tmp[0]) goto done;
                    _vl_vsss_based(owp, obits, 4, t_tmp, 0, strlen(t_tmp));
                    break;
                }
                case 'u': {
                    // Read packed 2-value binary data
                    const int bytes = VL_BYTES_I(obits);
                    char* out = reinterpret_cast<char*>(owp);
                    if (!_vl_vsss_read_bin(fp, floc, fromp, fstr, out, bytes)) goto done;
                    const int last = bytes % 4;
                    if (last != 0
                        && !_vl_vsss_read_bin(fp, floc, fromp, fstr, out, 4 - last, true))
                        goto done;
                    break;
                }
                case 'z': {
                    // Read packed 4-value binary data
                    char* out = reinterpret_cast<char*>(owp);
                    int bytes = VL_BYTES_I(obits);
                    while (bytes > 0) {
                        const int abytes = std::min(4, bytes);
                        // aval (4B) read {0, 1} state
                        out = _vl_vsss_read_bin(fp, floc, fromp, fstr, out, abytes);
                        if (!out) goto done;
                        // bval (4B) disregard {X, Z} state and align to new 8B boundary.
                        out = _vl_vsss_read_bin(fp, floc, fromp, fstr, out, 8 - abytes, true);
                        if (!out) goto done;
                        bytes -= abytes;
                    }
                    break;
                }
                default: {  // LCOV_EXCL_START
                    std::string msg = std::string("Unknown _vl_vsscanf code: ") + pos[0];
                    VL_FATAL_MT(__FILE__, __LINE__, "", msg.c_str());
                    break;
                }  // LCOV_EXCL_STOP

                }  // switch

                if (!inIgnore) ++got;
                // Reload data if non-wide (if wide, we put it in the right place directly)
                if (obits == 0) {  // Due to inIgnore
                } else if (obits == -1) {  // string
                    std::string* p = va_arg(ap, std::string*);
                    *p = t_tmp;
                } else if (obits <= VL_BYTESIZE) {
                    CData* p = va_arg(ap, CData*);
                    *p = owp[0];
                } else if (obits <= VL_SHORTSIZE) {
                    SData* p = va_arg(ap, SData*);
                    *p = owp[0];
                } else if (obits <= VL_IDATASIZE) {
                    IData* p = va_arg(ap, IData*);
                    *p = owp[0];
                } else if (obits <= VL_QUADSIZE) {
                    QData* p = va_arg(ap, QData*);
                    *p = VL_SET_QW(owp);
                }
            }
            }  // switch
        }
    }
done:
    return got;
}

//===========================================================================
// File I/O

FILE* VL_CVT_I_FP(IData lhs) VL_MT_SAFE {
    // Expected non-MCD case; returns null on MCD descriptors.
    return Verilated::threadContextp()->impp()->fdToFp(lhs);
}

void _vl_vint_to_string(int obits, char* destoutp, WDataInP sourcep) VL_MT_SAFE {
    // See also VL_DATA_TO_STRING_NW
    int lsb = obits - 1;
    bool start = true;
    char* destp = destoutp;
    for (; lsb >= 0; --lsb) {
        lsb = (lsb / 8) * 8;  // Next digit
        IData charval = VL_BITRSHIFT_W(sourcep, lsb) & 0xff;
        if (!start || charval) {
            *destp++ = (charval == 0) ? ' ' : charval;
            start = false;  // Drop leading 0s
        }
    }
    *destp = '\0';  // Terminate
    if (!start) {  // Drop trailing spaces
        while (isspace(*(destp - 1)) && destp > destoutp) *--destp = '\0';
    }
}

void _vl_string_to_vint(int obits, void* destp, size_t srclen, const char* srcp) VL_MT_SAFE {
    // Convert C string to Verilog format
    size_t bytes = VL_BYTES_I(obits);
    char* op = reinterpret_cast<char*>(destp);
    if (srclen > bytes) srclen = bytes;  // Don't overflow destination
    size_t i = 0;
    for (i = 0; i < srclen; ++i) { *op++ = srcp[srclen - 1 - i]; }
    for (; i < bytes; ++i) { *op++ = 0; }
}

static IData getLine(std::string& str, IData fpi, size_t maxLen) VL_MT_SAFE {
    str.clear();

    // While threadsafe, each thread can only access different file handles
    FILE* fp = VL_CVT_I_FP(fpi);
    if (VL_UNLIKELY(!fp)) return 0;

    // We don't use fgets, as we must read \0s.
    while (str.size() < maxLen) {
        const int c = getc(fp);  // getc() is threadsafe
        if (c == EOF) break;
        str.push_back(c);
        if (c == '\n') break;
    }
    return str.size();
}

IData VL_FGETS_IXI(int obits, void* destp, IData fpi) VL_MT_SAFE {
    std::string str;
    const IData bytes = VL_BYTES_I(obits);
    IData got = getLine(str, fpi, bytes);

    if (VL_UNLIKELY(str.empty())) return 0;

    // V3Emit has static check that bytes < VL_TO_STRING_MAX_WORDS, but be safe
    if (VL_UNCOVERABLE(bytes < str.size())) {
        VL_FATAL_MT(__FILE__, __LINE__, "", "Internal: fgets buffer overrun");  // LCOV_EXCL_LINE
    }

    _vl_string_to_vint(obits, destp, got, str.data());
    return got;
}

// declared in verilated_heavy.h
IData VL_FGETS_NI(std::string& dest, IData fpi) VL_MT_SAFE {
    return getLine(dest, fpi, std::numeric_limits<size_t>::max());
}

IData VL_FERROR_IN(IData, std::string& outputr) VL_MT_SAFE {
    // We ignore lhs/fpi - IEEE says "most recent error" so probably good enough
    IData ret = errno;
    outputr = std::string(::strerror(ret));
    return ret;
}

IData VL_FOPEN_NN(const std::string& filename, const std::string& mode) {
    return Verilated::threadContextp()->impp()->fdNew(filename.c_str(), mode.c_str());
}
IData VL_FOPEN_MCD_N(const std::string& filename) VL_MT_SAFE {
    return Verilated::threadContextp()->impp()->fdNewMcd(filename.c_str());
}

void VL_FFLUSH_I(IData fdi) VL_MT_SAFE { Verilated::threadContextp()->impp()->fdFlush(fdi); }
IData VL_FSEEK_I(IData fdi, IData offset, IData origin) VL_MT_SAFE {
    return Verilated::threadContextp()->impp()->fdSeek(fdi, offset, origin);
}
IData VL_FTELL_I(IData fdi) VL_MT_SAFE { return Verilated::threadContextp()->impp()->fdTell(fdi); }
void VL_FCLOSE_I(IData fdi) VL_MT_SAFE {
    // While threadsafe, each thread can only access different file handles
    Verilated::threadContextp()->impp()->fdClose(fdi);
}

void VL_SFORMAT_X(int obits, CData& destr, const char* formatp, ...) VL_MT_SAFE {
    static VL_THREAD_LOCAL std::string t_output;  // static only for speed
    t_output = "";
    va_list ap;
    va_start(ap, formatp);
    _vl_vsformat(t_output, formatp, ap);
    va_end(ap);

    _vl_string_to_vint(obits, &destr, t_output.length(), t_output.c_str());
}

void VL_SFORMAT_X(int obits, SData& destr, const char* formatp, ...) VL_MT_SAFE {
    static VL_THREAD_LOCAL std::string t_output;  // static only for speed
    t_output = "";
    va_list ap;
    va_start(ap, formatp);
    _vl_vsformat(t_output, formatp, ap);
    va_end(ap);

    _vl_string_to_vint(obits, &destr, t_output.length(), t_output.c_str());
}

void VL_SFORMAT_X(int obits, IData& destr, const char* formatp, ...) VL_MT_SAFE {
    static VL_THREAD_LOCAL std::string t_output;  // static only for speed
    t_output = "";
    va_list ap;
    va_start(ap, formatp);
    _vl_vsformat(t_output, formatp, ap);
    va_end(ap);

    _vl_string_to_vint(obits, &destr, t_output.length(), t_output.c_str());
}

void VL_SFORMAT_X(int obits, QData& destr, const char* formatp, ...) VL_MT_SAFE {
    static VL_THREAD_LOCAL std::string t_output;  // static only for speed
    t_output = "";
    va_list ap;
    va_start(ap, formatp);
    _vl_vsformat(t_output, formatp, ap);
    va_end(ap);

    _vl_string_to_vint(obits, &destr, t_output.length(), t_output.c_str());
}

void VL_SFORMAT_X(int obits, void* destp, const char* formatp, ...) VL_MT_SAFE {
    static VL_THREAD_LOCAL std::string t_output;  // static only for speed
    t_output = "";
    va_list ap;
    va_start(ap, formatp);
    _vl_vsformat(t_output, formatp, ap);
    va_end(ap);

    _vl_string_to_vint(obits, destp, t_output.length(), t_output.c_str());
}

void VL_SFORMAT_X(int obits_ignored, std::string& output, const char* formatp, ...) VL_MT_SAFE {
    if (obits_ignored) {}
    output = "";
    va_list ap;
    va_start(ap, formatp);
    _vl_vsformat(output, formatp, ap);
    va_end(ap);
}

std::string VL_SFORMATF_NX(const char* formatp, ...) VL_MT_SAFE {
    static VL_THREAD_LOCAL std::string t_output;  // static only for speed
    t_output = "";
    va_list ap;
    va_start(ap, formatp);
    _vl_vsformat(t_output, formatp, ap);
    va_end(ap);

    return t_output;
}

void VL_WRITEF(const char* formatp, ...) VL_MT_SAFE {
    static VL_THREAD_LOCAL std::string t_output;  // static only for speed
    t_output = "";
    va_list ap;
    va_start(ap, formatp);
    _vl_vsformat(t_output, formatp, ap);
    va_end(ap);

    VL_PRINTF_MT("%s", t_output.c_str());
}

void VL_FWRITEF(IData fpi, const char* formatp, ...) VL_MT_SAFE {
    // While threadsafe, each thread can only access different file handles
    static VL_THREAD_LOCAL std::string t_output;  // static only for speed
    t_output = "";

    va_list ap;
    va_start(ap, formatp);
    _vl_vsformat(t_output, formatp, ap);
    va_end(ap);

    Verilated::threadContextp()->impp()->fdWrite(fpi, t_output);
}

IData VL_FSCANF_IX(IData fpi, const char* formatp, ...) VL_MT_SAFE {
    // While threadsafe, each thread can only access different file handles
    FILE* fp = VL_CVT_I_FP(fpi);
    if (VL_UNLIKELY(!fp)) return 0;

    va_list ap;
    va_start(ap, formatp);
    IData got = _vl_vsscanf(fp, 0, nullptr, "", formatp, ap);
    va_end(ap);
    return got;
}

IData VL_SSCANF_IIX(int lbits, IData ld, const char* formatp, ...) VL_MT_SAFE {
    WData fnw[VL_WQ_WORDS_E];
    VL_SET_WI(fnw, ld);

    va_list ap;
    va_start(ap, formatp);
    IData got = _vl_vsscanf(nullptr, lbits, fnw, "", formatp, ap);
    va_end(ap);
    return got;
}
IData VL_SSCANF_IQX(int lbits, QData ld, const char* formatp, ...) VL_MT_SAFE {
    WData fnw[VL_WQ_WORDS_E];
    VL_SET_WQ(fnw, ld);

    va_list ap;
    va_start(ap, formatp);
    IData got = _vl_vsscanf(nullptr, lbits, fnw, "", formatp, ap);
    va_end(ap);
    return got;
}
IData VL_SSCANF_IWX(int lbits, WDataInP lwp, const char* formatp, ...) VL_MT_SAFE {
    va_list ap;
    va_start(ap, formatp);
    IData got = _vl_vsscanf(nullptr, lbits, lwp, "", formatp, ap);
    va_end(ap);
    return got;
}
IData VL_SSCANF_INX(int, const std::string& ld, const char* formatp, ...) VL_MT_SAFE {
    va_list ap;
    va_start(ap, formatp);
    IData got = _vl_vsscanf(nullptr, ld.length() * 8, nullptr, ld, formatp, ap);
    va_end(ap);
    return got;
}

IData VL_FREAD_I(int width, int array_lsb, int array_size, void* memp, IData fpi, IData start,
                 IData count) VL_MT_SAFE {
    // While threadsafe, each thread can only access different file handles
    FILE* fp = VL_CVT_I_FP(fpi);
    if (VL_UNLIKELY(!fp)) return 0;
    if (count > (array_size - (start - array_lsb))) count = array_size - (start - array_lsb);
    // Prep for reading
    IData read_count = 0;
    IData read_elements = 0;
    int start_shift = (width - 1) & ~7;  // bit+7:bit gets first character
    int shift = start_shift;
    // Read the data
    // We process a character at a time, as then we don't need to deal
    // with changing buffer sizes dynamically, etc.
    while (true) {
        int c = fgetc(fp);
        if (VL_UNLIKELY(c == EOF)) break;
        // Shift value in
        IData entry = read_elements + start - array_lsb;
        if (width <= 8) {
            CData* datap = &(reinterpret_cast<CData*>(memp))[entry];
            if (shift == start_shift) *datap = 0;
            *datap |= (c << shift) & VL_MASK_I(width);
        } else if (width <= 16) {
            SData* datap = &(reinterpret_cast<SData*>(memp))[entry];
            if (shift == start_shift) *datap = 0;
            *datap |= (c << shift) & VL_MASK_I(width);
        } else if (width <= VL_IDATASIZE) {
            IData* datap = &(reinterpret_cast<IData*>(memp))[entry];
            if (shift == start_shift) *datap = 0;
            *datap |= (c << shift) & VL_MASK_I(width);
        } else if (width <= VL_QUADSIZE) {
            QData* datap = &(reinterpret_cast<QData*>(memp))[entry];
            if (shift == start_shift) *datap = 0;
            *datap |= ((static_cast<QData>(c) << static_cast<QData>(shift)) & VL_MASK_Q(width));
        } else {
            WDataOutP datap = &(reinterpret_cast<WDataOutP>(memp))[entry * VL_WORDS_I(width)];
            if (shift == start_shift) VL_ZERO_RESET_W(width, datap);
            datap[VL_BITWORD_E(shift)] |= (static_cast<EData>(c) << VL_BITBIT_E(shift));
        }
        // Prep for next
        ++read_count;
        shift -= 8;
        if (shift < 0) {
            shift = start_shift;
            ++read_elements;
            if (VL_UNLIKELY(read_elements >= count)) break;
        }
    }
    return read_count;
}

IData VL_SYSTEM_IQ(QData lhs) VL_MT_SAFE {
    WData lhsw[VL_WQ_WORDS_E];
    VL_SET_WQ(lhsw, lhs);
    return VL_SYSTEM_IW(VL_WQ_WORDS_E, lhsw);
}
IData VL_SYSTEM_IW(int lhswords, WDataInP lhsp) VL_MT_SAFE {
    char filenamez[VL_TO_STRING_MAX_WORDS * VL_EDATASIZE + 1];
    _vl_vint_to_string(lhswords * VL_EDATASIZE, filenamez, lhsp);
    int code = system(filenamez);  // Yes, system() is threadsafe
    return code >> 8;  // Want exit status
}

IData VL_TESTPLUSARGS_I(const char* formatp) VL_MT_SAFE {
    const std::string& match = Verilated::threadContextp()->impp()->argPlusMatch(formatp);
    return match.empty() ? 0 : 1;
}

IData VL_VALUEPLUSARGS_INW(int rbits, const std::string& ld, WDataOutP rwp) VL_MT_SAFE {
    std::string prefix;
    bool inPct = false;
    bool done = false;
    char fmt = ' ';
    for (const char* posp = ld.c_str(); !done && *posp; ++posp) {
        if (!inPct && posp[0] == '%') {
            inPct = true;
        } else if (!inPct) {  // Normal text
            prefix += *posp;
        } else {  // Format character
            switch (tolower(*posp)) {
            case '%':
                prefix += *posp;
                inPct = false;
                break;
            default:
                fmt = *posp;
                done = true;
                break;
            }
        }
    }

    const std::string& match = Verilated::threadContextp()->impp()->argPlusMatch(prefix.c_str());
    const char* dp = match.c_str() + 1 /*leading + */ + prefix.length();
    if (match.empty()) return 0;

    VL_ZERO_RESET_W(rbits, rwp);
    switch (tolower(fmt)) {
    case 'd': {
        vlsint64_t lld = 0;
        sscanf(dp, "%30" VL_PRI64 "d", &lld);
        VL_SET_WQ(rwp, lld);
        break;
    }
    case 'b': _vl_vsss_based(rwp, rbits, 1, dp, 0, strlen(dp)); break;
    case 'o': _vl_vsss_based(rwp, rbits, 3, dp, 0, strlen(dp)); break;
    case 'h':  // FALLTHRU
    case 'x': _vl_vsss_based(rwp, rbits, 4, dp, 0, strlen(dp)); break;
    case 's': {  // string/no conversion
        for (int i = 0, lsb = 0, posp = static_cast<int>(strlen(dp)) - 1; i < rbits && posp >= 0;
             --posp) {
            _vl_vsss_setbit(rwp, rbits, lsb, 8, dp[posp]);
            lsb += 8;
        }
        break;
    }
    case 'e': {
        double temp = 0.F;
        sscanf(dp, "%le", &temp);
        VL_SET_WQ(rwp, VL_CVT_Q_D(temp));
        break;
    }
    case 'f': {
        double temp = 0.F;
        sscanf(dp, "%lf", &temp);
        VL_SET_WQ(rwp, VL_CVT_Q_D(temp));
        break;
    }
    case 'g': {
        double temp = 0.F;
        sscanf(dp, "%lg", &temp);
        VL_SET_WQ(rwp, VL_CVT_Q_D(temp));
        break;
    }
    default:  // Other simulators simply return 0 in these cases and don't error out
        return 0;
    }
    _vl_clean_inplace_w(rbits, rwp);
    return 1;
}
IData VL_VALUEPLUSARGS_INN(int, const std::string& ld, std::string& rdr) VL_MT_SAFE {
    std::string prefix;
    bool inPct = false;
    bool done = false;
    for (const char* posp = ld.c_str(); !done && *posp; ++posp) {
        if (!inPct && posp[0] == '%') {
            inPct = true;
        } else if (!inPct) {  // Normal text
            prefix += *posp;
        } else {  // Format character
            switch (tolower(*posp)) {
            case '%':
                prefix += *posp;
                inPct = false;
                break;
            default:  //
                done = true;
                break;
            }
        }
    }
    const std::string& match = Verilated::threadContextp()->impp()->argPlusMatch(prefix.c_str());
    const char* dp = match.c_str() + 1 /*leading + */ + prefix.length();
    if (match.empty()) return 0;
    rdr = std::string(dp);
    return 1;
}

const char* vl_mc_scan_plusargs(const char* prefixp) VL_MT_SAFE {
    const std::string& match = Verilated::threadContextp()->impp()->argPlusMatch(prefixp);
    static VL_THREAD_LOCAL char t_outstr[VL_VALUE_STRING_MAX_WIDTH];
    if (match.empty()) return nullptr;
    t_outstr[0] = '\0';
    strncat(t_outstr, match.c_str() + strlen(prefixp) + 1,  // +1 to skip the "+"
            VL_VALUE_STRING_MAX_WIDTH - 1);
    return t_outstr;
}

//===========================================================================
// Heavy string functions

std::string VL_TO_STRING(CData lhs) { return VL_SFORMATF_NX("'h%0x", 8, lhs); }
std::string VL_TO_STRING(SData lhs) { return VL_SFORMATF_NX("'h%0x", 16, lhs); }
std::string VL_TO_STRING(IData lhs) { return VL_SFORMATF_NX("'h%0x", 32, lhs); }
std::string VL_TO_STRING(QData lhs) { return VL_SFORMATF_NX("'h%0x", 64, lhs); }
std::string VL_TO_STRING_W(int words, WDataInP obj) {
    return VL_SFORMATF_NX("'h%0x", words * VL_EDATASIZE, obj);
}

std::string VL_TOLOWER_NN(const std::string& ld) VL_MT_SAFE {
    std::string out = ld;
    for (auto& cr : out) cr = tolower(cr);
    return out;
}
std::string VL_TOUPPER_NN(const std::string& ld) VL_MT_SAFE {
    std::string out = ld;
    for (auto& cr : out) cr = toupper(cr);
    return out;
}

std::string VL_CVT_PACK_STR_NW(int lwords, WDataInP lwp) VL_MT_SAFE {
    // See also _vl_vint_to_string
    char destout[VL_TO_STRING_MAX_WORDS * VL_EDATASIZE + 1];
    int obits = lwords * VL_EDATASIZE;
    int lsb = obits - 1;
    bool start = true;
    char* destp = destout;
    int len = 0;
    for (; lsb >= 0; --lsb) {
        lsb = (lsb / 8) * 8;  // Next digit
        IData charval = VL_BITRSHIFT_W(lwp, lsb) & 0xff;
        if (!start || charval) {
            *destp++ = (charval == 0) ? ' ' : charval;
            len++;
            start = false;  // Drop leading 0s
        }
    }
    return std::string(destout, len);
}

std::string VL_PUTC_N(const std::string& lhs, IData rhs, CData ths) VL_PURE {
    std::string lstring = lhs;
    const vlsint32_t rhs_s = rhs;  // To signed value
    // 6.16.2:str.putc(i, c) does not change the value when i < 0 || i >= str.len() || c == 0
    if (0 <= rhs_s && rhs < lhs.length() && ths != 0) lstring[rhs] = ths;
    return lstring;
}

CData VL_GETC_N(const std::string& lhs, IData rhs) VL_PURE {
    CData v = 0;
    const vlsint32_t rhs_s = rhs;  // To signed value
    // 6.16.3:str.getc(i) returns 0 if i < 0 || i >= str.len()
    if (0 <= rhs_s && rhs < lhs.length()) v = lhs[rhs];
    return v;
}

std::string VL_SUBSTR_N(const std::string& lhs, IData rhs, IData ths) VL_PURE {
    const vlsint32_t rhs_s = rhs;  // To signed value
    const vlsint32_t ths_s = ths;  // To signed value
    // 6.16.8:str.substr(i, j) returns an empty string when i < 0 || j < i || j >= str.len()
    if (rhs_s < 0 || ths_s < rhs_s || ths >= lhs.length()) return "";
    // Second parameter of std::string::substr(i, n) is length, not position as in SystemVerilog
    return lhs.substr(rhs, ths - rhs + 1);
}

IData VL_ATOI_N(const std::string& str, int base) VL_PURE {
    std::string str_mod = str;
    // IEEE 1800-2017 6.16.9 says '_' may exist.
    str_mod.erase(std::remove(str_mod.begin(), str_mod.end(), '_'), str_mod.end());

    errno = 0;
    auto v = std::strtol(str_mod.c_str(), nullptr, base);
    if (errno != 0) v = 0;
    return static_cast<IData>(v);
}

//===========================================================================
// Readmem/writemem

static const char* memhFormat(int nBits) {
    assert((nBits >= 1) && (nBits <= 32));

    static VL_THREAD_LOCAL char t_buf[32];
    switch ((nBits - 1) / 4) {
    case 0: VL_SNPRINTF(t_buf, 32, "%%01x"); break;
    case 1: VL_SNPRINTF(t_buf, 32, "%%02x"); break;
    case 2: VL_SNPRINTF(t_buf, 32, "%%03x"); break;
    case 3: VL_SNPRINTF(t_buf, 32, "%%04x"); break;
    case 4: VL_SNPRINTF(t_buf, 32, "%%05x"); break;
    case 5: VL_SNPRINTF(t_buf, 32, "%%06x"); break;
    case 6: VL_SNPRINTF(t_buf, 32, "%%07x"); break;
    case 7: VL_SNPRINTF(t_buf, 32, "%%08x"); break;
    default: assert(false); break;  // LCOV_EXCL_LINE
    }
    return t_buf;
}

static const char* formatBinary(int nBits, vluint32_t bits) {
    assert((nBits >= 1) && (nBits <= 32));

    static VL_THREAD_LOCAL char t_buf[64];
    for (int i = 0; i < nBits; i++) {
        bool isOne = bits & (1 << (nBits - 1 - i));
        t_buf[i] = (isOne ? '1' : '0');
    }
    t_buf[nBits] = '\0';
    return t_buf;
}

VlReadMem::VlReadMem(bool hex, int bits, const std::string& filename, QData start, QData end)
    : m_hex{hex}
    , m_bits{bits}
    , m_filename(filename)  // Need () or GCC 4.8 false warning
    , m_end{end}
    , m_addr{start}
    , m_linenum{0} {
    m_fp = fopen(filename.c_str(), "r");
    if (VL_UNLIKELY(!m_fp)) {
        // We don't report the Verilog source filename as it slow to have to pass it down
        VL_FATAL_MT(filename.c_str(), 0, "", "$readmem file not found");
        // cppcheck-suppress resourceLeak  // m_fp is nullptr - bug in cppcheck
        return;
    }
}
VlReadMem::~VlReadMem() {
    if (m_fp) {
        fclose(m_fp);
        m_fp = nullptr;
    }
}
bool VlReadMem::get(QData& addrr, std::string& valuer) {
    if (VL_UNLIKELY(!m_fp)) return false;
    valuer = "";
    // Prep for reading
    bool indata = false;
    bool ignore_to_eol = false;
    bool ignore_to_cmt = false;
    bool reading_addr = false;
    int lastc = ' ';
    // Read the data
    // We process a character at a time, as then we don't need to deal
    // with changing buffer sizes dynamically, etc.
    while (true) {
        int c = fgetc(m_fp);
        if (VL_UNLIKELY(c == EOF)) break;
        // printf("%d: Got '%c' Addr%lx IN%d IgE%d IgC%d\n",
        //        m_linenum, c, m_addr, indata, ignore_to_eol, ignore_to_cmt);
        // See if previous data value has completed, and if so return
        if (c == '_') continue;  // Ignore _ e.g. inside a number
        if (indata && !isxdigit(c) && c != 'x' && c != 'X') {
            // printf("Got data @%lx = %s\n", m_addr, valuer.c_str());
            ungetc(c, m_fp);
            addrr = m_addr;
            ++m_addr;
            return true;
        }
        // Parse line
        if (c == '\n') {
            ++m_linenum;
            ignore_to_eol = false;
            reading_addr = false;
        } else if (c == '\t' || c == ' ' || c == '\r' || c == '\f') {
            reading_addr = false;
        }
        // Skip // comments and detect /* comments
        else if (ignore_to_cmt && lastc == '*' && c == '/') {
            ignore_to_cmt = false;
            reading_addr = false;
        } else if (!ignore_to_eol && !ignore_to_cmt) {
            if (lastc == '/' && c == '*') {
                ignore_to_cmt = true;
            } else if (lastc == '/' && c == '/') {
                ignore_to_eol = true;
            } else if (c == '/') {  // Part of /* or //
            } else if (c == '#') {
                ignore_to_eol = true;
            } else if (c == '@') {
                reading_addr = true;
                m_addr = 0;
            }
            // Check for hex or binary digits as file format requests
            else if (isxdigit(c) || (!reading_addr && (c == 'x' || c == 'X'))) {
                c = tolower(c);
                int value
                    = (c >= 'a' ? (c == 'x' ? VL_RAND_RESET_I(4) : (c - 'a' + 10)) : (c - '0'));
                if (reading_addr) {
                    // Decode @ addresses
                    m_addr = (m_addr << 4) + value;
                } else {
                    indata = true;
                    valuer += static_cast<char>(c);
                    // printf(" Value width=%d  @%x = %c\n", width, m_addr, c);
                    if (VL_UNLIKELY(value > 1 && !m_hex)) {
                        VL_FATAL_MT(m_filename.c_str(), m_linenum, "",
                                    "$readmemb (binary) file contains hex characters");
                    }
                }
            } else {
                VL_FATAL_MT(m_filename.c_str(), m_linenum, "", "$readmem file syntax error");
            }
        }
        lastc = c;
    }

    if (VL_UNLIKELY(m_end != ~0ULL && m_addr <= m_end)) {
        VL_FATAL_MT(m_filename.c_str(), m_linenum, "",
                    "$readmem file ended before specified final address (IEEE 2017 21.4)");
    }

    return false;  // EOF
}
void VlReadMem::setData(void* valuep, const std::string& rhs) {
    QData shift = m_hex ? 4ULL : 1ULL;
    bool innum = false;
    // Shift value in
    for (const auto& i : rhs) {
        char c = tolower(i);
        int value = (c >= 'a' ? (c == 'x' ? VL_RAND_RESET_I(4) : (c - 'a' + 10)) : (c - '0'));
        if (m_bits <= 8) {
            CData* datap = reinterpret_cast<CData*>(valuep);
            if (!innum) *datap = 0;
            *datap = ((*datap << shift) + value) & VL_MASK_I(m_bits);
        } else if (m_bits <= 16) {
            SData* datap = reinterpret_cast<SData*>(valuep);
            if (!innum) *datap = 0;
            *datap = ((*datap << shift) + value) & VL_MASK_I(m_bits);
        } else if (m_bits <= VL_IDATASIZE) {
            IData* datap = reinterpret_cast<IData*>(valuep);
            if (!innum) *datap = 0;
            *datap = ((*datap << shift) + value) & VL_MASK_I(m_bits);
        } else if (m_bits <= VL_QUADSIZE) {
            QData* datap = reinterpret_cast<QData*>(valuep);
            if (!innum) *datap = 0;
            *datap = ((*datap << static_cast<QData>(shift)) + static_cast<QData>(value))
                     & VL_MASK_Q(m_bits);
        } else {
            WDataOutP datap = reinterpret_cast<WDataOutP>(valuep);
            if (!innum) VL_ZERO_RESET_W(m_bits, datap);
            _vl_shiftl_inplace_w(m_bits, datap, static_cast<IData>(shift));
            datap[0] |= value;
        }
        innum = true;
    }
}

VlWriteMem::VlWriteMem(bool hex, int bits, const std::string& filename, QData start, QData end)
    : m_hex{hex}
    , m_bits{bits}
    , m_addr{0} {
    if (VL_UNLIKELY(start > end)) {
        VL_FATAL_MT(filename.c_str(), 0, "", "$writemem invalid address range");
        return;
    }

    m_fp = fopen(filename.c_str(), "w");
    if (VL_UNLIKELY(!m_fp)) {
        VL_FATAL_MT(filename.c_str(), 0, "", "$writemem file not found");
        // cppcheck-suppress resourceLeak  // m_fp is nullptr - bug in cppcheck
        return;
    }
}
VlWriteMem::~VlWriteMem() {
    if (m_fp) {
        fclose(m_fp);
        m_fp = nullptr;
    }
}
void VlWriteMem::print(QData addr, bool addrstamp, const void* valuep) {
    if (VL_UNLIKELY(!m_fp)) return;
    if (addr != m_addr && addrstamp) {  // Only assoc has time stamps
        fprintf(m_fp, "@%" VL_PRI64 "x\n", addr);
    }
    m_addr = addr + 1;
    if (m_bits <= 8) {
        const CData* datap = reinterpret_cast<const CData*>(valuep);
        if (m_hex) {
            fprintf(m_fp, memhFormat(m_bits), VL_MASK_I(m_bits) & *datap);
            fprintf(m_fp, "\n");
        } else {
            fprintf(m_fp, "%s\n", formatBinary(m_bits, *datap));
        }
    } else if (m_bits <= 16) {
        const SData* datap = reinterpret_cast<const SData*>(valuep);
        if (m_hex) {
            fprintf(m_fp, memhFormat(m_bits), VL_MASK_I(m_bits) & *datap);
            fprintf(m_fp, "\n");
        } else {
            fprintf(m_fp, "%s\n", formatBinary(m_bits, *datap));
        }
    } else if (m_bits <= 32) {
        const IData* datap = reinterpret_cast<const IData*>(valuep);
        if (m_hex) {
            fprintf(m_fp, memhFormat(m_bits), VL_MASK_I(m_bits) & *datap);
            fprintf(m_fp, "\n");
        } else {
            fprintf(m_fp, "%s\n", formatBinary(m_bits, *datap));
        }
    } else if (m_bits <= 64) {
        const QData* datap = reinterpret_cast<const QData*>(valuep);
        vluint64_t value = VL_MASK_Q(m_bits) & *datap;
        vluint32_t lo = value & 0xffffffff;
        vluint32_t hi = value >> 32;
        if (m_hex) {
            fprintf(m_fp, memhFormat(m_bits - 32), hi);
            fprintf(m_fp, "%08x\n", lo);
        } else {
            fprintf(m_fp, "%s", formatBinary(m_bits - 32, hi));
            fprintf(m_fp, "%s\n", formatBinary(32, lo));
        }
    } else {
        WDataInP datap = reinterpret_cast<WDataInP>(valuep);
        // output as a sequence of VL_EDATASIZE'd words
        // from MSB to LSB. Mask off the MSB word which could
        // contain junk above the top of valid data.
        int word_idx = ((m_bits - 1) / VL_EDATASIZE);
        bool first = true;
        while (word_idx >= 0) {
            EData data = datap[word_idx];
            if (first) {
                data &= VL_MASK_E(m_bits);
                int top_word_nbits = VL_BITBIT_E(m_bits - 1) + 1;
                if (m_hex) {
                    fprintf(m_fp, memhFormat(top_word_nbits), data);
                } else {
                    fprintf(m_fp, "%s", formatBinary(top_word_nbits, data));
                }
            } else {
                if (m_hex) {
                    fprintf(m_fp, "%08x", data);
                } else {
                    fprintf(m_fp, "%s", formatBinary(32, data));
                }
            }
            word_idx--;
            first = false;
        }
        fprintf(m_fp, "\n");
    }
}

void VL_READMEM_N(bool hex,  // Hex format, else binary
                  int bits,  // M_Bits of each array row
                  QData depth,  // Number of rows
                  int array_lsb,  // Index of first row. Valid row addresses
                  //              //  range from array_lsb up to (array_lsb + depth - 1)
                  const std::string& filename,  // Input file name
                  void* memp,  // Array state
                  QData start,  // First array row address to read
                  QData end  // Last row address to read
                  ) VL_MT_SAFE {
    if (start < static_cast<QData>(array_lsb)) start = array_lsb;

    VlReadMem rmem(hex, bits, filename, start, end);
    if (VL_UNLIKELY(!rmem.isOpen())) return;
    while (true) {
        QData addr = 0;
        std::string value;
        if (rmem.get(addr /*ref*/, value /*ref*/)) {
            if (VL_UNLIKELY(addr < static_cast<QData>(array_lsb)
                            || addr >= static_cast<QData>(array_lsb + depth))) {
                VL_FATAL_MT(filename.c_str(), rmem.linenum(), "",
                            "$readmem file address beyond bounds of array");
            } else {
                QData entry = addr - array_lsb;
                if (bits <= 8) {
                    CData* datap = &(reinterpret_cast<CData*>(memp))[entry];
                    rmem.setData(datap, value);
                } else if (bits <= 16) {
                    SData* datap = &(reinterpret_cast<SData*>(memp))[entry];
                    rmem.setData(datap, value);
                } else if (bits <= VL_IDATASIZE) {
                    IData* datap = &(reinterpret_cast<IData*>(memp))[entry];
                    rmem.setData(datap, value);
                } else if (bits <= VL_QUADSIZE) {
                    QData* datap = &(reinterpret_cast<QData*>(memp))[entry];
                    rmem.setData(datap, value);
                } else {
                    WDataOutP datap
                        = &(reinterpret_cast<WDataOutP>(memp))[entry * VL_WORDS_I(bits)];
                    rmem.setData(datap, value);
                }
            }
        } else {
            break;
        }
    }
}

void VL_WRITEMEM_N(bool hex,  // Hex format, else binary
                   int bits,  // Width of each array row
                   QData depth,  // Number of rows
                   int array_lsb,  // Index of first row. Valid row addresses
                   //              //  range from array_lsb up to (array_lsb + depth - 1)
                   const std::string& filename,  // Output file name
                   const void* memp,  // Array state
                   QData start,  // First array row address to write
                   QData end  // Last address to write, or ~0 when not specified
                   ) VL_MT_SAFE {
    QData addr_max = array_lsb + depth - 1;
    if (start < static_cast<QData>(array_lsb)) start = array_lsb;
    if (end > addr_max) end = addr_max;

    VlWriteMem wmem(hex, bits, filename, start, end);
    if (VL_UNLIKELY(!wmem.isOpen())) return;

    for (QData addr = start; addr <= end; ++addr) {
        QData row_offset = addr - array_lsb;
        if (bits <= 8) {
            const CData* datap = &(reinterpret_cast<const CData*>(memp))[row_offset];
            wmem.print(addr, false, datap);
        } else if (bits <= 16) {
            const SData* datap = &(reinterpret_cast<const SData*>(memp))[row_offset];
            wmem.print(addr, false, datap);
        } else if (bits <= 32) {
            const IData* datap = &(reinterpret_cast<const IData*>(memp))[row_offset];
            wmem.print(addr, false, datap);
        } else if (bits <= 64) {
            const QData* datap = &(reinterpret_cast<const QData*>(memp))[row_offset];
            wmem.print(addr, false, datap);
        } else {
            WDataInP memDatap = reinterpret_cast<WDataInP>(memp);
            WDataInP datap = &memDatap[row_offset * VL_WORDS_I(bits)];
            wmem.print(addr, false, datap);
        }
    }
}

//===========================================================================
// Timescale conversion

// Helper function for conversion of timescale strings
// Converts (1|10|100)(s|ms|us|ns|ps|fs) to power of then
int VL_TIME_STR_CONVERT(const char* strp) VL_PURE {
    int scale = 0;
    if (!strp) return 0;
    if (*strp++ != '1') return 0;
    while (*strp == '0') {
        scale++;
        strp++;
    }
    switch (*strp++) {
    case 's': break;
    case 'm': scale -= 3; break;
    case 'u': scale -= 6; break;
    case 'n': scale -= 9; break;
    case 'p': scale -= 12; break;
    case 'f': scale -= 15; break;
    default: return 0;
    }
    if ((scale < 0) && (*strp++ != 's')) return 0;
    if (*strp) return 0;
    return scale;
}
static const char* vl_time_str(int scale) VL_PURE {
    static const char* const names[]
        = {"100s",  "10s",  "1s",  "100ms", "10ms", "1ms", "100us", "10us", "1us",
           "100ns", "10ns", "1ns", "100ps", "10ps", "1ps", "100fs", "10fs", "1fs"};
    if (VL_UNLIKELY(scale > 2 || scale < -15)) scale = 0;
    return names[2 - scale];
}
double vl_time_multiplier(int scale) VL_PURE {
    // Return timescale multipler -18 to +18
    // For speed, this does not check for illegal values
    if (scale < 0) {
        static const double neg10[] = {1.0,
                                       0.1,
                                       0.01,
                                       0.001,
                                       0.0001,
                                       0.00001,
                                       0.000001,
                                       0.0000001,
                                       0.00000001,
                                       0.000000001,
                                       0.0000000001,
                                       0.00000000001,
                                       0.000000000001,
                                       0.0000000000001,
                                       0.00000000000001,
                                       0.000000000000001,
                                       0.0000000000000001,
                                       0.00000000000000001,
                                       0.000000000000000001};
        return neg10[-scale];
    } else {
        static const double pow10[] = {1.0,
                                       10.0,
                                       100.0,
                                       1000.0,
                                       10000.0,
                                       100000.0,
                                       1000000.0,
                                       10000000.0,
                                       100000000.0,
                                       1000000000.0,
                                       10000000000.0,
                                       100000000000.0,
                                       1000000000000.0,
                                       10000000000000.0,
                                       100000000000000.0,
                                       1000000000000000.0,
                                       10000000000000000.0,
                                       100000000000000000.0,
                                       1000000000000000000.0};
        return pow10[scale];
    }
}

void VL_PRINTTIMESCALE(const char* namep, const char* timeunitp,
                       const VerilatedContext* contextp) VL_MT_SAFE {
    VL_PRINTF_MT("Time scale of %s is %s / %s\n", namep, timeunitp,
                 contextp->timeprecisionString());
}
void VL_TIMEFORMAT_IINI(int units, int precision, const std::string& suffix, int width,
                        VerilatedContext* contextp) VL_MT_SAFE {
    contextp->impp()->timeFormatUnits(units);
    contextp->impp()->timeFormatPrecision(precision);
    contextp->impp()->timeFormatSuffix(suffix);
    contextp->impp()->timeFormatWidth(width);
}

//======================================================================
// VerilatedContext:: Methods

VerilatedContextImp::Statics VerilatedContextImp::s_si;

VerilatedContext::VerilatedContext()
    : m_impdatap{new VerilatedContextImpData} {
    Verilated::lastContextp(this);
    Verilated::threadContextp(this);
    m_ns.m_profThreadsFilename = "profile_threads.dat";
    m_fdps.resize(31);
    std::fill(m_fdps.begin(), m_fdps.end(), (FILE*)0);
    m_fdFreeMct.resize(30);
    for (std::size_t i = 0, id = 1; i < m_fdFreeMct.size(); ++i, ++id) m_fdFreeMct[i] = id;
}

// Must declare here not in interface, as otherwise forward declarations not known
VerilatedContext::~VerilatedContext() {}

VerilatedContext::Serialized::Serialized() {
    m_timeunit = VL_TIME_UNIT;  // Initial value until overriden by _Vconfigure
    m_timeprecision = VL_TIME_PRECISION;  // Initial value until overriden by _Vconfigure
}

void VerilatedContext::assertOn(bool flag) VL_MT_SAFE {
    const VerilatedLockGuard lock(m_mutex);
    m_s.m_assertOn = flag;
}
void VerilatedContext::calcUnusedSigs(bool flag) VL_MT_SAFE {
    const VerilatedLockGuard lock(m_mutex);
    m_s.m_calcUnusedSigs = flag;
}
void VerilatedContext::dumpfile(const std::string& flag) VL_MT_SAFE {
    const VerilatedLockGuard lock(m_timeDumpMutex);
    m_dumpfile = flag;
}
std::string VerilatedContext::dumpfile() const VL_MT_SAFE {
    const VerilatedLockGuard lock(m_timeDumpMutex);
    if (VL_UNLIKELY(m_dumpfile.empty())) {
        VL_PRINTF_MT("%%Warning: $dumpvar ignored as not proceeded by $dumpfile\n");
        return "";
    }
    return m_dumpfile;
}
void VerilatedContext::errorCount(int val) VL_MT_SAFE {
    const VerilatedLockGuard lock(m_mutex);
    m_s.m_errorCount = val;
}
void VerilatedContext::errorCountInc() VL_MT_SAFE {
    const VerilatedLockGuard lock(m_mutex);
    ++m_s.m_errorCount;
}
void VerilatedContext::errorLimit(int val) VL_MT_SAFE {
    const VerilatedLockGuard lock(m_mutex);
    m_s.m_errorLimit = val;
}
void VerilatedContext::fatalOnVpiError(bool flag) VL_MT_SAFE {
    const VerilatedLockGuard lock(m_mutex);
    m_s.m_fatalOnVpiError = flag;
}
void VerilatedContext::gotFinish(bool flag) VL_MT_SAFE {
    const VerilatedLockGuard lock(m_mutex);
    m_s.m_gotFinish = flag;
}
void VerilatedContext::profThreadsStart(vluint64_t flag) VL_MT_SAFE {
    const VerilatedLockGuard lock(m_mutex);
    m_ns.m_profThreadsStart = flag;
}
void VerilatedContext::profThreadsWindow(vluint64_t flag) VL_MT_SAFE {
    const VerilatedLockGuard lock(m_mutex);
    m_ns.m_profThreadsWindow = flag;
}
void VerilatedContext::profThreadsFilename(const std::string& flag) VL_MT_SAFE {
    const VerilatedLockGuard lock(m_mutex);
    m_ns.m_profThreadsFilename = flag;
}
std::string VerilatedContext::profThreadsFilename() const VL_MT_SAFE {
    const VerilatedLockGuard lock(m_mutex);
    return m_ns.m_profThreadsFilename;
}
void VerilatedContext::randReset(int val) VL_MT_SAFE {
    const VerilatedLockGuard lock(m_mutex);
    m_s.m_randReset = val;
}
void VerilatedContext::timeunit(int value) VL_MT_SAFE {
    if (value < 0) value = -value;  // Stored as 0..15
    const VerilatedLockGuard lock(m_mutex);
    m_s.m_timeunit = value;
}
void VerilatedContext::timeprecision(int value) VL_MT_SAFE {
    if (value < 0) value = -value;  // Stored as 0..15
    const VerilatedLockGuard lock(m_mutex);
    m_s.m_timeprecision = value;
#ifdef SYSTEMC_VERSION
    sc_time sc_res = sc_get_time_resolution();
    int sc_prec = 99;
    if (sc_res == sc_time(1, SC_SEC)) {
        sc_prec = 0;
    } else if (sc_res == sc_time(1, SC_MS)) {
        sc_prec = 3;
    } else if (sc_res == sc_time(1, SC_US)) {
        sc_prec = 6;
    } else if (sc_res == sc_time(1, SC_NS)) {
        sc_prec = 9;
    } else if (sc_res == sc_time(1, SC_PS)) {
        sc_prec = 12;
    } else if (sc_res == sc_time(1, SC_FS)) {
        sc_prec = 15;
    }
    if (value != sc_prec) {
        std::ostringstream msg;
        msg << "SystemC's sc_set_time_resolution is 10^-" << sc_prec
            << ", which does not match Verilog timeprecision 10^-" << value
            << ". Suggest use 'sc_set_time_resolution(" << vl_time_str(value)
            << ")', or Verilator '--timescale-override " << vl_time_str(sc_prec) << "/"
            << vl_time_str(sc_prec) << "'";
        std::string msgs = msg.str();
        VL_FATAL_MT("", 0, "", msgs.c_str());
    }
#endif
}
const char* VerilatedContext::timeunitString() const VL_MT_SAFE { return vl_time_str(timeunit()); }
const char* VerilatedContext::timeprecisionString() const VL_MT_SAFE {
    return vl_time_str(timeprecision());
}

void VerilatedContext::commandArgs(int argc, const char** argv) VL_EXCLUDES(m_argMutex) {
    const VerilatedLockGuard lock(m_argMutex);
    m_args.m_argVec.clear();  // Empty first, then add
    impp()->commandArgsAddGuts(argc, argv);
}
void VerilatedContext::commandArgsAdd(int argc, const char** argv) VL_EXCLUDES(m_argMutex) {
    const VerilatedLockGuard lock(m_argMutex);
    impp()->commandArgsAddGuts(argc, argv);
}
const char* VerilatedContext::commandArgsPlusMatch(const char* prefixp) VL_MT_SAFE {
    const std::string& match = impp()->argPlusMatch(prefixp);
    static VL_THREAD_LOCAL char t_outstr[VL_VALUE_STRING_MAX_WIDTH];
    if (match.empty()) return "";
    t_outstr[0] = '\0';
    strncat(t_outstr, match.c_str(), VL_VALUE_STRING_MAX_WIDTH - 1);
    return t_outstr;
}
void VerilatedContext::internalsDump() const VL_MT_SAFE {
    VL_PRINTF_MT("internalsDump:\n");
    VerilatedImp::versionDump();
    impp()->commandArgDump();
    impp()->scopesDump();
    VerilatedImp::exportsDump();
    VerilatedImp::userDump();
}

//======================================================================
// VerilatedContextImp:: Methods - command line

void VerilatedContextImp::commandArgsAddGuts(int argc, const char** argv) VL_REQUIRES(m_argMutex) {
    if (!m_args.m_argVecLoaded) m_args.m_argVec.clear();
    for (int i = 0; i < argc; ++i) {
        m_args.m_argVec.push_back(argv[i]);
        commandArgVl(argv[i]);
    }
    m_args.m_argVecLoaded = true;  // Can't just test later for empty vector, no arguments is ok
}
void VerilatedContextImp::commandArgDump() const {
    const VerilatedLockGuard lock(m_argMutex);
    VL_PRINTF_MT("  Argv:");
    for (const auto& i : m_args.m_argVec) VL_PRINTF_MT(" %s", i.c_str());
    VL_PRINTF_MT("\n");
}
std::string VerilatedContextImp::argPlusMatch(const char* prefixp) {
    const VerilatedLockGuard lock(m_argMutex);
    // Note prefixp does not include the leading "+"
    size_t len = strlen(prefixp);
    if (VL_UNLIKELY(!m_args.m_argVecLoaded)) {
        m_args.m_argVecLoaded = true;  // Complain only once
        VL_FATAL_MT("unknown", 0, "",
                    "%Error: Verilog called $test$plusargs or $value$plusargs without"
                    " testbench C first calling Verilated::commandArgs(argc,argv).");
    }
    for (const auto& i : m_args.m_argVec) {
        if (i[0] == '+') {
            if (0 == strncmp(prefixp, i.c_str() + 1, len)) return i;
        }
    }
    return "";
}
// Return string representing current argv
// Only used by VPI so uses static storage, only supports most recent called context
std::pair<int, char**> VerilatedContextImp::argc_argv() {
    const VerilatedLockGuard lock(m_argMutex);
    static bool s_loaded = false;
    static int s_argc = 0;
    static char** s_argvp = nullptr;
    if (VL_UNLIKELY(!s_loaded)) {
        s_loaded = true;
        s_argc = m_args.m_argVec.size();
        s_argvp = new char*[s_argc + 1];
        int in = 0;
        for (const auto& i : m_args.m_argVec) {
            s_argvp[in] = new char[i.length() + 1];
            strcpy(s_argvp[in], i.c_str());
            ++in;
        }
        s_argvp[s_argc] = nullptr;
    }
    return std::make_pair(s_argc, s_argvp);
}

void VerilatedContextImp::commandArgVl(const std::string& arg) {
    if (0 == strncmp(arg.c_str(), "+verilator+", strlen("+verilator+"))) {
        std::string value;
        if (arg == "+verilator+debug") {
            Verilated::debug(4);
        } else if (commandArgVlValue(arg, "+verilator+debugi+", value /*ref*/)) {
            Verilated::debug(atoi(value.c_str()));
        } else if (commandArgVlValue(arg, "+verilator+error+limit+", value /*ref*/)) {
            errorLimit(atoi(value.c_str()));
        } else if (arg == "+verilator+help") {
            VerilatedImp::versionDump();
            VL_PRINTF_MT("For help, please see 'verilator --help'\n");
            VL_FATAL_MT("COMMAND_LINE", 0, "",
                        "Exiting due to command line argument (not an error)");
        } else if (commandArgVlValue(arg, "+verilator+prof+threads+start+", value /*ref*/)) {
            profThreadsStart(atoll(value.c_str()));
        } else if (commandArgVlValue(arg, "+verilator+prof+threads+window+", value /*ref*/)) {
            profThreadsWindow(atol(value.c_str()));
        } else if (commandArgVlValue(arg, "+verilator+prof+threads+file+", value /*ref*/)) {
            profThreadsFilename(value);
        } else if (commandArgVlValue(arg, "+verilator+rand+reset+", value /*ref*/)) {
            randReset(atoi(value.c_str()));
        } else if (commandArgVlValue(arg, "+verilator+seed+", value /*ref*/)) {
            randSeed(atoi(value.c_str()));
        } else if (arg == "+verilator+noassert") {
            assertOn(false);
        } else if (arg == "+verilator+V") {
            VerilatedImp::versionDump();  // Someday more info too
            VL_FATAL_MT("COMMAND_LINE", 0, "",
                        "Exiting due to command line argument (not an error)");
        } else if (arg == "+verilator+version") {
            VerilatedImp::versionDump();
            VL_FATAL_MT("COMMAND_LINE", 0, "",
                        "Exiting due to command line argument (not an error)");
        } else {
            VL_PRINTF_MT("%%Warning: Unknown +verilator runtime argument: '%s'\n", arg.c_str());
        }
    }
}
bool VerilatedContextImp::commandArgVlValue(const std::string& arg, const std::string& prefix,
                                            std::string& valuer) {
    size_t len = prefix.length();
    if (0 == strncmp(prefix.c_str(), arg.c_str(), len)) {
        valuer = arg.substr(len);
        return true;
    } else {
        return false;
    }
}

//======================================================================
// VerilatedContext:: + VerilatedContextImp:: Methods - random

void VerilatedContext::randSeed(int val) VL_MT_SAFE {
    // As we have per-thread state, the epoch must be static,
    // and so the rand seed's mutex must also be static
    const VerilatedLockGuard lock(VerilatedContextImp::s_si.s_randMutex);
    m_s.m_randSeed = val;
    vluint64_t newEpoch = VerilatedContextImp::s_si.s_randSeedEpoch + 1;
    // Obververs must see new epoch AFTER seed updated
#ifdef VL_THREADED
    std::atomic_signal_fence(std::memory_order_release);
#endif
    VerilatedContextImp::s_si.s_randSeedEpoch = newEpoch;
}
vluint64_t VerilatedContextImp::randSeedDefault64() const VL_MT_SAFE {
    if (randSeed() != 0) {
        return ((static_cast<vluint64_t>(randSeed()) << 32)
                ^ (static_cast<vluint64_t>(randSeed())));
    } else {
        return ((static_cast<vluint64_t>(vl_sys_rand32()) << 32)
                ^ (static_cast<vluint64_t>(vl_sys_rand32())));
    }
}

//======================================================================
// VerilatedContext:: Methods - scopes

void VerilatedContext::scopesDump() const VL_MT_SAFE {
    const VerilatedLockGuard lock(m_impdatap->m_nameMutex);
    VL_PRINTF_MT("  scopesDump:\n");
    for (const auto& i : m_impdatap->m_nameMap) {
        const VerilatedScope* scopep = i.second;
        scopep->scopeDump();
    }
    VL_PRINTF_MT("\n");
}

void VerilatedContextImp::scopeInsert(const VerilatedScope* scopep) VL_MT_SAFE {
    // Slow ok - called once/scope at construction
    const VerilatedLockGuard lock(m_impdatap->m_nameMutex);
    const auto it = m_impdatap->m_nameMap.find(scopep->name());
    if (it == m_impdatap->m_nameMap.end()) m_impdatap->m_nameMap.emplace(scopep->name(), scopep);
}
void VerilatedContextImp::scopeErase(const VerilatedScope* scopep) VL_MT_SAFE {
    // Slow ok - called once/scope at destruction
    const VerilatedLockGuard lock(m_impdatap->m_nameMutex);
    VerilatedImp::userEraseScope(scopep);
    const auto it = m_impdatap->m_nameMap.find(scopep->name());
    if (it != m_impdatap->m_nameMap.end()) m_impdatap->m_nameMap.erase(it);
}
const VerilatedScope* VerilatedContext::scopeFind(const char* namep) const VL_MT_SAFE {
    // Thread save only assuming this is called only after model construction completed
    const VerilatedLockGuard lock(m_impdatap->m_nameMutex);
    // If too slow, can assume this is only VL_MT_SAFE_POSINIT
    const auto& it = m_impdatap->m_nameMap.find(namep);
    if (VL_UNLIKELY(it == m_impdatap->m_nameMap.end())) return nullptr;
    return it->second;
}
const VerilatedScopeNameMap* VerilatedContext::scopeNameMap() VL_MT_SAFE {
    return &(impp()->m_impdatap->m_nameMap);
}

//======================================================================
// VerilatedSyms:: Methods

VerilatedSyms::VerilatedSyms(VerilatedContext* contextp)
    : _vm_contextp__(contextp ? contextp : Verilated::threadContextp()) {
    Verilated::threadContextp(_vm_contextp__);
#ifdef VL_THREADED
    __Vm_evalMsgQp = new VerilatedEvalMsgQueue;
#endif
}

VerilatedSyms::~VerilatedSyms() {
#ifdef VL_THREADED
    delete __Vm_evalMsgQp;
#endif
}

//===========================================================================
// Verilated:: Methods

VerilatedContext* Verilated::s_lastContextp = nullptr;

void Verilated::debug(int level) VL_MT_SAFE {
    const VerilatedLockGuard lock(s_mutex);
    s_ns.s_debug = level;
    if (level) {
#ifdef VL_DEBUG
        VL_DEBUG_IF(VL_DBG_MSGF("- Verilated::debug is on."
                                " Message prefix indicates {<thread>,<sequence_number>}.\n"););
#else
        VL_PRINTF_MT("- Verilated::debug attempted,"
                     " but compiled without VL_DEBUG, so messages suppressed.\n"
                     "- Suggest remake using 'make ... CPPFLAGS=-DVL_DEBUG'\n");
#endif
    }
}

const char* Verilated::catName(const char* n1, const char* n2, const char* delimiter) VL_MT_SAFE {
    // Returns new'ed data
    // Used by symbol table creation to make module names
    static VL_THREAD_LOCAL char* t_strp = nullptr;
    static VL_THREAD_LOCAL size_t t_len = 0;
    size_t newlen = strlen(n1) + strlen(n2) + strlen(delimiter) + 1;
    if (!t_strp || newlen > t_len) {
        if (t_strp) delete[] t_strp;
        t_strp = new char[newlen];
        t_len = newlen;
    }
    strcpy(t_strp, n1);
    if (*n1) strcat(t_strp, delimiter);
    strcat(t_strp, n2);
    return t_strp;
}

//=========================================================================
// Flush and exit callbacks

// Keeping these out of class Verilated to avoid having to include <list>
// in verilated.h (for compilation speed)
typedef std::list<std::pair<Verilated::VoidPCb, void*>> VoidPCbList;
static struct {
    VerilatedMutex s_flushMutex;
    VoidPCbList s_flushCbs VL_GUARDED_BY(s_flushMutex);
    VerilatedMutex s_exitMutex;
    VoidPCbList s_exitCbs VL_GUARDED_BY(s_exitMutex);
} VlCbStatic;

static void addCb(Verilated::VoidPCb cb, void* datap, VoidPCbList& cbs) {
    std::pair<Verilated::VoidPCb, void*> pair(cb, datap);
    cbs.remove(pair);  // Just in case it's a duplicate
    cbs.push_back(pair);
}
static void removeCb(Verilated::VoidPCb cb, void* datap, VoidPCbList& cbs) {
    std::pair<Verilated::VoidPCb, void*> pair(cb, datap);
    cbs.remove(pair);
}
static void runCallbacks(const VoidPCbList& cbs) VL_MT_SAFE {
    for (const auto& i : cbs) i.first(i.second);
}

void Verilated::addFlushCb(VoidPCb cb, void* datap) VL_MT_SAFE {
    const VerilatedLockGuard lock(VlCbStatic.s_flushMutex);
    addCb(cb, datap, VlCbStatic.s_flushCbs);
}
void Verilated::removeFlushCb(VoidPCb cb, void* datap) VL_MT_SAFE {
    const VerilatedLockGuard lock(VlCbStatic.s_flushMutex);
    removeCb(cb, datap, VlCbStatic.s_flushCbs);
}
void Verilated::runFlushCallbacks() VL_MT_SAFE {
    // Flush routines may call flush, so avoid mutex deadlock
#ifdef VL_THREADED
    static std::atomic<int> s_recursing;
#else
    int s_recursing = 0;
#endif
    if (!s_recursing++) {
        const VerilatedLockGuard lock(VlCbStatic.s_flushMutex);
        runCallbacks(VlCbStatic.s_flushCbs);
    }
    --s_recursing;
    fflush(stderr);
    fflush(stdout);
    // When running internal code coverage (gcc --coverage, as opposed to
    // verilator --coverage), dump coverage data to properly cover failing
    // tests.
    VL_GCOV_FLUSH();
}

void Verilated::addExitCb(VoidPCb cb, void* datap) VL_MT_SAFE {
    const VerilatedLockGuard lock(VlCbStatic.s_exitMutex);
    addCb(cb, datap, VlCbStatic.s_exitCbs);
}
void Verilated::removeExitCb(VoidPCb cb, void* datap) VL_MT_SAFE {
    const VerilatedLockGuard lock(VlCbStatic.s_exitMutex);
    removeCb(cb, datap, VlCbStatic.s_exitCbs);
}
void Verilated::runExitCallbacks() VL_MT_SAFE {
#ifdef VL_THREADED
    static std::atomic<int> s_recursing;
#else
    int s_recursing = 0;
#endif
    if (!s_recursing++) {
        const VerilatedLockGuard lock(VlCbStatic.s_exitMutex);
        runCallbacks(VlCbStatic.s_exitCbs);
    }
    --s_recursing;
}

const char* Verilated::productName() VL_PURE { return VERILATOR_PRODUCT; }
const char* Verilated::productVersion() VL_PURE { return VERILATOR_VERSION; }

void Verilated::nullPointerError(const char* filename, int linenum) VL_MT_SAFE {
    // Slowpath - Called only on error
    VL_FATAL_MT(filename, linenum, "", "Null pointer dereferenced");
    VL_UNREACHABLE
}

void Verilated::overWidthError(const char* signame) VL_MT_SAFE {
    // Slowpath - Called only when signal sets too high of a bit
    std::string msg = (std::string("Testbench C set input '") + signame
                       + "' to value that overflows what the signal's width can fit");
    VL_FATAL_MT("unknown", 0, "", msg.c_str());
    VL_UNREACHABLE
}

void Verilated::mkdir(const char* dirname) VL_MT_UNSAFE {
#if defined(_WIN32) || defined(__MINGW32__)
    ::mkdir(dirname);
#else
    ::mkdir(dirname, 0777);
#endif
}

void Verilated::quiesce() VL_MT_SAFE {
#ifdef VL_THREADED
    // Wait until all threads under this evaluation are quiet
    // THREADED-TODO
#endif
}

int Verilated::exportFuncNum(const char* namep) VL_MT_SAFE {
    return VerilatedImp::exportFind(namep);
}

#ifdef VL_THREADED
void Verilated::endOfThreadMTaskGuts(VerilatedEvalMsgQueue* evalMsgQp) VL_MT_SAFE {
    VL_DEBUG_IF(VL_DBG_MSGF("End of thread mtask\n"););
    VerilatedThreadMsgQueue::flush(evalMsgQp);
}

void Verilated::endOfEval(VerilatedEvalMsgQueue* evalMsgQp) VL_MT_SAFE {
    // It doesn't work to set endOfEvalReqd on the threadpool thread
    // and then check it on the eval thread since it's thread local.
    // It should be ok to call into endOfEvalGuts, it returns immediately
    // if there are no transactions.
    VL_DEBUG_IF(VL_DBG_MSGF("End-of-eval cleanup\n"););
    evalMsgQp->process();
}
#endif

//===========================================================================
// VerilatedImp:: Constructors

void VerilatedImp::setup() { new (&VerilatedImp::s_s) VerilatedImpData(); }
void VerilatedImp::teardown() { VerilatedImp::s_s.~VerilatedImpU(); }

//===========================================================================
// VerilatedImp:: Methods

void VerilatedImp::versionDump() VL_MT_SAFE {
    VL_PRINTF_MT("  Version: %s %s\n", Verilated::productName(), Verilated::productVersion());
}

//===========================================================================
// VerilatedModule:: Methods

VerilatedModule::VerilatedModule(const char* namep)
    : m_namep{strdup(namep)} {}

VerilatedModule::~VerilatedModule() {
    // Memory cleanup - not called during normal operation
    // NOLINTNEXTLINE(google-readability-casting)
    if (m_namep) VL_DO_CLEAR(free((void*)(m_namep)), m_namep = nullptr);
}

//======================================================================
// VerilatedVar:: Methods

// cppcheck-suppress unusedFunction  // Used by applications
vluint32_t VerilatedVarProps::entSize() const {
    vluint32_t size = 1;
    switch (vltype()) {
    case VLVT_PTR: size = sizeof(void*); break;
    case VLVT_UINT8: size = sizeof(CData); break;
    case VLVT_UINT16: size = sizeof(SData); break;
    case VLVT_UINT32: size = sizeof(IData); break;
    case VLVT_UINT64: size = sizeof(QData); break;
    case VLVT_WDATA: size = VL_WORDS_I(packed().elements()) * sizeof(IData); break;
    default: size = 0; break;  // LCOV_EXCL_LINE
    }
    return size;
}

size_t VerilatedVarProps::totalSize() const {
    size_t size = entSize();
    for (int udim = 0; udim < udims(); ++udim) size *= m_unpacked[udim].elements();
    return size;
}

void* VerilatedVarProps::datapAdjustIndex(void* datap, int dim, int indx) const {
    if (VL_UNLIKELY(dim <= 0 || dim > udims())) return nullptr;
    if (VL_UNLIKELY(indx < low(dim) || indx > high(dim))) return nullptr;
    int indxAdj = indx - low(dim);
    vluint8_t* bytep = reinterpret_cast<vluint8_t*>(datap);
    // If on index 1 of a 2 index array, then each index 1 is index2sz*entsz
    size_t slicesz = entSize();
    for (int d = dim + 1; d <= m_udims; ++d) slicesz *= elements(d);
    bytep += indxAdj * slicesz;
    return bytep;
}

//======================================================================
// VerilatedScope:: Methods

VerilatedScope::~VerilatedScope() {
    // Memory cleanup - not called during normal operation
    Verilated::threadContextp()->impp()->scopeErase(this);
    if (m_namep) VL_DO_CLEAR(delete[] m_namep, m_namep = nullptr);
    if (m_callbacksp) VL_DO_CLEAR(delete[] m_callbacksp, m_callbacksp = nullptr);
    if (m_varsp) VL_DO_CLEAR(delete m_varsp, m_varsp = nullptr);
    m_funcnumMax = 0;  // Force callback table to empty
}

void VerilatedScope::configure(VerilatedSyms* symsp, const char* prefixp, const char* suffixp,
                               const char* identifier, vlsint8_t timeunit,
                               const Type& type) VL_MT_UNSAFE {
    // Slowpath - called once/scope at construction
    // We don't want the space and reference-count access overhead of strings.
    m_symsp = symsp;
    m_type = type;
    m_timeunit = timeunit;
    char* namep = new char[strlen(prefixp) + strlen(suffixp) + 2];
    strcpy(namep, prefixp);
    if (*prefixp && *suffixp) strcat(namep, ".");
    strcat(namep, suffixp);
    m_namep = namep;
    m_identifierp = identifier;
    Verilated::threadContextp()->impp()->scopeInsert(this);
}

void VerilatedScope::exportInsert(int finalize, const char* namep, void* cb) VL_MT_UNSAFE {
    // Slowpath - called once/scope*export at construction
    // Insert a exported function into scope table
    int funcnum = VerilatedImp::exportInsert(namep);
    if (!finalize) {
        // Need two passes so we know array size to create
        // Alternative is to dynamically stretch the array, which is more code, and slower.
        if (funcnum >= m_funcnumMax) m_funcnumMax = funcnum + 1;
    } else {
        if (VL_UNCOVERABLE(funcnum >= m_funcnumMax)) {
            VL_FATAL_MT(__FILE__, __LINE__, "",  // LCOV_EXCL_LINE
                        "Internal: Bad funcnum vs. pre-finalize maximum");
        }
        if (VL_UNLIKELY(!m_callbacksp)) {  // First allocation
            m_callbacksp = new void*[m_funcnumMax];
            memset(m_callbacksp, 0, m_funcnumMax * sizeof(void*));
        }
        m_callbacksp[funcnum] = cb;
    }
}

void VerilatedScope::varInsert(int finalize, const char* namep, void* datap, bool isParam,
                               VerilatedVarType vltype, int vlflags, int dims, ...) VL_MT_UNSAFE {
    // Grab dimensions
    // In the future we may just create a large table at emit time and
    // statically construct from that.
    if (!finalize) return;

    if (!m_varsp) m_varsp = new VerilatedVarNameMap();
    VerilatedVar var(namep, datap, vltype, static_cast<VerilatedVarFlags>(vlflags), dims, isParam);

    va_list ap;
    va_start(ap, dims);
    for (int i = 0; i < dims; ++i) {
        int msb = va_arg(ap, int);
        int lsb = va_arg(ap, int);
        if (i == 0) {
            var.m_packed.m_left = msb;
            var.m_packed.m_right = lsb;
        } else if (i >= 1 && i <= var.udims()) {
            var.m_unpacked[i - 1].m_left = msb;
            var.m_unpacked[i - 1].m_right = lsb;
        } else {
            // We could have a linked list of ranges, but really this whole thing needs
            // to be generalized to support structs and unions, etc.
            VL_FATAL_MT(
                __FILE__, __LINE__, "",
                (std::string("Unsupported multi-dimensional public varInsert: ") + namep).c_str());
        }
    }
    va_end(ap);

    m_varsp->emplace(namep, var);
}

// cppcheck-suppress unusedFunction  // Used by applications
VerilatedVar* VerilatedScope::varFind(const char* namep) const VL_MT_SAFE_POSTINIT {
    if (VL_LIKELY(m_varsp)) {
        const auto it = m_varsp->find(namep);
        if (VL_LIKELY(it != m_varsp->end())) return &(it->second);
    }
    return nullptr;
}

void* VerilatedScope::exportFindNullError(int funcnum) VL_MT_SAFE {
    // Slowpath - Called only when find has failed
    std::string msg = (std::string("Testbench C called '") + VerilatedImp::exportName(funcnum)
                       + "' but scope wasn't set, perhaps due to dpi import call without "
                       + "'context', or missing svSetScope. See IEEE 1800-2017 35.5.3.");
    VL_FATAL_MT("unknown", 0, "", msg.c_str());
    return nullptr;
}

void* VerilatedScope::exportFindError(int funcnum) const {
    // Slowpath - Called only when find has failed
    std::string msg = (std::string("Testbench C called '") + VerilatedImp::exportName(funcnum)
                       + "' but this DPI export function exists only in other scopes, not scope '"
                       + name() + "'");
    VL_FATAL_MT("unknown", 0, "", msg.c_str());
    return nullptr;
}

void VerilatedScope::scopeDump() const {
    VL_PRINTF_MT("    SCOPE %p: %s\n", this, name());
    for (int i = 0; i < m_funcnumMax; ++i) {
        if (m_callbacksp && m_callbacksp[i]) {
            VL_PRINTF_MT("       DPI-EXPORT %p: %s\n", m_callbacksp[i],
                         VerilatedImp::exportName(i));
        }
    }
    if (VerilatedVarNameMap* varsp = this->varsp()) {
        for (const auto& i : *varsp) VL_PRINTF_MT("       VAR %p: %s\n", &(i.second), i.first);
    }
}

void VerilatedHierarchy::add(VerilatedScope* fromp, VerilatedScope* top) {
    VerilatedImp::hierarchyAdd(fromp, top);
}

void VerilatedHierarchy::remove(VerilatedScope* fromp, VerilatedScope* top) {
    VerilatedImp::hierarchyRemove(fromp, top);
}

//===========================================================================
// VerilatedOneThreaded:: Methods

#if defined(VL_THREADED) && defined(VL_DEBUG)
void VerilatedAssertOneThread::fatal_different() VL_MT_SAFE {
    VL_FATAL_MT(__FILE__, __LINE__, "",
                "Routine called that is single threaded, but called from"
                " a different thread then the expected constructing thread");
}
#endif

//===========================================================================<|MERGE_RESOLUTION|>--- conflicted
+++ resolved
@@ -35,16 +35,10 @@
 // To avoid the trouble:
 //   * Statics declared inside functions. The compiler will wrap
 //     the construction in must-be-one-time checks.
-<<<<<<< HEAD
-//   * Or, use only POD types that are multi-constructor safe.
-//   * Or, the static should be of a union, which will avoid compiler
-//     construction.
-=======
 //   * Or, use only C++20 constinit types. (TODO: Make a VL_CONSTINIT).
 //   * Or, use types that are multi-constructor safe.
 //   * Or, the static should be of a union, which will avoid compiler
 //     construction, and appropriately check for duplicate construction.
->>>>>>> 018d9947
 //   * Or, code is not linked in protected library. e.g. the VPI
 //     and DPI libraries are not needed there.
 //=========================================================================
