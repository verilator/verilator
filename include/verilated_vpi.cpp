// -*- mode: C++; c-file-style: "cc-mode" -*-
//*************************************************************************
//
// Code available from: https://verilator.org
//
// Copyright 2009-2025 by Wilson Snyder. This program is free software; you can
// redistribute it and/or modify it under the terms of either the GNU
// Lesser General Public License Version 3 or the Perl Artistic License
// Version 2.0.
// SPDX-License-Identifier: LGPL-3.0-only OR Artistic-2.0
//
//=========================================================================
///
/// \file
/// \brief Verilated VPI implementation code
///
/// This file must be compiled and linked against all Verilated objects
/// that use the VPI.
///
/// Use "verilator --vpi" to add this to the Makefile for the linker.
///
/// For documentation on the exported functions (named vpi_*) that are
/// implemented here, refer to the IEEE DPI chapter.
///
//=========================================================================

#define VERILATOR_VERILATED_VPI_CPP_

#include "verilated_vpi.h"

#include "verilated.h"
#include "verilated_imp.h"

#include "vltstd/vpi_user.h"

#include <cstdarg>
#include <cstdio>
#include <list>
#include <map>
#include <set>
#include <string>
#include <utility>
#include <vector>

//======================================================================
// Internal constants

#define VL_DEBUG_IF_PLI VL_DEBUG_IF
constexpr unsigned VL_VPI_LINE_SIZE_ = 8192;

//======================================================================
// Internal macros

#define VL_VPI_INTERNAL_ VerilatedVpiImp::error_info()->setMessage(vpiInternal)->setMessage
#define VL_VPI_SYSTEM_ VerilatedVpiImp::error_info()->setMessage(vpiSystem)->setMessage
#define VL_VPI_ERROR_ VerilatedVpiImp::error_info()->setMessage(vpiError)->setMessage
#define VL_VPI_WARNING_ VerilatedVpiImp::error_info()->setMessage(vpiWarning)->setMessage
#define VL_VPI_NOTICE_ VerilatedVpiImp::error_info()->setMessage(vpiNotice)->setMessage
#define VL_VPI_ERROR_RESET_ VerilatedVpiImp::error_info()->resetError

// Not supported yet
#define VL_VPI_UNIMP_() \
    (VL_VPI_ERROR_(__FILE__, __LINE__, Verilated::catName("Unsupported VPI function: ", __func__)))

//======================================================================
// Implementation

// Base VPI handled object
class VerilatedVpio VL_NOT_FINAL {
    // CONSTANTS
    // Magic value stored in front of object to detect double free etc
    // Must be odd, as aligned pointer can never be odd
    static constexpr uint32_t activeMagic() VL_PURE { return 0xfeed100f; }

    // MEM MANGLEMENT
    // Internal note: Globals may multi-construct, see verilated.cpp top.
    static thread_local uint8_t* t_freeHeadp;

public:
    // CONSTRUCTORS
    VerilatedVpio() = default;
    virtual ~VerilatedVpio() = default;
    static void* operator new(size_t size) VL_MT_SAFE {
        // We new and delete tons of vpi structures, so keep them around
        // To simplify our free list, we use a size large enough for all derived types
        // We reserve word zero for the next pointer, as that's safer in case a
        // dangling reference to the original remains around.
        static constexpr size_t CHUNK_SIZE = 128;
        if (VL_UNCOVERABLE(size > CHUNK_SIZE))
            VL_FATAL_MT(__FILE__, __LINE__, "", "increase CHUNK_SIZE");
        if (VL_LIKELY(t_freeHeadp)) {
            uint8_t* const newp = t_freeHeadp;
            t_freeHeadp = *(reinterpret_cast<uint8_t**>(newp));
            *(reinterpret_cast<uint32_t*>(newp)) = activeMagic();
            return newp + 8;
        }
        // +8: 8 bytes for next
        uint8_t* newp = reinterpret_cast<uint8_t*>(::operator new(CHUNK_SIZE + 8));
        *(reinterpret_cast<uint32_t*>(newp)) = activeMagic();
        return newp + 8;
    }
    static void operator delete(void* obj, size_t /*size*/) VL_MT_SAFE {
        uint8_t* const oldp = (static_cast<uint8_t*>(obj)) - 8;
        if (VL_UNLIKELY(*(reinterpret_cast<uint32_t*>(oldp)) != activeMagic())) {
            VL_FATAL_MT(__FILE__, __LINE__, "",
                        "vpi_release_handle() called on same object twice, or on non-Verilator "
                        "VPI object");
        }
#ifdef VL_VPI_IMMEDIATE_FREE  // Define to aid in finding leaky handles
        ::operator delete(oldp);
#else
        *(reinterpret_cast<void**>(oldp)) = t_freeHeadp;
        t_freeHeadp = oldp;
#endif
    }
    // MEMBERS
    static VerilatedVpio* castp(vpiHandle h) {
        return dynamic_cast<VerilatedVpio*>(reinterpret_cast<VerilatedVpio*>(h));
    }
    vpiHandle castVpiHandle() { return reinterpret_cast<vpiHandle>(this); }
    // ACCESSORS
    virtual const char* name() const { return "<null>"; }
    virtual const char* fullname() const { return "<null>"; }
    virtual const char* defname() const { return "<null>"; }
    virtual uint32_t type() const { return 0; }
    virtual uint32_t constType() const { return vpiUndefined; }
    virtual uint32_t size() const { return 0; }
    virtual const VerilatedRange* rangep() const { return nullptr; }
    virtual vpiHandle dovpi_scan() { return nullptr; }
    virtual PLI_INT32 dovpi_remove_cb() { return 0; }
};

class VerilatedVpioReasonCb final : public VerilatedVpio {
    // A handle to a timed or non-timed callback created with vpi_register_cb
    // User can call vpi_remove_cb or vpi_release_handle on it
    const uint64_t m_id;  // Unique id/sequence number to find schedule's event
    const QData m_time;  // Scheduled time, or 0 = not timed
    const PLI_INT32 m_reason;  // VPI callback reason code

public:
    // cppcheck-suppress uninitVar  // m_value
    VerilatedVpioReasonCb(uint64_t id, QData time, PLI_INT32 reason)
        : m_id{id}
        , m_time{time}
        , m_reason{reason} {}
    ~VerilatedVpioReasonCb() override = default;
    static VerilatedVpioReasonCb* castp(vpiHandle h) {
        return dynamic_cast<VerilatedVpioReasonCb*>(reinterpret_cast<VerilatedVpioReasonCb*>(h));
    }
    uint32_t type() const override { return vpiCallback; }
    PLI_INT32 dovpi_remove_cb() override;
};

class VerilatedVpioConst final : public VerilatedVpio {
    const int32_t m_num;

public:
    explicit VerilatedVpioConst(int32_t num)
        : m_num{num} {}
    ~VerilatedVpioConst() override = default;
    static VerilatedVpioConst* castp(vpiHandle h) {
        return dynamic_cast<VerilatedVpioConst*>(reinterpret_cast<VerilatedVpio*>(h));
    }
    uint32_t type() const override { return vpiConstant; }
    uint32_t constType() const override { return vpiDecConst; }
    int32_t num() const { return m_num; }
};

class VerilatedVpioVarBase VL_NOT_FINAL : public VerilatedVpio {
protected:
    const VerilatedVar* m_varp = nullptr;
    const VerilatedScope* m_scopep = nullptr;
    std::string m_fullname;
    int32_t m_indexedDim = -1;
    const VerilatedRange* get_range() const { return m_varp->range(m_indexedDim + 1); }

public:
    VerilatedVpioVarBase(const VerilatedVar* varp, const VerilatedScope* scopep)
        : m_varp{varp}
        , m_scopep{scopep}
        , m_fullname{std::string{m_scopep->name()} + '.' + m_varp->name()} {}
    explicit VerilatedVpioVarBase(const VerilatedVpioVarBase* varp) {
        if (varp) {
            m_varp = varp->m_varp;
            m_scopep = varp->m_scopep;
            m_fullname = varp->m_fullname;
            m_indexedDim = varp->m_indexedDim;
        }
    }
    static VerilatedVpioVarBase* castp(vpiHandle h) {
        return dynamic_cast<VerilatedVpioVarBase*>(reinterpret_cast<VerilatedVpio*>(h));
    }
    const VerilatedVar* varp() const { return m_varp; }
    const VerilatedScope* scopep() const { return m_scopep; }
    // Returns the number of the currently indexed dimension (starting at -1 for none).
    int32_t indexedDim() const { return m_indexedDim; }
    // Returns whether the currently indexed dimension is unpacked.
    bool isIndexedDimUnpacked() const { return indexedDim() + 1 < varp()->udims(); }
    // Returns a maximum accessible dimension number, counting only unpacked dimensions
    // (if onlyUnpacked == true), or both unpacked + packed.
    int32_t maxDim(bool onlyUnpacked) const {
        return onlyUnpacked ? varp()->udims() - 1 : varp()->dims() - 1;
    }
    // Returns a number of elements in the array, stopping at the unpacked-packed boundary.
    uint32_t size() const override {
        const int maxDimNum = maxDim(isIndexedDimUnpacked());
        int size = 1;
        for (int dim = indexedDim() + 1; dim <= maxDimNum; dim++)
            size *= varp()->range(dim)->elements();
        return size;
    }
    // If the array is unpacked, returns the bitsize of a single underlying packed element.
    // If the array is packed, returns the bitsize of the whole array.
    uint32_t bitSize() const {
        if (isIndexedDimUnpacked())
            return varp()->entBits();
        else
            return size();
    }
    const VerilatedRange* rangep() const override { return get_range(); }
    const char* name() const override { return m_varp->name(); }
    const char* fullname() const override { return m_fullname.c_str(); }
    virtual void* varDatap() const { return m_varp->datap(); }
    virtual uint32_t bitOffset() const { return 0; }
};

class VerilatedVpioParam final : public VerilatedVpioVarBase {
public:
    VerilatedVpioParam(const VerilatedVar* varp, const VerilatedScope* scopep)
        : VerilatedVpioVarBase{varp, scopep} {}
    ~VerilatedVpioParam() override = default;

    static VerilatedVpioParam* castp(vpiHandle h) {
        return dynamic_cast<VerilatedVpioParam*>(reinterpret_cast<VerilatedVpio*>(h));
    }
    uint32_t type() const override { return vpiParameter; }
    uint32_t constType() const override {
        switch (m_varp->vltype()) {
        case VLVT_UINT8:
        case VLVT_UINT16:
        case VLVT_UINT32:
        case VLVT_UINT64:
        case VLVT_WDATA: return vpiDecConst;
        case VLVT_STRING: return vpiStringConst;
        case VLVT_REAL: return vpiRealConst;
        default: return vpiUndefined;
        }
    }
};

class VerilatedVpioRange final : public VerilatedVpio {
    const VerilatedRange* const m_rangep;

public:
    explicit VerilatedVpioRange(const VerilatedRange* rangep)
        : m_rangep{rangep} {}
    ~VerilatedVpioRange() override = default;
    static VerilatedVpioRange* castp(vpiHandle h) {
        return dynamic_cast<VerilatedVpioRange*>(reinterpret_cast<VerilatedVpio*>(h));
    }
    uint32_t type() const override { return vpiRange; }
    uint32_t size() const override { return m_rangep->elements(); }
    const VerilatedRange* rangep() const override { return m_rangep; }
};

class VerilatedVpioRangeIter final : public VerilatedVpio {
    const std::vector<VerilatedRange> m_ranges;
    std::vector<VerilatedRange>::const_iterator m_iter;

public:
    explicit VerilatedVpioRangeIter(const std::vector<VerilatedRange>& ranges)
        : m_ranges{ranges} {
        m_iter = m_ranges.begin();
    }
    ~VerilatedVpioRangeIter() override = default;
    static VerilatedVpioRangeIter* castp(vpiHandle h) {
        return dynamic_cast<VerilatedVpioRangeIter*>(reinterpret_cast<VerilatedVpio*>(h));
    }
    uint32_t type() const override { return vpiIterator; }
    vpiHandle dovpi_scan() override {
        if (VL_UNLIKELY(m_iter == m_ranges.end())) {
            delete this;  // IEEE 37.2.2 vpi_scan at end does a vpi_release_handle
            return nullptr;
        }
        VerilatedRange* const rangep = new VerilatedRange(*m_iter);
        ++m_iter;
        return ((new VerilatedVpioRange{rangep})->castVpiHandle());
    }
};

class VerilatedVpioScope VL_NOT_FINAL : public VerilatedVpio {
protected:
    const VerilatedScope* const m_scopep;
    bool m_toplevel = false;
    const char* m_name;
    const char* m_fullname;
    const char* m_defname;

public:
    explicit VerilatedVpioScope(const VerilatedScope* scopep)
        : m_scopep{scopep} {
        m_fullname = m_scopep->name();
        if (std::strncmp(m_fullname, "TOP.", 4) == 0) m_fullname += 4;
        m_name = m_scopep->identifier();
        m_defname = m_scopep->defname();
    }
    ~VerilatedVpioScope() override = default;
    static VerilatedVpioScope* castp(vpiHandle h) {
        return dynamic_cast<VerilatedVpioScope*>(reinterpret_cast<VerilatedVpio*>(h));
    }
    uint32_t type() const override { return vpiGenScope; }
    const VerilatedScope* scopep() const { return m_scopep; }
    const char* name() const override { return m_name; }
    const char* fullname() const override { return m_fullname; }
    const char* defname() const override { return m_defname; }
    bool toplevel() const { return m_toplevel; }
};

class VerilatedVpioVar VL_NOT_FINAL : public VerilatedVpioVarBase {
    uint8_t* m_prevDatap = nullptr;  // Previous value of data, for cbValueChange
    union {
        uint8_t u8[4];
        uint32_t u32;
    } m_mask;  // memoized variable mask
    uint32_t m_entSize = 0;  // memoized variable size
    uint32_t m_bitOffset = 0;

protected:
    void* m_varDatap = nullptr;  // varp()->datap() adjusted for array entries
    std::vector<int32_t> m_index;

public:
    VerilatedVpioVar(const VerilatedVar* varp, const VerilatedScope* scopep)
        : VerilatedVpioVarBase{varp, scopep} {
        m_mask.u32 = VL_MASK_I(varp->entBits());
        m_entSize = varp->entSize();
        m_varDatap = varp->datap();
    }
    explicit VerilatedVpioVar(const VerilatedVpioVar* varp)
        : VerilatedVpioVarBase{varp} {
        if (varp) {
            m_mask.u32 = varp->m_mask.u32;
            m_entSize = varp->m_entSize;
            m_varDatap = varp->m_varDatap;
            m_index = varp->m_index;
            // Not copying m_prevDatap, must be nullptr
        } else {
            m_mask.u32 = 0;
        }
    }
    ~VerilatedVpioVar() override {
        if (m_prevDatap) VL_DO_CLEAR(delete[] m_prevDatap, m_prevDatap = nullptr);
    }
    static VerilatedVpioVar* castp(vpiHandle h) {
        return dynamic_cast<VerilatedVpioVar*>(reinterpret_cast<VerilatedVpio*>(h));
    }
    uint32_t bitOffset() const override { return m_bitOffset; }
    uint32_t mask() const { return m_mask.u32; }
    uint8_t mask_byte(int idx) const { return m_mask.u8[idx & 3]; }
    uint32_t entSize() const { return m_entSize; }
    const std::vector<int32_t>& index() const { return m_index; }
    VerilatedVpioVar* withIndex(int32_t index) const {
        if (VL_UNLIKELY(indexedDim() + 1 >= varp()->dims())) return nullptr;

        auto ret = new VerilatedVpioVar{this};
        ret->m_index.push_back(index);
        ret->m_indexedDim++;

        int chunkSize = 1;
        for (int dim = maxDim(isIndexedDimUnpacked()); dim > indexedDim() + 1; dim--)
            chunkSize *= varp()->range(dim)->elements();

        if (isIndexedDimUnpacked())
            ret->m_varDatap = (static_cast<uint8_t*>(ret->m_varDatap))
                              + entSize() * chunkSize * (index - get_range()->low());
        else
            ret->m_bitOffset += chunkSize * (index - get_range()->low());

        return ret;
    }
    uint32_t type() const override {
        uint32_t type = vpiReg;
        switch (varp()->vltype()) {
        case VLVT_REAL: type = vpiRealVar; break;
        case VLVT_STRING: type = vpiStringVar; break;
        default: break;
        }
<<<<<<< HEAD
        return (varp()->dims() > 1) ? vpiRegArray : type;  // but might be wire, logic
=======
        if (isIndexedDimUnpacked())
            return vpiRegArray;
        else
            return type;
    }
    const char* fullname() const override {
        static thread_local std::string t_out;
        t_out = std::string{scopep()->name()} + "." + name();
        for (auto idx : index()) { t_out += "[" + std::to_string(idx) + "]"; }
        return t_out.c_str();
>>>>>>> bb871728
    }
    void* prevDatap() const { return m_prevDatap; }
    void* varDatap() const override { return m_varDatap; }
    void createPrevDatap() {
        if (VL_UNLIKELY(!m_prevDatap)) {
            m_prevDatap = new uint8_t[entSize()];
            std::memcpy(prevDatap(), varp()->datap(), entSize());
        }
    }
};

<<<<<<< HEAD
class VerilatedVpioReg final : public VerilatedVpioVar {
public:
    VerilatedVpioReg(const VerilatedVar* varp, const VerilatedScope* scopep, int32_t index,
                            int offset)
        : VerilatedVpioVar{varp, scopep} {
        m_index = index;
        m_varDatap = (static_cast<uint8_t*>(varp->datap())) + entSize() * offset;
    }
    ~VerilatedVpioReg() override = default;
    static VerilatedVpioReg* castp(vpiHandle h) {
        return dynamic_cast<VerilatedVpioReg*>(reinterpret_cast<VerilatedVpio*>(h));
    }
    uint32_t type() const override { return vpiReg; }
    uint32_t size() const override { return varp()->packed().elements(); }
    const VerilatedRange* rangep() const override { return &(varp()->packed()); }
    const char* fullname() const override {
        static thread_local std::string t_out;
        constexpr size_t LEN_MAX_INDEX = 25;
        char num[LEN_MAX_INDEX];
        VL_SNPRINTF(num, LEN_MAX_INDEX, "%d", m_index);
        t_out = std::string{scopep()->name()} + "." + name() + "[" + num + "]";
        return t_out.c_str();
    }
};

=======
>>>>>>> bb871728
class VerilatedVpioVarIter final : public VerilatedVpio {
    const VerilatedScope* const m_scopep;
    VerilatedVarNameMap::const_iterator m_it;
    bool m_started = false;
    const VerilatedScope* m_topscopep = nullptr;
    bool m_onlyParams;

public:
    explicit VerilatedVpioVarIter(const VerilatedVpioScope* vop, bool onlyParams = false)
        : m_scopep{vop->scopep()}
        , m_onlyParams{onlyParams} {
        if (VL_UNLIKELY(vop->toplevel()))
            // This is a toplevel, so get TOP scope to search for ports during vpi_scan.
            m_topscopep = Verilated::threadContextp()->scopeFind("TOP");
    }
    ~VerilatedVpioVarIter() override = default;
    static VerilatedVpioVarIter* castp(vpiHandle h) {
        return dynamic_cast<VerilatedVpioVarIter*>(reinterpret_cast<VerilatedVpio*>(h));
    }
    uint32_t type() const override { return vpiIterator; }
    vpiHandle dovpi_scan() override {
        if (VL_UNLIKELY(!m_scopep->varsp())) {
            delete this;  // IEEE 37.2.2 vpi_scan at end does a vpi_release_handle
            return nullptr;  // End of list - only one deep
        }
        while (true) {
            const VerilatedVarNameMap* const varsp = m_scopep->varsp();
            if (VL_UNLIKELY(!m_started)) {
                m_it = varsp->begin();
                m_started = true;
            } else if (VL_UNLIKELY(m_it == varsp->end())) {
                delete this;  // IEEE 37.2.2 vpi_scan at end does a vpi_release_handle
                return nullptr;
            } else {
                ++m_it;
            }
            if (VL_UNLIKELY(m_it == varsp->end())) {
                delete this;  // IEEE 37.2.2 vpi_scan at end does a vpi_release_handle
                return nullptr;
            }
            if (m_onlyParams && !m_it->second.isParam()) continue;
            if (VL_UNLIKELY(m_topscopep)) {
                if (const VerilatedVar* topvarp = m_topscopep->varFind(m_it->second.name())) {
                    if (topvarp->isParam()) {
                        return ((new VerilatedVpioParam{topvarp, m_topscopep})->castVpiHandle());
                    } else {
                        return ((new VerilatedVpioVar{topvarp, m_topscopep})->castVpiHandle());
                    }
                }
            }
            if (m_it->second.isParam()) {
                return ((new VerilatedVpioParam{&(m_it->second), m_scopep})->castVpiHandle());
            } else {
                return ((new VerilatedVpioVar{&(m_it->second), m_scopep})->castVpiHandle());
            }
        }
    }
};

class VerilatedVpioRegIter final : public VerilatedVpio {
<<<<<<< HEAD
    const vpiHandle m_handle;
    const VerilatedVar* const m_varp;
    int32_t m_iteration;
    const int32_t m_direction;
    bool m_done = false;

public:
    VerilatedVpioRegIter(const vpiHandle handle, const VerilatedVar* varp)
        : m_handle{handle}
        , m_varp{varp}
        , m_iteration{varp->unpacked().right()}
        , m_direction{VL_LIKELY(varp->unpacked().left() > varp->unpacked().right()) ? 1 : -1} {}
    ~VerilatedVpioRegIter() override = default;
    static VerilatedVpioRegIter* castp(vpiHandle h) {
        return dynamic_cast<VerilatedVpioRegIter*>(reinterpret_cast<VerilatedVpio*>(h));
=======
    VerilatedVpioVar* m_var;
    std::vector<VerilatedRange> m_ranges;
    std::vector<int> m_nextIndex;
    const int32_t m_maxDim;

public:
    explicit VerilatedVpioRegIter(const VerilatedVpioVar* vop)
        : m_var{new VerilatedVpioVar(vop)}
        , m_maxDim{vop->varp()->udims() - 1} {
        for (auto it = vop->indexedDim() + 1; it <= m_maxDim; it++)
            m_ranges.push_back(*vop->varp()->range(it));
        for (auto it : m_ranges) m_nextIndex.push_back(it.right());
>>>>>>> bb871728
    }
    ~VerilatedVpioRegIter() override = default;
    static VerilatedVpioRegIter* castp(vpiHandle h) {
        return dynamic_cast<VerilatedVpioRegIter*>(reinterpret_cast<VerilatedVpio*>(h));
    }
    uint32_t type() const override { return vpiIterator; }
    vpiHandle dovpi_scan() override {
        if (VL_UNLIKELY(m_var->indexedDim() >= m_maxDim)) {
            // Trying to iterate over a non-array object
            delete this;
            return nullptr;
        }
        if (m_nextIndex.front() > m_ranges.front().high()
            || m_nextIndex.front() < m_ranges.front().low()) {
            // Finished iterating
            delete this;
            return nullptr;
        }

        VerilatedVpioVar* ret = m_var;
        for (auto it : m_nextIndex) ret = ret->withIndex(it);

        // Increase the index, pretending the dimensions are flattened
        for (int32_t it = m_ranges.size() - 1; it >= 0; it--) {
            m_nextIndex.at(it) += m_ranges.at(it).increment();
            if (m_nextIndex.at(it) <= m_ranges.at(it).high()
                && m_nextIndex.at(it) >= m_ranges.at(it).low())
                break;
            else if (it > 0)
                m_nextIndex.at(it) = m_ranges.at(it).right();
        }

        return ret->castVpiHandle();
    }
};

class VerilatedVpioModule final : public VerilatedVpioScope {

public:
    explicit VerilatedVpioModule(const VerilatedScope* modulep)
        : VerilatedVpioScope{modulep} {
        // Look for '.' not inside escaped identifier
        const std::string scopename = m_fullname;
        std::string::size_type pos = std::string::npos;
        size_t i = 0;
        while (i < scopename.length()) {
            if (scopename[i] == '\\') {
                while (i < scopename.length() && scopename[i] != ' ') ++i;
                ++i;  // Proc ' ', it should always be there. Then grab '.' on next cycle
            } else {
                while (i < scopename.length() && scopename[i] != '.') ++i;
                if (i < scopename.length()) pos = i++;
            }
        }
        if (VL_UNLIKELY(pos == std::string::npos)) m_toplevel = true;
    }
    static VerilatedVpioModule* castp(vpiHandle h) {
        return dynamic_cast<VerilatedVpioModule*>(reinterpret_cast<VerilatedVpio*>(h));
    }
    uint32_t type() const override { return vpiModule; }
};

class VerilatedVpioModuleIter final : public VerilatedVpio {
    const std::vector<const VerilatedScope*>* m_vec;
    std::vector<const VerilatedScope*>::const_iterator m_it;

public:
    explicit VerilatedVpioModuleIter(const std::vector<const VerilatedScope*>& vec)
        : m_vec{&vec} {
        m_it = m_vec->begin();
    }
    ~VerilatedVpioModuleIter() override = default;
    static VerilatedVpioModuleIter* castp(vpiHandle h) {
        return dynamic_cast<VerilatedVpioModuleIter*>(reinterpret_cast<VerilatedVpio*>(h));
    }
    uint32_t type() const override { return vpiIterator; }
    vpiHandle dovpi_scan() override {
        while (true) {
            if (m_it == m_vec->end()) {
                delete this;  // IEEE 37.2.2 vpi_scan at end does a vpi_release_handle
                return nullptr;
            }
            const VerilatedScope* const modp = *m_it++;
            const VerilatedScope::Type itype = modp->type();
            if (itype == VerilatedScope::SCOPE_MODULE) {
                return (new VerilatedVpioModule{modp})->castVpiHandle();
            }
        }
    }
};

class VerilatedVpioScopeIter final : public VerilatedVpio {
    const std::vector<const VerilatedScope*>* m_vec;
    std::vector<const VerilatedScope*>::const_iterator m_it;

public:
    explicit VerilatedVpioScopeIter(const std::vector<const VerilatedScope*>& vec)
        : m_vec{&vec} {
        m_it = m_vec->begin();
    }
    ~VerilatedVpioScopeIter() override = default;
    static VerilatedVpioScopeIter* castp(vpiHandle h) {
        return dynamic_cast<VerilatedVpioScopeIter*>(reinterpret_cast<VerilatedVpio*>(h));
    }
    uint32_t type() const override { return vpiIterator; }
    vpiHandle dovpi_scan() override {
        while (true) {
            if (m_it == m_vec->end()) {
                delete this;  // IEEE 37.2.2 vpi_scan at end does a vpi_release_handle
                return nullptr;
            }
            const VerilatedScope* const modp = *m_it++;
            const VerilatedScope::Type itype = modp->type();
            if (itype == VerilatedScope::SCOPE_OTHER) {
                return (new VerilatedVpioScope{modp})->castVpiHandle();
            } else if (itype == VerilatedScope::SCOPE_MODULE) {
                return (new VerilatedVpioModule{modp})->castVpiHandle();
            }
        }
    }
};

static const char* d_unit = "$unit";
class VerilatedVpioPackage final : public VerilatedVpioScope {
    std::string m_fullname_string;

public:
    explicit VerilatedVpioPackage(const VerilatedScope* modulep)
        : VerilatedVpioScope{modulep} {
        m_fullname_string = std::string{m_fullname} + "::";
        if (m_fullname_string == "\\$unit ::") m_fullname_string = "$unit::";

        if (strcmp(m_name, "\\$unit ") == 0) m_name = d_unit;
    }
    static VerilatedVpioPackage* castp(vpiHandle h) {
        return dynamic_cast<VerilatedVpioPackage*>(reinterpret_cast<VerilatedVpio*>(h));
    }
    const char* fullname() const override { return m_fullname_string.c_str(); }
    uint32_t type() const override { return vpiPackage; }
};

class VerilatedVpioInstanceIter final : public VerilatedVpio {
    const std::vector<const VerilatedScope*>* m_vec;
    std::vector<const VerilatedScope*>::const_iterator m_it;

public:
    explicit VerilatedVpioInstanceIter(const std::vector<const VerilatedScope*>& vec)
        : m_vec{&vec} {
        m_it = m_vec->begin();
    }
    ~VerilatedVpioInstanceIter() override = default;
    static VerilatedVpioInstanceIter* castp(vpiHandle h) {
        return dynamic_cast<VerilatedVpioInstanceIter*>(reinterpret_cast<VerilatedVpio*>(h));
    }
    uint32_t type() const override { return vpiIterator; }
    vpiHandle dovpi_scan() override {
        while (true) {
            if (m_it == m_vec->end()) {
                delete this;  // IEEE 37.2.2 vpi_scan at end does a vpi_release_handle
                return nullptr;
            }
            const VerilatedScope::Type itype = (*m_it)->type();
            const VerilatedScope* const modp = *m_it++;
            if (itype == VerilatedScope::SCOPE_MODULE) {
                return (new VerilatedVpioModule{modp})->castVpiHandle();
            }
            if (itype == VerilatedScope::SCOPE_PACKAGE) {
                return (new VerilatedVpioPackage{modp})->castVpiHandle();
            }
        }
    }
};

//======================================================================

using VerilatedPliCb = PLI_INT32 (*)(struct t_cb_data*);

class VerilatedVpiCbHolder final {
    // Holds information needed to call a callback
    uint64_t m_id;  // Unique id/sequence number to find schedule's event, 0 = invalid
    s_cb_data m_cbData;
    s_vpi_value m_value;
    VerilatedVpioVar m_varo;  // If a cbValueChange callback, the object we will return

public:
    // cppcheck-suppress uninitVar  // m_value
    VerilatedVpiCbHolder(uint64_t id, const s_cb_data* cbDatap, const VerilatedVpioVar* varop)
        : m_id{id}
        , m_cbData{*cbDatap}
        , m_varo{varop} {
        m_value.format = cbDatap->value ? cbDatap->value->format : vpiSuppressVal;
        m_cbData.value = &m_value;
        if (varop) {
            m_cbData.obj = m_varo.castVpiHandle();
            m_varo.createPrevDatap();
        } else {
            m_cbData.obj = nullptr;
        }
    }
    ~VerilatedVpiCbHolder() = default;
    VerilatedPliCb cb_rtnp() const { return m_cbData.cb_rtn; }
    s_cb_data* cb_datap() { return &m_cbData; }
    uint64_t id() const { return m_id; }
    bool invalid() const { return !m_id; }
    void invalidate() { m_id = 0; }
};

class VerilatedVpiPutHolder final {
    VerilatedVpioVar m_var;
    s_vpi_value m_value;
    union Storage {
        char init = 0;  // to ensure trivial constructor
        std::string str;
        std::vector<s_vpi_vecval> vec;
        ~Storage() noexcept {/* handled by VerilatedVpiPutHolder */};
    } m_storage{};

public:
    VerilatedVpiPutHolder(const VerilatedVpioVar* vop, p_vpi_value valuep)
        : m_var{vop} {
        m_value.format = valuep->format;
        switch (valuep->format) {
        case vpiBinStrVal:  // FALLTHRU
        case vpiOctStrVal:  // FALLTHRU
        case vpiDecStrVal:  // FALLTHRU
        case vpiHexStrVal:  // FALLTHRU
        case vpiStringVal: {
            new (&m_storage.str) std::string{valuep->value.str};
            m_value.value.str = const_cast<char*>(m_storage.str.c_str());
            break;
        }
        case vpiScalarVal: {
            m_value.value.scalar = valuep->value.scalar;
            break;
        }
        case vpiIntVal: {
            m_value.value.integer = valuep->value.integer;
            break;
        }
        case vpiRealVal: {
            m_value.value.real = valuep->value.real;
            break;
        }
        case vpiVectorVal: {
            size_t words = 0;
            switch (vop->varp()->vltype()) {
            case VLVT_UINT8:
            case VLVT_UINT16:
            case VLVT_UINT32: {
                words = 1;
                break;
            }
            case VLVT_UINT64: {
                words = 2;
                break;
            }
            case VLVT_WDATA: {
                words = VL_WORDS_I(vop->varp()->entBits());
                break;
            }
            default: break;
            }
            new (&m_storage.vec)
                std::vector<s_vpi_vecval>{valuep->value.vector, &valuep->value.vector[words]};
            m_value.value.vector = m_storage.vec.data();
            break;
        }
        }
    }

    VerilatedVpiPutHolder(VerilatedVpiPutHolder const& o)
        : m_var{o.m_var}
        , m_value{o.m_value} {
        switch (m_value.format) {
        case vpiBinStrVal:  // FALLTHRU
        case vpiOctStrVal:  // FALLTHRU
        case vpiDecStrVal:  // FALLTHRU
        case vpiHexStrVal:  // FALLTHRU
        case vpiStringVal: {
            new (&m_storage.str) std::string{o.m_storage.str};
            break;
        }
        case vpiVectorVal: {
            new (&m_storage.vec) std::vector<s_vpi_vecval>{o.m_storage.vec};
            break;
        }
        }
    }

    VerilatedVpiPutHolder(VerilatedVpiPutHolder&& o) noexcept
        : m_var{std::move(o.m_var)}
        , m_value{std::move(o.m_value)} {
        switch (m_value.format) {
        case vpiBinStrVal:  // FALLTHRU
        case vpiOctStrVal:  // FALLTHRU
        case vpiDecStrVal:  // FALLTHRU
        case vpiHexStrVal:  // FALLTHRU
        case vpiStringVal: {
            new (&m_storage.str) std::string{std::move(o.m_storage.str)};
            break;
        }
        case vpiVectorVal: {
            new (&m_storage.vec) std::vector<s_vpi_vecval>{std::move(o.m_storage.vec)};
            break;
        }
        }
    }

    ~VerilatedVpiPutHolder() noexcept {
        switch (m_value.format) {
        case vpiBinStrVal:  // FALLTHRU
        case vpiOctStrVal:  // FALLTHRU
        case vpiDecStrVal:  // FALLTHRU
        case vpiHexStrVal:  // FALLTHRU
        case vpiStringVal: m_storage.str.~basic_string(); break;
        case vpiVectorVal: m_storage.vec.~vector(); break;
        }
    }

    VerilatedVpioVar* varp() { return &m_var; }
    p_vpi_value valuep() { return &m_value; }

    static bool canInertialDelay(p_vpi_value valuep) {
        switch (valuep->format) {
        case vpiBinStrVal:  // FALLTHRU
        case vpiOctStrVal:  // FALLTHRU
        case vpiDecStrVal:  // FALLTHRU
        case vpiHexStrVal:  // FALLTHRU
        case vpiStringVal: {
            if (VL_UNLIKELY(!valuep->value.str)) return false;
            break;
        }
        case vpiScalarVal:  // FALLTHRU
        case vpiIntVal:  // FALLTHRU
        case vpiRealVal: break;
        case vpiVectorVal: {
            if (VL_UNLIKELY(!valuep->value.vector)) return false;
            break;
        }
        default: {
            return false;
        }
        }
        return true;
    }
};

struct VerilatedVpiTimedCbsCmp final {
    // Ordering sets keyed by time, then callback unique id
    bool operator()(const std::pair<QData, uint64_t>& a,
                    const std::pair<QData, uint64_t>& b) const {
        if (a.first < b.first) return true;
        if (a.first > b.first) return false;
        return a.second < b.second;
    }
};

class VerilatedVpiError;

class VerilatedVpiImp final {
    enum { CB_ENUM_MAX_VALUE = cbAtEndOfSimTime + 1 };  // Maximum callback reason
    using VpioCbList = std::list<VerilatedVpiCbHolder>;
    using VpioFutureCbs = std::map<std::pair<QData, uint64_t>, VerilatedVpiCbHolder>;

    // All only medium-speed, so use singleton function
    // Callbacks that are past or at current timestamp
    std::array<VpioCbList, CB_ENUM_MAX_VALUE> m_cbCurrentLists;
    VpioFutureCbs m_futureCbs;  // Time based callbacks for future timestamps
    VpioFutureCbs m_nextCbs;  // cbNextSimTime callbacks
    std::list<VerilatedVpiPutHolder> m_inertialPuts;  // Pending vpi puts due to vpiInertialDelay
    VerilatedVpiError* m_errorInfop = nullptr;  // Container for vpi error info
    VerilatedAssertOneThread m_assertOne;  // Assert only called from single thread
    uint64_t m_nextCallbackId = 1;  // Id to identify callback
    bool m_evalNeeded = false;  // Model has had signals updated via vpi_put_value()

    static VerilatedVpiImp& s() {  // Singleton
        static VerilatedVpiImp s_s;
        return s_s;
    }

public:
    static void assertOneCheck() { s().m_assertOne.check(); }
    static uint64_t nextCallbackId() { return ++s().m_nextCallbackId; }

    static void cbCurrentAdd(uint64_t id, const s_cb_data* cb_data_p) {
        // The passed cb_data_p was property of the user, so need to recreate
        if (VL_UNCOVERABLE(cb_data_p->reason >= CB_ENUM_MAX_VALUE)) {
            VL_FATAL_MT(__FILE__, __LINE__, "", "vpi bb reason too large");
        }
        VL_DEBUG_IF_PLI(VL_DBG_MSGF("- vpi: vpi_register_cb reason=%d id=%" PRId64 " obj=%p\n",
                                    cb_data_p->reason, id, cb_data_p->obj););
        VerilatedVpioVar* varop = nullptr;
        if (cb_data_p->reason == cbValueChange) varop = VerilatedVpioVar::castp(cb_data_p->obj);
        s().m_cbCurrentLists[cb_data_p->reason].emplace_back(id, cb_data_p, varop);
    }
    static void cbFutureAdd(uint64_t id, const s_cb_data* cb_data_p, QData time) {
        // The passed cb_data_p was property of the user, so need to recreate
        VL_DEBUG_IF_PLI(VL_DBG_MSGF("- vpi: vpi_register_cb reason=%d id=%" PRId64 " time=%" PRIu64
                                    " obj=%p\n",
                                    cb_data_p->reason, id, time, cb_data_p->obj););
        s().m_futureCbs.emplace(std::piecewise_construct, std::forward_as_tuple(time, id),
                                std::forward_as_tuple(id, cb_data_p, nullptr));
    }
    static void cbNextAdd(uint64_t id, const s_cb_data* cb_data_p, QData time) {
        // The passed cb_data_p was property of the user, so need to recreate
        VL_DEBUG_IF_PLI(VL_DBG_MSGF("- vpi: vpi_register_cb reason=%d(NEXT) id=%" PRId64
                                    " time=%" PRIu64 " obj=%p\n",
                                    cb_data_p->reason, id, time, cb_data_p->obj););
        s().m_nextCbs.emplace(std::piecewise_construct, std::forward_as_tuple(time, id),
                              std::forward_as_tuple(id, cb_data_p, nullptr));
    }
    static void cbReasonRemove(uint64_t id, uint32_t reason, QData time) {
        // Id might no longer exist, if already removed due to call after event, or teardown
        // We do not remove it now as we may be iterating the list,
        // instead set to nullptr and will cleanup later
        // Remove from cbCurrent queue
        for (auto& ir : s().m_cbCurrentLists[reason]) {
            if (ir.id() == id) {
                ir.invalidate();
                return;  // Once found, it won't also be in m_futureCbs
            }
        }
        {  // Remove from cbFuture queue
            const auto it = s().m_futureCbs.find(std::make_pair(time, id));
            if (it != s().m_futureCbs.end()) {
                it->second.invalidate();
                return;
            }
        }
        {  // Remove from cbNext
            const auto it = s().m_nextCbs.find(std::make_pair(time, id));
            if (it != s().m_nextCbs.end()) {
                it->second.invalidate();
                return;
            }
        }
    }
    static void moveFutureCbs() VL_MT_UNSAFE_ONE {
        // For any events past current time, move from cbFuture queue to cbCurrent queue
        if (s().m_futureCbs.empty() && s().m_nextCbs.empty()) return;
        // VL_DEBUG_IF_PLI(VL_DBG_MSGF("- vpi: moveFutureCbs\n"); dumpCbs(); );
        const QData time = VL_TIME_Q();
        for (auto it = s().m_futureCbs.begin();  //
             VL_UNLIKELY(it != s().m_futureCbs.end() && it->first.first <= time);) {
            VerilatedVpiCbHolder& hor = it->second;
            const auto last_it = it;
            ++it;
            if (VL_UNLIKELY(!hor.invalid())) {
                VL_DEBUG_IF_PLI(VL_DBG_MSGF("- vpi: moveFutureCbs id=%" PRId64 "\n", hor.id()););
                s().m_cbCurrentLists[hor.cb_datap()->reason].emplace_back(hor);
            }
            s().m_futureCbs.erase(last_it);
        }
        for (auto it = s().m_nextCbs.begin();  //
             VL_UNLIKELY(it != s().m_nextCbs.end() && it->first.first < time);) {
            VerilatedVpiCbHolder& hor = it->second;
            const auto last_it = it;
            ++it;
            if (VL_UNLIKELY(!hor.invalid())) {
                VL_DEBUG_IF_PLI(VL_DBG_MSGF("- vpi: moveFutureCbs id=%" PRId64 "\n", hor.id()););
                s().m_cbCurrentLists[hor.cb_datap()->reason].emplace_back(hor);
            }
            s().m_nextCbs.erase(last_it);
        }
    }
    static QData cbNextDeadline() {
        const auto it = s().m_futureCbs.cbegin();
        if (VL_LIKELY(it != s().m_futureCbs.cend())) return it->first.first;
        return ~0ULL;  // maxquad
    }
    static bool hasCbs(const uint32_t reason) VL_MT_UNSAFE_ONE {
        return !s().m_cbCurrentLists[reason].empty();
    }
    static bool callCbs(const uint32_t reason) VL_MT_UNSAFE_ONE {
        VL_DEBUG_IF_PLI(VL_DBG_MSGF("- vpi: callCbs reason=%u\n", reason););
        assertOneCheck();
        moveFutureCbs();
        if (s().m_cbCurrentLists[reason].empty()) return false;
        // Iterate on old list, making new list empty, to prevent looping over newly added elements
        VpioCbList cbObjList;
        std::swap(s().m_cbCurrentLists[reason], cbObjList);
        bool called = false;
        for (VerilatedVpiCbHolder& ihor : cbObjList) {
            // cbReasonRemove sets to nullptr, so we know on removal the old end() will still exist
            if (VL_LIKELY(!ihor.invalid())) {  // Not deleted earlier
                VL_DEBUG_IF_PLI(VL_DBG_MSGF("- vpi: reason_callback reason=%d id=%" PRId64 "\n",
                                            reason, ihor.id()););
                ihor.invalidate();  // Timed callbacks are one-shot
                (ihor.cb_rtnp())(ihor.cb_datap());
                called = true;
            }
        }
        return called;
    }
    static bool callValueCbs() VL_MT_UNSAFE_ONE {
        assertOneCheck();
        VpioCbList& cbObjList = s().m_cbCurrentLists[cbValueChange];
        bool called = false;
        std::set<VerilatedVpioVar*> update;  // set of objects to update after callbacks
        if (cbObjList.empty()) return called;
        const auto last = std::prev(cbObjList.end());  // prevent looping over newly added elements
        for (auto it = cbObjList.begin(); true;) {
            // cbReasonRemove sets to nullptr, so we know on removal the old end() will still exist
            const bool was_last = it == last;
            if (VL_UNLIKELY(it->invalid())) {  // Deleted earlier, cleanup
                it = cbObjList.erase(it);
                if (was_last) break;
                continue;
            }
            VerilatedVpiCbHolder& ho = *it++;
            VerilatedVpioVar* const varop
                = reinterpret_cast<VerilatedVpioVar*>(ho.cb_datap()->obj);
            void* const newDatap = varop->varDatap();
            void* const prevDatap = varop->prevDatap();  // Was malloced when we added the callback
            VL_DEBUG_IF_PLI(VL_DBG_MSGF("- vpi: value_test %s v[0]=%d/%d %p %p\n",
                                        varop->fullname(), *(static_cast<CData*>(newDatap)),
                                        *(static_cast<CData*>(prevDatap)), newDatap, prevDatap););
            if (std::memcmp(prevDatap, newDatap, varop->entSize()) != 0) {
                VL_DEBUG_IF_PLI(VL_DBG_MSGF("- vpi: value_callback %" PRId64 " %s v[0]=%d\n",
                                            ho.id(), varop->fullname(),
                                            *(static_cast<CData*>(newDatap))););
                update.insert(varop);
                vpi_get_value(ho.cb_datap()->obj, ho.cb_datap()->value);
                (ho.cb_rtnp())(ho.cb_datap());
                called = true;
            }
            if (was_last) break;
        }
        for (const auto& ip : update) {
            std::memcpy(ip->prevDatap(), ip->varDatap(), ip->entSize());
        }
        return called;
    }
    static void dumpCbs() VL_MT_UNSAFE_ONE;
    static VerilatedVpiError* error_info() VL_MT_UNSAFE_ONE;  // getter for vpi error info
    static bool evalNeeded() { return s().m_evalNeeded; }
    static void evalNeeded(bool evalNeeded) { s().m_evalNeeded = evalNeeded; }
    static void inertialDelay(const VerilatedVpioVar* vop, p_vpi_value valuep) {
        s().m_inertialPuts.emplace_back(vop, valuep);
    }
    static void doInertialPuts() {
        for (auto& it : s().m_inertialPuts) {
            vpi_put_value(it.varp()->castVpiHandle(), it.valuep(), nullptr, vpiNoDelay);
        }
        s().m_inertialPuts.clear();
    }
};

//======================================================================
// Statics
// Internal note: Globals may multi-construct, see verilated.cpp top.

thread_local uint8_t* VerilatedVpio::t_freeHeadp = nullptr;

//======================================================================
// VerilatedVpiError
// Internal container for vpi error info

class VerilatedVpiError final {
    t_vpi_error_info m_errorInfo;
    bool m_flag = false;
    char m_buff[VL_VPI_LINE_SIZE_];
    void setError(PLI_BYTE8* message, PLI_BYTE8* code, PLI_BYTE8* file, PLI_INT32 line) {
        m_errorInfo.message = message;
        m_errorInfo.file = file;
        m_errorInfo.line = line;
        m_errorInfo.code = code;
        do_callbacks();
    }
    void do_callbacks() {
        if (getError()->level >= vpiError && Verilated::threadContextp()->fatalOnVpiError()) {
            // Stop on vpi error/unsupported
            vpi_unsupported();
        }
        // We need to run above code first because in the case that the
        // callback executes further vpi functions we will loose the error
        // as it will be overwritten.
        VerilatedVpiImp::callCbs(cbPLIError);
    }

public:
    VerilatedVpiError() {
        m_buff[0] = '\0';
        m_errorInfo.product = const_cast<PLI_BYTE8*>(Verilated::productName());
    }
    ~VerilatedVpiError() = default;
    static void selfTest() VL_MT_UNSAFE_ONE;
    VerilatedVpiError* setMessage(PLI_INT32 level) {
        m_flag = true;
        m_errorInfo.level = level;
        return this;
    }
    void setMessage(const std::string& file, PLI_INT32 line, const char* message, ...) {
        // message cannot be a const string& as va_start cannot use a reference
        static thread_local std::string t_filehold;
        va_list args;
        va_start(args, message);
        VL_VSNPRINTF(m_buff, sizeof(m_buff), message, args);
        va_end(args);
        m_errorInfo.state = vpiPLI;
        t_filehold = file;
        setError(static_cast<PLI_BYTE8*>(m_buff), nullptr,
                 const_cast<PLI_BYTE8*>(t_filehold.c_str()), line);
    }
    p_vpi_error_info getError() {
        if (m_flag) return &m_errorInfo;
        return nullptr;
    }
    void resetError() { m_flag = false; }
    static void vpi_unsupported() {
        // Not supported yet
        const p_vpi_error_info error_info_p = VerilatedVpiImp::error_info()->getError();
        if (error_info_p) {
            VL_FATAL_MT(error_info_p->file, error_info_p->line, "", error_info_p->message);
            return;
        }
        VL_FATAL_MT(__FILE__, __LINE__, "", "vpi_unsupported called without error info set");
    }
    static const char* strFromVpiVal(PLI_INT32 vpiVal) VL_PURE;
    static const char* strFromVpiObjType(PLI_INT32 vpiVal) VL_PURE;
    static const char* strFromVpiMethod(PLI_INT32 vpiVal) VL_PURE;
    static const char* strFromVpiCallbackReason(PLI_INT32 vpiVal) VL_PURE;
    static const char* strFromVpiProp(PLI_INT32 vpiVal) VL_PURE;
    static const char* strFromVpiConstType(PLI_INT32 vpiVal) VL_PURE;
};

//======================================================================
// VerilatedVpi implementation

bool VerilatedVpi::callCbs(uint32_t reason) VL_MT_UNSAFE_ONE {
    return VerilatedVpiImp::callCbs(reason);
}

bool VerilatedVpi::hasCbs(uint32_t reason) VL_MT_UNSAFE_ONE {
    return VerilatedVpiImp::hasCbs(reason);
}

// Historical, before we had multiple kinds of timed callbacks
void VerilatedVpi::callTimedCbs() VL_MT_UNSAFE_ONE { VerilatedVpiImp::callCbs(cbAfterDelay); }

bool VerilatedVpi::callValueCbs() VL_MT_UNSAFE_ONE { return VerilatedVpiImp::callValueCbs(); }

QData VerilatedVpi::cbNextDeadline() VL_MT_UNSAFE_ONE { return VerilatedVpiImp::cbNextDeadline(); }

void VerilatedVpi::dumpCbs() VL_MT_UNSAFE_ONE { VerilatedVpiImp::dumpCbs(); }

PLI_INT32 VerilatedVpioReasonCb::dovpi_remove_cb() {
    VerilatedVpiImp::cbReasonRemove(m_id, m_reason, m_time);
    delete this;  // IEEE 37.2.2 a vpi_remove_cb does a vpi_release_handle
    return 1;
}

void VerilatedVpi::clearEvalNeeded() VL_MT_UNSAFE_ONE { VerilatedVpiImp::evalNeeded(false); }
bool VerilatedVpi::evalNeeded() VL_MT_UNSAFE_ONE { return VerilatedVpiImp::evalNeeded(); }

void VerilatedVpi::doInertialPuts() VL_MT_UNSAFE_ONE { VerilatedVpiImp::doInertialPuts(); }

//======================================================================
// VerilatedVpiImp implementation

void VerilatedVpiImp::dumpCbs() VL_MT_UNSAFE_ONE {
    assertOneCheck();
    VL_DBG_MSGF("- vpi: dumpCbs\n");
    for (uint32_t reason = 0; reason < CB_ENUM_MAX_VALUE; ++reason) {
        VpioCbList& cbObjList = s().m_cbCurrentLists[reason];
        for (auto& ho : cbObjList) {
            if (VL_UNLIKELY(!ho.invalid())) {
                VL_DBG_MSGF("- vpi:   reason=%d=%s  id=%" PRId64 "\n", reason,
                            VerilatedVpiError::strFromVpiCallbackReason(reason), ho.id());
            }
        }
    }
    for (auto& ifuture : s().m_nextCbs) {
        const QData time = ifuture.first.first;
        VerilatedVpiCbHolder& ho = ifuture.second;
        if (VL_UNLIKELY(!ho.invalid())) {
            VL_DBG_MSGF("- vpi:   time=%" PRId64 "(NEXT) reason=%d=%s  id=%" PRId64 "\n", time,
                        ho.cb_datap()->reason,
                        VerilatedVpiError::strFromVpiCallbackReason(ho.cb_datap()->reason),
                        ho.id());
        }
    }
    for (auto& ifuture : s().m_futureCbs) {
        const QData time = ifuture.first.first;
        VerilatedVpiCbHolder& ho = ifuture.second;
        if (VL_UNLIKELY(!ho.invalid())) {
            VL_DBG_MSGF("- vpi:   time=%" PRId64 " reason=%d=%s  id=%" PRId64 "\n", time,
                        ho.cb_datap()->reason,
                        VerilatedVpiError::strFromVpiCallbackReason(ho.cb_datap()->reason),
                        ho.id());
        }
    }
}

VerilatedVpiError* VerilatedVpiImp::error_info() VL_MT_UNSAFE_ONE {
    VerilatedVpiImp::assertOneCheck();
    if (VL_UNLIKELY(!s().m_errorInfop)) s().m_errorInfop = new VerilatedVpiError;
    return s().m_errorInfop;
}

//======================================================================
// VerilatedVpiError Methods

const char* VerilatedVpiError::strFromVpiVal(PLI_INT32 vpiVal) VL_PURE {
    // clang-format off
    static const char* const names[] = {
        "*undefined*",
        "vpiBinStrVal",
        "vpiOctStrVal",
        "vpiDecStrVal",
        "vpiHexStrVal",
        "vpiScalarVal",
        "vpiIntVal",
        "vpiRealVal",
        "vpiStringVal",
        "vpiVectorVal",
        "vpiStrengthVal",
        "vpiTimeVal",
        "vpiObjTypeVal",
        "vpiSuppressVal",
        "vpiShortIntVal",
        "vpiLongIntVal",
        "vpiShortRealVal",
        "vpiRawTwoStateVal",
        "vpiRawFourStateVal",
    };
    // clang-format on
    if (VL_UNCOVERABLE(vpiVal < 0)) return names[0];
    return names[(vpiVal <= vpiRawFourStateVal) ? vpiVal : 0];
}
const char* VerilatedVpiError::strFromVpiObjType(PLI_INT32 vpiVal) VL_PURE {
    // clang-format off
    static const char* const names[] = {
        "*undefined*",
        "vpiAlways",
        "vpiAssignStmt",
        "vpiAssignment",
        "vpiBegin",
        "vpiCase",
        "vpiCaseItem",
        "vpiConstant",
        "vpiContAssign",
        "vpiDeassign",
        "vpiDefParam",
        "vpiDelayControl",
        "vpiDisable",
        "vpiEventControl",
        "vpiEventStmt",
        "vpiFor",
        "vpiForce",
        "vpiForever",
        "vpiFork",
        "vpiFuncCall",
        "vpiFunction",
        "vpiGate",
        "vpiIf",
        "vpiIfElse",
        "vpiInitial",
        "vpiIntegerVar",
        "vpiInterModPath",
        "vpiIterator",
        "vpiIODecl",
        "vpiMemory",
        "vpiMemoryWord",
        "vpiModPath",
        "vpiModule",
        "vpiNamedBegin",
        "vpiNamedEvent",
        "vpiNamedFork",
        "vpiNet",
        "vpiNetBit",
        "vpiNullStmt",
        "vpiOperation",
        "vpiParamAssign",
        "vpiParameter",
        "vpiPartSelect",
        "vpiPathTerm",
        "vpiPort",
        "vpiPortBit",
        "vpiPrimTerm",
        "vpiRealVar",
        "vpiReg",
        "vpiRegBit",
        "vpiRelease",
        "vpiRepeat",
        "vpiRepeatControl",
        "vpiSchedEvent",
        "vpiSpecParam",
        "vpiSwitch",
        "vpiSysFuncCall",
        "vpiSysTaskCall",
        "vpiTableEntry",
        "vpiTask",
        "vpiTaskCall",
        "vpiTchk",
        "vpiTchkTerm",
        "vpiTimeVar",
        "vpiTimeQueue",
        "vpiUdp",
        "vpiUdpDefn",
        "vpiUserSystf",
        "vpiVarSelect",
        "vpiWait",
        "vpiWhile",
        "vpiCondition",
        "vpiDelay",
        "vpiElseStmt",
        "vpiForIncStmt",
        "vpiForInitStmt",
        "vpiHighConn",
        "vpiLhs",
        "vpiIndex",
        "vpiLeftRange",
        "vpiLowConn",
        "vpiParent",
        "vpiRhs",
        "vpiRightRange",
        "vpiScope",
        "vpiSysTfCall",
        "vpiTchkDataTerm",
        "vpiTchkNotifier",
        "vpiTchkRefTerm",
        "vpiArgument",
        "vpiBit",
        "vpiDriver",
        "vpiInternalScope",
        "vpiLoad",
        "vpiModDataPathIn",
        "vpiModPathIn",
        "vpiModPathOut",
        "vpiOperand",
        "vpiPortInst",
        "vpiProcess",
        "vpiVariables",
        "vpiUse",
        "vpiExpr",
        "vpiPrimitive",
        "vpiStmt",
        "vpiAttribute",
        "vpiBitSelect",
        "vpiCallback",
        "vpiDelayTerm",
        "vpiDelayDevice",
        "vpiFrame",
        "vpiGateArray",
        "vpiModuleArray",
        "vpiPrimitiveArray",
        "vpiNetArray",
        "vpiRange",
        "vpiRegArray",
        "vpiSwitchArray",
        "vpiUdpArray",
        "vpiActiveTimeFormat",
        "vpiInTerm",
        "vpiInstanceArray",
        "vpiLocalDriver",
        "vpiLocalLoad",
        "vpiOutTerm",
        "vpiPorts",
        "vpiSimNet",
        "vpiTaskFunc",
        "vpiContAssignBit",
        "vpiNamedEventArray",
        "vpiIndexedPartSelect",
        "vpiBaseExpr",
        "vpiWidthExpr",
        "vpiGenScopeArray",
        "vpiGenScope",
        "vpiGenVar",
        "vpiAutomatics"
    };
    static const char* const sv_names1[] = {
        "vpiPackage",
        "vpiInterface",
        "vpiProgram",
        "vpiInterfaceArray",
        "vpiProgramArray",
        "vpiTypespec",
        "vpiModport",
        "vpiInterfaceTfDecl",
        "vpiRefObj",
        "vpiTypeParameter",
        "vpiLongIntVar",
        "vpiShortIntVar",
        "vpiIntVar",
        "vpiShortRealVar",
        "vpiByteVar",
        "vpiClassVar",
        "vpiStringVar",
        "vpiEnumVar",
        "vpiStructVar",
        "vpiUnionVar",
        "vpiBitVar",
        "vpiClassObj",
        "vpiChandleVar",
        "vpiPackedArrayVar",
        "*undefined*",  // 624 is not defined for object types
        "vpiLongIntTypespec",
        "vpiShortRealTypespec",
        "vpiByteTypespec",
        "vpiShortIntTypespec",
        "vpiIntTypespec",
        "vpiClassTypespec",
        "vpiStringTypespec",
        "vpiChandleTypespec",
        "vpiEnumTypespec",
        "vpiEnumConst",
        "vpiIntegerTypespec",
        "vpiTimeTypespec",
        "vpiRealTypespec",
        "vpiStructTypespec",
        "vpiUnionTypespec",
        "vpiBitTypespec",
        "vpiLogicTypespec",
        "vpiArrayTypespec",
        "vpiVoidTypespec",
        "vpiTypespecMember",
        "vpiDistItem",
        "vpiAliasStmt",
        "vpiThread",
        "vpiMethodFuncCall",
        "vpiMethodTaskCall",
        "vpiClockingBlock",
        "vpiClockingIODecl",
        "vpiClassDefn",
        "vpiConstraint",
        "vpiConstraintOrdering",
        "vpiPropertyDecl",
        "vpiPropertySpec",
        "vpiPropertyExpr",
        "vpiMulticlockSequenceExpr",
        "vpiClockedSeq",
        "vpiPropertyInst",
        "vpiSequenceDecl",
        "vpiCaseProperty",
        "*undefined*", // 663 is not defined for object types
        "vpiSequenceInst",
        "vpiImmediateAssert",
        "vpiReturn",
        "vpiAnyPattern",
        "vpiTaggedPattern",
        "vpiStructPattern",
        "vpiDoWhile",
        "vpiOrderedWait",
        "vpiWaitFork",
        "vpiDisableFork",
        "vpiExpectStmt",
        "vpiForeachStmt",
        "vpiFinal",
        "vpiExtends",
        "vpiDistribution",
        "vpiSeqFormalDecl",
        "vpiEnumNet",
        "vpiIntegerNet",
        "vpiTimeNet",
        "vpiStructNet",
        "vpiBreak",
        "vpiContinue",
        "vpiAssert",
        "vpiAssume",
        "vpiCover",
        "vpiDisableCondition",
        "vpiClockingEvent",
        "vpiReturnStmt",
        "vpiPackedArrayTypespec",
        "vpiPackedArrayNet",
        "vpiImmediateAssume",
        "vpiImmediateCover",
        "vpiSequenceTypespec",
        "vpiPropertyTypespec",
        "vpiEventTypespec",
        "vpiPropFormalDecl",
    };
    // clang-format on
    if (VL_UNCOVERABLE(vpiVal < 0))
        return names[0];
    else if (vpiVal <= vpiAutomatics)
        return names[vpiVal];
    else if (vpiVal >= vpiPackage && vpiVal <= vpiPropFormalDecl)
        return sv_names1[(vpiVal - vpiPackage)];
    else
        return names[0];
}
const char* VerilatedVpiError::strFromVpiMethod(PLI_INT32 vpiVal) VL_PURE {
    // clang-format off
    static const char* const names[] = {
        "vpiCondition",
        "vpiDelay",
        "vpiElseStmt",
        "vpiForIncStmt",
        "vpiForInitStmt",
        "vpiHighConn",
        "vpiLhs",
        "vpiIndex",
        "vpiLeftRange",
        "vpiLowConn",
        "vpiParent",
        "vpiRhs",
        "vpiRightRange",
        "vpiScope",
        "vpiSysTfCall",
        "vpiTchkDataTerm",
        "vpiTchkNotifier",
        "vpiTchkRefTerm",
        "vpiArgument",
        "vpiBit",
        "vpiDriver",
        "vpiInternalScope",
        "vpiLoad",
        "vpiModDataPathIn",
        "vpiModPathIn",
        "vpiModPathOut",
        "vpiOperand",
        "vpiPortInst",
        "vpiProcess",
        "vpiVariables",
        "vpiUse",
        "vpiExpr",
        "vpiPrimitive",
        "vpiStmt"
    };
    // clang-format on
    if (vpiVal > vpiStmt || vpiVal < vpiCondition) return "*undefined*";
    return names[vpiVal - vpiCondition];
}

const char* VerilatedVpiError::strFromVpiCallbackReason(PLI_INT32 vpiVal) VL_PURE {
    // clang-format off
    static const char* const names[] = {
        "*undefined*",
        "cbValueChange",
        "cbStmt",
        "cbForce",
        "cbRelease",
        "cbAtStartOfSimTime",
        "cbReadWriteSynch",
        "cbReadOnlySynch",
        "cbNextSimTime",
        "cbAfterDelay",
        "cbEndOfCompile",
        "cbStartOfSimulation",
        "cbEndOfSimulation",
        "cbError",
        "cbTchkViolation",
        "cbStartOfSave",
        "cbEndOfSave",
        "cbStartOfRestart",
        "cbEndOfRestart",
        "cbStartOfReset",
        "cbEndOfReset",
        "cbEnterInteractive",
        "cbExitInteractive",
        "cbInteractiveScopeChange",
        "cbUnresolvedSystf",
        "cbAssign",
        "cbDeassign",
        "cbDisable",
        "cbPLIError",
        "cbSignal",
        "cbNBASynch",
        "cbAtEndOfSimTime"
    };
    // clang-format on
    if (VL_UNCOVERABLE(vpiVal < 0)) return names[0];
    return names[(vpiVal <= cbAtEndOfSimTime) ? vpiVal : 0];
}

const char* VerilatedVpiError::strFromVpiProp(PLI_INT32 vpiVal) VL_PURE {
    // clang-format off
    static const char* const names[] = {
        "*undefined or other*",
        "vpiType",
        "vpiName",
        "vpiFullName",
        "vpiSize",
        "vpiFile",
        "vpiLineNo",
        "vpiTopModule",
        "vpiCellInstance",
        "vpiDefName",
        "vpiProtected",
        "vpiTimeUnit",
        "vpiTimePrecision",
        "vpiDefNetType",
        "vpiUnconnDrive",
        "vpiDefFile",
        "vpiDefLineNo",
        "vpiScalar",
        "vpiVector",
        "vpiExplicitName",
        "vpiDirection",
        "vpiConnByName",
        "vpiNetType",
        "vpiExplicitScalared",
        "vpiExplicitVectored",
        "vpiExpanded",
        "vpiImplicitDecl",
        "vpiChargeStrength",
        "vpiArray",
        "vpiPortIndex",
        "vpiTermIndex",
        "vpiStrength0",
        "vpiStrength1",
        "vpiPrimType",
        "vpiPolarity",
        "vpiDataPolarity",
        "vpiEdge",
        "vpiPathType",
        "vpiTchkType",
        "vpiOpType",
        "vpiConstType",
        "vpiBlocking",
        "vpiCaseType",
        "vpiFuncType",
        "vpiNetDeclAssign",
        "vpiUserDefn",
        "vpiScheduled",
        "*undefined*",
        "*undefined*",
        "vpiActive",
        "vpiAutomatic",
        "vpiCell",
        "vpiConfig",
        "vpiConstantSelect",
        "vpiDecompile",
        "vpiDefAttribute",
        "vpiDelayType",
        "vpiIteratorType",
        "vpiLibrary",
        "*undefined*",
        "vpiOffset",
        "vpiResolvedNetType",
        "vpiSaveRestartID",
        "vpiSaveRestartLocation",
        "vpiValid",
        "vpiSigned",
        "vpiStop",
        "vpiFinish",
        "vpiReset",
        "vpiSetInteractiveScope",
        "vpiLocalParam",
        "vpiModPathHasIfNone",
        "vpiIndexedPartSelectType",
        "vpiIsMemory",
        "vpiIsProtected"
    };
    // clang-format on
    if (vpiVal == vpiUndefined) return "vpiUndefined";
    return names[(vpiVal <= vpiIsProtected) ? vpiVal : 0];
}
const char* VerilatedVpiError::strFromVpiConstType(PLI_INT32 constType) VL_PURE {
    // clang-format off
    static const char* const names[] = {
        "*undefined*",
        "vpiDecConst",
        "vpiRealConst",
        "vpiBinaryConst",
        "vpiOctConst",
        "vpiHexConst",
        "vpiStringConst",
        "vpiIntConst",
        "vpiTimeConst",
    };
    // clang-format on
    if (VL_UNCOVERABLE(constType < 0)) return names[0];
    return names[(constType <= vpiTimeConst) ? constType : 0];
}

#define SELF_CHECK_RESULT_CSTR(got, exp) \
    if (0 != std::strcmp((got), (exp))) { \
        const std::string msg = "%Error: GOT = '"s + (got) + "'" + "  EXP = '" + (exp) + "'"; \
        VL_FATAL_MT(__FILE__, __LINE__, "", msg.c_str()); \
    }

#define SELF_CHECK_ENUM_STR(fn, enumn) \
    do { \
        const char* const strVal = VerilatedVpiError::fn(enumn); \
        SELF_CHECK_RESULT_CSTR(strVal, #enumn); \
    } while (0)

void VerilatedVpi::selfTest() VL_MT_UNSAFE_ONE { VerilatedVpiError::selfTest(); }
void VerilatedVpiError::selfTest() VL_MT_UNSAFE_ONE {
    VerilatedVpiImp::assertOneCheck();

    SELF_CHECK_ENUM_STR(strFromVpiVal, vpiBinStrVal);
    SELF_CHECK_ENUM_STR(strFromVpiVal, vpiRawFourStateVal);

    SELF_CHECK_ENUM_STR(strFromVpiObjType, vpiAlways);
    SELF_CHECK_ENUM_STR(strFromVpiObjType, vpiAssignStmt);
    SELF_CHECK_ENUM_STR(strFromVpiObjType, vpiAssignment);
    SELF_CHECK_ENUM_STR(strFromVpiObjType, vpiBegin);
    SELF_CHECK_ENUM_STR(strFromVpiObjType, vpiCase);
    SELF_CHECK_ENUM_STR(strFromVpiObjType, vpiCaseItem);
    SELF_CHECK_ENUM_STR(strFromVpiObjType, vpiConstant);
    SELF_CHECK_ENUM_STR(strFromVpiObjType, vpiContAssign);
    SELF_CHECK_ENUM_STR(strFromVpiObjType, vpiDeassign);
    SELF_CHECK_ENUM_STR(strFromVpiObjType, vpiDefParam);
    SELF_CHECK_ENUM_STR(strFromVpiObjType, vpiDelayControl);
    SELF_CHECK_ENUM_STR(strFromVpiObjType, vpiDisable);
    SELF_CHECK_ENUM_STR(strFromVpiObjType, vpiEventControl);
    SELF_CHECK_ENUM_STR(strFromVpiObjType, vpiEventStmt);
    SELF_CHECK_ENUM_STR(strFromVpiObjType, vpiFor);
    SELF_CHECK_ENUM_STR(strFromVpiObjType, vpiForce);
    SELF_CHECK_ENUM_STR(strFromVpiObjType, vpiForever);
    SELF_CHECK_ENUM_STR(strFromVpiObjType, vpiFork);
    SELF_CHECK_ENUM_STR(strFromVpiObjType, vpiFuncCall);
    SELF_CHECK_ENUM_STR(strFromVpiObjType, vpiFunction);
    SELF_CHECK_ENUM_STR(strFromVpiObjType, vpiGate);
    SELF_CHECK_ENUM_STR(strFromVpiObjType, vpiIf);
    SELF_CHECK_ENUM_STR(strFromVpiObjType, vpiIfElse);
    SELF_CHECK_ENUM_STR(strFromVpiObjType, vpiInitial);
    SELF_CHECK_ENUM_STR(strFromVpiObjType, vpiIntegerVar);
    SELF_CHECK_ENUM_STR(strFromVpiObjType, vpiInterModPath);
    SELF_CHECK_ENUM_STR(strFromVpiObjType, vpiIterator);
    SELF_CHECK_ENUM_STR(strFromVpiObjType, vpiIODecl);
    SELF_CHECK_ENUM_STR(strFromVpiObjType, vpiMemory);
    SELF_CHECK_ENUM_STR(strFromVpiObjType, vpiMemoryWord);
    SELF_CHECK_ENUM_STR(strFromVpiObjType, vpiModPath);
    SELF_CHECK_ENUM_STR(strFromVpiObjType, vpiModule);
    SELF_CHECK_ENUM_STR(strFromVpiObjType, vpiNamedBegin);
    SELF_CHECK_ENUM_STR(strFromVpiObjType, vpiNamedEvent);
    SELF_CHECK_ENUM_STR(strFromVpiObjType, vpiNamedFork);
    SELF_CHECK_ENUM_STR(strFromVpiObjType, vpiNet);
    SELF_CHECK_ENUM_STR(strFromVpiObjType, vpiNetBit);
    SELF_CHECK_ENUM_STR(strFromVpiObjType, vpiNullStmt);
    SELF_CHECK_ENUM_STR(strFromVpiObjType, vpiOperation);
    SELF_CHECK_ENUM_STR(strFromVpiObjType, vpiParamAssign);
    SELF_CHECK_ENUM_STR(strFromVpiObjType, vpiParameter);
    SELF_CHECK_ENUM_STR(strFromVpiObjType, vpiPartSelect);
    SELF_CHECK_ENUM_STR(strFromVpiObjType, vpiPathTerm);
    SELF_CHECK_ENUM_STR(strFromVpiObjType, vpiPort);
    SELF_CHECK_ENUM_STR(strFromVpiObjType, vpiPortBit);
    SELF_CHECK_ENUM_STR(strFromVpiObjType, vpiPrimTerm);
    SELF_CHECK_ENUM_STR(strFromVpiObjType, vpiRealVar);
    SELF_CHECK_ENUM_STR(strFromVpiObjType, vpiReg);
    SELF_CHECK_ENUM_STR(strFromVpiObjType, vpiRegBit);
    SELF_CHECK_ENUM_STR(strFromVpiObjType, vpiRelease);
    SELF_CHECK_ENUM_STR(strFromVpiObjType, vpiRepeat);
    SELF_CHECK_ENUM_STR(strFromVpiObjType, vpiRepeatControl);
    SELF_CHECK_ENUM_STR(strFromVpiObjType, vpiSchedEvent);
    SELF_CHECK_ENUM_STR(strFromVpiObjType, vpiSpecParam);
    SELF_CHECK_ENUM_STR(strFromVpiObjType, vpiSwitch);
    SELF_CHECK_ENUM_STR(strFromVpiObjType, vpiSysFuncCall);
    SELF_CHECK_ENUM_STR(strFromVpiObjType, vpiSysTaskCall);
    SELF_CHECK_ENUM_STR(strFromVpiObjType, vpiTableEntry);
    SELF_CHECK_ENUM_STR(strFromVpiObjType, vpiTask);
    SELF_CHECK_ENUM_STR(strFromVpiObjType, vpiTaskCall);
    SELF_CHECK_ENUM_STR(strFromVpiObjType, vpiTchk);
    SELF_CHECK_ENUM_STR(strFromVpiObjType, vpiTchkTerm);
    SELF_CHECK_ENUM_STR(strFromVpiObjType, vpiTimeVar);
    SELF_CHECK_ENUM_STR(strFromVpiObjType, vpiTimeQueue);
    SELF_CHECK_ENUM_STR(strFromVpiObjType, vpiUdp);
    SELF_CHECK_ENUM_STR(strFromVpiObjType, vpiUdpDefn);
    SELF_CHECK_ENUM_STR(strFromVpiObjType, vpiUserSystf);
    SELF_CHECK_ENUM_STR(strFromVpiObjType, vpiVarSelect);
    SELF_CHECK_ENUM_STR(strFromVpiObjType, vpiWait);
    SELF_CHECK_ENUM_STR(strFromVpiObjType, vpiWhile);
    SELF_CHECK_ENUM_STR(strFromVpiObjType, vpiCondition);
    SELF_CHECK_ENUM_STR(strFromVpiObjType, vpiDelay);
    SELF_CHECK_ENUM_STR(strFromVpiObjType, vpiElseStmt);
    SELF_CHECK_ENUM_STR(strFromVpiObjType, vpiForIncStmt);
    SELF_CHECK_ENUM_STR(strFromVpiObjType, vpiForInitStmt);
    SELF_CHECK_ENUM_STR(strFromVpiObjType, vpiHighConn);
    SELF_CHECK_ENUM_STR(strFromVpiObjType, vpiLhs);
    SELF_CHECK_ENUM_STR(strFromVpiObjType, vpiIndex);
    SELF_CHECK_ENUM_STR(strFromVpiObjType, vpiLeftRange);
    SELF_CHECK_ENUM_STR(strFromVpiObjType, vpiLowConn);
    SELF_CHECK_ENUM_STR(strFromVpiObjType, vpiParent);
    SELF_CHECK_ENUM_STR(strFromVpiObjType, vpiRhs);
    SELF_CHECK_ENUM_STR(strFromVpiObjType, vpiRightRange);
    SELF_CHECK_ENUM_STR(strFromVpiObjType, vpiScope);
    SELF_CHECK_ENUM_STR(strFromVpiObjType, vpiSysTfCall);
    SELF_CHECK_ENUM_STR(strFromVpiObjType, vpiTchkDataTerm);
    SELF_CHECK_ENUM_STR(strFromVpiObjType, vpiTchkNotifier);
    SELF_CHECK_ENUM_STR(strFromVpiObjType, vpiTchkRefTerm);
    SELF_CHECK_ENUM_STR(strFromVpiObjType, vpiArgument);
    SELF_CHECK_ENUM_STR(strFromVpiObjType, vpiBit);
    SELF_CHECK_ENUM_STR(strFromVpiObjType, vpiDriver);
    SELF_CHECK_ENUM_STR(strFromVpiObjType, vpiInternalScope);
    SELF_CHECK_ENUM_STR(strFromVpiObjType, vpiLoad);
    SELF_CHECK_ENUM_STR(strFromVpiObjType, vpiModDataPathIn);
    SELF_CHECK_ENUM_STR(strFromVpiObjType, vpiModPathIn);
    SELF_CHECK_ENUM_STR(strFromVpiObjType, vpiModPathOut);
    SELF_CHECK_ENUM_STR(strFromVpiObjType, vpiOperand);
    SELF_CHECK_ENUM_STR(strFromVpiObjType, vpiPortInst);
    SELF_CHECK_ENUM_STR(strFromVpiObjType, vpiProcess);
    SELF_CHECK_ENUM_STR(strFromVpiObjType, vpiVariables);
    SELF_CHECK_ENUM_STR(strFromVpiObjType, vpiUse);
    SELF_CHECK_ENUM_STR(strFromVpiObjType, vpiExpr);
    SELF_CHECK_ENUM_STR(strFromVpiObjType, vpiPrimitive);
    SELF_CHECK_ENUM_STR(strFromVpiObjType, vpiStmt);
    SELF_CHECK_ENUM_STR(strFromVpiObjType, vpiAttribute);
    SELF_CHECK_ENUM_STR(strFromVpiObjType, vpiBitSelect);
    SELF_CHECK_ENUM_STR(strFromVpiObjType, vpiCallback);
    SELF_CHECK_ENUM_STR(strFromVpiObjType, vpiDelayTerm);
    SELF_CHECK_ENUM_STR(strFromVpiObjType, vpiDelayDevice);
    SELF_CHECK_ENUM_STR(strFromVpiObjType, vpiFrame);
    SELF_CHECK_ENUM_STR(strFromVpiObjType, vpiGateArray);
    SELF_CHECK_ENUM_STR(strFromVpiObjType, vpiModuleArray);
    SELF_CHECK_ENUM_STR(strFromVpiObjType, vpiPrimitiveArray);
    SELF_CHECK_ENUM_STR(strFromVpiObjType, vpiNetArray);
    SELF_CHECK_ENUM_STR(strFromVpiObjType, vpiRange);
    SELF_CHECK_ENUM_STR(strFromVpiObjType, vpiRegArray);
    SELF_CHECK_ENUM_STR(strFromVpiObjType, vpiSwitchArray);
    SELF_CHECK_ENUM_STR(strFromVpiObjType, vpiUdpArray);
    SELF_CHECK_ENUM_STR(strFromVpiObjType, vpiActiveTimeFormat);
    SELF_CHECK_ENUM_STR(strFromVpiObjType, vpiInTerm);
    SELF_CHECK_ENUM_STR(strFromVpiObjType, vpiInstanceArray);
    SELF_CHECK_ENUM_STR(strFromVpiObjType, vpiLocalDriver);
    SELF_CHECK_ENUM_STR(strFromVpiObjType, vpiLocalLoad);
    SELF_CHECK_ENUM_STR(strFromVpiObjType, vpiOutTerm);
    SELF_CHECK_ENUM_STR(strFromVpiObjType, vpiPorts);
    SELF_CHECK_ENUM_STR(strFromVpiObjType, vpiSimNet);
    SELF_CHECK_ENUM_STR(strFromVpiObjType, vpiTaskFunc);
    SELF_CHECK_ENUM_STR(strFromVpiObjType, vpiContAssignBit);
    SELF_CHECK_ENUM_STR(strFromVpiObjType, vpiNamedEventArray);
    SELF_CHECK_ENUM_STR(strFromVpiObjType, vpiIndexedPartSelect);
    SELF_CHECK_ENUM_STR(strFromVpiObjType, vpiBaseExpr);
    SELF_CHECK_ENUM_STR(strFromVpiObjType, vpiWidthExpr);
    SELF_CHECK_ENUM_STR(strFromVpiObjType, vpiGenScopeArray);
    SELF_CHECK_ENUM_STR(strFromVpiObjType, vpiGenScope);
    SELF_CHECK_ENUM_STR(strFromVpiObjType, vpiGenVar);
    SELF_CHECK_ENUM_STR(strFromVpiObjType, vpiAutomatics);
    SELF_CHECK_ENUM_STR(strFromVpiObjType, vpiPackage);
    SELF_CHECK_ENUM_STR(strFromVpiObjType, vpiInterface);
    SELF_CHECK_ENUM_STR(strFromVpiObjType, vpiProgram);
    SELF_CHECK_ENUM_STR(strFromVpiObjType, vpiInterfaceArray);
    SELF_CHECK_ENUM_STR(strFromVpiObjType, vpiProgramArray);
    SELF_CHECK_ENUM_STR(strFromVpiObjType, vpiTypespec);
    SELF_CHECK_ENUM_STR(strFromVpiObjType, vpiModport);
    SELF_CHECK_ENUM_STR(strFromVpiObjType, vpiInterfaceTfDecl);
    SELF_CHECK_ENUM_STR(strFromVpiObjType, vpiRefObj);
    SELF_CHECK_ENUM_STR(strFromVpiObjType, vpiTypeParameter);
    SELF_CHECK_ENUM_STR(strFromVpiObjType, vpiLongIntVar);
    SELF_CHECK_ENUM_STR(strFromVpiObjType, vpiShortIntVar);
    SELF_CHECK_ENUM_STR(strFromVpiObjType, vpiIntVar);
    SELF_CHECK_ENUM_STR(strFromVpiObjType, vpiShortRealVar);
    SELF_CHECK_ENUM_STR(strFromVpiObjType, vpiByteVar);
    SELF_CHECK_ENUM_STR(strFromVpiObjType, vpiClassVar);
    SELF_CHECK_ENUM_STR(strFromVpiObjType, vpiStringVar);
    SELF_CHECK_ENUM_STR(strFromVpiObjType, vpiEnumVar);
    SELF_CHECK_ENUM_STR(strFromVpiObjType, vpiStructVar);
    SELF_CHECK_ENUM_STR(strFromVpiObjType, vpiUnionVar);
    SELF_CHECK_ENUM_STR(strFromVpiObjType, vpiBitVar);
    SELF_CHECK_ENUM_STR(strFromVpiObjType, vpiClassObj);
    SELF_CHECK_ENUM_STR(strFromVpiObjType, vpiChandleVar);
    SELF_CHECK_ENUM_STR(strFromVpiObjType, vpiPackedArrayVar);
    SELF_CHECK_ENUM_STR(strFromVpiObjType, vpiLongIntTypespec);
    SELF_CHECK_ENUM_STR(strFromVpiObjType, vpiShortRealTypespec);
    SELF_CHECK_ENUM_STR(strFromVpiObjType, vpiByteTypespec);
    SELF_CHECK_ENUM_STR(strFromVpiObjType, vpiShortIntTypespec);
    SELF_CHECK_ENUM_STR(strFromVpiObjType, vpiIntTypespec);
    SELF_CHECK_ENUM_STR(strFromVpiObjType, vpiClassTypespec);
    SELF_CHECK_ENUM_STR(strFromVpiObjType, vpiStringTypespec);
    SELF_CHECK_ENUM_STR(strFromVpiObjType, vpiChandleTypespec);
    SELF_CHECK_ENUM_STR(strFromVpiObjType, vpiEnumTypespec);
    SELF_CHECK_ENUM_STR(strFromVpiObjType, vpiEnumConst);
    SELF_CHECK_ENUM_STR(strFromVpiObjType, vpiIntegerTypespec);
    SELF_CHECK_ENUM_STR(strFromVpiObjType, vpiTimeTypespec);
    SELF_CHECK_ENUM_STR(strFromVpiObjType, vpiRealTypespec);
    SELF_CHECK_ENUM_STR(strFromVpiObjType, vpiStructTypespec);
    SELF_CHECK_ENUM_STR(strFromVpiObjType, vpiUnionTypespec);
    SELF_CHECK_ENUM_STR(strFromVpiObjType, vpiBitTypespec);
    SELF_CHECK_ENUM_STR(strFromVpiObjType, vpiLogicTypespec);
    SELF_CHECK_ENUM_STR(strFromVpiObjType, vpiArrayTypespec);
    SELF_CHECK_ENUM_STR(strFromVpiObjType, vpiVoidTypespec);
    SELF_CHECK_ENUM_STR(strFromVpiObjType, vpiTypespecMember);
    SELF_CHECK_ENUM_STR(strFromVpiObjType, vpiDistItem);
    SELF_CHECK_ENUM_STR(strFromVpiObjType, vpiAliasStmt);
    SELF_CHECK_ENUM_STR(strFromVpiObjType, vpiThread);
    SELF_CHECK_ENUM_STR(strFromVpiObjType, vpiMethodFuncCall);
    SELF_CHECK_ENUM_STR(strFromVpiObjType, vpiMethodTaskCall);
    SELF_CHECK_ENUM_STR(strFromVpiObjType, vpiClockingBlock);
    SELF_CHECK_ENUM_STR(strFromVpiObjType, vpiClockingIODecl);
    SELF_CHECK_ENUM_STR(strFromVpiObjType, vpiClassDefn);
    SELF_CHECK_ENUM_STR(strFromVpiObjType, vpiConstraint);
    SELF_CHECK_ENUM_STR(strFromVpiObjType, vpiConstraintOrdering);
    SELF_CHECK_ENUM_STR(strFromVpiObjType, vpiPropertyDecl);
    SELF_CHECK_ENUM_STR(strFromVpiObjType, vpiPropertySpec);
    SELF_CHECK_ENUM_STR(strFromVpiObjType, vpiPropertyExpr);
    SELF_CHECK_ENUM_STR(strFromVpiObjType, vpiMulticlockSequenceExpr);
    SELF_CHECK_ENUM_STR(strFromVpiObjType, vpiClockedSeq);
    SELF_CHECK_ENUM_STR(strFromVpiObjType, vpiPropertyInst);
    SELF_CHECK_ENUM_STR(strFromVpiObjType, vpiSequenceDecl);
    SELF_CHECK_ENUM_STR(strFromVpiObjType, vpiCaseProperty);
    SELF_CHECK_ENUM_STR(strFromVpiObjType, vpiSequenceInst);
    SELF_CHECK_ENUM_STR(strFromVpiObjType, vpiImmediateAssert);
    SELF_CHECK_ENUM_STR(strFromVpiObjType, vpiReturn);
    SELF_CHECK_ENUM_STR(strFromVpiObjType, vpiAnyPattern);
    SELF_CHECK_ENUM_STR(strFromVpiObjType, vpiTaggedPattern);
    SELF_CHECK_ENUM_STR(strFromVpiObjType, vpiStructPattern);
    SELF_CHECK_ENUM_STR(strFromVpiObjType, vpiDoWhile);
    SELF_CHECK_ENUM_STR(strFromVpiObjType, vpiOrderedWait);
    SELF_CHECK_ENUM_STR(strFromVpiObjType, vpiWaitFork);
    SELF_CHECK_ENUM_STR(strFromVpiObjType, vpiDisableFork);
    SELF_CHECK_ENUM_STR(strFromVpiObjType, vpiExpectStmt);
    SELF_CHECK_ENUM_STR(strFromVpiObjType, vpiForeachStmt);
    SELF_CHECK_ENUM_STR(strFromVpiObjType, vpiFinal);
    SELF_CHECK_ENUM_STR(strFromVpiObjType, vpiExtends);
    SELF_CHECK_ENUM_STR(strFromVpiObjType, vpiDistribution);
    SELF_CHECK_ENUM_STR(strFromVpiObjType, vpiSeqFormalDecl);
    SELF_CHECK_ENUM_STR(strFromVpiObjType, vpiEnumNet);
    SELF_CHECK_ENUM_STR(strFromVpiObjType, vpiIntegerNet);
    SELF_CHECK_ENUM_STR(strFromVpiObjType, vpiTimeNet);
    SELF_CHECK_ENUM_STR(strFromVpiObjType, vpiStructNet);
    SELF_CHECK_ENUM_STR(strFromVpiObjType, vpiBreak);
    SELF_CHECK_ENUM_STR(strFromVpiObjType, vpiContinue);
    SELF_CHECK_ENUM_STR(strFromVpiObjType, vpiAssert);
    SELF_CHECK_ENUM_STR(strFromVpiObjType, vpiAssume);
    SELF_CHECK_ENUM_STR(strFromVpiObjType, vpiCover);
    SELF_CHECK_ENUM_STR(strFromVpiObjType, vpiDisableCondition);
    SELF_CHECK_ENUM_STR(strFromVpiObjType, vpiClockingEvent);
    SELF_CHECK_ENUM_STR(strFromVpiObjType, vpiReturnStmt);
    SELF_CHECK_ENUM_STR(strFromVpiObjType, vpiPackedArrayTypespec);
    SELF_CHECK_ENUM_STR(strFromVpiObjType, vpiPackedArrayNet);
    SELF_CHECK_ENUM_STR(strFromVpiObjType, vpiImmediateAssume);
    SELF_CHECK_ENUM_STR(strFromVpiObjType, vpiImmediateCover);
    SELF_CHECK_ENUM_STR(strFromVpiObjType, vpiSequenceTypespec);
    SELF_CHECK_ENUM_STR(strFromVpiObjType, vpiPropertyTypespec);
    SELF_CHECK_ENUM_STR(strFromVpiObjType, vpiEventTypespec);
    SELF_CHECK_ENUM_STR(strFromVpiObjType, vpiPropFormalDecl);

    SELF_CHECK_ENUM_STR(strFromVpiMethod, vpiCondition);
    SELF_CHECK_ENUM_STR(strFromVpiMethod, vpiStmt);

    SELF_CHECK_ENUM_STR(strFromVpiCallbackReason, cbValueChange);
    SELF_CHECK_ENUM_STR(strFromVpiCallbackReason, cbAtEndOfSimTime);

    SELF_CHECK_ENUM_STR(strFromVpiProp, vpiType);
    SELF_CHECK_ENUM_STR(strFromVpiProp, vpiProtected);
    SELF_CHECK_ENUM_STR(strFromVpiProp, vpiDirection);
    SELF_CHECK_ENUM_STR(strFromVpiProp, vpiTermIndex);
    SELF_CHECK_ENUM_STR(strFromVpiProp, vpiConstType);
    SELF_CHECK_ENUM_STR(strFromVpiProp, vpiAutomatic);
    SELF_CHECK_ENUM_STR(strFromVpiProp, vpiOffset);
    SELF_CHECK_ENUM_STR(strFromVpiProp, vpiStop);
    SELF_CHECK_ENUM_STR(strFromVpiProp, vpiIsProtected);

    SELF_CHECK_ENUM_STR(strFromVpiConstType, vpiDecConst);
    SELF_CHECK_ENUM_STR(strFromVpiConstType, vpiRealConst);
    SELF_CHECK_ENUM_STR(strFromVpiConstType, vpiBinaryConst);
    SELF_CHECK_ENUM_STR(strFromVpiConstType, vpiOctConst);
    SELF_CHECK_ENUM_STR(strFromVpiConstType, vpiHexConst);
    SELF_CHECK_ENUM_STR(strFromVpiConstType, vpiStringConst);
    SELF_CHECK_ENUM_STR(strFromVpiConstType, vpiIntConst);
    SELF_CHECK_ENUM_STR(strFromVpiConstType, vpiTimeConst);
}

#undef SELF_CHECK_ENUM_STR
#undef SELF_CHECK_RESULT_CSTR

//======================================================================
// callback related

vpiHandle vpi_register_cb(p_cb_data cb_data_p) {
    // Returns handle so user can remove the callback, user must vpi_release_handle it
    // Don't confuse with the callback-activated t_cb_data object handle
    // which is the object causing the callback rather than the callback itself
    VerilatedVpiImp::assertOneCheck();
    VL_VPI_ERROR_RESET_();
    // cppcheck-suppress nullPointer
    if (VL_UNLIKELY(!cb_data_p)) {
        VL_VPI_WARNING_(__FILE__, __LINE__, "%s : callback data pointer is null", __func__);
        return nullptr;
    }
    const PLI_INT32 reason = cb_data_p->reason;
    switch (reason) {
    case cbAfterDelay:  // FALLTHRU // One-shot; time relative
    case cbAtEndOfSimTime:  // FALLTHRU // One-shot; time absolute; supported via vlt_main.cpp
    case cbAtStartOfSimTime:  // FALLTHRU // One-shot; time absolute; supported via vlt_main.cpp
    case cbReadOnlySynch:  // FALLTHRU // One-shot; time relative; supported via vlt_main.cpp
    case cbReadWriteSynch: {  // One-shot; time relative; supported via vlt_main.cpp
        const bool abs = reason == cbAtStartOfSimTime || reason == cbAtEndOfSimTime;
        const QData time = VL_TIME_Q();
        QData abstime = 0;
        if (cb_data_p->time) {
            if (abs) {
                abstime = VL_SET_QII(cb_data_p->time->high, cb_data_p->time->low);
            } else {
                abstime = time + VL_SET_QII(cb_data_p->time->high, cb_data_p->time->low);
            }
        }
        const uint64_t id = VerilatedVpiImp::nextCallbackId();
        VerilatedVpioReasonCb* const vop = new VerilatedVpioReasonCb{id, abstime, reason};
        if (abstime <= time) {
            VerilatedVpiImp::cbCurrentAdd(id, cb_data_p);
        } else {
            VerilatedVpiImp::cbFutureAdd(id, cb_data_p, abstime);
        }
        return vop->castVpiHandle();
    }
    case cbNextSimTime: {  // One-shot; time always next; supported via vlt_main.cpp
        const QData time = VL_TIME_Q();
        const uint64_t id = VerilatedVpiImp::nextCallbackId();
        VerilatedVpioReasonCb* const vop = new VerilatedVpioReasonCb{id, 0, reason};
        VerilatedVpiImp::cbNextAdd(id, cb_data_p, time);
        return vop->castVpiHandle();
    }
    case cbEndOfSimulation:  // FALLTHRU // One-shot; time ignored; supported via vlt_main.cpp
    case cbEnterInteractive:  // FALLTHRU // NOP, but need to return handle, so make object
    case cbExitInteractive:  // FALLTHRU // NOP, but need to return handle, so make object
    case cbInteractiveScopeChange:  // FALLTHRU // NOP, but need to return handle, so make object
    case cbPLIError:  // FALLTHRU // NOP, but need to return handle, so make object
    case cbStartOfSimulation:  // FALLTHRU // One-shot; time ignored; supported via vlt_main.cpp
    case cbValueChange: {  // Multi-shot; supported via vlt_main.cpp
        const uint64_t id = VerilatedVpiImp::nextCallbackId();
        VerilatedVpioReasonCb* const vop = new VerilatedVpioReasonCb{id, 0, reason};
        VerilatedVpiImp::cbCurrentAdd(id, cb_data_p);
        return vop->castVpiHandle();
    }
    default:
        VL_VPI_WARNING_(__FILE__, __LINE__, "%s: Unsupported callback type %s", __func__,
                        VerilatedVpiError::strFromVpiCallbackReason(reason));
        return nullptr;
    }
}

PLI_INT32 vpi_remove_cb(vpiHandle cb_obj) {
    VL_DEBUG_IF_PLI(VL_DBG_MSGF("- vpi: vpi_remove_cb %p\n", cb_obj););
    VerilatedVpiImp::assertOneCheck();
    VL_VPI_ERROR_RESET_();
    VerilatedVpio* const vop = VerilatedVpio::castp(cb_obj);
    if (VL_UNLIKELY(!vop)) return 0;
    return vop->dovpi_remove_cb();
}

void vpi_get_cb_info(vpiHandle /*object*/, p_cb_data /*cb_data_p*/) { VL_VPI_UNIMP_(); }
vpiHandle vpi_register_systf(p_vpi_systf_data /*systf_data_p*/) {
    VL_VPI_UNIMP_();
    return nullptr;
}
void vpi_get_systf_info(vpiHandle /*object*/, p_vpi_systf_data /*systf_data_p*/) {
    VL_VPI_UNIMP_();
}

// for obtaining handles

vpiHandle vpi_handle_by_name(PLI_BYTE8* namep, vpiHandle scope) {
    VerilatedVpiImp::assertOneCheck();
    VL_VPI_ERROR_RESET_();
    if (VL_UNLIKELY(!namep)) return nullptr;
    VL_DEBUG_IF_PLI(VL_DBG_MSGF("- vpi: vpi_handle_by_name %s %p\n", namep, scope););
    const VerilatedVar* varp = nullptr;
    const VerilatedScope* scopep;
    const VerilatedVpioScope* const voScopep = VerilatedVpioScope::castp(scope);
    std::string scopeAndName = namep;
    if (voScopep) {
        const bool scopeIsPackage = VerilatedVpioPackage::castp(scope) != nullptr;
        scopeAndName = std::string{voScopep->fullname()} + (scopeIsPackage ? "" : ".") + namep;
        namep = const_cast<PLI_BYTE8*>(scopeAndName.c_str());
    }
    {
        // This doesn't yet follow the hierarchy in the proper way
        bool isPackage = false;
        scopep = Verilated::threadContextp()->scopeFind(namep);
        if (scopep) {  // Whole thing found as a scope
            if (scopep->type() == VerilatedScope::SCOPE_MODULE) {
                return (new VerilatedVpioModule{scopep})->castVpiHandle();
            } else if (scopep->type() == VerilatedScope::SCOPE_PACKAGE) {
                return (new VerilatedVpioPackage{scopep})->castVpiHandle();
            } else {
                return (new VerilatedVpioScope{scopep})->castVpiHandle();
            }
        }
        std::string basename = scopeAndName;
        std::string scopename;
        std::string::size_type prevpos = std::string::npos;
        std::string::size_type pos = std::string::npos;
        // Split hierarchical names at last '.' not inside escaped identifier
        size_t i = 0;
        while (i < scopeAndName.length()) {
            if (scopeAndName[i] == '\\') {
                while (i < scopeAndName.length() && scopeAndName[i] != ' ') ++i;
                ++i;  // Proc ' ', it should always be there. Then grab '.' on next cycle
            } else {
                while (i < scopeAndName.length()
                       && (scopeAndName[i] != '.'
                           && (i + 1 >= scopeAndName.length() || scopeAndName[i] != ':'
                               || scopeAndName[i + 1] != ':')))
                    ++i;
                if (i < scopeAndName.length()) {
                    prevpos = pos;
                    pos = i++;
                    if (scopeAndName[i - 1] == ':') isPackage = true;
                }
            }
        }
        // Do the split
        if (VL_LIKELY(pos != std::string::npos)) {
            basename.erase(0, pos + (isPackage ? 2 : 1));
            scopename = scopeAndName.substr(0, pos);
            if (scopename == "$unit") scopename = "\\$unit ";
        }
        if (prevpos == std::string::npos) {
            // scopename is a toplevel (no '.' separator), so search in our TOP ports first.
            scopep = Verilated::threadContextp()->scopeFind("TOP");
            if (scopep) varp = scopep->varFind(basename.c_str());
        }
        if (!varp) {
            scopep = Verilated::threadContextp()->scopeFind(scopename.c_str());
            if (!scopep) return nullptr;
            varp = scopep->varFind(basename.c_str());
        }
    }
    if (!varp) return nullptr;

    if (varp->isParam()) {
        return (new VerilatedVpioParam{varp, scopep})->castVpiHandle();
    } else {
        return (new VerilatedVpioVar{varp, scopep})->castVpiHandle();
    }
}

vpiHandle vpi_handle_by_index(vpiHandle object, PLI_INT32 indx) {
    // Used to get array entries
    VL_DEBUG_IF_PLI(VL_DBG_MSGF("- vpi: vpi_handle_by_index %p %d\n", object, indx););
    VerilatedVpiImp::assertOneCheck();
    VL_VPI_ERROR_RESET_();
<<<<<<< HEAD
    // Memory words are not indexable
    const VerilatedVpioReg* const vop = VerilatedVpioReg::castp(object);
    if (VL_UNLIKELY(vop)) return nullptr;
    const VerilatedVpioVar* const varop = VerilatedVpioVar::castp(object);
    if (VL_LIKELY(varop)) {
        if (varop->varp()->dims() < 2) return nullptr;
        if (VL_LIKELY(varop->varp()->unpacked().left() >= varop->varp()->unpacked().right())) {
            if (VL_UNLIKELY(indx > varop->varp()->unpacked().left()
                            || indx < varop->varp()->unpacked().right()))
                return nullptr;
            return (new VerilatedVpioReg{varop->varp(), varop->scopep(), indx,
                                                indx - varop->varp()->unpacked().right()})
                ->castVpiHandle();
        }
        if (VL_UNLIKELY(indx < varop->varp()->unpacked().left()
                        || indx > varop->varp()->unpacked().right()))
            return nullptr;
        return (new VerilatedVpioReg{varop->varp(), varop->scopep(), indx,
                                            indx - varop->varp()->unpacked().left()})
            ->castVpiHandle();
=======
    const VerilatedVpioVar* const varop = VerilatedVpioVar::castp(object);
    if (VL_LIKELY(varop)) {
        // Case: no dimensions left to index
        if (VL_UNLIKELY(varop->indexedDim() + 1 > varop->varp()->dims() - 1)) return nullptr;

        // Case: index out of range
        if (VL_UNLIKELY(indx < varop->rangep()->low() || indx > varop->rangep()->high()))
            return nullptr;

        return varop->withIndex(indx)->castVpiHandle();
>>>>>>> bb871728
    }
    VL_VPI_INTERNAL_(__FILE__, __LINE__, "%s : can't resolve handle", __func__);
    return nullptr;
}

// for traversing relationships

vpiHandle vpi_handle(PLI_INT32 type, vpiHandle object) {
    VL_DEBUG_IF_PLI(VL_DBG_MSGF("- vpi: vpi_handle %d %p\n", type, object););
    VerilatedVpiImp::assertOneCheck();
    VL_VPI_ERROR_RESET_();
    switch (type) {
    case vpiLeftRange: {
        if (const VerilatedVpioVarBase* const vop = VerilatedVpioVarBase::castp(object)) {
            if (VL_UNLIKELY(!vop->rangep())) return nullptr;
            return (new VerilatedVpioConst{vop->rangep()->left()})->castVpiHandle();
        } else if (const VerilatedVpioRange* const vop = VerilatedVpioRange::castp(object)) {
            if (VL_UNLIKELY(!vop->rangep())) return nullptr;
            return (new VerilatedVpioConst{vop->rangep()->left()})->castVpiHandle();
        }
        VL_VPI_WARNING_(__FILE__, __LINE__,
                        "%s: Unsupported vpiHandle (%p) for type %s, nothing will be returned",
                        __func__, object, VerilatedVpiError::strFromVpiMethod(type));
        return nullptr;
    }
    case vpiRightRange: {
        if (const VerilatedVpioVarBase* const vop = VerilatedVpioVarBase::castp(object)) {
            if (VL_UNLIKELY(!vop->rangep())) return nullptr;
            return (new VerilatedVpioConst{vop->rangep()->right()})->castVpiHandle();
        } else if (const VerilatedVpioRange* const vop = VerilatedVpioRange::castp(object)) {
            if (VL_UNLIKELY(!vop->rangep())) return nullptr;
            return (new VerilatedVpioConst{vop->rangep()->right()})->castVpiHandle();
        }
        VL_VPI_WARNING_(__FILE__, __LINE__,
                        "%s: Unsupported vpiHandle (%p) for type %s, nothing will be returned",
                        __func__, object, VerilatedVpiError::strFromVpiMethod(type));
        return nullptr;
    }
    case vpiIndex: {
        const VerilatedVpioVar* const vop = VerilatedVpioVar::castp(object);
        if (VL_UNLIKELY(!vop)) return nullptr;
        const int32_t val = vop->index().back();
        return (new VerilatedVpioConst{val})->castVpiHandle();
    }
    case vpiScope: {
        const VerilatedVpioVarBase* const vop = VerilatedVpioVarBase::castp(object);
        if (VL_UNLIKELY(!vop)) return nullptr;
        return (new VerilatedVpioScope{vop->scopep()})->castVpiHandle();
    }
    case vpiParent: {
<<<<<<< HEAD
        const VerilatedVpioReg* const vop = VerilatedVpioReg::castp(object);
=======
        const VerilatedVpioVar* const vop = VerilatedVpioVar::castp(object);
>>>>>>> bb871728
        if (VL_UNLIKELY(!vop)) return nullptr;
        return (new VerilatedVpioVar{vop->varp(), vop->scopep()})->castVpiHandle();
    }
    default:
        VL_VPI_WARNING_(__FILE__, __LINE__, "%s: Unsupported type %s, nothing will be returned",
                        __func__, VerilatedVpiError::strFromVpiMethod(type));
        return nullptr;
    }
}

vpiHandle vpi_handle_multi(PLI_INT32 /*type*/, vpiHandle /*refHandle1*/, vpiHandle /*refHandle2*/,
                           ...) {
    VL_VPI_UNIMP_();
    return nullptr;
}

vpiHandle vpi_iterate(PLI_INT32 type, vpiHandle object) {
    VL_DEBUG_IF_PLI(VL_DBG_MSGF("- vpi: vpi_iterate %d %p\n", type, object););
    VerilatedVpiImp::assertOneCheck();
    VL_VPI_ERROR_RESET_();
    switch (type) {
<<<<<<< HEAD
    case vpiMemoryWord: {
        const VerilatedVpioVar* const vop = VerilatedVpioVar::castp(object);
        if (VL_UNLIKELY(!vop)) return nullptr;
        if (vop->varp()->dims() < 2) return nullptr;
        if (vop->varp()->dims() > 2) {
            VL_VPI_WARNING_(__FILE__, __LINE__,
                            "%s: %s, object %s has unsupported number of indices (%d)", __func__,
                            VerilatedVpiError::strFromVpiMethod(type), vop->fullname(),
                            vop->varp()->dims());
        }
        return (new VerilatedVpioRegIter{object, vop->varp()})->castVpiHandle();
    }
=======
>>>>>>> bb871728
    case vpiRange: {
        const VerilatedVpioVar* const vop = VerilatedVpioVar::castp(object);
        if (VL_UNLIKELY(!vop)) return nullptr;

        std::vector<VerilatedRange> ranges;
        const int maxDim = vop->maxDim(vop->isIndexedDimUnpacked());
        for (int dim = vop->indexedDim() + 1; dim <= maxDim; dim++)
            ranges.emplace_back(*vop->varp()->range(dim));

        // allow one more range layer (regbit)
        if (ranges.empty()) ranges.emplace_back(VerilatedRange(0, 0));
        return ((new VerilatedVpioRangeIter{ranges})->castVpiHandle());
    }
    case vpiReg: {
<<<<<<< HEAD
        const VerilatedVpioVar* const vop_var = VerilatedVpioVar::castp(object);
        if(VL_UNLIKELY(!vop_var)) {
            const VerilatedVpioScope* const vop_scope = VerilatedVpioScope::castp(object);
            if(VL_UNLIKELY(!vop_scope)) return nullptr;
            return ((new VerilatedVpioVarIter{vop_scope})->castVpiHandle());
        }

        if (vop_var->varp()->dims() < 2) return nullptr;
        if (vop_var->varp()->dims() > 2) {
            VL_VPI_WARNING_(__FILE__, __LINE__,
                            "%s: %s, object %s has unsupported number of indices (%d)",
                            __func__, VerilatedVpiError::strFromVpiMethod(type),
                            vop_var->fullname(), vop_var->varp()->dims());
        }

        return (new VerilatedVpioRegIter{object, vop_var->varp()})->castVpiHandle();
=======
        const VerilatedVpioScope* const vscopep = VerilatedVpioScope::castp(object);
        if (vscopep) return ((new VerilatedVpioVarIter{vscopep, false})->castVpiHandle());
        const VerilatedVpioVar* const vop = VerilatedVpioVar::castp(object);
        if (vop) return ((new VerilatedVpioRegIter{vop})->castVpiHandle());
        return nullptr;
>>>>>>> bb871728
    }
    case vpiParameter: {
        const VerilatedVpioScope* const vop = VerilatedVpioScope::castp(object);
        if (VL_UNLIKELY(!vop)) return nullptr;
        return ((new VerilatedVpioVarIter{vop, true})->castVpiHandle());
    }
    case vpiModule: {
        const VerilatedVpioScope* const vop = VerilatedVpioScope::castp(object);
        const VerilatedHierarchyMap* const map = VerilatedImp::hierarchyMap();
        const VerilatedScope* const modp = vop ? vop->scopep() : nullptr;
        const auto it = vlstd::as_const(map)->find(const_cast<VerilatedScope*>(modp));
        if (it == map->end()) return nullptr;
        return ((new VerilatedVpioModuleIter{it->second})->castVpiHandle());
    }
    case vpiInternalScope: {
        const VerilatedVpioScope* const vop = VerilatedVpioScope::castp(object);
        const VerilatedHierarchyMap* const map = VerilatedImp::hierarchyMap();
        const VerilatedScope* const modp = vop ? vop->scopep() : nullptr;
        const auto it = vlstd::as_const(map)->find(const_cast<VerilatedScope*>(modp));
        if (it == map->end()) return nullptr;
        return ((new VerilatedVpioScopeIter{it->second})->castVpiHandle());
    }
    case vpiInstance: {
        if (object) return nullptr;
        const VerilatedHierarchyMap* const map = VerilatedImp::hierarchyMap();
        const auto it = vlstd::as_const(map)->find(nullptr);
        if (it == map->end()) return nullptr;
        return ((new VerilatedVpioInstanceIter{it->second})->castVpiHandle());
    }
    default:
        VL_VPI_WARNING_(__FILE__, __LINE__, "%s: Unsupported type %s, nothing will be returned",
                        __func__, VerilatedVpiError::strFromVpiObjType(type));
        return nullptr;
    }
}
vpiHandle vpi_scan(vpiHandle object) {
    VL_DEBUG_IF_PLI(VL_DBG_MSGF("- vpi: vpi_scan %p\n", object););
    VerilatedVpiImp::assertOneCheck();
    VL_VPI_ERROR_RESET_();
    VerilatedVpio* const vop = VerilatedVpio::castp(object);
    if (VL_UNLIKELY(!vop)) return nullptr;
    return vop->dovpi_scan();
}

// for processing properties

PLI_INT32 vpi_get(PLI_INT32 property, vpiHandle object) {
    // Leave this in the header file - in many cases the compiler can constant propagate "object"
    VL_DEBUG_IF_PLI(VL_DBG_MSGF("- vpi: vpi_get %d %p\n", property, object););
    VerilatedVpiImp::assertOneCheck();
    VL_VPI_ERROR_RESET_();
    switch (property) {
    case vpiTimePrecision: {
        return Verilated::threadContextp()->timeprecision();
    }
    case vpiTimeUnit: {
        const VerilatedVpioScope* const vop = VerilatedVpioScope::castp(object);
        if (!vop)
            return Verilated::threadContextp()->timeunit();  // Null asks for global, not unlikely
        return vop->scopep()->timeunit();
    }
    case vpiType: {
        const VerilatedVpio* const vop = VerilatedVpio::castp(object);
        if (VL_UNLIKELY(!vop)) return vpiUndefined;
        return vop->type();
    }
    case vpiConstType: {
        const VerilatedVpio* const vop = VerilatedVpio::castp(object);
        if (VL_UNLIKELY(!vop)) return vpiUndefined;
        return vop->constType();
    }
    case vpiDirection: {
        // By forethought, the directions already are vpi enumerated
        const VerilatedVpioVarBase* const vop = VerilatedVpioVarBase::castp(object);
        if (VL_UNLIKELY(!vop)) return vpiUndefined;
        return vop->varp()->vldir();
    }
    case vpiScalar:  // FALLTHRU
    case vpiVector: {
        const VerilatedVpioVarBase* const vop = VerilatedVpioVarBase::castp(object);
        if (VL_UNLIKELY(!vop)) return vpiUndefined;
        return (property == vpiVector) ^ (vop->varp()->packedRanges().empty() || !vop->rangep());
    }
    case vpiSize: {
        const VerilatedVpioVarBase* const vop = VerilatedVpioVarBase::castp(object);
        if (VL_UNLIKELY(!vop)) return vpiUndefined;
        return vop->size();
    }
    default:
        VL_VPI_ERROR_(__FILE__, __LINE__, "%s: Unsupported property %s, nothing will be returned",
                      __func__, VerilatedVpiError::strFromVpiProp(property));
        return vpiUndefined;
    }
}

PLI_INT64 vpi_get64(PLI_INT32 /*property*/, vpiHandle /*object*/) {
    VL_VPI_UNIMP_();
    return vpiUndefined;
}

PLI_BYTE8* vpi_get_str(PLI_INT32 property, vpiHandle object) {
    VL_DEBUG_IF_PLI(VL_DBG_MSGF("- vpi: vpi_get_str %d %p\n", property, object););
    VerilatedVpiImp::assertOneCheck();
    const VerilatedVpio* const vop = VerilatedVpio::castp(object);
    VL_VPI_ERROR_RESET_();
    if (VL_UNLIKELY(!vop)) return nullptr;
    switch (property) {
    case vpiName: {
        return const_cast<PLI_BYTE8*>(vop->name());
    }
    case vpiFullName: {
        return const_cast<PLI_BYTE8*>(vop->fullname());
    }
    case vpiDefName: {
        return const_cast<PLI_BYTE8*>(vop->defname());
    }
    case vpiType: {
        return const_cast<PLI_BYTE8*>(VerilatedVpiError::strFromVpiObjType(vop->type()));
    }
    case vpiConstType: {
        const PLI_INT32 constType = vpi_get(vpiConstType, object);
        VL_VPI_ERROR_RESET_();
        return const_cast<PLI_BYTE8*>(VerilatedVpiError::strFromVpiConstType(constType));
    }
    default:
        VL_VPI_WARNING_(__FILE__, __LINE__, "%s: Unsupported type %s, nothing will be returned",
                        __func__, VerilatedVpiError::strFromVpiProp(property));
        return nullptr;
    }
}

// delay processing

void vpi_get_delays(vpiHandle /*object*/, p_vpi_delay /*delay_p*/) { VL_VPI_UNIMP_(); }
void vpi_put_delays(vpiHandle /*object*/, p_vpi_delay /*delay_p*/) { VL_VPI_UNIMP_(); }

// value processing
bool vl_check_format(const VerilatedVar* varp, const p_vpi_value valuep, const char* fullname,
                     bool isGetValue) {
    bool status = true;
    if ((valuep->format == vpiVectorVal) || (valuep->format == vpiBinStrVal)
        || (valuep->format == vpiOctStrVal) || (valuep->format == vpiHexStrVal)) {
        switch (varp->vltype()) {
        case VLVT_UINT8:
        case VLVT_UINT16:
        case VLVT_UINT32:
        case VLVT_UINT64:
        case VLVT_WDATA: return status;
        default: status = false;
        }
    } else if (valuep->format == vpiDecStrVal) {
        switch (varp->vltype()) {
        case VLVT_UINT8:
        case VLVT_UINT16:
        case VLVT_UINT32:
        case VLVT_UINT64: return status;
        default: status = false;
        }
    } else if (valuep->format == vpiStringVal) {
        switch (varp->vltype()) {
        case VLVT_UINT8:
        case VLVT_UINT16:
        case VLVT_UINT32:
        case VLVT_UINT64:
        case VLVT_WDATA: return status;
        case VLVT_STRING:
            // string parameter values can't be changed
            if (isGetValue || !varp->isParam()) {
                return status;
            } else {
                status = false;
                break;
            }
        default: status = false;
        }
    } else if (valuep->format == vpiIntVal) {
        switch (varp->vltype()) {
        case VLVT_UINT8:
        case VLVT_UINT16:
        case VLVT_UINT32:
        case VLVT_UINT64:
        case VLVT_WDATA: return status;
        default: status = false;
        }
    } else if (valuep->format == vpiRealVal) {
        switch (varp->vltype()) {
        case VLVT_REAL: return status;
        default: status = false;
        }
    } else if (valuep->format == vpiSuppressVal) {
        return status;
    } else {
        status = false;
    }
    VL_VPI_ERROR_(__FILE__, __LINE__, "%s: Unsupported format (%s) for %s", __func__,
                  VerilatedVpiError::strFromVpiVal(valuep->format), fullname);
    return status;
}

static void vl_strprintf(std::string& buffer, char const* fmt, ...) {
    va_list args, args_copy;
    va_start(args, fmt);
    buffer.clear();
    // Make copy of args since we may need to call VL_VSNPRINTF more than once
    va_copy(args_copy, args);
    // Try VL_VSNPRINTF in existing buffer
    const int result
        = VL_VSNPRINTF(const_cast<char*>(buffer.data()), buffer.capacity(), fmt, args_copy);
    va_end(args_copy);
    const int required = result + 1;  // Returned size doesn't include NUL terminator
    // If there wasn't enough space, reallocate and try again
    if (buffer.capacity() < required) {
        buffer.reserve(required * 2);
        VL_VSNPRINTF(const_cast<char*>(buffer.data()), buffer.capacity(), fmt, args);
    }
    va_end(args);
}

// Information about how to access packed array data.
// If underlying type is multi-word (VLVT_WDATA), the packed element might straddle word
// boundaries, in which case m_maskHi != 0.
template <typename T>
struct VarAccessInfo final {
    T* m_datap;  // Typed pointer to packed array base address
    size_t m_bitOffset;  // Data start location (bit offset)
    size_t m_wordOffset;  // Data start location (word offset, VLVT_WDATA only)
    T m_maskLo;  // Access mask for m_datap[m_wordOffset]
    T m_maskHi;  // Access mask for m_datap[m_wordOffset + 1] (VLVT_WDATA only)
};

template <typename T>
VarAccessInfo<T> vl_vpi_var_access_info(const VerilatedVpioVarBase* vop, size_t bitCount,
                                        size_t addOffset) {
    // VarAccessInfo generation
    // vop - variable to access (already indexed)
    // bitCount - how many bits to write/read
    // addOffset - additional offset to apply (within the packed array element)

    const size_t wordBits = sizeof(T) * 8;
    uint32_t varBits = vop->bitSize();

    if (vop->varp()->vltype() == VLVT_REAL) varBits *= sizeof(double) * 8;

    // make sure we're not trying to write outside var bounds
    assert(varBits > addOffset);
    bitCount = std::min(bitCount, varBits - addOffset);

    VarAccessInfo<T> info;
    info.m_datap = reinterpret_cast<T*>(vop->varDatap());
    if (vop->varp()->vltype() == VLVT_WDATA) {
        assert(sizeof(T) == sizeof(EData));
        assert(bitCount <= wordBits);
        info.m_wordOffset = (vop->bitOffset() + addOffset) / wordBits;
        info.m_bitOffset = (vop->bitOffset() + addOffset) % wordBits;
        if (bitCount + info.m_bitOffset <= wordBits) {
            // within single word
            if (bitCount == wordBits)
                info.m_maskLo = ~static_cast<T>(0);
            else
                info.m_maskLo = (static_cast<T>(1) << bitCount) - 1;
            info.m_maskLo = info.m_maskLo << info.m_bitOffset;
            info.m_maskHi = 0;
        } else {
            // straddles word boundary
            info.m_maskLo = (static_cast<T>(1) << (wordBits - info.m_bitOffset)) - 1;
            info.m_maskLo = info.m_maskLo << info.m_bitOffset;
            info.m_maskHi = (static_cast<T>(1) << (bitCount + info.m_bitOffset - wordBits)) - 1;
        }
    } else {
        info.m_wordOffset = 0;
        info.m_bitOffset = vop->bitOffset() + addOffset;
        assert(bitCount + info.m_bitOffset <= wordBits);
        if (bitCount < wordBits) {
            info.m_maskLo = (static_cast<T>(1) << bitCount) - 1;
            info.m_maskLo = info.m_maskLo << info.m_bitOffset;
        } else {
            info.m_maskLo = ~static_cast<T>(0);
        }
        info.m_maskHi = 0;
    }
    return info;
}

template <typename T>
T vl_vpi_get_word_gen(const VerilatedVpioVarBase* vop, size_t bitCount, size_t addOffset) {
    const size_t wordBits = sizeof(T) * 8;
    const VarAccessInfo<T> info = vl_vpi_var_access_info<T>(vop, bitCount, addOffset);
    if (info.m_maskHi)
        return ((info.m_datap[info.m_wordOffset] & info.m_maskLo) >> info.m_bitOffset)
               | ((info.m_datap[info.m_wordOffset + 1] & info.m_maskHi)
                  << (wordBits - info.m_bitOffset));
    else
        return (info.m_datap[info.m_wordOffset] & info.m_maskLo) >> info.m_bitOffset;
}

template <typename T>
void vl_vpi_put_word_gen(const VerilatedVpioVar* vop, T word, size_t bitCount, size_t addOffset) {
    const size_t wordBits = sizeof(T) * 8;
    const VarAccessInfo<T> info = vl_vpi_var_access_info<T>(vop, bitCount, addOffset);

    if (info.m_maskHi) {
        info.m_datap[info.m_wordOffset + 1]
            = (info.m_datap[info.m_wordOffset + 1] & ~info.m_maskHi)
              | ((word >> (wordBits - info.m_bitOffset)) & info.m_maskHi);
    }
    info.m_datap[info.m_wordOffset] = (info.m_datap[info.m_wordOffset] & ~info.m_maskLo)
                                      | ((word << info.m_bitOffset) & info.m_maskLo);
}

// bitCount: maximum number of bits to read, will stop earlier if it reaches the var bounds
// addOffset: additional read bitoffset
QData vl_vpi_get_word(const VerilatedVpioVarBase* vop, size_t bitCount, size_t addOffset) {
    switch (vop->varp()->vltype()) {
    case VLVT_UINT8: return vl_vpi_get_word_gen<CData>(vop, bitCount, addOffset);
    case VLVT_UINT16: return vl_vpi_get_word_gen<SData>(vop, bitCount, addOffset);
    case VLVT_UINT32: return vl_vpi_get_word_gen<IData>(vop, bitCount, addOffset);
    case VLVT_UINT64: return vl_vpi_get_word_gen<QData>(vop, bitCount, addOffset);
    case VLVT_WDATA: return vl_vpi_get_word_gen<EData>(vop, bitCount, addOffset);
    default:
        VL_VPI_ERROR_(__FILE__, __LINE__, "%s: Unsupported vltype (%d)", __func__,
                      vop->varp()->vltype());
        return 0;
    }
}

// word: data to be written
// bitCount: maximum number of bits to write, will stop earlier if it reaches the var bounds
// addOffset: additional write bitoffset
void vl_vpi_put_word(const VerilatedVpioVar* vop, QData word, size_t bitCount, size_t addOffset) {
    switch (vop->varp()->vltype()) {
    case VLVT_UINT8: vl_vpi_put_word_gen<CData>(vop, word, bitCount, addOffset); break;
    case VLVT_UINT16: vl_vpi_put_word_gen<SData>(vop, word, bitCount, addOffset); break;
    case VLVT_UINT32: vl_vpi_put_word_gen<IData>(vop, word, bitCount, addOffset); break;
    case VLVT_UINT64: vl_vpi_put_word_gen<QData>(vop, word, bitCount, addOffset); break;
    case VLVT_WDATA: vl_vpi_put_word_gen<EData>(vop, word, bitCount, addOffset); break;
    default:
        VL_VPI_ERROR_(__FILE__, __LINE__, "%s: Unsupported vltype (%d)", __func__,
                      vop->varp()->vltype());
    }
}

void vl_vpi_get_value(const VerilatedVpioVarBase* vop, p_vpi_value valuep) {
    const VerilatedVar* varp = vop->varp();
    void* varDatap = vop->varDatap();
    const char* fullname = vop->fullname();

    if (!vl_check_format(varp, valuep, fullname, true)) return;
    // string data type is dynamic and may vary in size during simulation
    static thread_local std::string t_outDynamicStr;

    const int varBits = vop->bitSize();

    // We used to presume vpiValue.format = vpiIntVal or if single bit vpiScalarVal
    // This may cause backward compatibility issues with older code.
    if (valuep->format == vpiVectorVal) {
        // Vector pointer must come from our memory pool
        // It only needs to persist until the next vpi_get_value
        static thread_local t_vpi_vecval t_out[VL_VALUE_STRING_MAX_WORDS * 2];
        valuep->value.vector = t_out;
        if (varp->vltype() == VLVT_WDATA) {
            const int words = VL_WORDS_I(varBits);
            if (VL_UNCOVERABLE(words >= VL_VALUE_STRING_MAX_WORDS)) {
                VL_VPI_ERROR_(
                    __FILE__, __LINE__,
                    "vpi_get_value with more than VL_VALUE_STRING_MAX_WORDS; increase and "
                    "recompile");
                return;
            }
            for (int i = 0; i < words; ++i) {
                t_out[i].aval = vl_vpi_get_word(vop, 32, i * 32);
                t_out[i].bval = 0;
            }
            return;
        } else if (varp->vltype() == VLVT_UINT64 && varBits > 32) {
            const QData data = vl_vpi_get_word(vop, 64, 0);
            t_out[1].aval = static_cast<IData>(data >> 32ULL);
            t_out[1].bval = 0;
            t_out[0].aval = static_cast<IData>(data);
            t_out[0].bval = 0;
            return;
        } else {
            t_out[0].aval = vl_vpi_get_word(vop, 32, 0);
            t_out[0].bval = 0;
            return;
        }
    } else if (valuep->format == vpiBinStrVal) {
        t_outDynamicStr.resize(varBits);
        const CData* datap = (reinterpret_cast<CData*>(varDatap));
        for (size_t i = 0; i < varBits; ++i) {
            const size_t pos = i + vop->bitOffset();
            const char val = (datap[pos >> 3] >> (pos & 7)) & 1;
            t_outDynamicStr[varBits - i - 1] = val ? '1' : '0';
        }
        valuep->value.str = const_cast<PLI_BYTE8*>(t_outDynamicStr.c_str());
        return;
    } else if (valuep->format == vpiOctStrVal) {
        const int chars = (varBits + 2) / 3;
        t_outDynamicStr.resize(chars);
        for (size_t i = 0; i < chars; ++i) {
            const char val = vl_vpi_get_word(vop, 3, i * 3);
            t_outDynamicStr[chars - i - 1] = '0' + val;
        }
        valuep->value.str = const_cast<PLI_BYTE8*>(t_outDynamicStr.c_str());
        return;
    } else if (valuep->format == vpiDecStrVal) {
        if (varp->vltype() == VLVT_UINT8) {
            vl_strprintf(t_outDynamicStr, "%hhu",
                         static_cast<unsigned char>(vl_vpi_get_word(vop, 8, 0)));
        } else if (varp->vltype() == VLVT_UINT16) {
            vl_strprintf(t_outDynamicStr, "%hu",
                         static_cast<unsigned short>(vl_vpi_get_word(vop, 16, 0)));
        } else if (varp->vltype() == VLVT_UINT32) {
            vl_strprintf(t_outDynamicStr, "%u",
                         static_cast<unsigned int>(vl_vpi_get_word(vop, 32, 0)));
        } else if (varp->vltype() == VLVT_UINT64) {
            vl_strprintf(t_outDynamicStr, "%llu",  // lintok-format-ll
                         static_cast<unsigned long long>(vl_vpi_get_word(vop, 64, 0)));
        }
        valuep->value.str = const_cast<PLI_BYTE8*>(t_outDynamicStr.c_str());
        return;
    } else if (valuep->format == vpiHexStrVal) {
        const int chars = (varBits + 3) >> 2;
        t_outDynamicStr.resize(chars);
        for (size_t i = 0; i < chars; ++i) {
            const char val = vl_vpi_get_word(vop, 4, i * 4);
            t_outDynamicStr[chars - i - 1] = "0123456789abcdef"[static_cast<int>(val)];
        }
        valuep->value.str = const_cast<PLI_BYTE8*>(t_outDynamicStr.c_str());
        return;
    } else if (valuep->format == vpiStringVal) {
        if (varp->vltype() == VLVT_STRING) {
            if (varp->isParam()) {
                valuep->value.str = reinterpret_cast<char*>(varDatap);
                return;
            } else {
                t_outDynamicStr = *(reinterpret_cast<std::string*>(varDatap));
                valuep->value.str = const_cast<char*>(t_outDynamicStr.c_str());
                return;
            }
        } else {
            const int chars = VL_BYTES_I(varBits);
            t_outDynamicStr.resize(chars);
            for (size_t i = 0; i < chars; ++i) {
                const char val = vl_vpi_get_word(vop, 8, i * 8);
                // other simulators replace [leading?] zero chars with spaces, replicate here.
                t_outDynamicStr[chars - i - 1] = val ? val : ' ';
            }
            valuep->value.str = const_cast<PLI_BYTE8*>(t_outDynamicStr.c_str());
            return;
        }
    } else if (valuep->format == vpiIntVal) {
        valuep->value.integer = vl_vpi_get_word(vop, 32, 0);
        return;
    } else if (valuep->format == vpiRealVal) {
        valuep->value.real = *(reinterpret_cast<double*>(varDatap));
        return;
    } else if (valuep->format == vpiSuppressVal) {
        return;
    }
    VL_VPI_ERROR_(__FILE__, __LINE__, "%s: Unsupported format (%s) as requested for %s", __func__,
                  VerilatedVpiError::strFromVpiVal(valuep->format), fullname);
}

void vpi_get_value(vpiHandle object, p_vpi_value valuep) {
    VL_DEBUG_IF_PLI(VL_DBG_MSGF("- vpi: vpi_get_value %p\n", object););
    VerilatedVpiImp::assertOneCheck();
    VL_VPI_ERROR_RESET_();
    if (VL_UNLIKELY(!valuep)) return;

    if (const VerilatedVpioVar* const vop = VerilatedVpioVar::castp(object)) {
        vl_vpi_get_value(vop, valuep);
        return;
    } else if (const VerilatedVpioParam* const vop = VerilatedVpioParam::castp(object)) {
        vl_vpi_get_value(vop, valuep);
        return;
    } else if (const VerilatedVpioConst* const vop = VerilatedVpioConst::castp(object)) {
        if (valuep->format == vpiIntVal) {
            valuep->value.integer = vop->num();
            return;
        }
        VL_VPI_ERROR_(__FILE__, __LINE__, "%s: Unsupported format (%s) for %s", __func__,
                      VerilatedVpiError::strFromVpiVal(valuep->format), vop->fullname());
        return;
    }
    VL_VPI_ERROR_(__FILE__, __LINE__, "%s: Unsupported vpiHandle (%p)", __func__, object);
}

vpiHandle vpi_put_value(vpiHandle object, p_vpi_value valuep, p_vpi_time /*time_p*/,
                        PLI_INT32 flags) {
    VL_DEBUG_IF_PLI(VL_DBG_MSGF("- vpi: vpi_put_value %p %p\n", object, valuep););
    VerilatedVpiImp::assertOneCheck();
    VL_VPI_ERROR_RESET_();
    if (VL_UNLIKELY(!valuep)) {
        VL_VPI_WARNING_(__FILE__, __LINE__, "Ignoring vpi_put_value with nullptr value pointer");
        return nullptr;
    }
    const PLI_INT32 delay_mode = flags & 0xfff;
    if (const VerilatedVpioVar* const vop = VerilatedVpioVar::castp(object)) {
        VL_DEBUG_IF_PLI(
            VL_DBG_MSGF("- vpi:   vpi_put_value name=%s fmt=%d vali=%d\n", vop->fullname(),
                        valuep->format, valuep->value.integer);
            VL_DBG_MSGF("- vpi:   varp=%p  putatp=%p\n", vop->varp()->datap(), vop->varDatap()););

        if (VL_UNLIKELY(!vop->varp()->isPublicRW())) {
            VL_VPI_ERROR_(__FILE__, __LINE__,
                          "vpi_put_value was used on signal marked read-only,"
                          " use public_flat_rw instead for %s : %s",
                          vop->fullname(), vop->scopep()->defname());
            return nullptr;
        }
        if (!vl_check_format(vop->varp(), valuep, vop->fullname(), false)) return nullptr;
        if (delay_mode == vpiInertialDelay) {
            if (!VerilatedVpiPutHolder::canInertialDelay(valuep)) {
                VL_VPI_WARNING_(
                    __FILE__, __LINE__,
                    "%s: Unsupported p_vpi_value as requested for '%s' with vpiInertialDelay",
                    __func__, vop->fullname());
                return nullptr;
            }
            VerilatedVpiImp::inertialDelay(vop, valuep);
            return object;
        }
        VerilatedVpiImp::evalNeeded(true);
        const int varBits = vop->bitSize();
        if (valuep->format == vpiVectorVal) {
            if (VL_UNLIKELY(!valuep->value.vector)) return nullptr;
            if (vop->varp()->vltype() == VLVT_WDATA) {
                const int words = VL_WORDS_I(varBits);
                for (int i = 0; i < words; ++i)
                    vl_vpi_put_word(vop, valuep->value.vector[i].aval, 32, i * 32);
                return object;
            } else if (vop->varp()->vltype() == VLVT_UINT64 && varBits > 32) {
                const QData val = (static_cast<QData>(valuep->value.vector[1].aval) << 32)
                                  | static_cast<QData>(valuep->value.vector[0].aval);
                vl_vpi_put_word(vop, val, 64, 0);
                return object;
            } else {
                vl_vpi_put_word(vop, valuep->value.vector[0].aval, 32, 0);
                return object;
            }
        } else if (valuep->format == vpiBinStrVal) {
            const int len = std::strlen(valuep->value.str);
            CData* const datap = (reinterpret_cast<CData*>(vop->varDatap()));
            for (int i = 0; i < varBits; ++i) {
                const bool set = (i < len) && (valuep->value.str[len - i - 1] == '1');
                const size_t pos = vop->bitOffset() + i;

                if (set)
                    datap[pos >> 3] |= 1 << (pos & 7);
                else
                    datap[pos >> 3] &= ~(1 << (pos & 7));
            }
            return object;
        } else if (valuep->format == vpiOctStrVal) {
            const int chars = (varBits + 2) / 3;
            const int len = std::strlen(valuep->value.str);
            for (int i = 0; i < len; ++i) {
                char digit = valuep->value.str[len - i - 1] - '0';
                if (digit < 0 || digit > 7) {
                    VL_VPI_WARNING_(__FILE__, __LINE__,
                                    "%s: Non octal character '%c' in '%s' as value %s for %s",
                                    __func__, digit + '0', valuep->value.str,
                                    VerilatedVpiError::strFromVpiVal(valuep->format),
                                    vop->fullname());
                    digit = 0;
                }
                vl_vpi_put_word(vop, digit, 3, i * 3);
            }
            return object;
        } else if (valuep->format == vpiDecStrVal) {
            char remainder[16];
            unsigned long long val;
            const int success = std::sscanf(valuep->value.str, "%30llu%15s",  // lintok-format-ll
                                            &val, remainder);
            if (success < 1) {
                VL_VPI_ERROR_(__FILE__, __LINE__, "%s: Parsing failed for '%s' as value %s for %s",
                              __func__, valuep->value.str,
                              VerilatedVpiError::strFromVpiVal(valuep->format), vop->fullname());
                return nullptr;
            }
            if (success > 1) {
                VL_VPI_WARNING_(__FILE__, __LINE__,
                                "%s: Trailing garbage '%s' in '%s' as value %s for %s", __func__,
                                remainder, valuep->value.str,
                                VerilatedVpiError::strFromVpiVal(valuep->format), vop->fullname());
            }
            vl_vpi_put_word(vop, val, 64, 0);
            return object;
        } else if (valuep->format == vpiHexStrVal) {
            const int chars = (varBits + 3) >> 2;
            const char* val = valuep->value.str;
            // skip hex ident if one is detected at the start of the string
            if (val[0] == '0' && (val[1] == 'x' || val[1] == 'X')) val += 2;
            const int len = std::strlen(val);
            for (int i = 0; i < chars; ++i) {
                char hex;
                // compute hex digit value
                if (i < len) {
                    const char digit = val[len - i - 1];
                    if (digit >= '0' && digit <= '9') {
                        hex = digit - '0';
                    } else if (digit >= 'a' && digit <= 'f') {
                        hex = digit - 'a' + 10;
                    } else if (digit >= 'A' && digit <= 'F') {
                        hex = digit - 'A' + 10;
                    } else {
                        VL_VPI_WARNING_(__FILE__, __LINE__,
                                        "%s: Non hex character '%c' in '%s' as value %s for %s",
                                        __func__, digit, valuep->value.str,
                                        VerilatedVpiError::strFromVpiVal(valuep->format),
                                        vop->fullname());
                        hex = 0;
                    }
                } else {
                    hex = 0;
                }
                // assign hex digit value to destination
                vl_vpi_put_word(vop, hex, 4, i * 4);
            }
            return object;
        } else if (valuep->format == vpiStringVal) {
            if (vop->varp()->vltype() == VLVT_STRING) {
                *(reinterpret_cast<std::string*>(vop->varDatap())) = valuep->value.str;
                return object;
            } else {
                const int chars = VL_BYTES_I(varBits);
                const int len = std::strlen(valuep->value.str);
                for (int i = 0; i < chars; ++i) {
                    // prepend with 0 values before placing string the least significant bytes
                    const char c = (i < len) ? valuep->value.str[len - i - 1] : 0;
                    vl_vpi_put_word(vop, c, 8, i * 8);
                }
            }
            return object;
        } else if (valuep->format == vpiIntVal) {
            vl_vpi_put_word(vop, valuep->value.integer, 64, 0);
            return object;
        } else if (valuep->format == vpiRealVal) {
            if (vop->varp()->vltype() == VLVT_REAL) {
                *(reinterpret_cast<double*>(vop->varDatap())) = valuep->value.real;
                return object;
            }
        }
        VL_VPI_ERROR_(__FILE__, __LINE__, "%s: Unsupported format (%s) as requested for %s",
                      __func__, VerilatedVpiError::strFromVpiVal(valuep->format), vop->fullname());
        return nullptr;
    } else if (const VerilatedVpioParam* const vop = VerilatedVpioParam::castp(object)) {
        VL_VPI_WARNING_(__FILE__, __LINE__, "%s: Ignoring vpi_put_value to vpiParameter: %s",
                        __func__, vop->fullname());
        return nullptr;
    } else if (const VerilatedVpioConst* const vop = VerilatedVpioConst::castp(object)) {
        VL_VPI_WARNING_(__FILE__, __LINE__, "%s: Ignoring vpi_put_value to vpiConstant: %s",
                        __func__, vop->fullname());
        return nullptr;
    }
    VL_VPI_ERROR_(__FILE__, __LINE__, "%s: Unsupported vpiHandle (%p)", __func__, object);
    return nullptr;
}

bool vl_check_array_format(const VerilatedVar* varp, const p_vpi_arrayvalue arrayvalue_p,
                            const char* fullname) {
    if (arrayvalue_p->format == vpiVectorVal) {
        switch (varp->vltype()) {
            case VLVT_UINT8:
            case VLVT_UINT16:
            case VLVT_UINT32:
            case VLVT_UINT64:
            case VLVT_WDATA:
                return true;
            default:
                ;
        }
    } else if (arrayvalue_p->format == vpiIntVal) {
        switch (varp->vltype()) {
            case VLVT_UINT8:
            case VLVT_UINT16:
            case VLVT_UINT32:
                return true;
            default:
                ;
        }
    } else if ((arrayvalue_p->format == vpiRawTwoStateVal)
        || (arrayvalue_p->format == vpiRawFourStateVal)) {
        switch (varp->vltype()) {
            case VLVT_UINT8:
            case VLVT_UINT16:
            case VLVT_UINT32:
            case VLVT_UINT64:
            case VLVT_WDATA:
                return true;
            default:
                ;
        }
    } else if (arrayvalue_p->format == vpiShortIntVal) {
        switch (varp->vltype()) {
            case VLVT_UINT8:
            case VLVT_UINT16:
                return true;
            default:
                ;
        }
    } else if (arrayvalue_p->format == vpiLongIntVal) {
        switch (varp->vltype()) {
            case VLVT_UINT8:
            case VLVT_UINT16:
            case VLVT_UINT32:
            case VLVT_UINT64:
                return true;
            default:
                ;
        }
    }

    VL_VPI_ERROR_(__FILE__, __LINE__, "%s: Unsupported format (%s) as requested for %s",
                __func__, VerilatedVpiError::strFromVpiVal(arrayvalue_p->format), fullname);

    return false;
}

template <typename T, typename K>
void vl_get_value_array_integrals(unsigned index, const unsigned num, const unsigned size,
                                const unsigned packedSize, const bool leftIsLow,
                                const T * src, K * dst) {
    static_assert(sizeof(K) >= sizeof(T));
    for (int i = 0; i < num; i++) {
        dst[i] = src[index];
        index = leftIsLow ? index == (size - 1) ? 0 : index + 1 : index == 0 ? size - 1 : index - 1;
    }
}

template <typename T, typename K>
void vl_put_value_array_integrals(unsigned index, const unsigned num, const unsigned size,
                                const unsigned packedSize, const bool leftIsLow,
                                const T * src, K * dst) {
    static_assert(sizeof(T) >= sizeof(K));
    const unsigned element_size_bytes = VL_BYTES_I(packedSize);
    const T mask = element_size_bytes == sizeof(T) ? UINT64_MAX : ~(UINT64_MAX << (element_size_bytes*8));
    for(unsigned i = 0; i < num; i++) {
        dst[index] = src[i] & mask;
        index = leftIsLow ? index == (size - 1) ? 0 : index + 1 : index == 0 ? size - 1 : index - 1;
    }
}

template <typename T>
void vl_get_value_array_vectors(unsigned index, const unsigned num, const unsigned size,
                                const unsigned packedSize, const bool leftIsLow,
                                const T * src, p_vpi_vecval dst) {
    static_assert(std::is_unsigned_v<T>); // ensure logical right shift
    const unsigned element_size_bytes = VL_BYTES_I(packedSize);
    const unsigned element_size_words = VL_WORDS_I(packedSize);
    const unsigned element_size_repr = (element_size_bytes + sizeof(T) - 1) / sizeof(T);
    if constexpr (sizeof(T) == sizeof(QData)) {
        for(unsigned i = 0; i < num; i++) {
            dst[i*2].aval = src[index];
            dst[i*2].bval = 0;
            dst[(i*2)+1].aval = src[index] >> 32;
            dst[(i*2)+1].bval = 0;
            index = leftIsLow ? index == (size - 1) ? 0 : index + 1 : index == 0 ? size - 1 : index - 1;
        }
    } else {
        for(unsigned i = 0; i < num; i++) {
            const size_t dst_index = i*element_size_words;
            const size_t src_index = index*element_size_words;
            for(unsigned j = 0; j < element_size_words; j++) {
                dst[dst_index+j].aval = src[src_index+j];
                dst[dst_index+j].bval = 0;
            }
            index = leftIsLow ? index == (size - 1) ? 0 : index + 1 : index == 0 ? size - 1 : index - 1;
        }
    }
}

template <typename T>
void vl_put_value_array_vectors(unsigned index, const unsigned num, const unsigned size,
                                const unsigned packedSize, const bool leftIsLow, const bool fourState,
                                const p_vpi_vecval src, T * dst) {
    const unsigned element_size_bytes VL_BYTES_I(packedSize);
    const unsigned element_size_words VL_WORDS_I(packedSize);
    if constexpr (sizeof(T) == sizeof(QData)) { //destination is QDATA
        const QData mask = element_size_bytes == sizeof(T) ? UINT64_MAX : ~(UINT64_MAX << (element_size_bytes*8));
        for(unsigned i = 0; i < num; i++) {
            dst[index] = src[i*2].aval;
            dst[index] |= (static_cast<QData>(src[(i*2)+1].aval) << (sizeof(PLI_UINT32)*8)) & mask;
            index = leftIsLow ? index == (size - 1) ? 0 : index + 1 : index == 0 ? size - 1 : index - 1;
        }
    } else {
        for(unsigned i = 0; i < num; i++) {
            unsigned bytes_stored = 0;
            for(unsigned j = 0; j < element_size_words; j++) {
                if(bytes_stored >= element_size_bytes) break;
                const T mask = (element_size_bytes-bytes_stored) >= sizeof(PLI_UINT32) ? UINT32_MAX : ~(UINT32_MAX << ((element_size_bytes-bytes_stored)*8));
                dst[(index*element_size_words)+j] = static_cast<T>(src[(i*element_size_words)+j].aval) & mask;
                bytes_stored += sizeof(PLI_UINT32);
            }
            index = leftIsLow ? index == (size - 1) ? 0 : index + 1 : index == 0 ? size - 1 : index - 1;
        }
    }
}

template <typename T>
void vl_get_value_array_rawvals(unsigned index, unsigned num, const unsigned size,
                                const unsigned packedSize, const bool leftIsLow, const bool fourState,
                                const T * src, PLI_BYTE8 * dst) {
    static_assert(std::is_unsigned_v<T>); //ensure loigcal right shift
    const unsigned element_size_bytes VL_BYTES_I(packedSize);
    const unsigned element_size_repr = (element_size_bytes + sizeof(T) - 1) / sizeof(T);
    size_t dst_index = 0;
    while(num-- > 0) {
        const size_t src_offset = index * element_size_repr;
        unsigned bytes_copied = 0;
        for (unsigned j = 0; j < element_size_repr; j++){
            const T & src_data = src[src_offset+j];
            for (unsigned k = 0; k < sizeof(T); k++) {
                if (bytes_copied++ == element_size_bytes) break;
                dst[dst_index++] = src_data >> (k*8);
            }
        }
        if(fourState) {
            std::fill(dst+dst_index,dst+dst_index+element_size_bytes,0);
            dst_index += element_size_bytes;
        }
        index = leftIsLow ? index == (size - 1) ? 0 : index + 1 : index == 0 ? size - 1 : index - 1;
    }
}

template <typename T>
void vl_put_value_array_rawvals(unsigned index, const unsigned num, const unsigned size,
                                const unsigned packedSize, const bool leftIsLow, const bool fourState,
                                const PLI_BYTE8 * src, T * dst) {
    const unsigned element_size_bytes VL_BYTES_I(packedSize);
    const unsigned element_size_repr = (element_size_bytes + sizeof(T) - 1) / sizeof(T);
    for(unsigned i = 0; i < num; i++ ){
        size_t bytes_copied = 0;
        const size_t dst_offset = index*element_size_repr;
        const size_t src_offset = i*element_size_bytes;
        for(unsigned j = 0; j < element_size_repr; j++) {
            T & dst_data = dst[dst_offset+j];
            for(unsigned k = 0; k < sizeof(T); k++) {
                if(bytes_copied == element_size_bytes) break;
                const unsigned src_index = fourState ? (src_offset*2)+bytes_copied : (src_offset)+bytes_copied;
                dst_data &= ~((static_cast<T>(0xFF) & 0xFF) << (k*8));
                dst_data |= ((static_cast<T>(src[src_index]) & 0xFF) << (k*8));
                bytes_copied++;
            }
        }
        index = leftIsLow ? index == (size - 1) ? 0 : index + 1 : index == 0 ? size - 1 : index - 1;
    }
}

void vl_get_value_array(vpiHandle object, p_vpi_arrayvalue arrayvalue_p,
                        PLI_INT32* index_p, PLI_UINT32 num) {
    const VerilatedVpioVar* const vop = VerilatedVpioVar::castp(object);
    if (!vl_check_array_format(vop->varp(), arrayvalue_p, vop->fullname())) return;

    const VerilatedVar* const varp = vop->varp();

    static thread_local EData out_data[VL_VALUE_STRING_MAX_WORDS * 2];

    const unsigned size = vop->size();
    if (VL_UNCOVERABLE(num > size)) {
        VL_VPI_ERROR_(__FILE__, __LINE__, "%s: requested elements (%u) exceed array size (%u)",
                    __func__, num, size);
        return;
    }

    const unsigned num_words = VL_WORDS_I(varp->packed().elements()) * num;
    if (VL_UNCOVERABLE(num_words >= VL_VALUE_STRING_MAX_WORDS)) {
        VL_FATAL_MT(__FILE__, __LINE__, "",
                        "vpi_get_value_array with more than VL_VALUE_STRING_MAX_WORDS; "
                        "increase and recompile");
    }

    const bool leftIsLow = vop->rangep()->left() == vop->rangep()->low();
    int index = leftIsLow ? index_p[0] - vop->rangep()->left() : vop->rangep()->left() - index_p[0];

    if (arrayvalue_p->format == vpiIntVal) {
        if (VL_UNCOVERABLE(num >= VL_VALUE_STRING_MAX_WORDS)) {
            VL_FATAL_MT(__FILE__, __LINE__, "",
                        "vpi_get_value_array with more than VL_VALUE_STRING_MAX_WORDS; "
                        "increase and recompile");
        }

        PLI_INT32* integersp = (PLI_INT32*)out_data;
        arrayvalue_p->value.integers = integersp;

        if (varp->vltype() == VLVT_UINT8) {
            const CData* ptr = reinterpret_cast<CData*>(vop->varDatap());
            vl_get_value_array_integrals(index,num,size,varp->packed().elements(),leftIsLow,ptr,integersp);
        } else if (varp->vltype() == VLVT_UINT16) {
            const SData* ptr = reinterpret_cast<SData*>(vop->varDatap());
            vl_get_value_array_integrals(index,num,size,varp->packed().elements(),leftIsLow,ptr,integersp);
        } else if (varp->vltype() == VLVT_UINT32) {
            const IData* ptr = reinterpret_cast<IData*>(vop->varDatap());
            vl_get_value_array_integrals(index,num,size,varp->packed().elements(),leftIsLow,ptr,integersp);
        }

        return;
    } else if (arrayvalue_p->format == vpiShortIntVal) {
        if (VL_UNCOVERABLE((sizeof(PLI_INT16)*num) >= VL_VALUE_STRING_MAX_CHARS)) {
            VL_FATAL_MT(__FILE__, __LINE__, "",
                        "vpi_get_value_array with more than VL_VALUE_STRING_MAX_WORDS; "
                        "increase and recompile");
        }

        PLI_INT16* shortintsp = (PLI_INT16*)out_data;
        arrayvalue_p->value.shortints = shortintsp;

        if (varp->vltype() == VLVT_UINT8) {
            const CData* ptr = reinterpret_cast<CData*>(vop->varDatap());
            vl_get_value_array_integrals(index,num,size,varp->packed().elements(),leftIsLow,ptr,shortintsp);
        } else if (varp->vltype() == VLVT_UINT16) {
            const SData* ptr = reinterpret_cast<SData*>(vop->varDatap());
            vl_get_value_array_integrals(index,num,size,varp->packed().elements(),leftIsLow,ptr,shortintsp);
        }

        return;
    } else if (arrayvalue_p->format == vpiLongIntVal) {
        if (VL_UNCOVERABLE((sizeof(PLI_INT64)*num) >= VL_VALUE_STRING_MAX_CHARS)) {
            VL_FATAL_MT(__FILE__, __LINE__, "",
                        "vpi_get_value_array with more than VL_VALUE_STRING_MAX_WORDS; "
                        "increase and recompile");
        }

        PLI_INT64* longintsp = (PLI_INT64*)out_data;
        arrayvalue_p->value.longints = longintsp;

        if (varp->vltype() == VLVT_UINT8) {
            const CData* ptr = reinterpret_cast<CData*>(vop->varDatap());
            vl_get_value_array_integrals(index,num,size,varp->packed().elements(),leftIsLow,ptr,longintsp);
        } else if (varp->vltype() == VLVT_UINT16) {
            const SData* ptr = reinterpret_cast<SData*>(vop->varDatap());
            vl_get_value_array_integrals(index,num,size,varp->packed().elements(),leftIsLow,ptr,longintsp);
        } else if (varp->vltype() == VLVT_UINT32) {
            const IData* ptr = reinterpret_cast<IData*>(vop->varDatap());
            vl_get_value_array_integrals(index,num,size,varp->packed().elements(),leftIsLow,ptr,longintsp);
        } else if (varp->vltype() == VLVT_UINT64) {
            const QData* ptr = reinterpret_cast<QData*>(vop->varDatap());
            vl_get_value_array_integrals(index,num,size,varp->packed().elements(),leftIsLow,ptr,longintsp);
        }

        return;
    } else if (arrayvalue_p->format == vpiVectorVal) {
        if (VL_UNCOVERABLE((VL_WORDS_I(varp->packed().elements())*2*num) >= VL_VALUE_STRING_MAX_WORDS)) {
            VL_FATAL_MT(__FILE__, __LINE__, "",
                        "vpi_get_value_array with more than VL_VALUE_STRING_MAX_WORDS; "
                        "increase and recompile");
        }

        p_vpi_vecval vectorsp = (p_vpi_vecval)out_data;
        arrayvalue_p->value.vectors = vectorsp;

        if (varp->vltype() == VLVT_UINT8) {
            const CData* ptr = reinterpret_cast<CData*>(vop->varDatap());
            vl_get_value_array_vectors(index,num,size,varp->packed().elements(),leftIsLow,ptr,vectorsp);
        } else if (varp->vltype() == VLVT_UINT16) {
            const SData* ptr = reinterpret_cast<SData*>(vop->varDatap());
            vl_get_value_array_vectors(index,num,size,varp->packed().elements(),leftIsLow,ptr,vectorsp);
        } else if (varp->vltype() == VLVT_UINT32) {
            const IData* ptr = reinterpret_cast<IData*>(vop->varDatap());
            vl_get_value_array_vectors(index,num,size,varp->packed().elements(),leftIsLow,ptr,vectorsp);
        } else if (varp->vltype() == VLVT_UINT64) {
            const QData* ptr = reinterpret_cast<QData*>(vop->varDatap());
            vl_get_value_array_vectors(index,num,size,varp->packed().elements(),leftIsLow,ptr,vectorsp);
        } else if (varp->vltype() == VLVT_WDATA) {
            const EData* ptr = reinterpret_cast<EData*>(vop->varDatap());
            vl_get_value_array_vectors(index,num,size,varp->packed().elements(),leftIsLow,ptr,vectorsp);
        }

        return;
    } else if (arrayvalue_p->format == vpiRawFourStateVal) {
        if (VL_UNCOVERABLE((VL_BYTES_I(varp->packed().elements())*2*num) >= VL_VALUE_STRING_MAX_CHARS)) {
            VL_FATAL_MT(__FILE__, __LINE__, "",
                        "vpi_get_value_array with more than VL_VALUE_STRING_MAX_WORDS; "
                        "increase and recompile");
        }

        PLI_BYTE8* valuep = (PLI_BYTE8*)out_data;
        arrayvalue_p->value.rawvals = valuep;

        if (varp->vltype() == VLVT_UINT8) {
            const CData* ptr = reinterpret_cast<CData*>(vop->varDatap());
            vl_get_value_array_rawvals(index,num,size,varp->packed().elements(),leftIsLow,true,ptr,valuep);
        } else if (varp->vltype() == VLVT_UINT16) {
            const SData* ptr = reinterpret_cast<SData*>(vop->varDatap());
            vl_get_value_array_rawvals(index,num,size,varp->packed().elements(),leftIsLow,true,ptr,valuep);
        } else if (varp->vltype() == VLVT_UINT32) {
            const IData* ptr = reinterpret_cast<IData*>(vop->varDatap());
            vl_get_value_array_rawvals(index,num,size,varp->packed().elements(),leftIsLow,true,ptr,valuep);
        } else if (varp->vltype() == VLVT_UINT64) {
            const QData* ptr = reinterpret_cast<QData*>(vop->varDatap());
            vl_get_value_array_rawvals(index,num,size,varp->packed().elements(),leftIsLow,true,ptr,valuep);
        } else if (varp->vltype() == VLVT_WDATA) {
            const EData* ptr = reinterpret_cast<EData*>(vop->varDatap());
            vl_get_value_array_rawvals(index,num,size,varp->packed().elements(),leftIsLow,true,ptr,valuep);
        }

        return;
    } else if (arrayvalue_p->format == vpiRawTwoStateVal) {
        if (VL_UNCOVERABLE((VL_BYTES_I(varp->packed().elements())*num) >= VL_VALUE_STRING_MAX_CHARS)) {
            VL_FATAL_MT(__FILE__, __LINE__, "",
                        "vpi_get_value_array with more than VL_VALUE_STRING_MAX_WORDS; "
                        "increase and recompile");
        }

        PLI_BYTE8* valuep = (PLI_BYTE8*)out_data;
        arrayvalue_p->value.rawvals = valuep;

        if (varp->vltype() == VLVT_UINT8) {
            const CData* ptr = reinterpret_cast<CData*>(vop->varDatap());
            vl_get_value_array_rawvals(index,num,size,varp->packed().elements(),leftIsLow,false,ptr,valuep);
        } else if (varp->vltype() == VLVT_UINT16) {
            const SData* ptr = reinterpret_cast<SData*>(vop->varDatap());
            vl_get_value_array_rawvals(index,num,size,varp->packed().elements(),leftIsLow,false,ptr,valuep);
        } else if (varp->vltype() == VLVT_UINT32) {
            const IData* ptr = reinterpret_cast<IData*>(vop->varDatap());
            vl_get_value_array_rawvals(index,num,size,varp->packed().elements(),leftIsLow,false,ptr,valuep);
        } else if (varp->vltype() == VLVT_UINT64) {
            const QData* ptr = reinterpret_cast<QData*>(vop->varDatap());
            vl_get_value_array_rawvals(index,num,size,varp->packed().elements(),leftIsLow,false,ptr,valuep);
        } else if (varp->vltype() == VLVT_WDATA) {
            const EData* ptr = reinterpret_cast<EData*>(vop->varDatap());
            vl_get_value_array_rawvals(index,num,size,varp->packed().elements(),leftIsLow,false,ptr,valuep);
        }

        return;
    }

    VL_VPI_ERROR_(__FILE__, __LINE__, "%s: Unsupported format (%s) as requested for %s", __func__,
                  VerilatedVpiError::strFromVpiVal(arrayvalue_p->format), vop->fullname());
}

void vpi_get_value_array(vpiHandle object, p_vpi_arrayvalue arrayvalue_p,
                         PLI_INT32* index_p, PLI_UINT32 num) {
    VL_DEBUG_IF_PLI(VL_DBG_MSGF("- vpi: vpi_get_value_array %p\n", object););
    VerilatedVpiImp::assertOneCheck();

    VL_VPI_ERROR_RESET_();
    if (VL_UNLIKELY(!object)) return;

    if(VL_UNLIKELY(!arrayvalue_p)){
        VL_VPI_WARNING_(__FILE__, __LINE__, "Ignoring vpi_get_value_array with null value pointer");
        return;
    }

    if(VL_UNLIKELY(!index_p)){
        VL_VPI_WARNING_(__FILE__, __LINE__, "Ignoring vpi_get_value_array with null index pointer");
        return;
    }

    const VerilatedVpioVar* const vop = VerilatedVpioVar::castp(object);
    if (VL_UNLIKELY(!vop)) {
        VL_VPI_ERROR_(__FILE__, __LINE__, "%s: Unsupported vpiHandle (%p)", __func__, object);
        return;
    }

    if (vop->type() != vpiRegArray) {
        VL_VPI_ERROR_(__FILE__, __LINE__, "%s: Unsupported type (%p, %s)", __func__,
            object, VerilatedVpiError::strFromVpiObjType(vop->type()));
        return;
    }

    const VerilatedVar* const varp = vop->varp();

    int lowRange = vop->rangep()->low();
    int highRange = vop->rangep()->high();

    if ((index_p[0] > highRange) || (index_p[0] < lowRange)) {
        VL_VPI_ERROR_(__FILE__, __LINE__, "%s: index %u for object %s is out of bounds [%u,%u]",
            __func__, index_p[0], vop->fullname(), lowRange, highRange);
        return;
    }

    if (arrayvalue_p->flags & vpiUserAllocFlag) {
        VL_VPI_ERROR_(__FILE__, __LINE__, "%s: Unsupported vpiUserAllocFlag (%x)",
                        __func__, arrayvalue_p->flags);
        return;
    }

    vl_get_value_array(object, arrayvalue_p, index_p, num);
}

void vl_put_value_array(vpiHandle object, p_vpi_arrayvalue arrayvalue_p,
                        PLI_INT32* index_p, PLI_UINT32 num) {
    const VerilatedVpioVar* const vop = VerilatedVpioVar::castp(object);
    if (!vl_check_array_format(vop->varp(), arrayvalue_p, vop->fullname())) return;

    const VerilatedVar* const varp = vop->varp();

    int size = vop->size();
    if (VL_UNCOVERABLE(num > size)) {
        VL_VPI_ERROR_(__FILE__, __LINE__, "%s: requested elements to set (%u) exceed array size (%u)",
                      __func__, num, size);
        return;
    }

    const bool leftIsLow = vop->rangep()->left() == vop->rangep()->low();
    int index = leftIsLow ? index_p[0] - vop->rangep()->left() : vop->rangep()->left() - index_p[0];

    if (arrayvalue_p->format == vpiShortIntVal) {
        PLI_INT16* const shortintsp = arrayvalue_p->value.shortints;

        if (varp->vltype() == VLVT_UINT8) {
            CData* ptr = reinterpret_cast<CData*>(vop->varDatap());
            vl_put_value_array_integrals(index,num,size,varp->packed().elements(),leftIsLow,shortintsp,ptr);
        } else if (varp->vltype() == VLVT_UINT16) {
            SData* ptr = reinterpret_cast<SData*>(vop->varDatap());
            vl_put_value_array_integrals(index,num,size,varp->packed().elements(),leftIsLow,shortintsp,ptr);
        }

        return;
    } else if (arrayvalue_p->format == vpiIntVal) {
        PLI_INT32* const integersp = arrayvalue_p->value.integers;

        if (varp->vltype() == VLVT_UINT8) {
            CData* ptr = reinterpret_cast<CData*>(vop->varDatap());
            vl_put_value_array_integrals(index,num,size,varp->packed().elements(),leftIsLow,integersp,ptr);
        } else if (varp->vltype() == VLVT_UINT16) {
            SData* ptr = reinterpret_cast<SData*>(vop->varDatap());
            vl_put_value_array_integrals(index,num,size,varp->packed().elements(),leftIsLow,integersp,ptr);
        } else if (varp->vltype() == VLVT_UINT32) {
            IData* ptr = reinterpret_cast<IData*>(vop->varDatap());
            vl_put_value_array_integrals(index,num,size,varp->packed().elements(),leftIsLow,integersp,ptr);
        }

        return;
    } else if (arrayvalue_p->format == vpiLongIntVal) {
        PLI_INT64* const longintsp = arrayvalue_p->value.longints;

        if (varp->vltype() == VLVT_UINT8) {
            CData* ptr = reinterpret_cast<CData*>(vop->varDatap());
            vl_put_value_array_integrals(index,num,size,varp->packed().elements(),leftIsLow,longintsp,ptr);
        } else if (varp->vltype() == VLVT_UINT16) {
            SData* ptr = reinterpret_cast<SData*>(vop->varDatap());
            vl_put_value_array_integrals(index,num,size,varp->packed().elements(),leftIsLow,longintsp,ptr);
        } else if (varp->vltype() == VLVT_UINT32) {
            IData* ptr = reinterpret_cast<IData*>(vop->varDatap());
            vl_put_value_array_integrals(index,num,size,varp->packed().elements(),leftIsLow,longintsp,ptr);
        } else if (varp->vltype() == VLVT_UINT64) {
            QData* ptr = reinterpret_cast<QData*>(vop->varDatap());
            vl_put_value_array_integrals(index,num,size,varp->packed().elements(),leftIsLow,longintsp,ptr);
        }

        return;
    } else if (arrayvalue_p->format == vpiVectorVal) {
        p_vpi_vecval const vectorsp = arrayvalue_p->value.vectors;

        if (varp->vltype() == VLVT_UINT8) {
            CData* ptr = reinterpret_cast<CData*>(vop->varDatap());
            vl_put_value_array_vectors(index,num,size,varp->packed().elements(),leftIsLow,true,vectorsp,ptr);
        } else if (varp->vltype() == VLVT_UINT16) {
            SData* ptr = reinterpret_cast<SData*>(vop->varDatap());
            vl_put_value_array_vectors(index,num,size,varp->packed().elements(),leftIsLow,true,vectorsp,ptr);
        } else if (varp->vltype() == VLVT_UINT32) {
            IData* ptr = reinterpret_cast<IData*>(vop->varDatap());
            vl_put_value_array_vectors(index,num,size,varp->packed().elements(),leftIsLow,true,vectorsp,ptr);
        } else if (varp->vltype() == VLVT_UINT64) {
            QData* ptr = reinterpret_cast<QData*>(vop->varDatap());
            vl_put_value_array_vectors(index,num,size,varp->packed().elements(),leftIsLow,true,vectorsp,ptr);
        } else if (varp->vltype() == VLVT_WDATA) {
            EData* ptr = reinterpret_cast<EData*>(vop->varDatap());
            vl_put_value_array_vectors(index,num,size,varp->packed().elements(),leftIsLow,true,vectorsp,ptr);
        }

        return;
    } else if (arrayvalue_p->format == vpiRawFourStateVal) {
        PLI_BYTE8* const valuep = arrayvalue_p->value.rawvals;

        if (varp->vltype() == VLVT_UINT8) {
            CData* ptr = reinterpret_cast<CData*>(vop->varDatap());
            vl_put_value_array_rawvals(index,num,size,varp->packed().elements(),leftIsLow,true,valuep,ptr);
        } else if (varp->vltype() == VLVT_UINT16) {
            SData* ptr = reinterpret_cast<SData*>(vop->varDatap());
            vl_put_value_array_rawvals(index,num,size,varp->packed().elements(),leftIsLow,true,valuep,ptr);
        } else if (varp->vltype() == VLVT_UINT32) {
            IData* ptr = reinterpret_cast<IData*>(vop->varDatap());
            vl_put_value_array_rawvals(index,num,size,varp->packed().elements(),leftIsLow,true,valuep,ptr);
        } else if (varp->vltype() == VLVT_UINT64) {
            QData* ptr = reinterpret_cast<QData*>(vop->varDatap());
            vl_put_value_array_rawvals(index,num,size,varp->packed().elements(),leftIsLow,true,valuep,ptr);
        } else if (varp->vltype() == VLVT_WDATA) {
            EData* ptr = reinterpret_cast<EData*>(vop->varDatap());
            vl_put_value_array_rawvals(index,num,size,varp->packed().elements(),leftIsLow,true,valuep,ptr);
        }

        return;
    } else if (arrayvalue_p->format == vpiRawTwoStateVal) {
        PLI_BYTE8* const valuep = arrayvalue_p->value.rawvals;

        if (varp->vltype() == VLVT_UINT8) {
            CData* ptr = reinterpret_cast<CData*>(vop->varDatap());
            vl_put_value_array_rawvals(index,num,size,varp->packed().elements(),leftIsLow,false,valuep,ptr);
        } else if (varp->vltype() == VLVT_UINT16) {
            SData* ptr = reinterpret_cast<SData*>(vop->varDatap());
            vl_put_value_array_rawvals(index,num,size,varp->packed().elements(),leftIsLow,false,valuep,ptr);
        } else if (varp->vltype() == VLVT_UINT32) {
            IData* ptr = reinterpret_cast<IData*>(vop->varDatap());
            vl_put_value_array_rawvals(index,num,size,varp->packed().elements(),leftIsLow,false,valuep,ptr);
        } else if (varp->vltype() == VLVT_UINT64) {
            QData* ptr = reinterpret_cast<QData*>(vop->varDatap());
            vl_put_value_array_rawvals(index,num,size,varp->packed().elements(),leftIsLow,false,valuep,ptr);
        } else if (varp->vltype() == VLVT_WDATA) {
            EData* ptr = reinterpret_cast<EData*>(vop->varDatap());
            vl_put_value_array_rawvals(index,num,size,varp->packed().elements(),leftIsLow,false,valuep,ptr);
        }

        return;
    }

    VL_VPI_ERROR_(__FILE__, __LINE__, "%s: Unsupported format (%s) as requested for %s", __func__,
                  VerilatedVpiError::strFromVpiVal(arrayvalue_p->format), vop->fullname());
}

void vpi_put_value_array(vpiHandle object, p_vpi_arrayvalue arrayvalue_p,
                         PLI_INT32* index_p, PLI_UINT32 num) {
    VL_DEBUG_IF_PLI(VL_DBG_MSGF("- vpi: vpi_put_value_array %p\n", object););
    VerilatedVpiImp::assertOneCheck();
    VL_VPI_ERROR_RESET_();

    if(VL_UNLIKELY(!arrayvalue_p)){
        VL_VPI_WARNING_(__FILE__, __LINE__, "Ignoring vpi_put_value_array with null value pointer");
        return;
    }

    if(VL_UNLIKELY(!index_p)){
        VL_VPI_WARNING_(__FILE__, __LINE__, "Ignoring vpi_put_value_array with null index pointer");
        return;
    }

    const VerilatedVpioVar* const vop = VerilatedVpioVar::castp(object);
    if (VL_UNLIKELY(!vop)) {
        VL_VPI_ERROR_(__FILE__, __LINE__, "%s: Unsupported vpiHandle (%p)", __func__, object);
        return;
    }

    if (vop->type() != vpiRegArray) {
        VL_VPI_ERROR_(__FILE__, __LINE__, "%s: Unsupported type (%p, %s)", __func__,
            object, VerilatedVpiError::strFromVpiObjType(vop->type()));
        return;
    }

    const VerilatedVar* const varp = vop->varp();

    int lowRange = vop->rangep()->low();
    int highRange = vop->rangep()->high();

    if ((index_p[0] > highRange) || (index_p[0] < lowRange)) {
        VL_VPI_ERROR_(__FILE__, __LINE__, "%s: index %u for object %s is out of bounds [%u,%u]",
            __func__, index_p[0], vop->fullname(), lowRange, highRange);
        return;
    }

    if (VL_UNLIKELY(!vop->varp()->isPublicRW())) {
        VL_VPI_ERROR_(__FILE__, __LINE__,
                        "Ignoring vpi_put_value_array to signal marked read-only,"
                        " use public_flat_rw instead: %s",
                        vop->fullname());
        return;
    }

    if (arrayvalue_p->flags & (vpiPropagateOff | vpiOneValue)) {
        VL_VPI_ERROR_(__FILE__, __LINE__, "%s: Unsupported flags (%x)",
                        __func__, arrayvalue_p->flags);
        return;
    }

    vl_put_value_array(object, arrayvalue_p, index_p, num);
}

// time processing

void vpi_get_time(vpiHandle object, p_vpi_time time_p) {
    VerilatedVpiImp::assertOneCheck();
    VL_VPI_ERROR_RESET_();
    // cppcheck-suppress nullPointer
    if (VL_UNLIKELY(!time_p)) {
        VL_VPI_WARNING_(__FILE__, __LINE__, "Ignoring vpi_get_time with nullptr value pointer");
        return;
    }
    if (time_p->type == vpiSimTime) {
        const QData qtime = VL_TIME_Q();
        VlWide<2> itime;
        VL_SET_WQ(itime, qtime);
        time_p->low = itime[0];
        time_p->high = itime[1];
        return;
    } else if (time_p->type == vpiScaledRealTime) {
        double dtime = VL_TIME_D();
        if (const VerilatedVpioScope* const vop = VerilatedVpioScope::castp(object)) {
            const int scalePow10
                = Verilated::threadContextp()->timeprecision() - vop->scopep()->timeunit();
            const double scale = vl_time_multiplier(scalePow10);  // e.g. 0.0001
            dtime *= scale;
        }
        time_p->real = dtime;
        return;
    }
    VL_VPI_ERROR_(__FILE__, __LINE__, "%s: Unsupported type (%d)", __func__, time_p->type);
}

// I/O routines

PLI_UINT32 vpi_mcd_open(PLI_BYTE8* filenamep) {
    VerilatedVpiImp::assertOneCheck();
    VL_VPI_ERROR_RESET_();
    return VL_FOPEN_NN(filenamep, "wb");
}

PLI_UINT32 vpi_mcd_close(PLI_UINT32 mcd) {
    VerilatedVpiImp::assertOneCheck();
    VL_VPI_ERROR_RESET_();
    VL_FCLOSE_I(mcd);
    return 0;
}

PLI_BYTE8* vpi_mcd_name(PLI_UINT32 /*mcd*/) {
    VL_VPI_UNIMP_();
    return nullptr;
}

PLI_INT32 vpi_mcd_printf(PLI_UINT32 mcd, PLI_BYTE8* formatp, ...) {
    VerilatedVpiImp::assertOneCheck();
    VL_VPI_ERROR_RESET_();
    va_list ap;
    va_start(ap, formatp);
    const int chars = vpi_mcd_vprintf(mcd, formatp, ap);
    va_end(ap);
    return chars;
}

PLI_INT32 vpi_printf(PLI_BYTE8* formatp, ...) {
    VerilatedVpiImp::assertOneCheck();
    VL_VPI_ERROR_RESET_();
    va_list ap;
    va_start(ap, formatp);
    const int chars = vpi_vprintf(formatp, ap);
    va_end(ap);
    return chars;
}

PLI_INT32 vpi_vprintf(PLI_BYTE8* formatp, va_list ap) {
    VerilatedVpiImp::assertOneCheck();
    VL_VPI_ERROR_RESET_();
    return VL_VPRINTF(formatp, ap);
}

PLI_INT32 vpi_mcd_vprintf(PLI_UINT32 mcd, PLI_BYTE8* format, va_list ap) {
    VerilatedVpiImp::assertOneCheck();
    FILE* const fp = VL_CVT_I_FP(mcd);
    VL_VPI_ERROR_RESET_();
    // cppcheck-suppress nullPointer
    if (VL_UNLIKELY(!fp)) return 0;
    const int chars = vfprintf(fp, format, ap);
    return chars;
}

PLI_INT32 vpi_flush(void) {
    VerilatedVpiImp::assertOneCheck();
    VL_VPI_ERROR_RESET_();
    Verilated::runFlushCallbacks();
    return 0;  // Gcc coverage bug // LCOV_EXCL_LINE
}

PLI_INT32 vpi_mcd_flush(PLI_UINT32 mcd) {
    VerilatedVpiImp::assertOneCheck();
    FILE* const fp = VL_CVT_I_FP(mcd);
    VL_VPI_ERROR_RESET_();
    if (VL_UNLIKELY(!fp)) return 1;
    std::fflush(fp);
    return 0;
}

// utility routines

PLI_INT32 vpi_compare_objects(vpiHandle /*object1*/, vpiHandle /*object2*/) {
    VL_VPI_UNIMP_();
    return 0;
}
PLI_INT32 vpi_chk_error(p_vpi_error_info error_info_p) {
    // executing vpi_chk_error does not reset error
    // error_info_p can be nullptr, so only return level in that case
    VerilatedVpiImp::assertOneCheck();
    p_vpi_error_info const _error_info_p = VerilatedVpiImp::error_info()->getError();
    if (error_info_p && _error_info_p) *error_info_p = *_error_info_p;
    if (!_error_info_p) return 0;  // no error occurred
    return _error_info_p->level;  // return error severity level
}

#ifndef VL_NO_LEGACY
PLI_INT32 vpi_free_object(vpiHandle object) {
    // vpi_free_object is IEEE deprecated, use vpi_release_handle
    return vpi_release_handle(object);
}
#endif

PLI_INT32 vpi_release_handle(vpiHandle object) {
    VL_DEBUG_IF_PLI(VL_DBG_MSGF("- vpi: vpi_release_handle %p\n", object););
    VerilatedVpiImp::assertOneCheck();
    VerilatedVpio* const vop = VerilatedVpio::castp(object);
    VL_VPI_ERROR_RESET_();
    if (VL_UNLIKELY(!vop)) return 0;
    VL_DO_DANGLING(delete vop, vop);
    return 1;
}

PLI_INT32 vpi_get_vlog_info(p_vpi_vlog_info vlog_info_p) {
    // This is VL_MT_SAFE, but not marked as can't indicate it in the standardized header file
    VerilatedVpiImp::assertOneCheck();
    VL_VPI_ERROR_RESET_();
    const auto argc_argv = Verilated::threadContextp()->impp()->argc_argv();
    vlog_info_p->argc = argc_argv.first;
    vlog_info_p->argv = argc_argv.second;
    vlog_info_p->product = const_cast<PLI_BYTE8*>(Verilated::productName());
    vlog_info_p->version = const_cast<PLI_BYTE8*>(Verilated::productVersion());
    return 1;
}

// routines added with 1364-2001

PLI_INT32 vpi_get_data(PLI_INT32 /*id*/, PLI_BYTE8* /*dataLoc*/, PLI_INT32 /*numOfBytes*/) {
    VL_VPI_UNIMP_();
    return 0;
}
PLI_INT32 vpi_put_data(PLI_INT32 /*id*/, PLI_BYTE8* /*dataLoc*/, PLI_INT32 /*numOfBytes*/) {
    VL_VPI_UNIMP_();
    return 0;
}
void* vpi_get_userdata(vpiHandle /*obj*/) {
    VL_VPI_UNIMP_();
    return nullptr;
}
PLI_INT32 vpi_put_userdata(vpiHandle /*obj*/, void* /*userdata*/) {
    VL_VPI_UNIMP_();
    return 0;
}

PLI_INT32 vpi_control(PLI_INT32 operation, ...) {
    VL_DEBUG_IF_PLI(VL_DBG_MSGF("- vpi: vpi_control %d\n", operation););
    VerilatedVpiImp::assertOneCheck();
    VL_VPI_ERROR_RESET_();
    switch (operation) {
    case vpiFinish: {
        VL_FINISH_MT("", 0, "*VPI*");
        return 1;
    }
    case vpiStop: {
        VL_STOP_MT("", 0, "*VPI*");
        return 1;  // LCOV_EXCL_LINE
    }
    default: {
        VL_VPI_WARNING_(__FILE__, __LINE__, "%s: Unsupported type %s, ignoring", __func__,
                        VerilatedVpiError::strFromVpiProp(operation));
        return 0;
    }
    }
}

vpiHandle vpi_handle_by_multi_index(vpiHandle /*obj*/, PLI_INT32 /*num_index*/,
                                    PLI_INT32* /*index_array*/) {
    VL_VPI_UNIMP_();
    return nullptr;
}<|MERGE_RESOLUTION|>--- conflicted
+++ resolved
@@ -385,9 +385,6 @@
         case VLVT_STRING: type = vpiStringVar; break;
         default: break;
         }
-<<<<<<< HEAD
-        return (varp()->dims() > 1) ? vpiRegArray : type;  // but might be wire, logic
-=======
         if (isIndexedDimUnpacked())
             return vpiRegArray;
         else
@@ -398,7 +395,6 @@
         t_out = std::string{scopep()->name()} + "." + name();
         for (auto idx : index()) { t_out += "[" + std::to_string(idx) + "]"; }
         return t_out.c_str();
->>>>>>> bb871728
     }
     void* prevDatap() const { return m_prevDatap; }
     void* varDatap() const override { return m_varDatap; }
@@ -410,34 +406,6 @@
     }
 };
 
-<<<<<<< HEAD
-class VerilatedVpioReg final : public VerilatedVpioVar {
-public:
-    VerilatedVpioReg(const VerilatedVar* varp, const VerilatedScope* scopep, int32_t index,
-                            int offset)
-        : VerilatedVpioVar{varp, scopep} {
-        m_index = index;
-        m_varDatap = (static_cast<uint8_t*>(varp->datap())) + entSize() * offset;
-    }
-    ~VerilatedVpioReg() override = default;
-    static VerilatedVpioReg* castp(vpiHandle h) {
-        return dynamic_cast<VerilatedVpioReg*>(reinterpret_cast<VerilatedVpio*>(h));
-    }
-    uint32_t type() const override { return vpiReg; }
-    uint32_t size() const override { return varp()->packed().elements(); }
-    const VerilatedRange* rangep() const override { return &(varp()->packed()); }
-    const char* fullname() const override {
-        static thread_local std::string t_out;
-        constexpr size_t LEN_MAX_INDEX = 25;
-        char num[LEN_MAX_INDEX];
-        VL_SNPRINTF(num, LEN_MAX_INDEX, "%d", m_index);
-        t_out = std::string{scopep()->name()} + "." + name() + "[" + num + "]";
-        return t_out.c_str();
-    }
-};
-
-=======
->>>>>>> bb871728
 class VerilatedVpioVarIter final : public VerilatedVpio {
     const VerilatedScope* const m_scopep;
     VerilatedVarNameMap::const_iterator m_it;
@@ -498,23 +466,6 @@
 };
 
 class VerilatedVpioRegIter final : public VerilatedVpio {
-<<<<<<< HEAD
-    const vpiHandle m_handle;
-    const VerilatedVar* const m_varp;
-    int32_t m_iteration;
-    const int32_t m_direction;
-    bool m_done = false;
-
-public:
-    VerilatedVpioRegIter(const vpiHandle handle, const VerilatedVar* varp)
-        : m_handle{handle}
-        , m_varp{varp}
-        , m_iteration{varp->unpacked().right()}
-        , m_direction{VL_LIKELY(varp->unpacked().left() > varp->unpacked().right()) ? 1 : -1} {}
-    ~VerilatedVpioRegIter() override = default;
-    static VerilatedVpioRegIter* castp(vpiHandle h) {
-        return dynamic_cast<VerilatedVpioRegIter*>(reinterpret_cast<VerilatedVpio*>(h));
-=======
     VerilatedVpioVar* m_var;
     std::vector<VerilatedRange> m_ranges;
     std::vector<int> m_nextIndex;
@@ -527,7 +478,6 @@
         for (auto it = vop->indexedDim() + 1; it <= m_maxDim; it++)
             m_ranges.push_back(*vop->varp()->range(it));
         for (auto it : m_ranges) m_nextIndex.push_back(it.right());
->>>>>>> bb871728
     }
     ~VerilatedVpioRegIter() override = default;
     static VerilatedVpioRegIter* castp(vpiHandle h) {
@@ -2146,28 +2096,6 @@
     VL_DEBUG_IF_PLI(VL_DBG_MSGF("- vpi: vpi_handle_by_index %p %d\n", object, indx););
     VerilatedVpiImp::assertOneCheck();
     VL_VPI_ERROR_RESET_();
-<<<<<<< HEAD
-    // Memory words are not indexable
-    const VerilatedVpioReg* const vop = VerilatedVpioReg::castp(object);
-    if (VL_UNLIKELY(vop)) return nullptr;
-    const VerilatedVpioVar* const varop = VerilatedVpioVar::castp(object);
-    if (VL_LIKELY(varop)) {
-        if (varop->varp()->dims() < 2) return nullptr;
-        if (VL_LIKELY(varop->varp()->unpacked().left() >= varop->varp()->unpacked().right())) {
-            if (VL_UNLIKELY(indx > varop->varp()->unpacked().left()
-                            || indx < varop->varp()->unpacked().right()))
-                return nullptr;
-            return (new VerilatedVpioReg{varop->varp(), varop->scopep(), indx,
-                                                indx - varop->varp()->unpacked().right()})
-                ->castVpiHandle();
-        }
-        if (VL_UNLIKELY(indx < varop->varp()->unpacked().left()
-                        || indx > varop->varp()->unpacked().right()))
-            return nullptr;
-        return (new VerilatedVpioReg{varop->varp(), varop->scopep(), indx,
-                                            indx - varop->varp()->unpacked().left()})
-            ->castVpiHandle();
-=======
     const VerilatedVpioVar* const varop = VerilatedVpioVar::castp(object);
     if (VL_LIKELY(varop)) {
         // Case: no dimensions left to index
@@ -2178,7 +2106,6 @@
             return nullptr;
 
         return varop->withIndex(indx)->castVpiHandle();
->>>>>>> bb871728
     }
     VL_VPI_INTERNAL_(__FILE__, __LINE__, "%s : can't resolve handle", __func__);
     return nullptr;
@@ -2229,11 +2156,7 @@
         return (new VerilatedVpioScope{vop->scopep()})->castVpiHandle();
     }
     case vpiParent: {
-<<<<<<< HEAD
-        const VerilatedVpioReg* const vop = VerilatedVpioReg::castp(object);
-=======
         const VerilatedVpioVar* const vop = VerilatedVpioVar::castp(object);
->>>>>>> bb871728
         if (VL_UNLIKELY(!vop)) return nullptr;
         return (new VerilatedVpioVar{vop->varp(), vop->scopep()})->castVpiHandle();
     }
@@ -2255,21 +2178,6 @@
     VerilatedVpiImp::assertOneCheck();
     VL_VPI_ERROR_RESET_();
     switch (type) {
-<<<<<<< HEAD
-    case vpiMemoryWord: {
-        const VerilatedVpioVar* const vop = VerilatedVpioVar::castp(object);
-        if (VL_UNLIKELY(!vop)) return nullptr;
-        if (vop->varp()->dims() < 2) return nullptr;
-        if (vop->varp()->dims() > 2) {
-            VL_VPI_WARNING_(__FILE__, __LINE__,
-                            "%s: %s, object %s has unsupported number of indices (%d)", __func__,
-                            VerilatedVpiError::strFromVpiMethod(type), vop->fullname(),
-                            vop->varp()->dims());
-        }
-        return (new VerilatedVpioRegIter{object, vop->varp()})->castVpiHandle();
-    }
-=======
->>>>>>> bb871728
     case vpiRange: {
         const VerilatedVpioVar* const vop = VerilatedVpioVar::castp(object);
         if (VL_UNLIKELY(!vop)) return nullptr;
@@ -2284,30 +2192,11 @@
         return ((new VerilatedVpioRangeIter{ranges})->castVpiHandle());
     }
     case vpiReg: {
-<<<<<<< HEAD
-        const VerilatedVpioVar* const vop_var = VerilatedVpioVar::castp(object);
-        if(VL_UNLIKELY(!vop_var)) {
-            const VerilatedVpioScope* const vop_scope = VerilatedVpioScope::castp(object);
-            if(VL_UNLIKELY(!vop_scope)) return nullptr;
-            return ((new VerilatedVpioVarIter{vop_scope})->castVpiHandle());
-        }
-
-        if (vop_var->varp()->dims() < 2) return nullptr;
-        if (vop_var->varp()->dims() > 2) {
-            VL_VPI_WARNING_(__FILE__, __LINE__,
-                            "%s: %s, object %s has unsupported number of indices (%d)",
-                            __func__, VerilatedVpiError::strFromVpiMethod(type),
-                            vop_var->fullname(), vop_var->varp()->dims());
-        }
-
-        return (new VerilatedVpioRegIter{object, vop_var->varp()})->castVpiHandle();
-=======
         const VerilatedVpioScope* const vscopep = VerilatedVpioScope::castp(object);
         if (vscopep) return ((new VerilatedVpioVarIter{vscopep, false})->castVpiHandle());
         const VerilatedVpioVar* const vop = VerilatedVpioVar::castp(object);
         if (vop) return ((new VerilatedVpioRegIter{vop})->castVpiHandle());
         return nullptr;
->>>>>>> bb871728
     }
     case vpiParameter: {
         const VerilatedVpioScope* const vop = VerilatedVpioScope::castp(object);
@@ -3173,7 +3062,7 @@
         return;
     }
 
-    const unsigned num_words = VL_WORDS_I(varp->packed().elements()) * num;
+    const unsigned num_words = VL_WORDS_I(varp->entBits()) * num;
     if (VL_UNCOVERABLE(num_words >= VL_VALUE_STRING_MAX_WORDS)) {
         VL_FATAL_MT(__FILE__, __LINE__, "",
                         "vpi_get_value_array with more than VL_VALUE_STRING_MAX_WORDS; "
@@ -3195,13 +3084,13 @@
 
         if (varp->vltype() == VLVT_UINT8) {
             const CData* ptr = reinterpret_cast<CData*>(vop->varDatap());
-            vl_get_value_array_integrals(index,num,size,varp->packed().elements(),leftIsLow,ptr,integersp);
+            vl_get_value_array_integrals(index,num,size,varp->entBits(),leftIsLow,ptr,integersp);
         } else if (varp->vltype() == VLVT_UINT16) {
             const SData* ptr = reinterpret_cast<SData*>(vop->varDatap());
-            vl_get_value_array_integrals(index,num,size,varp->packed().elements(),leftIsLow,ptr,integersp);
+            vl_get_value_array_integrals(index,num,size,varp->entBits(),leftIsLow,ptr,integersp);
         } else if (varp->vltype() == VLVT_UINT32) {
             const IData* ptr = reinterpret_cast<IData*>(vop->varDatap());
-            vl_get_value_array_integrals(index,num,size,varp->packed().elements(),leftIsLow,ptr,integersp);
+            vl_get_value_array_integrals(index,num,size,varp->entBits(),leftIsLow,ptr,integersp);
         }
 
         return;
@@ -3217,10 +3106,10 @@
 
         if (varp->vltype() == VLVT_UINT8) {
             const CData* ptr = reinterpret_cast<CData*>(vop->varDatap());
-            vl_get_value_array_integrals(index,num,size,varp->packed().elements(),leftIsLow,ptr,shortintsp);
+            vl_get_value_array_integrals(index,num,size,varp->entBits(),leftIsLow,ptr,shortintsp);
         } else if (varp->vltype() == VLVT_UINT16) {
             const SData* ptr = reinterpret_cast<SData*>(vop->varDatap());
-            vl_get_value_array_integrals(index,num,size,varp->packed().elements(),leftIsLow,ptr,shortintsp);
+            vl_get_value_array_integrals(index,num,size,varp->entBits(),leftIsLow,ptr,shortintsp);
         }
 
         return;
@@ -3236,21 +3125,21 @@
 
         if (varp->vltype() == VLVT_UINT8) {
             const CData* ptr = reinterpret_cast<CData*>(vop->varDatap());
-            vl_get_value_array_integrals(index,num,size,varp->packed().elements(),leftIsLow,ptr,longintsp);
+            vl_get_value_array_integrals(index,num,size,varp->entBits(),leftIsLow,ptr,longintsp);
         } else if (varp->vltype() == VLVT_UINT16) {
             const SData* ptr = reinterpret_cast<SData*>(vop->varDatap());
-            vl_get_value_array_integrals(index,num,size,varp->packed().elements(),leftIsLow,ptr,longintsp);
+            vl_get_value_array_integrals(index,num,size,varp->entBits(),leftIsLow,ptr,longintsp);
         } else if (varp->vltype() == VLVT_UINT32) {
             const IData* ptr = reinterpret_cast<IData*>(vop->varDatap());
-            vl_get_value_array_integrals(index,num,size,varp->packed().elements(),leftIsLow,ptr,longintsp);
+            vl_get_value_array_integrals(index,num,size,varp->entBits(),leftIsLow,ptr,longintsp);
         } else if (varp->vltype() == VLVT_UINT64) {
             const QData* ptr = reinterpret_cast<QData*>(vop->varDatap());
-            vl_get_value_array_integrals(index,num,size,varp->packed().elements(),leftIsLow,ptr,longintsp);
+            vl_get_value_array_integrals(index,num,size,varp->entBits(),leftIsLow,ptr,longintsp);
         }
 
         return;
     } else if (arrayvalue_p->format == vpiVectorVal) {
-        if (VL_UNCOVERABLE((VL_WORDS_I(varp->packed().elements())*2*num) >= VL_VALUE_STRING_MAX_WORDS)) {
+        if (VL_UNCOVERABLE((VL_WORDS_I(varp->entBits())*2*num) >= VL_VALUE_STRING_MAX_WORDS)) {
             VL_FATAL_MT(__FILE__, __LINE__, "",
                         "vpi_get_value_array with more than VL_VALUE_STRING_MAX_WORDS; "
                         "increase and recompile");
@@ -3261,24 +3150,24 @@
 
         if (varp->vltype() == VLVT_UINT8) {
             const CData* ptr = reinterpret_cast<CData*>(vop->varDatap());
-            vl_get_value_array_vectors(index,num,size,varp->packed().elements(),leftIsLow,ptr,vectorsp);
+            vl_get_value_array_vectors(index,num,size,varp->entBits(),leftIsLow,ptr,vectorsp);
         } else if (varp->vltype() == VLVT_UINT16) {
             const SData* ptr = reinterpret_cast<SData*>(vop->varDatap());
-            vl_get_value_array_vectors(index,num,size,varp->packed().elements(),leftIsLow,ptr,vectorsp);
+            vl_get_value_array_vectors(index,num,size,varp->entBits(),leftIsLow,ptr,vectorsp);
         } else if (varp->vltype() == VLVT_UINT32) {
             const IData* ptr = reinterpret_cast<IData*>(vop->varDatap());
-            vl_get_value_array_vectors(index,num,size,varp->packed().elements(),leftIsLow,ptr,vectorsp);
+            vl_get_value_array_vectors(index,num,size,varp->entBits(),leftIsLow,ptr,vectorsp);
         } else if (varp->vltype() == VLVT_UINT64) {
             const QData* ptr = reinterpret_cast<QData*>(vop->varDatap());
-            vl_get_value_array_vectors(index,num,size,varp->packed().elements(),leftIsLow,ptr,vectorsp);
+            vl_get_value_array_vectors(index,num,size,varp->entBits(),leftIsLow,ptr,vectorsp);
         } else if (varp->vltype() == VLVT_WDATA) {
             const EData* ptr = reinterpret_cast<EData*>(vop->varDatap());
-            vl_get_value_array_vectors(index,num,size,varp->packed().elements(),leftIsLow,ptr,vectorsp);
+            vl_get_value_array_vectors(index,num,size,varp->entBits(),leftIsLow,ptr,vectorsp);
         }
 
         return;
     } else if (arrayvalue_p->format == vpiRawFourStateVal) {
-        if (VL_UNCOVERABLE((VL_BYTES_I(varp->packed().elements())*2*num) >= VL_VALUE_STRING_MAX_CHARS)) {
+        if (VL_UNCOVERABLE((VL_BYTES_I(varp->entBits())*2*num) >= VL_VALUE_STRING_MAX_CHARS)) {
             VL_FATAL_MT(__FILE__, __LINE__, "",
                         "vpi_get_value_array with more than VL_VALUE_STRING_MAX_WORDS; "
                         "increase and recompile");
@@ -3289,24 +3178,24 @@
 
         if (varp->vltype() == VLVT_UINT8) {
             const CData* ptr = reinterpret_cast<CData*>(vop->varDatap());
-            vl_get_value_array_rawvals(index,num,size,varp->packed().elements(),leftIsLow,true,ptr,valuep);
+            vl_get_value_array_rawvals(index,num,size,varp->entBits(),leftIsLow,true,ptr,valuep);
         } else if (varp->vltype() == VLVT_UINT16) {
             const SData* ptr = reinterpret_cast<SData*>(vop->varDatap());
-            vl_get_value_array_rawvals(index,num,size,varp->packed().elements(),leftIsLow,true,ptr,valuep);
+            vl_get_value_array_rawvals(index,num,size,varp->entBits(),leftIsLow,true,ptr,valuep);
         } else if (varp->vltype() == VLVT_UINT32) {
             const IData* ptr = reinterpret_cast<IData*>(vop->varDatap());
-            vl_get_value_array_rawvals(index,num,size,varp->packed().elements(),leftIsLow,true,ptr,valuep);
+            vl_get_value_array_rawvals(index,num,size,varp->entBits(),leftIsLow,true,ptr,valuep);
         } else if (varp->vltype() == VLVT_UINT64) {
             const QData* ptr = reinterpret_cast<QData*>(vop->varDatap());
-            vl_get_value_array_rawvals(index,num,size,varp->packed().elements(),leftIsLow,true,ptr,valuep);
+            vl_get_value_array_rawvals(index,num,size,varp->entBits(),leftIsLow,true,ptr,valuep);
         } else if (varp->vltype() == VLVT_WDATA) {
             const EData* ptr = reinterpret_cast<EData*>(vop->varDatap());
-            vl_get_value_array_rawvals(index,num,size,varp->packed().elements(),leftIsLow,true,ptr,valuep);
+            vl_get_value_array_rawvals(index,num,size,varp->entBits(),leftIsLow,true,ptr,valuep);
         }
 
         return;
     } else if (arrayvalue_p->format == vpiRawTwoStateVal) {
-        if (VL_UNCOVERABLE((VL_BYTES_I(varp->packed().elements())*num) >= VL_VALUE_STRING_MAX_CHARS)) {
+        if (VL_UNCOVERABLE((VL_BYTES_I(varp->entBits())*num) >= VL_VALUE_STRING_MAX_CHARS)) {
             VL_FATAL_MT(__FILE__, __LINE__, "",
                         "vpi_get_value_array with more than VL_VALUE_STRING_MAX_WORDS; "
                         "increase and recompile");
@@ -3317,19 +3206,19 @@
 
         if (varp->vltype() == VLVT_UINT8) {
             const CData* ptr = reinterpret_cast<CData*>(vop->varDatap());
-            vl_get_value_array_rawvals(index,num,size,varp->packed().elements(),leftIsLow,false,ptr,valuep);
+            vl_get_value_array_rawvals(index,num,size,varp->entBits(),leftIsLow,false,ptr,valuep);
         } else if (varp->vltype() == VLVT_UINT16) {
             const SData* ptr = reinterpret_cast<SData*>(vop->varDatap());
-            vl_get_value_array_rawvals(index,num,size,varp->packed().elements(),leftIsLow,false,ptr,valuep);
+            vl_get_value_array_rawvals(index,num,size,varp->entBits(),leftIsLow,false,ptr,valuep);
         } else if (varp->vltype() == VLVT_UINT32) {
             const IData* ptr = reinterpret_cast<IData*>(vop->varDatap());
-            vl_get_value_array_rawvals(index,num,size,varp->packed().elements(),leftIsLow,false,ptr,valuep);
+            vl_get_value_array_rawvals(index,num,size,varp->entBits(),leftIsLow,false,ptr,valuep);
         } else if (varp->vltype() == VLVT_UINT64) {
             const QData* ptr = reinterpret_cast<QData*>(vop->varDatap());
-            vl_get_value_array_rawvals(index,num,size,varp->packed().elements(),leftIsLow,false,ptr,valuep);
+            vl_get_value_array_rawvals(index,num,size,varp->entBits(),leftIsLow,false,ptr,valuep);
         } else if (varp->vltype() == VLVT_WDATA) {
             const EData* ptr = reinterpret_cast<EData*>(vop->varDatap());
-            vl_get_value_array_rawvals(index,num,size,varp->packed().elements(),leftIsLow,false,ptr,valuep);
+            vl_get_value_array_rawvals(index,num,size,varp->entBits(),leftIsLow,false,ptr,valuep);
         }
 
         return;
@@ -3411,10 +3300,10 @@
 
         if (varp->vltype() == VLVT_UINT8) {
             CData* ptr = reinterpret_cast<CData*>(vop->varDatap());
-            vl_put_value_array_integrals(index,num,size,varp->packed().elements(),leftIsLow,shortintsp,ptr);
+            vl_put_value_array_integrals(index,num,size,varp->entBits(),leftIsLow,shortintsp,ptr);
         } else if (varp->vltype() == VLVT_UINT16) {
             SData* ptr = reinterpret_cast<SData*>(vop->varDatap());
-            vl_put_value_array_integrals(index,num,size,varp->packed().elements(),leftIsLow,shortintsp,ptr);
+            vl_put_value_array_integrals(index,num,size,varp->entBits(),leftIsLow,shortintsp,ptr);
         }
 
         return;
@@ -3423,13 +3312,13 @@
 
         if (varp->vltype() == VLVT_UINT8) {
             CData* ptr = reinterpret_cast<CData*>(vop->varDatap());
-            vl_put_value_array_integrals(index,num,size,varp->packed().elements(),leftIsLow,integersp,ptr);
+            vl_put_value_array_integrals(index,num,size,varp->entBits(),leftIsLow,integersp,ptr);
         } else if (varp->vltype() == VLVT_UINT16) {
             SData* ptr = reinterpret_cast<SData*>(vop->varDatap());
-            vl_put_value_array_integrals(index,num,size,varp->packed().elements(),leftIsLow,integersp,ptr);
+            vl_put_value_array_integrals(index,num,size,varp->entBits(),leftIsLow,integersp,ptr);
         } else if (varp->vltype() == VLVT_UINT32) {
             IData* ptr = reinterpret_cast<IData*>(vop->varDatap());
-            vl_put_value_array_integrals(index,num,size,varp->packed().elements(),leftIsLow,integersp,ptr);
+            vl_put_value_array_integrals(index,num,size,varp->entBits(),leftIsLow,integersp,ptr);
         }
 
         return;
@@ -3438,16 +3327,16 @@
 
         if (varp->vltype() == VLVT_UINT8) {
             CData* ptr = reinterpret_cast<CData*>(vop->varDatap());
-            vl_put_value_array_integrals(index,num,size,varp->packed().elements(),leftIsLow,longintsp,ptr);
+            vl_put_value_array_integrals(index,num,size,varp->entBits(),leftIsLow,longintsp,ptr);
         } else if (varp->vltype() == VLVT_UINT16) {
             SData* ptr = reinterpret_cast<SData*>(vop->varDatap());
-            vl_put_value_array_integrals(index,num,size,varp->packed().elements(),leftIsLow,longintsp,ptr);
+            vl_put_value_array_integrals(index,num,size,varp->entBits(),leftIsLow,longintsp,ptr);
         } else if (varp->vltype() == VLVT_UINT32) {
             IData* ptr = reinterpret_cast<IData*>(vop->varDatap());
-            vl_put_value_array_integrals(index,num,size,varp->packed().elements(),leftIsLow,longintsp,ptr);
+            vl_put_value_array_integrals(index,num,size,varp->entBits(),leftIsLow,longintsp,ptr);
         } else if (varp->vltype() == VLVT_UINT64) {
             QData* ptr = reinterpret_cast<QData*>(vop->varDatap());
-            vl_put_value_array_integrals(index,num,size,varp->packed().elements(),leftIsLow,longintsp,ptr);
+            vl_put_value_array_integrals(index,num,size,varp->entBits(),leftIsLow,longintsp,ptr);
         }
 
         return;
@@ -3456,19 +3345,19 @@
 
         if (varp->vltype() == VLVT_UINT8) {
             CData* ptr = reinterpret_cast<CData*>(vop->varDatap());
-            vl_put_value_array_vectors(index,num,size,varp->packed().elements(),leftIsLow,true,vectorsp,ptr);
+            vl_put_value_array_vectors(index,num,size,varp->entBits(),leftIsLow,true,vectorsp,ptr);
         } else if (varp->vltype() == VLVT_UINT16) {
             SData* ptr = reinterpret_cast<SData*>(vop->varDatap());
-            vl_put_value_array_vectors(index,num,size,varp->packed().elements(),leftIsLow,true,vectorsp,ptr);
+            vl_put_value_array_vectors(index,num,size,varp->entBits(),leftIsLow,true,vectorsp,ptr);
         } else if (varp->vltype() == VLVT_UINT32) {
             IData* ptr = reinterpret_cast<IData*>(vop->varDatap());
-            vl_put_value_array_vectors(index,num,size,varp->packed().elements(),leftIsLow,true,vectorsp,ptr);
+            vl_put_value_array_vectors(index,num,size,varp->entBits(),leftIsLow,true,vectorsp,ptr);
         } else if (varp->vltype() == VLVT_UINT64) {
             QData* ptr = reinterpret_cast<QData*>(vop->varDatap());
-            vl_put_value_array_vectors(index,num,size,varp->packed().elements(),leftIsLow,true,vectorsp,ptr);
+            vl_put_value_array_vectors(index,num,size,varp->entBits(),leftIsLow,true,vectorsp,ptr);
         } else if (varp->vltype() == VLVT_WDATA) {
             EData* ptr = reinterpret_cast<EData*>(vop->varDatap());
-            vl_put_value_array_vectors(index,num,size,varp->packed().elements(),leftIsLow,true,vectorsp,ptr);
+            vl_put_value_array_vectors(index,num,size,varp->entBits(),leftIsLow,true,vectorsp,ptr);
         }
 
         return;
@@ -3477,19 +3366,19 @@
 
         if (varp->vltype() == VLVT_UINT8) {
             CData* ptr = reinterpret_cast<CData*>(vop->varDatap());
-            vl_put_value_array_rawvals(index,num,size,varp->packed().elements(),leftIsLow,true,valuep,ptr);
+            vl_put_value_array_rawvals(index,num,size,varp->entBits(),leftIsLow,true,valuep,ptr);
         } else if (varp->vltype() == VLVT_UINT16) {
             SData* ptr = reinterpret_cast<SData*>(vop->varDatap());
-            vl_put_value_array_rawvals(index,num,size,varp->packed().elements(),leftIsLow,true,valuep,ptr);
+            vl_put_value_array_rawvals(index,num,size,varp->entBits(),leftIsLow,true,valuep,ptr);
         } else if (varp->vltype() == VLVT_UINT32) {
             IData* ptr = reinterpret_cast<IData*>(vop->varDatap());
-            vl_put_value_array_rawvals(index,num,size,varp->packed().elements(),leftIsLow,true,valuep,ptr);
+            vl_put_value_array_rawvals(index,num,size,varp->entBits(),leftIsLow,true,valuep,ptr);
         } else if (varp->vltype() == VLVT_UINT64) {
             QData* ptr = reinterpret_cast<QData*>(vop->varDatap());
-            vl_put_value_array_rawvals(index,num,size,varp->packed().elements(),leftIsLow,true,valuep,ptr);
+            vl_put_value_array_rawvals(index,num,size,varp->entBits(),leftIsLow,true,valuep,ptr);
         } else if (varp->vltype() == VLVT_WDATA) {
             EData* ptr = reinterpret_cast<EData*>(vop->varDatap());
-            vl_put_value_array_rawvals(index,num,size,varp->packed().elements(),leftIsLow,true,valuep,ptr);
+            vl_put_value_array_rawvals(index,num,size,varp->entBits(),leftIsLow,true,valuep,ptr);
         }
 
         return;
@@ -3498,19 +3387,19 @@
 
         if (varp->vltype() == VLVT_UINT8) {
             CData* ptr = reinterpret_cast<CData*>(vop->varDatap());
-            vl_put_value_array_rawvals(index,num,size,varp->packed().elements(),leftIsLow,false,valuep,ptr);
+            vl_put_value_array_rawvals(index,num,size,varp->entBits(),leftIsLow,false,valuep,ptr);
         } else if (varp->vltype() == VLVT_UINT16) {
             SData* ptr = reinterpret_cast<SData*>(vop->varDatap());
-            vl_put_value_array_rawvals(index,num,size,varp->packed().elements(),leftIsLow,false,valuep,ptr);
+            vl_put_value_array_rawvals(index,num,size,varp->entBits(),leftIsLow,false,valuep,ptr);
         } else if (varp->vltype() == VLVT_UINT32) {
             IData* ptr = reinterpret_cast<IData*>(vop->varDatap());
-            vl_put_value_array_rawvals(index,num,size,varp->packed().elements(),leftIsLow,false,valuep,ptr);
+            vl_put_value_array_rawvals(index,num,size,varp->entBits(),leftIsLow,false,valuep,ptr);
         } else if (varp->vltype() == VLVT_UINT64) {
             QData* ptr = reinterpret_cast<QData*>(vop->varDatap());
-            vl_put_value_array_rawvals(index,num,size,varp->packed().elements(),leftIsLow,false,valuep,ptr);
+            vl_put_value_array_rawvals(index,num,size,varp->entBits(),leftIsLow,false,valuep,ptr);
         } else if (varp->vltype() == VLVT_WDATA) {
             EData* ptr = reinterpret_cast<EData*>(vop->varDatap());
-            vl_put_value_array_rawvals(index,num,size,varp->packed().elements(),leftIsLow,false,valuep,ptr);
+            vl_put_value_array_rawvals(index,num,size,varp->entBits(),leftIsLow,false,valuep,ptr);
         }
 
         return;
