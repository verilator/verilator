// -*- mode: C++; c-file-style: "cc-mode" -*-
//*************************************************************************
//
// Copyright 2009-2021 by Wilson Snyder. This program is free software; you can
// redistribute it and/or modify it under the terms of either the GNU
// Lesser General Public License Version 3 or the Perl Artistic License
// Version 2.0.
// SPDX-License-Identifier: LGPL-3.0-only OR Artistic-2.0
//
//=========================================================================
///
/// \file
/// \brief Verilator: VPI implementation code
///
///     This file must be compiled and linked against all objects
///     created from Verilator or called by Verilator that use the VPI.
///
///     Use "verilator --vpi" to add this to the Makefile for the linker.
///
/// Code available from: https://verilator.org
///
//=========================================================================

#define VERILATOR_VERILATED_VPI_CPP_

#include "verilated.h"
#include "verilated_vpi.h"
#include "verilated_imp.h"

#include <list>
#include <map>
#include <set>

//======================================================================
// Internal constants

#define VL_DEBUG_IF_PLI VL_DEBUG_IF
constexpr unsigned VL_VPI_LINE_SIZE_ = 8192;

//======================================================================
// Internal macros

#define VL_VPI_INTERNAL_ VerilatedVpiImp::error_info()->setMessage(vpiInternal)->setMessage
#define VL_VPI_SYSTEM_ VerilatedVpiImp::error_info()->setMessage(vpiSystem)->setMessage
#define VL_VPI_ERROR_ VerilatedVpiImp::error_info()->setMessage(vpiError)->setMessage
#define VL_VPI_WARNING_ VerilatedVpiImp::error_info()->setMessage(vpiWarning)->setMessage
#define VL_VPI_NOTICE_ VerilatedVpiImp::error_info()->setMessage(vpiNotice)->setMessage
#define VL_VPI_ERROR_RESET_ VerilatedVpiImp::error_info()->resetError

// Not supported yet
#define VL_VPI_UNIMP_() \
    (VL_VPI_ERROR_(__FILE__, __LINE__, Verilated::catName("Unsupported VPI function: ", VL_FUNC)))

//======================================================================
// Implementation

// Base VPI handled object
class VerilatedVpio VL_NOT_FINAL {
    // CONSTANTS
    /// Magic value stored in front of object to detect double free etc
    /// Must be odd, as aligned pointer can never be odd
    static constexpr vluint32_t activeMagic() { return 0xfeed100f; }

    // MEM MANGLEMENT
<<<<<<< HEAD
    // Internal note: Globals must be POD, see verilated.cpp top.
=======
    // Internal note: Globals may multi-construct, see verilated.cpp top.
>>>>>>> 018d9947
    static VL_THREAD_LOCAL vluint8_t* t_freeHead;

public:
    // CONSTRUCTORS
    VerilatedVpio() = default;
    virtual ~VerilatedVpio() = default;
    static void* operator new(size_t size) VL_MT_SAFE {
        // We new and delete tons of vpi structures, so keep them around
        // To simplify our free list, we use a size large enough for all derived types
        // We reserve word zero for the next pointer, as that's safer in case a
        // dangling reference to the original remains around.
        static const size_t chunk = 96;
        if (VL_UNCOVERABLE(size > chunk)) VL_FATAL_MT(__FILE__, __LINE__, "", "increase chunk");
        if (VL_LIKELY(t_freeHead)) {
            vluint8_t* newp = t_freeHead;
            t_freeHead = *(reinterpret_cast<vluint8_t**>(newp));
            *(reinterpret_cast<vluint32_t*>(newp)) = activeMagic();
            return newp + 8;
        }
        // +8: 8 bytes for next
        vluint8_t* newp = reinterpret_cast<vluint8_t*>(::operator new(chunk + 8));
        *(reinterpret_cast<vluint32_t*>(newp)) = activeMagic();
        return newp + 8;
    }
    static void operator delete(void* obj, size_t /*size*/)VL_MT_SAFE {
        vluint8_t* oldp = (static_cast<vluint8_t*>(obj)) - 8;
        if (VL_UNLIKELY(*(reinterpret_cast<vluint32_t*>(oldp)) != activeMagic())) {
            VL_FATAL_MT(__FILE__, __LINE__, "",
                        "vpi_release_handle() called on same object twice, or on non-Verilator "
                        "VPI object");
        }
#ifdef VL_VPI_IMMEDIATE_FREE  // Define to aid in finding leaky handles
        ::operator delete(oldp);
#else
        *(reinterpret_cast<void**>(oldp)) = t_freeHead;
        t_freeHead = oldp;
#endif
    }
    // MEMBERS
    static VerilatedVpio* castp(vpiHandle h) {
        return dynamic_cast<VerilatedVpio*>(reinterpret_cast<VerilatedVpio*>(h));
    }
    inline vpiHandle castVpiHandle() { return reinterpret_cast<vpiHandle>(this); }
    // ACCESSORS
    virtual const char* name() const { return "<null>"; }
    virtual const char* fullname() const { return "<null>"; }
    virtual const char* defname() const { return "<null>"; }
    virtual vluint32_t type() const { return 0; }
    virtual vluint32_t size() const { return 0; }
    virtual const VerilatedRange* rangep() const { return nullptr; }
    virtual vpiHandle dovpi_scan() { return nullptr; }
    virtual PLI_INT32 dovpi_remove_cb() { return 0; }
};

class VerilatedVpioTimedCb final : public VerilatedVpio {
    // A handle to a timed callback created with vpi_register_cb
    // User can call vpi_remove_cb or vpi_release_handle on it
    vluint64_t m_id;  // Unique id/sequence number to find schedule's event
    QData m_time;

public:
    VerilatedVpioTimedCb(vluint64_t id, QData time)
        : m_id(id)
        , m_time{time} {}
    virtual ~VerilatedVpioTimedCb() override = default;
    static VerilatedVpioTimedCb* castp(vpiHandle h) {
        return dynamic_cast<VerilatedVpioTimedCb*>(reinterpret_cast<VerilatedVpioTimedCb*>(h));
    }
    virtual vluint32_t type() const override { return vpiCallback; }
    virtual PLI_INT32 dovpi_remove_cb() override;
};

class VerilatedVpioReasonCb final : public VerilatedVpio {
    // A handle to a non-timed callback created with vpi_register_cb
    // User can call vpi_remove_cb or vpi_release_handle on it
    vluint64_t m_id;  // Unique id/sequence number to find schedule's event
    PLI_INT32 m_reason;  // VPI callback reason code

public:
    // cppcheck-suppress uninitVar  // m_value
    VerilatedVpioReasonCb(vluint64_t id, PLI_INT32 reason)
        : m_id(id)
        , m_reason{reason} {}
    virtual ~VerilatedVpioReasonCb() override = default;
    static VerilatedVpioReasonCb* castp(vpiHandle h) {
        return dynamic_cast<VerilatedVpioReasonCb*>(reinterpret_cast<VerilatedVpioReasonCb*>(h));
    }
    virtual vluint32_t type() const override { return vpiCallback; }
    virtual PLI_INT32 dovpi_remove_cb() override;
};

class VerilatedVpioConst final : public VerilatedVpio {
    vlsint32_t m_num;

public:
    explicit VerilatedVpioConst(vlsint32_t num)
        : m_num{num} {}
    virtual ~VerilatedVpioConst() override = default;
    static VerilatedVpioConst* castp(vpiHandle h) {
        return dynamic_cast<VerilatedVpioConst*>(reinterpret_cast<VerilatedVpio*>(h));
    }
    virtual vluint32_t type() const override { return vpiConstant; }
    vlsint32_t num() const { return m_num; }
};

class VerilatedVpioParam final : public VerilatedVpio {
    const VerilatedVar* m_varp;
    const VerilatedScope* m_scopep;

public:
    VerilatedVpioParam(const VerilatedVar* varp, const VerilatedScope* scopep)
        : m_varp{varp}
        , m_scopep{scopep} {}
    virtual ~VerilatedVpioParam() override = default;

    static VerilatedVpioParam* castp(vpiHandle h) {
        return dynamic_cast<VerilatedVpioParam*>(reinterpret_cast<VerilatedVpio*>(h));
    }
    virtual vluint32_t type() const override { return vpiParameter; }
    const VerilatedVar* varp() const { return m_varp; }
    void* varDatap() const { return m_varp->datap(); }
    const VerilatedScope* scopep() const { return m_scopep; }
    virtual const char* name() const override { return m_varp->name(); }
    virtual const char* fullname() const override {
        static VL_THREAD_LOCAL std::string t_out;
        t_out = std::string(m_scopep->name()) + "." + name();
        return t_out.c_str();
    }
};

class VerilatedVpioRange final : public VerilatedVpio {
    const VerilatedRange* m_range;

public:
    explicit VerilatedVpioRange(const VerilatedRange* range)
        : m_range{range} {}
    virtual ~VerilatedVpioRange() override = default;
    static VerilatedVpioRange* castp(vpiHandle h) {
        return dynamic_cast<VerilatedVpioRange*>(reinterpret_cast<VerilatedVpio*>(h));
    }
    virtual vluint32_t type() const override { return vpiRange; }
    virtual vluint32_t size() const override { return m_range->elements(); }
    virtual const VerilatedRange* rangep() const override { return m_range; }
};

class VerilatedVpioRangeIter final : public VerilatedVpio {
    // Only supports 1 dimension
    const VerilatedRange* m_range;
    bool m_done = false;

public:
    explicit VerilatedVpioRangeIter(const VerilatedRange* range)
        : m_range{range} {}
    virtual ~VerilatedVpioRangeIter() override = default;
    static VerilatedVpioRangeIter* castp(vpiHandle h) {
        return dynamic_cast<VerilatedVpioRangeIter*>(reinterpret_cast<VerilatedVpio*>(h));
    }
    virtual vluint32_t type() const override { return vpiIterator; }
    virtual vpiHandle dovpi_scan() override {
        if (VL_UNLIKELY(m_done)) {
            delete this;  // IEEE 37.2.2 vpi_scan at end does a vpi_release_handle
            return nullptr;
        }
        m_done = true;
        return ((new VerilatedVpioRange(m_range))->castVpiHandle());
    }
};

class VerilatedVpioScope VL_NOT_FINAL : public VerilatedVpio {
protected:
    const VerilatedScope* m_scopep;

public:
    explicit VerilatedVpioScope(const VerilatedScope* scopep)
        : m_scopep{scopep} {}
    virtual ~VerilatedVpioScope() override = default;
    static VerilatedVpioScope* castp(vpiHandle h) {
        return dynamic_cast<VerilatedVpioScope*>(reinterpret_cast<VerilatedVpio*>(h));
    }
    virtual vluint32_t type() const override { return vpiScope; }
    const VerilatedScope* scopep() const { return m_scopep; }
    virtual const char* name() const override { return m_scopep->name(); }
    virtual const char* fullname() const override { return m_scopep->name(); }
};

class VerilatedVpioVar VL_NOT_FINAL : public VerilatedVpio {
    const VerilatedVar* m_varp = nullptr;
    const VerilatedScope* m_scopep = nullptr;
    vluint8_t* m_prevDatap = nullptr;  // Previous value of data, for cbValueChange
    union {
        vluint8_t u8[4];
        vluint32_t u32;
    } m_mask;  // memoized variable mask
    vluint32_t m_entSize = 0;  // memoized variable size
protected:
    void* m_varDatap = nullptr;  // varp()->datap() adjusted for array entries
    vlsint32_t m_index = 0;
    const VerilatedRange& get_range() const {
        // Determine number of dimensions and return outermost
        return (m_varp->dims() > 1) ? m_varp->unpacked() : m_varp->packed();
    }

public:
    VerilatedVpioVar(const VerilatedVar* varp, const VerilatedScope* scopep)
        : m_varp{varp}
        , m_scopep{scopep} {
        m_mask.u32 = VL_MASK_I(varp->packed().elements());
        m_entSize = varp->entSize();
        m_varDatap = varp->datap();
    }
    explicit VerilatedVpioVar(const VerilatedVpioVar* varp) {
        if (varp) {
            m_varp = varp->m_varp;
            m_scopep = varp->m_scopep;
            m_mask.u32 = varp->m_mask.u32;
            m_entSize = varp->m_entSize;
            m_varDatap = varp->m_varDatap;
            m_index = varp->m_index;
            // Not copying m_prevDatap, must be nullptr
        } else {
            m_mask.u32 = 0;
        }
    }
    virtual ~VerilatedVpioVar() override {
        if (m_prevDatap) VL_DO_CLEAR(delete[] m_prevDatap, m_prevDatap = nullptr);
    }
    static VerilatedVpioVar* castp(vpiHandle h) {
        return dynamic_cast<VerilatedVpioVar*>(reinterpret_cast<VerilatedVpio*>(h));
    }
    const VerilatedVar* varp() const { return m_varp; }
    const VerilatedScope* scopep() const { return m_scopep; }
    vluint32_t mask() const { return m_mask.u32; }
    vluint8_t mask_byte(int idx) { return m_mask.u8[idx & 3]; }
    vluint32_t entSize() const { return m_entSize; }
    vluint32_t index() const { return m_index; }
    virtual vluint32_t type() const override {
        return (varp()->dims() > 1) ? vpiMemory : vpiReg;  // but might be wire, logic
    }
    virtual vluint32_t size() const override { return get_range().elements(); }
    virtual const VerilatedRange* rangep() const override { return &get_range(); }
    virtual const char* name() const override { return m_varp->name(); }
    virtual const char* fullname() const override {
        static VL_THREAD_LOCAL std::string t_out;
        t_out = std::string(m_scopep->name()) + "." + name();
        return t_out.c_str();
    }
    void* prevDatap() const { return m_prevDatap; }
    void* varDatap() const { return m_varDatap; }
    void createPrevDatap() {
        if (VL_UNLIKELY(!m_prevDatap)) {
            m_prevDatap = new vluint8_t[entSize()];
            memcpy(prevDatap(), varp()->datap(), entSize());
        }
    }
};

class VerilatedVpioMemoryWord final : public VerilatedVpioVar {
public:
    VerilatedVpioMemoryWord(const VerilatedVar* varp, const VerilatedScope* scopep,
                            vlsint32_t index, int offset)
        : VerilatedVpioVar{varp, scopep} {
        m_index = index;
        m_varDatap = (static_cast<vluint8_t*>(varp->datap())) + entSize() * offset;
    }
    virtual ~VerilatedVpioMemoryWord() override = default;
    static VerilatedVpioMemoryWord* castp(vpiHandle h) {
        return dynamic_cast<VerilatedVpioMemoryWord*>(reinterpret_cast<VerilatedVpio*>(h));
    }
    virtual vluint32_t type() const override { return vpiMemoryWord; }
    virtual vluint32_t size() const override { return varp()->packed().elements(); }
    virtual const VerilatedRange* rangep() const override { return &(varp()->packed()); }
    virtual const char* fullname() const override {
        static VL_THREAD_LOCAL std::string t_out;
        char num[20];
        sprintf(num, "%d", m_index);
        t_out = std::string(scopep()->name()) + "." + name() + "[" + num + "]";
        return t_out.c_str();
    }
};

class VerilatedVpioVarIter final : public VerilatedVpio {
    const VerilatedScope* m_scopep;
    VerilatedVarNameMap::const_iterator m_it;
    bool m_started = false;

public:
    explicit VerilatedVpioVarIter(const VerilatedScope* scopep)
        : m_scopep{scopep} {}
    virtual ~VerilatedVpioVarIter() override = default;
    static VerilatedVpioVarIter* castp(vpiHandle h) {
        return dynamic_cast<VerilatedVpioVarIter*>(reinterpret_cast<VerilatedVpio*>(h));
    }
    virtual vluint32_t type() const override { return vpiIterator; }
    virtual vpiHandle dovpi_scan() override {
        if (VL_LIKELY(m_scopep->varsp())) {
            VerilatedVarNameMap* varsp = m_scopep->varsp();
            if (VL_UNLIKELY(!m_started)) {
                m_it = varsp->begin();
                m_started = true;
            } else if (VL_UNLIKELY(m_it == varsp->end())) {
                delete this;  // IEEE 37.2.2 vpi_scan at end does a vpi_release_handle
                return nullptr;
            } else {
                ++m_it;
            }
            if (VL_UNLIKELY(m_it == varsp->end())) {
                delete this;  // IEEE 37.2.2 vpi_scan at end does a vpi_release_handle
                return nullptr;
            }
            return ((new VerilatedVpioVar(&(m_it->second), m_scopep))->castVpiHandle());
        }
        delete this;  // IEEE 37.2.2 vpi_scan at end does a vpi_release_handle
        return nullptr;  // End of list - only one deep
    }
};

class VerilatedVpioMemoryWordIter final : public VerilatedVpio {
    const vpiHandle m_handle;
    const VerilatedVar* m_varp;
    vlsint32_t m_iteration;
    vlsint32_t m_direction;
    bool m_done = false;

public:
    VerilatedVpioMemoryWordIter(const vpiHandle handle, const VerilatedVar* varp)
        : m_handle{handle}
        , m_varp{varp}
        , m_iteration{varp->unpacked().right()}
        , m_direction{VL_LIKELY(varp->unpacked().left() > varp->unpacked().right()) ? 1 : -1} {}
    virtual ~VerilatedVpioMemoryWordIter() override = default;
    static VerilatedVpioMemoryWordIter* castp(vpiHandle h) {
        return dynamic_cast<VerilatedVpioMemoryWordIter*>(reinterpret_cast<VerilatedVpio*>(h));
    }
    virtual vluint32_t type() const override { return vpiIterator; }
    void iterationInc() {
        if (!(m_done = (m_iteration == m_varp->unpacked().left()))) m_iteration += m_direction;
    }
    virtual vpiHandle dovpi_scan() override {
        if (VL_UNLIKELY(m_done)) {
            delete this;  // IEEE 37.2.2 vpi_scan at end does a vpi_release_handle
            return nullptr;
        }
        vpiHandle result = vpi_handle_by_index(m_handle, m_iteration);
        iterationInc();
        return result;
    }
};

class VerilatedVpioModule final : public VerilatedVpioScope {
    const char* m_name;
    const char* m_fullname;

public:
    explicit VerilatedVpioModule(const VerilatedScope* modulep)
        : VerilatedVpioScope{modulep} {
        m_fullname = m_scopep->name();
        if (strncmp(m_fullname, "TOP.", 4) == 0) m_fullname += 4;
        m_name = m_scopep->identifier();
    }
    static VerilatedVpioModule* castp(vpiHandle h) {
        return dynamic_cast<VerilatedVpioModule*>(reinterpret_cast<VerilatedVpio*>(h));
    }
    virtual vluint32_t type() const override { return vpiModule; }
    virtual const char* name() const override { return m_name; }
    virtual const char* fullname() const override { return m_fullname; }
};

class VerilatedVpioModuleIter final : public VerilatedVpio {
    const std::vector<const VerilatedScope*>* m_vec;
    std::vector<const VerilatedScope*>::const_iterator m_it;

public:
    explicit VerilatedVpioModuleIter(const std::vector<const VerilatedScope*>& vec)
        : m_vec{&vec} {
        m_it = m_vec->begin();
    }
    virtual ~VerilatedVpioModuleIter() override = default;
    static VerilatedVpioModuleIter* castp(vpiHandle h) {
        return dynamic_cast<VerilatedVpioModuleIter*>(reinterpret_cast<VerilatedVpio*>(h));
    }
    virtual vluint32_t type() const override { return vpiIterator; }
    virtual vpiHandle dovpi_scan() override {
        if (m_it == m_vec->end()) {
            delete this;  // IEEE 37.2.2 vpi_scan at end does a vpi_release_handle
            return nullptr;
        }
        const VerilatedScope* modp = *m_it++;
        return (new VerilatedVpioModule(modp))->castVpiHandle();
    }
};

//======================================================================

typedef PLI_INT32 (*VerilatedPliCb)(struct t_cb_data*);

class VerilatedVpiCbHolder final {
    // Holds information needed to call a callback
    vluint64_t m_id;
    s_cb_data m_cbData;
    s_vpi_value m_value;
    VerilatedVpioVar m_varo;  // If a cbValueChange callback, the object we will return

public:
    // cppcheck-suppress uninitVar  // m_value
    VerilatedVpiCbHolder(vluint64_t id, const s_cb_data* cbDatap, const VerilatedVpioVar* varop)
        : m_id(id)
        , m_cbData(*cbDatap)
        , m_varo(varop) {
        m_value.format = cbDatap->value ? cbDatap->value->format : vpiSuppressVal;
        m_cbData.value = &m_value;
        if (varop) {
            m_cbData.obj = m_varo.castVpiHandle();
            m_varo.createPrevDatap();
        } else {
            m_cbData.obj = NULL;
        }
    }
    ~VerilatedVpiCbHolder() = default;
    VerilatedPliCb cb_rtnp() const { return m_cbData.cb_rtn; }
    s_cb_data* cb_datap() { return &m_cbData; }
    vluint64_t id() const { return m_id; }
    bool invalid() const { return !m_id; }
    void invalidate() { m_id = 0; }
};

struct VerilatedVpiTimedCbsCmp {
    /// Ordering sets keyed by time, then callback unique id
    bool operator()(const std::pair<QData, vluint64_t>& a,
                    const std::pair<QData, vluint64_t>& b) const {
        if (a.first < b.first) return true;
        if (a.first > b.first) return false;
        return a.second < b.second;
    }
};

class VerilatedVpiError;

class VerilatedVpiImp final {
    enum { CB_ENUM_MAX_VALUE = cbAtEndOfSimTime + 1 };  // Maxium callback reason
    typedef std::list<VerilatedVpiCbHolder> VpioCbList;
    typedef std::map<std::pair<QData, vluint64_t>, VerilatedVpiCbHolder> VpioTimedCbs;

    // All only medium-speed, so use singleton function
    VpioCbList m_cbObjLists[CB_ENUM_MAX_VALUE];  // Callbacks for each supported reason
    VpioTimedCbs m_timedCbs;  // Time based callbacks
    VerilatedVpiError* m_errorInfop = nullptr;  // Container for vpi error info
    VerilatedAssertOneThread m_assertOne;  ///< Assert only called from single thread
    vluint64_t m_nextCallbackId = 1;  // Id to identify callback

<<<<<<< HEAD
    // Internal note: Global not in protect-lib, see verilated.cpp top.
    static VerilatedVpiImp s_s;  // Singleton
=======
    static VerilatedVpiImp& s() {  // Singleton
        static VerilatedVpiImp s_s;
        return s_s;
    }
>>>>>>> 018d9947

public:
    static void assertOneCheck() { s().m_assertOne.check(); }
    static vluint64_t nextCallbackId() { return ++s().m_nextCallbackId; }

    static void cbReasonAdd(vluint64_t id, const s_cb_data* cb_data_p) {
        // The passed cb_data_p was property of the user, so need to recreate
        if (VL_UNCOVERABLE(cb_data_p->reason >= CB_ENUM_MAX_VALUE)) {
            VL_FATAL_MT(__FILE__, __LINE__, "", "vpi bb reason too large");
        }
        VL_DEBUG_IF_PLI(VL_DBG_MSGF("- vpi: vpi_register_cb reason=%d id=%" VL_PRI64 "d obj=%p\n",
                                    cb_data_p->reason, id, cb_data_p->obj););
        VerilatedVpioVar* varop = nullptr;
        if (cb_data_p->reason == cbValueChange) varop = VerilatedVpioVar::castp(cb_data_p->obj);
        s().m_cbObjLists[cb_data_p->reason].emplace_back(id, cb_data_p, varop);
    }
    static void cbTimedAdd(vluint64_t id, const s_cb_data* cb_data_p, QData time) {
        // The passed cb_data_p was property of the user, so need to recreate
        VL_DEBUG_IF_PLI(VL_DBG_MSGF("- vpi: vpi_register_cb reason=%d id=%" VL_PRI64
                                    "d delay=%" VL_PRI64 "u\n",
                                    cb_data_p->reason, id, time););
        s().m_timedCbs.emplace(std::piecewise_construct,
                               std::forward_as_tuple(std::make_pair(time, id)),
                               std::forward_as_tuple(id, cb_data_p, nullptr));
    }
    static void cbReasonRemove(vluint64_t id, vluint32_t reason) {
        // Id might no longer exist, if already removed due to call after event, or teardown
        VpioCbList& cbObjList = s().m_cbObjLists[reason];
        // We do not remove it now as we may be iterating the list,
        // instead set to nullptr and will cleanup later
        for (auto& ir : cbObjList) {
            if (ir.id() == id) ir.invalidate();
        }
    }
    static void cbTimedRemove(vluint64_t id, QData time) {
        // Id might no longer exist, if already removed due to call after event, or teardown
        const auto it = s().m_timedCbs.find(std::make_pair(time, id));
        if (VL_LIKELY(it != s().m_timedCbs.end())) it->second.invalidate();
    }
    static void callTimedCbs() VL_MT_UNSAFE_ONE {
        assertOneCheck();
        QData time = VL_TIME_Q();
        for (auto it = s().m_timedCbs.begin(); it != s().m_timedCbs.end();) {
            if (VL_UNLIKELY(it->first.first <= time)) {
                VerilatedVpiCbHolder& ho = it->second;
                const auto last_it = it;
                ++it;
                if (VL_UNLIKELY(!ho.invalid())) {
                    VL_DEBUG_IF_PLI(
                        VL_DBG_MSGF("- vpi: timed_callback id=%" VL_PRI64 "d\n", ho.id()););
                    ho.invalidate();  // Timed callbacks are one-shot
                    (ho.cb_rtnp())(ho.cb_datap());
                }
                s().m_timedCbs.erase(last_it);
            } else {
                ++it;
            }
        }
    }
    static QData cbNextDeadline() {
        const auto it = s().m_timedCbs.cbegin();
        if (VL_LIKELY(it != s().m_timedCbs.cend())) return it->first.first;
        return ~0ULL;  // maxquad
    }
    static bool callCbs(vluint32_t reason) VL_MT_UNSAFE_ONE {
        VpioCbList& cbObjList = s().m_cbObjLists[reason];
        bool called = false;
        if (cbObjList.empty()) return called;
        const auto last = std::prev(cbObjList.end());  // prevent looping over newly added elements
        for (auto it = cbObjList.begin(); true;) {
            // cbReasonRemove sets to nullptr, so we know on removal the old end() will still exist
            bool was_last = it == last;
            if (VL_UNLIKELY(it->invalid())) {  // Deleted earlier, cleanup
                it = cbObjList.erase(it);
                if (was_last) break;
                continue;
            }
            VerilatedVpiCbHolder& ho = *it;
            VL_DEBUG_IF_PLI(VL_DBG_MSGF("- vpi: reason_callback reason=%d id=%" VL_PRI64 "d\n",
                                        reason, ho.id()););
            (ho.cb_rtnp())(ho.cb_datap());
            called = true;
            if (was_last) break;
            ++it;
        }
        return called;
    }
    static bool callValueCbs() VL_MT_UNSAFE_ONE {
        assertOneCheck();
        VpioCbList& cbObjList = s().m_cbObjLists[cbValueChange];
        bool called = false;
        typedef std::unordered_set<VerilatedVpioVar*> VpioVarSet;
        VpioVarSet update;  // set of objects to update after callbacks
        if (cbObjList.empty()) return called;
        const auto last = std::prev(cbObjList.end());  // prevent looping over newly added elements
        for (auto it = cbObjList.begin(); true;) {
            // cbReasonRemove sets to nullptr, so we know on removal the old end() will still exist
            bool was_last = it == last;
            if (VL_UNLIKELY(it->invalid())) {  // Deleted earlier, cleanup
                it = cbObjList.erase(it);
                if (was_last) break;
                continue;
            }
            VerilatedVpiCbHolder& ho = *it++;
            if (VerilatedVpioVar* varop = VerilatedVpioVar::castp(ho.cb_datap()->obj)) {
                void* newDatap = varop->varDatap();
                void* prevDatap = varop->prevDatap();  // Was malloced when we added the callback
                VL_DEBUG_IF_PLI(VL_DBG_MSGF("- vpi: value_test %s v[0]=%d/%d %p %p\n",
                                            varop->fullname(), *((CData*)newDatap),
                                            *((CData*)prevDatap), newDatap, prevDatap););
                if (memcmp(prevDatap, newDatap, varop->entSize()) != 0) {
                    VL_DEBUG_IF_PLI(VL_DBG_MSGF("- vpi: value_callback %" VL_PRI64
                                                "d %s v[0]=%d\n",
                                                ho.id(), varop->fullname(), *((CData*)newDatap)););
                    update.insert(varop);
                    vpi_get_value(ho.cb_datap()->obj, ho.cb_datap()->value);
                    (ho.cb_rtnp())(ho.cb_datap());
                    called = true;
                }
            }
            if (was_last) break;
        }
        for (const auto& ip : update) { memcpy(ip->prevDatap(), ip->varDatap(), ip->entSize()); }
        return called;
    }

    static VerilatedVpiError* error_info() VL_MT_UNSAFE_ONE;  // getter for vpi error info
};

//======================================================================
// Statics
<<<<<<< HEAD
// Internal note: Globals must be POD or not linked, see verilated.cpp top.

VerilatedVpiImp VerilatedVpiImp::s_s;  // Singleton
=======
// Internal note: Globals may multi-construct, see verilated.cpp top.

>>>>>>> 018d9947
VL_THREAD_LOCAL vluint8_t* VerilatedVpio::t_freeHead = nullptr;

//======================================================================
// VerilatedVpiError
/// Internal container for vpi error info

class VerilatedVpiError final {
    t_vpi_error_info m_errorInfo;
    bool m_flag = false;
    char m_buff[VL_VPI_LINE_SIZE_];
    void setError(PLI_BYTE8* message, PLI_BYTE8* code, PLI_BYTE8* file, PLI_INT32 line) {
        m_errorInfo.message = message;
        m_errorInfo.file = file;
        m_errorInfo.line = line;
        m_errorInfo.code = code;
        do_callbacks();
    }
    void do_callbacks() {
        if (getError()->level >= vpiError && Verilated::threadContextp()->fatalOnVpiError()) {
            // Stop on vpi error/unsupported
            vpi_unsupported();
        }
        // We need to run above code first because in the case that the
        // callback executes further vpi functions we will loose the error
        // as it will be overwritten.
        VerilatedVpiImp::callCbs(cbPLIError);
    }

public:
    VerilatedVpiError() {
        m_buff[0] = '\0';
        m_errorInfo.product = const_cast<PLI_BYTE8*>(Verilated::productName());
    }
    ~VerilatedVpiError() = default;
    static void selfTest() VL_MT_UNSAFE_ONE;
    VerilatedVpiError* setMessage(PLI_INT32 level) {
        m_flag = true;
        m_errorInfo.level = level;
        return this;
    }
    void setMessage(const std::string& file, PLI_INT32 line, const char* message, ...) {
        // message cannot be a const string& as va_start cannot use a reference
        static VL_THREAD_LOCAL std::string t_filehold;
        va_list args;
        va_start(args, message);
        VL_VSNPRINTF(m_buff, sizeof(m_buff), message, args);
        va_end(args);
        m_errorInfo.state = vpiPLI;
        t_filehold = file;
        setError((PLI_BYTE8*)m_buff, nullptr, const_cast<PLI_BYTE8*>(t_filehold.c_str()), line);
    }
    p_vpi_error_info getError() {
        if (m_flag) return &m_errorInfo;
        return nullptr;
    }
    void resetError() { m_flag = false; }
    static void vpi_unsupported() {
        // Not supported yet
        p_vpi_error_info error_info_p = VerilatedVpiImp::error_info()->getError();
        if (error_info_p) {
            VL_FATAL_MT(error_info_p->file, error_info_p->line, "", error_info_p->message);
            return;
        }
        VL_FATAL_MT(__FILE__, __LINE__, "", "vpi_unsupported called without error info set");
    }
    static const char* strFromVpiVal(PLI_INT32 vpiVal) VL_MT_SAFE;
    static const char* strFromVpiObjType(PLI_INT32 vpiVal) VL_MT_SAFE;
    static const char* strFromVpiMethod(PLI_INT32 vpiVal) VL_MT_SAFE;
    static const char* strFromVpiCallbackReason(PLI_INT32 vpiVal) VL_MT_SAFE;
    static const char* strFromVpiProp(PLI_INT32 vpiVal) VL_MT_SAFE;
};

//======================================================================
// VerilatedVpi implementation

void VerilatedVpi::callTimedCbs() VL_MT_UNSAFE_ONE { VerilatedVpiImp::callTimedCbs(); }

bool VerilatedVpi::callValueCbs() VL_MT_UNSAFE_ONE { return VerilatedVpiImp::callValueCbs(); }

bool VerilatedVpi::callCbs(vluint32_t reason) VL_MT_UNSAFE_ONE {
    return VerilatedVpiImp::callCbs(reason);
}

QData VerilatedVpi::cbNextDeadline() VL_MT_UNSAFE_ONE { return VerilatedVpiImp::cbNextDeadline(); }

PLI_INT32 VerilatedVpioTimedCb::dovpi_remove_cb() {
    VerilatedVpiImp::cbTimedRemove(m_id, m_time);
    delete this;  // IEEE 37.2.2 a vpi_remove_cb does a vpi_release_handle
    return 1;
}
PLI_INT32 VerilatedVpioReasonCb::dovpi_remove_cb() {
    VerilatedVpiImp::cbReasonRemove(m_id, m_reason);
    delete this;  // IEEE 37.2.2 a vpi_remove_cb does a vpi_release_handle
    return 1;
}

//======================================================================
// VerilatedVpiImp implementation

VerilatedVpiError* VerilatedVpiImp::error_info() VL_MT_UNSAFE_ONE {
    VerilatedVpiImp::assertOneCheck();
    if (VL_UNLIKELY(!s().m_errorInfop)) s().m_errorInfop = new VerilatedVpiError();
    return s().m_errorInfop;
}

//======================================================================
// VerilatedVpiError Methods

const char* VerilatedVpiError::strFromVpiVal(PLI_INT32 vpiVal) VL_MT_SAFE {
    // clang-format off
    static const char* const names[] = {
        "*undefined*",
        "vpiBinStrVal",
        "vpiOctStrVal",
        "vpiDecStrVal",
        "vpiHexStrVal",
        "vpiScalarVal",
        "vpiIntVal",
        "vpiRealVal",
        "vpiStringVal",
        "vpiVectorVal",
        "vpiStrengthVal",
        "vpiTimeVal",
        "vpiObjTypeVal",
        "vpiSuppressVal",
        "vpiShortIntVal",
        "vpiLongIntVal",
        "vpiShortRealVal",
        "vpiRawTwoStateVal",
        "vpiRawFourStateVal",
    };
    // clang-format on
    if (VL_UNCOVERABLE(vpiVal < 0)) return names[0];
    return names[(vpiVal <= vpiRawFourStateVal) ? vpiVal : 0];
}
const char* VerilatedVpiError::strFromVpiObjType(PLI_INT32 vpiVal) VL_MT_SAFE {
    // clang-format off
    static const char* const names[] = {
        "*undefined*",
        "vpiAlways",
        "vpiAssignStmt",
        "vpiAssignment",
        "vpiBegin",
        "vpiCase",
        "vpiCaseItem",
        "vpiConstant",
        "vpiContAssign",
        "vpiDeassign",
        "vpiDefParam",
        "vpiDelayControl",
        "vpiDisable",
        "vpiEventControl",
        "vpiEventStmt",
        "vpiFor",
        "vpiForce",
        "vpiForever",
        "vpiFork",
        "vpiFuncCall",
        "vpiFunction",
        "vpiGate",
        "vpiIf",
        "vpiIfElse",
        "vpiInitial",
        "vpiIntegerVar",
        "vpiInterModPath",
        "vpiIterator",
        "vpiIODecl",
        "vpiMemory",
        "vpiMemoryWord",
        "vpiModPath",
        "vpiModule",
        "vpiNamedBegin",
        "vpiNamedEvent",
        "vpiNamedFork",
        "vpiNet",
        "vpiNetBit",
        "vpiNullStmt",
        "vpiOperation",
        "vpiParamAssign",
        "vpiParameter",
        "vpiPartSelect",
        "vpiPathTerm",
        "vpiPort",
        "vpiPortBit",
        "vpiPrimTerm",
        "vpiRealVar",
        "vpiReg",
        "vpiRegBit",
        "vpiRelease",
        "vpiRepeat",
        "vpiRepeatControl",
        "vpiSchedEvent",
        "vpiSpecParam",
        "vpiSwitch",
        "vpiSysFuncCall",
        "vpiSysTaskCall",
        "vpiTableEntry",
        "vpiTask",
        "vpiTaskCall",
        "vpiTchk",
        "vpiTchkTerm",
        "vpiTimeVar",
        "vpiTimeQueue",
        "vpiUdp",
        "vpiUdpDefn",
        "vpiUserSystf",
        "vpiVarSelect",
        "vpiWait",
        "vpiWhile",
        "*undefined*",
        "*undefined*",
        "*undefined*",
        "*undefined*",
        "*undefined*",
        "*undefined*",
        "*undefined*",
        "*undefined*",
        "*undefined*",
        "*undefined*",
        "*undefined*",
        "*undefined*",
        "*undefined*",
        "*undefined*",
        "*undefined*",
        "*undefined*",
        "*undefined*",
        "*undefined*",
        "*undefined*",
        "*undefined*",
        "*undefined*",
        "*undefined*",
        "*undefined*",
        "*undefined*",
        "*undefined*",
        "*undefined*",
        "*undefined*",
        "*undefined*",
        "*undefined*",
        "*undefined*",
        "*undefined*",
        "*undefined*",
        "*undefined*",
        "*undefined*",
        "vpiAttribute",
        "vpiBitSelect",
        "vpiCallback",
        "vpiDelayTerm",
        "vpiDelayDevice",
        "vpiFrame",
        "vpiGateArray",
        "vpiModuleArray",
        "vpiPrimitiveArray",
        "vpiNetArray",
        "vpiRange",
        "vpiRegArray",
        "vpiSwitchArray",
        "vpiUdpArray",
        "*undefined*",
        "*undefined*",
        "*undefined*",
        "*undefined*",
        "*undefined*",
        "*undefined*",
        "*undefined*",
        "*undefined*",
        "*undefined*",
        "vpiContAssignBit",
        "vpiNamedEventArray",
        "vpiIndexedPartSelect",
        "*undefined*",
        "*undefined*",
        "vpiGenScopeArray",
        "vpiGenScope",
        "vpiGenVar"
    };
    // clang-format on
    if (VL_UNCOVERABLE(vpiVal < 0)) return names[0];
    return names[(vpiVal <= vpiGenVar) ? vpiVal : 0];
}
const char* VerilatedVpiError::strFromVpiMethod(PLI_INT32 vpiVal) VL_MT_SAFE {
    // clang-format off
    static const char* const names[] = {
        "vpiCondition",
        "vpiDelay",
        "vpiElseStmt",
        "vpiForIncStmt",
        "vpiForInitStmt",
        "vpiHighConn",
        "vpiLhs",
        "vpiIndex",
        "vpiLeftRange",
        "vpiLowConn",
        "vpiParent",
        "vpiRhs",
        "vpiRightRange",
        "vpiScope",
        "vpiSysTfCall",
        "vpiTchkDataTerm",
        "vpiTchkNotifier",
        "vpiTchkRefTerm",
        "vpiArgument",
        "vpiBit",
        "vpiDriver",
        "vpiInternalScope",
        "vpiLoad",
        "vpiModDataPathIn",
        "vpiModPathIn",
        "vpiModPathOut",
        "vpiOperand",
        "vpiPortInst",
        "vpiProcess",
        "vpiVariables",
        "vpiUse",
        "vpiExpr",
        "vpiPrimitive",
        "vpiStmt"
    };
    // clang-format on
    if (vpiVal > vpiStmt || vpiVal < vpiCondition) return "*undefined*";
    return names[vpiVal - vpiCondition];
}

const char* VerilatedVpiError::strFromVpiCallbackReason(PLI_INT32 vpiVal) VL_MT_SAFE {
    // clang-format off
    static const char* const names[] = {
        "*undefined*",
        "cbValueChange",
        "cbStmt",
        "cbForce",
        "cbRelease",
        "cbAtStartOfSimTime",
        "cbReadWriteSynch",
        "cbReadOnlySynch",
        "cbNextSimTime",
        "cbAfterDelay",
        "cbEndOfCompile",
        "cbStartOfSimulation",
        "cbEndOfSimulation",
        "cbError",
        "cbTchkViolation",
        "cbStartOfSave",
        "cbEndOfSave",
        "cbStartOfRestart",
        "cbEndOfRestart",
        "cbStartOfReset",
        "cbEndOfReset",
        "cbEnterInteractive",
        "cbExitInteractive",
        "cbInteractiveScopeChange",
        "cbUnresolvedSystf",
        "cbAssign",
        "cbDeassign",
        "cbDisable",
        "cbPLIError",
        "cbSignal",
        "cbNBASynch",
        "cbAtEndOfSimTime"
    };
    // clang-format on
    if (VL_UNCOVERABLE(vpiVal < 0)) return names[0];
    return names[(vpiVal <= cbAtEndOfSimTime) ? vpiVal : 0];
}

const char* VerilatedVpiError::strFromVpiProp(PLI_INT32 vpiVal) VL_MT_SAFE {
    // clang-format off
    static const char* const names[] = {
        "*undefined or other*",
        "vpiType",
        "vpiName",
        "vpiFullName",
        "vpiSize",
        "vpiFile",
        "vpiLineNo",
        "vpiTopModule",
        "vpiCellInstance",
        "vpiDefName",
        "vpiProtected",
        "vpiTimeUnit",
        "vpiTimePrecision",
        "vpiDefNetType",
        "vpiUnconnDrive",
        "vpiDefFile",
        "vpiDefLineNo",
        "vpiScalar",
        "vpiVector",
        "vpiExplicitName",
        "vpiDirection",
        "vpiConnByName",
        "vpiNetType",
        "vpiExplicitScalared",
        "vpiExplicitVectored",
        "vpiExpanded",
        "vpiImplicitDecl",
        "vpiChargeStrength",
        "vpiArray",
        "vpiPortIndex",
        "vpiTermIndex",
        "vpiStrength0",
        "vpiStrength1",
        "vpiPrimType",
        "vpiPolarity",
        "vpiDataPolarity",
        "vpiEdge",
        "vpiPathType",
        "vpiTchkType",
        "vpiOpType",
        "vpiConstType",
        "vpiBlocking",
        "vpiCaseType",
        "vpiFuncType",
        "vpiNetDeclAssign",
        "vpiUserDefn",
        "vpiScheduled",
        "*undefined*",
        "*undefined*",
        "vpiActive",
        "vpiAutomatic",
        "vpiCell",
        "vpiConfig",
        "vpiConstantSelect",
        "vpiDecompile",
        "vpiDefAttribute",
        "vpiDelayType",
        "vpiIteratorType",
        "vpiLibrary",
        "*undefined*",
        "vpiOffset",
        "vpiResolvedNetType",
        "vpiSaveRestartID",
        "vpiSaveRestartLocation",
        "vpiValid",
        "vpiSigned",
        "vpiStop",
        "vpiFinish",
        "vpiReset",
        "vpiSetInteractiveScope",
        "vpiLocalParam",
        "vpiModPathHasIfNone",
        "vpiIndexedPartSelectType",
        "vpiIsMemory",
        "vpiIsProtected"
    };
    // clang-format on
    if (vpiVal == vpiUndefined) return "vpiUndefined";
    return names[(vpiVal <= vpiIsProtected) ? vpiVal : 0];
}

#define SELF_CHECK_RESULT_CSTR(got, exp) \
    if (0 != strcmp((got), (exp))) { \
        std::string msg \
            = std::string("%Error: ") + "GOT = '" + got + "'" + "  EXP = '" + exp + "'"; \
        VL_FATAL_MT(__FILE__, __LINE__, "", msg.c_str()); \
    }

#define SELF_CHECK_ENUM_STR(fn, enumn) \
    do { \
        const char* strVal = VerilatedVpiError::fn(enumn); \
        SELF_CHECK_RESULT_CSTR(strVal, #enumn); \
    } while (0)

void VerilatedVpi::selfTest() VL_MT_UNSAFE_ONE { VerilatedVpiError::selfTest(); }
void VerilatedVpiError::selfTest() VL_MT_UNSAFE_ONE {
    VerilatedVpiImp::assertOneCheck();

    SELF_CHECK_ENUM_STR(strFromVpiVal, vpiBinStrVal);
    SELF_CHECK_ENUM_STR(strFromVpiVal, vpiRawFourStateVal);

    SELF_CHECK_ENUM_STR(strFromVpiObjType, vpiAlways);
    SELF_CHECK_ENUM_STR(strFromVpiObjType, vpiWhile);
    SELF_CHECK_ENUM_STR(strFromVpiObjType, vpiAttribute);
    SELF_CHECK_ENUM_STR(strFromVpiObjType, vpiUdpArray);
    SELF_CHECK_ENUM_STR(strFromVpiObjType, vpiContAssignBit);
    SELF_CHECK_ENUM_STR(strFromVpiObjType, vpiGenVar);

    SELF_CHECK_ENUM_STR(strFromVpiMethod, vpiCondition);
    SELF_CHECK_ENUM_STR(strFromVpiMethod, vpiStmt);

    SELF_CHECK_ENUM_STR(strFromVpiCallbackReason, cbValueChange);
    SELF_CHECK_ENUM_STR(strFromVpiCallbackReason, cbAtEndOfSimTime);

    SELF_CHECK_ENUM_STR(strFromVpiProp, vpiType);
    SELF_CHECK_ENUM_STR(strFromVpiProp, vpiProtected);
    SELF_CHECK_ENUM_STR(strFromVpiProp, vpiDirection);
    SELF_CHECK_ENUM_STR(strFromVpiProp, vpiTermIndex);
    SELF_CHECK_ENUM_STR(strFromVpiProp, vpiConstType);
    SELF_CHECK_ENUM_STR(strFromVpiProp, vpiAutomatic);
    SELF_CHECK_ENUM_STR(strFromVpiProp, vpiOffset);
    SELF_CHECK_ENUM_STR(strFromVpiProp, vpiStop);
    SELF_CHECK_ENUM_STR(strFromVpiProp, vpiIsProtected);
}

#undef SELF_CHECK_ENUM_STR
#undef SELF_CHECK_RESULT_CSTR

//======================================================================
// callback related

vpiHandle vpi_register_cb(p_cb_data cb_data_p) {
    // Returns handle so user can remove the callback, user must vpi_release_handle it
    // Don't confuse with the callback-activated t_cb_data object handle
    // which is the object causing the callback rather than the callback itself
    VerilatedVpiImp::assertOneCheck();
    VL_VPI_ERROR_RESET_();
    // cppcheck-suppress nullPointer
    if (VL_UNLIKELY(!cb_data_p)) {
        VL_VPI_WARNING_(__FILE__, __LINE__, "%s : callback data pointer is null", VL_FUNC);
        return nullptr;
    }
    switch (cb_data_p->reason) {
    case cbAfterDelay: {
        QData time = 0;
        if (cb_data_p->time) time = VL_SET_QII(cb_data_p->time->high, cb_data_p->time->low);
        QData abstime = VL_TIME_Q() + time;
        vluint64_t id = VerilatedVpiImp::nextCallbackId();
        VerilatedVpioTimedCb* vop = new VerilatedVpioTimedCb{id, abstime};
        VerilatedVpiImp::cbTimedAdd(id, cb_data_p, abstime);
        return vop->castVpiHandle();
    }
    case cbReadWriteSynch:  // FALLTHRU // Supported via vlt_main.cpp
    case cbReadOnlySynch:  // FALLTHRU // Supported via vlt_main.cpp
    case cbNextSimTime:  // FALLTHRU // Supported via vlt_main.cpp
    case cbStartOfSimulation:  // FALLTHRU // Supported via vlt_main.cpp
    case cbEndOfSimulation:  // FALLTHRU // Supported via vlt_main.cpp
    case cbValueChange:  // FALLTHRU // Supported via vlt_main.cpp
    case cbPLIError:  // FALLTHRU // NOP, but need to return handle, so make object
    case cbEnterInteractive:  // FALLTHRU // NOP, but need to return handle, so make object
    case cbExitInteractive:  // FALLTHRU // NOP, but need to return handle, so make object
    case cbInteractiveScopeChange: {  // FALLTHRU // NOP, but need to return handle, so make object
        vluint64_t id = VerilatedVpiImp::nextCallbackId();
        VerilatedVpioReasonCb* vop = new VerilatedVpioReasonCb{id, cb_data_p->reason};
        VerilatedVpiImp::cbReasonAdd(id, cb_data_p);
        return vop->castVpiHandle();
    }
    default:
        VL_VPI_WARNING_(__FILE__, __LINE__, "%s: Unsupported callback type %s", VL_FUNC,
                        VerilatedVpiError::strFromVpiCallbackReason(cb_data_p->reason));
        return nullptr;
    }
}

PLI_INT32 vpi_remove_cb(vpiHandle cb_obj) {
    VL_DEBUG_IF_PLI(VL_DBG_MSGF("- vpi: vpi_remove_cb %p\n", cb_obj););
    VerilatedVpiImp::assertOneCheck();
    VL_VPI_ERROR_RESET_();
    VerilatedVpio* vop = VerilatedVpio::castp(cb_obj);
    if (VL_UNLIKELY(!vop)) return 0;
    return vop->dovpi_remove_cb();
}

void vpi_get_cb_info(vpiHandle /*object*/, p_cb_data /*cb_data_p*/) { VL_VPI_UNIMP_(); }
vpiHandle vpi_register_systf(p_vpi_systf_data /*systf_data_p*/) {
    VL_VPI_UNIMP_();
    return nullptr;
}
void vpi_get_systf_info(vpiHandle /*object*/, p_vpi_systf_data /*systf_data_p*/) {
    VL_VPI_UNIMP_();
}

// for obtaining handles

vpiHandle vpi_handle_by_name(PLI_BYTE8* namep, vpiHandle scope) {
    VerilatedVpiImp::assertOneCheck();
    VL_VPI_ERROR_RESET_();
    if (VL_UNLIKELY(!namep)) return nullptr;
    VL_DEBUG_IF_PLI(VL_DBG_MSGF("- vpi: vpi_handle_by_name %s %p\n", namep, scope););
    const VerilatedVar* varp = nullptr;
    const VerilatedScope* scopep;
    VerilatedVpioScope* voScopep = VerilatedVpioScope::castp(scope);
    std::string scopeAndName = namep;
    if (voScopep) {
        scopeAndName = std::string(voScopep->fullname()) + "." + namep;
        namep = const_cast<PLI_BYTE8*>(scopeAndName.c_str());
    }
    {
        // This doesn't yet follow the hierarchy in the proper way
        scopep = Verilated::threadContextp()->scopeFind(namep);
        if (scopep) {  // Whole thing found as a scope
            if (scopep->type() == VerilatedScope::SCOPE_MODULE) {
                return (new VerilatedVpioModule(scopep))->castVpiHandle();
            } else {
                return (new VerilatedVpioScope(scopep))->castVpiHandle();
            }
        }
        const char* baseNamep = scopeAndName.c_str();
        std::string scopename;
        const char* dotp = strrchr(namep, '.');
        if (VL_LIKELY(dotp)) {
            baseNamep = dotp + 1;
            scopename = std::string(namep, dotp - namep);
        }

        if (scopename.find('.') == std::string::npos) {
            // This is a toplevel, hence search in our TOP ports first.
            scopep = Verilated::threadContextp()->scopeFind("TOP");
            if (scopep) varp = scopep->varFind(baseNamep);
        }
        if (!varp) {
            scopep = Verilated::threadContextp()->scopeFind(scopename.c_str());
            if (!scopep) return nullptr;
            varp = scopep->varFind(baseNamep);
        }
    }
    if (!varp) return nullptr;

    if (varp->isParam()) {
        return (new VerilatedVpioParam(varp, scopep))->castVpiHandle();
    } else {
        return (new VerilatedVpioVar(varp, scopep))->castVpiHandle();
    }
}

vpiHandle vpi_handle_by_index(vpiHandle object, PLI_INT32 indx) {
    // Used to get array entries
    VL_DEBUG_IF_PLI(VL_DBG_MSGF("- vpi: vpi_handle_by_index %p %d\n", object, indx););
    VerilatedVpiImp::assertOneCheck();
    VL_VPI_ERROR_RESET_();
    // Memory words are not indexable
    VerilatedVpioMemoryWord* vop = VerilatedVpioMemoryWord::castp(object);
    if (VL_UNLIKELY(vop)) return nullptr;
    VerilatedVpioVar* varop = VerilatedVpioVar::castp(object);
    if (VL_LIKELY(varop)) {
        if (varop->varp()->dims() < 2) return nullptr;
        if (VL_LIKELY(varop->varp()->unpacked().left() >= varop->varp()->unpacked().right())) {
            if (VL_UNLIKELY(indx > varop->varp()->unpacked().left()
                            || indx < varop->varp()->unpacked().right()))
                return nullptr;
            return (new VerilatedVpioMemoryWord(varop->varp(), varop->scopep(), indx,
                                                indx - varop->varp()->unpacked().right()))
                ->castVpiHandle();
        }
        if (VL_UNLIKELY(indx < varop->varp()->unpacked().left()
                        || indx > varop->varp()->unpacked().right()))
            return nullptr;
        return (new VerilatedVpioMemoryWord(varop->varp(), varop->scopep(), indx,
                                            indx - varop->varp()->unpacked().left()))
            ->castVpiHandle();
    }
    VL_VPI_INTERNAL_(__FILE__, __LINE__, "%s : can't resolve handle", VL_FUNC);
    return nullptr;
}

// for traversing relationships

vpiHandle vpi_handle(PLI_INT32 type, vpiHandle object) {
    VL_DEBUG_IF_PLI(VL_DBG_MSGF("- vpi: vpi_handle %d %p\n", type, object););
    VerilatedVpiImp::assertOneCheck();
    VL_VPI_ERROR_RESET_();
    switch (type) {
    case vpiLeftRange: {
        if (VerilatedVpioVar* vop = VerilatedVpioVar::castp(object)) {
            if (VL_UNLIKELY(!vop->rangep())) return nullptr;
            return (new VerilatedVpioConst(vop->rangep()->left()))->castVpiHandle();
        } else if (VerilatedVpioRange* vop = VerilatedVpioRange::castp(object)) {
            if (VL_UNLIKELY(!vop->rangep())) return nullptr;
            return (new VerilatedVpioConst(vop->rangep()->left()))->castVpiHandle();
        }
        VL_VPI_WARNING_(__FILE__, __LINE__,
                        "%s: Unsupported vpiHandle (%p) for type %s, nothing will be returned",
                        VL_FUNC, object, VerilatedVpiError::strFromVpiMethod(type));
        return nullptr;
    }
    case vpiRightRange: {
        if (VerilatedVpioVar* vop = VerilatedVpioVar::castp(object)) {
            if (VL_UNLIKELY(!vop->rangep())) return nullptr;
            return (new VerilatedVpioConst(vop->rangep()->right()))->castVpiHandle();
        } else if (VerilatedVpioRange* vop = VerilatedVpioRange::castp(object)) {
            if (VL_UNLIKELY(!vop->rangep())) return nullptr;
            return (new VerilatedVpioConst(vop->rangep()->right()))->castVpiHandle();
        }
        VL_VPI_WARNING_(__FILE__, __LINE__,
                        "%s: Unsupported vpiHandle (%p) for type %s, nothing will be returned",
                        VL_FUNC, object, VerilatedVpiError::strFromVpiMethod(type));
        return nullptr;
    }
    case vpiIndex: {
        VerilatedVpioVar* vop = VerilatedVpioVar::castp(object);
        if (VL_UNLIKELY(!vop)) return nullptr;
        return (new VerilatedVpioConst(vop->index()))->castVpiHandle();
    }
    case vpiScope: {
        VerilatedVpioVar* vop = VerilatedVpioVar::castp(object);
        if (VL_UNLIKELY(!vop)) return nullptr;
        return (new VerilatedVpioScope(vop->scopep()))->castVpiHandle();
    }
    case vpiParent: {
        VerilatedVpioMemoryWord* vop = VerilatedVpioMemoryWord::castp(object);
        if (VL_UNLIKELY(!vop)) return nullptr;
        return (new VerilatedVpioVar(vop->varp(), vop->scopep()))->castVpiHandle();
    }
    default:
        VL_VPI_WARNING_(__FILE__, __LINE__, "%s: Unsupported type %s, nothing will be returned",
                        VL_FUNC, VerilatedVpiError::strFromVpiMethod(type));
        return nullptr;
    }
}

vpiHandle vpi_handle_multi(PLI_INT32 /*type*/, vpiHandle /*refHandle1*/, vpiHandle /*refHandle2*/,
                           ...) {
    VL_VPI_UNIMP_();
    return nullptr;
}

vpiHandle vpi_iterate(PLI_INT32 type, vpiHandle object) {
    VL_DEBUG_IF_PLI(VL_DBG_MSGF("- vpi: vpi_iterate %d %p\n", type, object););
    VerilatedVpiImp::assertOneCheck();
    VL_VPI_ERROR_RESET_();
    switch (type) {
    case vpiMemoryWord: {
        VerilatedVpioVar* vop = VerilatedVpioVar::castp(object);
        if (VL_UNLIKELY(!vop)) return nullptr;
        if (vop->varp()->dims() < 2) return nullptr;
        if (vop->varp()->dims() > 2) {
            VL_VPI_WARNING_(__FILE__, __LINE__,
                            "%s: %s, object %s has unsupported number of indices (%d)", VL_FUNC,
                            VerilatedVpiError::strFromVpiMethod(type), vop->fullname(),
                            vop->varp()->dims());
        }
        return (new VerilatedVpioMemoryWordIter(object, vop->varp()))->castVpiHandle();
    }
    case vpiRange: {
        VerilatedVpioVar* vop = VerilatedVpioVar::castp(object);
        if (VL_UNLIKELY(!vop)) return nullptr;
        if (vop->varp()->dims() < 2) return nullptr;
        // Unsupported is multidim list
        if (vop->varp()->dims() > 2) {
            VL_VPI_WARNING_(__FILE__, __LINE__,
                            "%s: %s, object %s has unsupported number of indices (%d)", VL_FUNC,
                            VerilatedVpiError::strFromVpiMethod(type), vop->fullname(),
                            vop->varp()->dims());
        }
        return ((new VerilatedVpioRangeIter(vop->rangep()))->castVpiHandle());
    }
    case vpiReg: {
        VerilatedVpioScope* vop = VerilatedVpioScope::castp(object);
        if (VL_UNLIKELY(!vop)) return nullptr;
        return ((new VerilatedVpioVarIter(vop->scopep()))->castVpiHandle());
    }
    case vpiModule: {
        VerilatedVpioModule* vop = VerilatedVpioModule::castp(object);
        const VerilatedHierarchyMap* map = VerilatedImp::hierarchyMap();
        const VerilatedScope* mod = vop ? vop->scopep() : nullptr;
        const auto it = vlstd::as_const(map)->find(const_cast<VerilatedScope*>(mod));
        if (it == map->end()) return nullptr;
        return ((new VerilatedVpioModuleIter(it->second))->castVpiHandle());
    }
    default:
        VL_VPI_WARNING_(__FILE__, __LINE__, "%s: Unsupported type %s, nothing will be returned",
                        VL_FUNC, VerilatedVpiError::strFromVpiObjType(type));
        return nullptr;
    }
}
vpiHandle vpi_scan(vpiHandle object) {
    VL_DEBUG_IF_PLI(VL_DBG_MSGF("- vpi: vpi_scan %p\n", object););
    VerilatedVpiImp::assertOneCheck();
    VL_VPI_ERROR_RESET_();
    VerilatedVpio* vop = VerilatedVpio::castp(object);
    if (VL_UNLIKELY(!vop)) return nullptr;
    return vop->dovpi_scan();
}

// for processing properties

PLI_INT32 vpi_get(PLI_INT32 property, vpiHandle object) {
    // Leave this in the header file - in many cases the compiler can constant propagate "object"
    VL_DEBUG_IF_PLI(VL_DBG_MSGF("- vpi: vpi_get %d %p\n", property, object););
    VerilatedVpiImp::assertOneCheck();
    VL_VPI_ERROR_RESET_();
    switch (property) {
    case vpiTimePrecision: {
        return Verilated::threadContextp()->timeprecision();
    }
    case vpiTimeUnit: {
        VerilatedVpioScope* vop = VerilatedVpioScope::castp(object);
        if (!vop)
            return Verilated::threadContextp()->timeunit();  // Null asks for global, not unlikely
        return vop->scopep()->timeunit();
    }
    case vpiType: {
        VerilatedVpio* vop = VerilatedVpio::castp(object);
        if (VL_UNLIKELY(!vop)) return 0;
        return vop->type();
    }
    case vpiDirection: {
        // By forthought, the directions already are vpi enumerated
        VerilatedVpioVar* vop = VerilatedVpioVar::castp(object);
        if (VL_UNLIKELY(!vop)) return 0;
        return vop->varp()->vldir();
    }
    case vpiScalar:  // FALLTHRU
    case vpiVector: {
        VerilatedVpioVar* vop = VerilatedVpioVar::castp(object);
        if (VL_UNLIKELY(!vop)) return 0;
        return (property == vpiVector) ^ (vop->varp()->dims() == 0);
    }
    case vpiSize: {
        VerilatedVpioVar* vop = VerilatedVpioVar::castp(object);
        if (VL_UNLIKELY(!vop)) return 0;
        return vop->size();
    }
    default:
        VL_VPI_WARNING_(__FILE__, __LINE__, "%s: Unsupported type %s, nothing will be returned",
                        VL_FUNC, VerilatedVpiError::strFromVpiProp(property));
        return 0;
    }
}

PLI_INT64 vpi_get64(PLI_INT32 /*property*/, vpiHandle /*object*/) {
    VL_VPI_UNIMP_();
    return 0;
}

PLI_BYTE8* vpi_get_str(PLI_INT32 property, vpiHandle object) {
    VL_DEBUG_IF_PLI(VL_DBG_MSGF("- vpi: vpi_get_str %d %p\n", property, object););
    VerilatedVpiImp::assertOneCheck();
    VerilatedVpio* vop = VerilatedVpio::castp(object);
    VL_VPI_ERROR_RESET_();
    if (VL_UNLIKELY(!vop)) return nullptr;
    switch (property) {
    case vpiName: {
        return const_cast<PLI_BYTE8*>(vop->name());
    }
    case vpiFullName: {
        return const_cast<PLI_BYTE8*>(vop->fullname());
    }
    case vpiDefName: {
        return const_cast<PLI_BYTE8*>(vop->defname());
    }
    case vpiType: {
        return const_cast<PLI_BYTE8*>(VerilatedVpiError::strFromVpiObjType(vop->type()));
    }
    default:
        VL_VPI_WARNING_(__FILE__, __LINE__, "%s: Unsupported type %s, nothing will be returned",
                        VL_FUNC, VerilatedVpiError::strFromVpiProp(property));
        return nullptr;
    }
}

// delay processing

void vpi_get_delays(vpiHandle /*object*/, p_vpi_delay /*delay_p*/) { VL_VPI_UNIMP_(); }
void vpi_put_delays(vpiHandle /*object*/, p_vpi_delay /*delay_p*/) { VL_VPI_UNIMP_(); }

// value processing
bool vl_check_format(const VerilatedVar* varp, const p_vpi_value valuep, const char* fullname,
                     bool isGetValue) {
    bool status = true;
    if ((valuep->format == vpiVectorVal) || (valuep->format == vpiBinStrVal)
        || (valuep->format == vpiOctStrVal) || (valuep->format == vpiHexStrVal)) {
        switch (varp->vltype()) {
        case VLVT_UINT8:
        case VLVT_UINT16:
        case VLVT_UINT32:
        case VLVT_UINT64:
        case VLVT_WDATA: return status;
        default: status = false;
        }
    } else if (valuep->format == vpiDecStrVal) {
        switch (varp->vltype()) {
        case VLVT_UINT8:
        case VLVT_UINT16:
        case VLVT_UINT32:
        case VLVT_UINT64: return status;
        default: status = false;
        }
    } else if (valuep->format == vpiStringVal) {
        switch (varp->vltype()) {
        case VLVT_UINT8:
        case VLVT_UINT16:
        case VLVT_UINT32:
        case VLVT_UINT64:
        case VLVT_WDATA: return status;
        case VLVT_STRING:
            if (isGetValue) {
                return status;
            } else {
                status = false;
                break;
            }
        default: status = false;
        }
    } else if (valuep->format == vpiIntVal) {
        switch (varp->vltype()) {
        case VLVT_UINT8:
        case VLVT_UINT16:
        case VLVT_UINT32: return status;
        default: status = false;
        }
    } else if (valuep->format == vpiSuppressVal) {
        return status;
    } else {
        status = false;
    }
    VL_VPI_ERROR_(__FILE__, __LINE__, "%s: Unsupported format (%s) for %s", VL_FUNC,
                  VerilatedVpiError::strFromVpiVal(valuep->format), fullname);
    return status;
}

void vl_get_value(const VerilatedVar* varp, void* varDatap, p_vpi_value valuep,
                  const char* fullname) {
    if (!vl_check_format(varp, valuep, fullname, true)) return;
    // Maximum required size is for binary string, one byte per bit plus null termination
    static VL_THREAD_LOCAL char t_outStr[1 + VL_MULS_MAX_WORDS * 32];
    // cppcheck-suppress variableScope
    static VL_THREAD_LOCAL int t_outStrSz = sizeof(t_outStr) - 1;
    // We used to presume vpiValue.format = vpiIntVal or if single bit vpiScalarVal
    // This may cause backward compatibility issues with older code.
    if (valuep->format == vpiVectorVal) {
        // Vector pointer must come from our memory pool
        // It only needs to persist until the next vpi_get_value
        static VL_THREAD_LOCAL t_vpi_vecval t_out[VL_MULS_MAX_WORDS * 2];
        valuep->value.vector = t_out;
        if (varp->vltype() == VLVT_UINT8) {
            t_out[0].aval = *(reinterpret_cast<CData*>(varDatap));
            t_out[0].bval = 0;
            return;
        } else if (varp->vltype() == VLVT_UINT16) {
            t_out[0].aval = *(reinterpret_cast<SData*>(varDatap));
            t_out[0].bval = 0;
            return;
        } else if (varp->vltype() == VLVT_UINT32) {
            t_out[0].aval = *(reinterpret_cast<IData*>(varDatap));
            t_out[0].bval = 0;
            return;
        } else if (varp->vltype() == VLVT_UINT64) {
            QData data = *(reinterpret_cast<QData*>(varDatap));
            t_out[1].aval = static_cast<IData>(data >> 32ULL);
            t_out[1].bval = 0;
            t_out[0].aval = static_cast<IData>(data);
            t_out[0].bval = 0;
            return;
        } else if (varp->vltype() == VLVT_WDATA) {
            int words = VL_WORDS_I(varp->packed().elements());
            if (VL_UNCOVERABLE(words >= VL_MULS_MAX_WORDS)) {
                VL_FATAL_MT(
                    __FILE__, __LINE__, "",
                    "vpi_get_value with more than VL_MULS_MAX_WORDS; increase and recompile");
            }
            WDataInP datap = (reinterpret_cast<EData*>(varDatap));
            for (int i = 0; i < words; ++i) {
                t_out[i].aval = datap[i];
                t_out[i].bval = 0;
            }
            return;
        }
    } else if (valuep->format == vpiBinStrVal) {
        valuep->value.str = t_outStr;
        int bits = varp->packed().elements();
        CData* datap = (reinterpret_cast<CData*>(varDatap));
        int i;
        if (bits > t_outStrSz) {
            // limit maximum size of output to size of buffer to prevent overrun.
            bits = t_outStrSz;
            VL_VPI_WARNING_(
                __FILE__, __LINE__,
                "%s: Truncating string value of %s for %s"
                " as buffer size (%d, VL_MULS_MAX_WORDS=%d) is less than required (%d)",
                VL_FUNC, VerilatedVpiError::strFromVpiVal(valuep->format), fullname, t_outStrSz,
                VL_MULS_MAX_WORDS, bits);
        }
        for (i = 0; i < bits; ++i) {
            char val = (datap[i >> 3] >> (i & 7)) & 1;
            t_outStr[bits - i - 1] = val ? '1' : '0';
        }
        t_outStr[i] = '\0';
        return;
    } else if (valuep->format == vpiOctStrVal) {
        valuep->value.str = t_outStr;
        int chars = (varp->packed().elements() + 2) / 3;
        int bytes = VL_BYTES_I(varp->packed().elements());
        CData* datap = (reinterpret_cast<CData*>(varDatap));
        int i;
        if (chars > t_outStrSz) {
            // limit maximum size of output to size of buffer to prevent overrun.
            VL_VPI_WARNING_(
                __FILE__, __LINE__,
                "%s: Truncating string value of %s for %s"
                " as buffer size (%d, VL_MULS_MAX_WORDS=%d) is less than required (%d)",
                VL_FUNC, VerilatedVpiError::strFromVpiVal(valuep->format), fullname, t_outStrSz,
                VL_MULS_MAX_WORDS, chars);
            chars = t_outStrSz;
        }
        for (i = 0; i < chars; ++i) {
            div_t idx = div(i * 3, 8);
            int val = datap[idx.quot];
            if ((idx.quot + 1) < bytes) {
                // if the next byte is valid or that in
                // for when the required 3 bits straddle adjacent bytes
                val |= datap[idx.quot + 1] << 8;
            }
            // align so least significant 3 bits represent octal char
            val >>= idx.rem;
            if (i == (chars - 1)) {
                // most signifcant char, mask off non existant bits when vector
                // size is not a multiple of 3
                unsigned int rem = varp->packed().elements() % 3;
                if (rem) {
                    // generate bit mask & zero non existant bits
                    val &= (1 << rem) - 1;
                }
            }
            t_outStr[chars - i - 1] = '0' + (val & 7);
        }
        t_outStr[i] = '\0';
        return;
    } else if (valuep->format == vpiDecStrVal) {
        valuep->value.str = t_outStr;
        // outStrSz does not include nullptr termination so add one
        if (varp->vltype() == VLVT_UINT8) {
            VL_SNPRINTF(t_outStr, t_outStrSz + 1, "%hhu",
                        static_cast<unsigned char>(*(reinterpret_cast<CData*>(varDatap))));
            return;
        } else if (varp->vltype() == VLVT_UINT16) {
            VL_SNPRINTF(t_outStr, t_outStrSz + 1, "%hu",
                        static_cast<unsigned short>(*(reinterpret_cast<SData*>(varDatap))));
            return;
        } else if (varp->vltype() == VLVT_UINT32) {
            VL_SNPRINTF(t_outStr, t_outStrSz + 1, "%u",
                        static_cast<unsigned int>(*(reinterpret_cast<IData*>(varDatap))));
            return;
        } else if (varp->vltype() == VLVT_UINT64) {
            VL_SNPRINTF(t_outStr, t_outStrSz + 1, "%llu",
                        static_cast<unsigned long long>(*(reinterpret_cast<QData*>(varDatap))));
            return;
        }
    } else if (valuep->format == vpiHexStrVal) {
        valuep->value.str = t_outStr;
        int chars = (varp->packed().elements() + 3) >> 2;
        CData* datap = (reinterpret_cast<CData*>(varDatap));
        int i;
        if (chars > t_outStrSz) {
            // limit maximum size of output to size of buffer to prevent overrun.
            VL_VPI_WARNING_(
                __FILE__, __LINE__,
                "%s: Truncating string value of %s for %s"
                " as buffer size (%d, VL_MULS_MAX_WORDS=%d) is less than required (%d)",
                VL_FUNC, VerilatedVpiError::strFromVpiVal(valuep->format), fullname, t_outStrSz,
                VL_MULS_MAX_WORDS, chars);
            chars = t_outStrSz;
        }
        for (i = 0; i < chars; ++i) {
            char val = (datap[i >> 1] >> ((i & 1) << 2)) & 15;
            if (i == (chars - 1)) {
                // most signifcant char, mask off non existant bits when vector
                // size is not a multiple of 4
                unsigned int rem = varp->packed().elements() & 3;
                if (rem) {
                    // generate bit mask & zero non existant bits
                    val &= (1 << rem) - 1;
                }
            }
            t_outStr[chars - i - 1] = "0123456789abcdef"[static_cast<int>(val)];
        }
        t_outStr[i] = '\0';
        return;
    } else if (valuep->format == vpiStringVal) {
        if (varp->vltype() == VLVT_STRING) {
            valuep->value.str = reinterpret_cast<char*>(varDatap);
            return;
        } else {
            valuep->value.str = t_outStr;
            int bytes = VL_BYTES_I(varp->packed().elements());
            CData* datap = (reinterpret_cast<CData*>(varDatap));
            int i;
            if (bytes > t_outStrSz) {
                // limit maximum size of output to size of buffer to prevent overrun.
                VL_VPI_WARNING_(
                    __FILE__, __LINE__,
                    "%s: Truncating string value of %s for %s"
                    " as buffer size (%d, VL_MULS_MAX_WORDS=%d) is less than required (%d)",
                    VL_FUNC, VerilatedVpiError::strFromVpiVal(valuep->format), fullname,
                    t_outStrSz, VL_MULS_MAX_WORDS, bytes);
                bytes = t_outStrSz;
            }
            for (i = 0; i < bytes; ++i) {
                char val = datap[bytes - i - 1];
                // other simulators replace [leading?] zero chars with spaces, replicate here.
                t_outStr[i] = val ? val : ' ';
            }
            t_outStr[i] = '\0';
            return;
        }
    } else if (valuep->format == vpiIntVal) {
        if (varp->vltype() == VLVT_UINT8) {
            valuep->value.integer = *(reinterpret_cast<CData*>(varDatap));
            return;
        } else if (varp->vltype() == VLVT_UINT16) {
            valuep->value.integer = *(reinterpret_cast<SData*>(varDatap));
            return;
        } else if (varp->vltype() == VLVT_UINT32) {
            valuep->value.integer = *(reinterpret_cast<IData*>(varDatap));
            return;
        }
    } else if (valuep->format == vpiSuppressVal) {
        return;
    }
    VL_VPI_ERROR_(__FILE__, __LINE__, "%s: Unsupported format (%s) as requested for %s", VL_FUNC,
                  VerilatedVpiError::strFromVpiVal(valuep->format), fullname);
}

void vpi_get_value(vpiHandle object, p_vpi_value valuep) {
    VL_DEBUG_IF_PLI(VL_DBG_MSGF("- vpi: vpi_get_value %p\n", object););
    VerilatedVpiImp::assertOneCheck();
    VL_VPI_ERROR_RESET_();
    if (VL_UNLIKELY(!valuep)) return;

    if (VerilatedVpioVar* vop = VerilatedVpioVar::castp(object)) {
        vl_get_value(vop->varp(), vop->varDatap(), valuep, vop->fullname());
        return;
    } else if (VerilatedVpioParam* vop = VerilatedVpioParam::castp(object)) {
        vl_get_value(vop->varp(), vop->varDatap(), valuep, vop->fullname());
        return;
    } else if (VerilatedVpioConst* vop = VerilatedVpioConst::castp(object)) {
        if (valuep->format == vpiIntVal) {
            valuep->value.integer = vop->num();
            return;
        }
        VL_VPI_ERROR_(__FILE__, __LINE__, "%s: Unsupported format (%s) for %s", VL_FUNC,
                      VerilatedVpiError::strFromVpiVal(valuep->format), vop->fullname());
        return;
    }
    VL_VPI_ERROR_(__FILE__, __LINE__, "%s: Unsupported vpiHandle (%p)", VL_FUNC, object);
}

vpiHandle vpi_put_value(vpiHandle object, p_vpi_value valuep, p_vpi_time /*time_p*/,
                        PLI_INT32 /*flags*/) {
    VL_DEBUG_IF_PLI(VL_DBG_MSGF("- vpi: vpi_put_value %p %p\n", object, valuep););
    VerilatedVpiImp::assertOneCheck();
    VL_VPI_ERROR_RESET_();
    if (VL_UNLIKELY(!valuep)) {
        VL_VPI_WARNING_(__FILE__, __LINE__, "Ignoring vpi_put_value with nullptr value pointer");
        return nullptr;
    }
    if (VerilatedVpioVar* vop = VerilatedVpioVar::castp(object)) {
        VL_DEBUG_IF_PLI(
            VL_DBG_MSGF("- vpi:   vpi_put_value name=%s fmt=%d vali=%d\n", vop->fullname(),
                        valuep->format, valuep->value.integer);
            VL_DBG_MSGF("- vpi:   varp=%p  putatp=%p\n", vop->varp()->datap(), vop->varDatap()););

        if (VL_UNLIKELY(!vop->varp()->isPublicRW())) {
            VL_VPI_WARNING_(__FILE__, __LINE__,
                            "Ignoring vpi_put_value to signal marked read-only,"
                            " use public_flat_rw instead: %s",
                            vop->fullname());
            return nullptr;
        }
        if (!vl_check_format(vop->varp(), valuep, vop->fullname(), false)) return nullptr;
        if (valuep->format == vpiVectorVal) {
            if (VL_UNLIKELY(!valuep->value.vector)) return nullptr;
            if (vop->varp()->vltype() == VLVT_UINT8) {
                *(reinterpret_cast<CData*>(vop->varDatap()))
                    = valuep->value.vector[0].aval & vop->mask();
                return object;
            } else if (vop->varp()->vltype() == VLVT_UINT16) {
                *(reinterpret_cast<SData*>(vop->varDatap()))
                    = valuep->value.vector[0].aval & vop->mask();
                return object;
            } else if (vop->varp()->vltype() == VLVT_UINT32) {
                *(reinterpret_cast<IData*>(vop->varDatap()))
                    = valuep->value.vector[0].aval & vop->mask();
                return object;
            } else if (vop->varp()->vltype() == VLVT_UINT64) {
                *(reinterpret_cast<QData*>(vop->varDatap())) = VL_SET_QII(
                    valuep->value.vector[1].aval & vop->mask(), valuep->value.vector[0].aval);
                return object;
            } else if (vop->varp()->vltype() == VLVT_WDATA) {
                int words = VL_WORDS_I(vop->varp()->packed().elements());
                WDataOutP datap = (reinterpret_cast<EData*>(vop->varDatap()));
                for (int i = 0; i < words; ++i) {
                    datap[i] = valuep->value.vector[i].aval;
                    if (i == (words - 1)) datap[i] &= vop->mask();
                }
                return object;
            }
        } else if (valuep->format == vpiBinStrVal) {
            int bits = vop->varp()->packed().elements();
            int len = strlen(valuep->value.str);
            CData* datap = (reinterpret_cast<CData*>(vop->varDatap()));
            for (int i = 0; i < bits; ++i) {
                char set = (i < len) ? (valuep->value.str[len - i - 1] == '1') : 0;
                // zero bits 7:1 of byte when assigning to bit 0, else
                // or in 1 if bit set
                if (i & 7) {
                    datap[i >> 3] |= set << (i & 7);
                } else {
                    datap[i >> 3] = set;
                }
            }
            return object;
        } else if (valuep->format == vpiOctStrVal) {
            int chars = (vop->varp()->packed().elements() + 2) / 3;
            int bytes = VL_BYTES_I(vop->varp()->packed().elements());
            int len = strlen(valuep->value.str);
            CData* datap = (reinterpret_cast<CData*>(vop->varDatap()));
            div_t idx;
            datap[0] = 0;  // reset zero'th byte
            for (int i = 0; i < chars; ++i) {
                union {
                    char byte[2];
                    vluint16_t half;
                } val;
                idx = div(i * 3, 8);
                if (i < len) {
                    // ignore illegal chars
                    char digit = valuep->value.str[len - i - 1];
                    if (digit >= '0' && digit <= '7') {
                        val.half = digit - '0';
                    } else {
                        VL_VPI_WARNING_(__FILE__, __LINE__,
                                        "%s: Non octal character '%c' in '%s' as value %s for %s",
                                        VL_FUNC, digit, valuep->value.str,
                                        VerilatedVpiError::strFromVpiVal(valuep->format),
                                        vop->fullname());
                        val.half = 0;
                    }
                } else {
                    val.half = 0;
                }
                // align octal character to position within vector, note that
                // the three bits may straddle a byte boundary so two byte wide
                // assignments are made to adjacent bytes - but not if the least
                // significant byte of the aligned value is the most significant
                // byte of the destination.
                val.half <<= idx.rem;
                datap[idx.quot] |= val.byte[0];  // or in value
                if ((idx.quot + 1) < bytes) {
                    datap[idx.quot + 1] = val.byte[1];  // this also resets
                    // all bits to 0 prior to or'ing above
                }
            }
            // mask off non-existent bits in the most significant byte
            if (idx.quot == (bytes - 1)) {
                datap[idx.quot] &= vop->mask_byte(idx.quot);
            } else if (idx.quot + 1 == (bytes - 1)) {
                datap[idx.quot + 1] &= vop->mask_byte(idx.quot + 1);
            }
            // zero off remaining top bytes
            for (int i = idx.quot + 2; i < bytes; ++i) datap[i] = 0;
            return object;
        } else if (valuep->format == vpiDecStrVal) {
            char remainder[16];
            unsigned long long val;
            int success = sscanf(valuep->value.str, "%30llu%15s", &val, remainder);
            if (success < 1) {
                VL_VPI_ERROR_(__FILE__, __LINE__, "%s: Parsing failed for '%s' as value %s for %s",
                              VL_FUNC, valuep->value.str,
                              VerilatedVpiError::strFromVpiVal(valuep->format), vop->fullname());
                return nullptr;
            }
            if (success > 1) {
                VL_VPI_WARNING_(__FILE__, __LINE__,
                                "%s: Trailing garbage '%s' in '%s' as value %s for %s", VL_FUNC,
                                remainder, valuep->value.str,
                                VerilatedVpiError::strFromVpiVal(valuep->format), vop->fullname());
            }
            if (vop->varp()->vltype() == VLVT_UINT8) {
                *(reinterpret_cast<CData*>(vop->varDatap())) = val & vop->mask();
                return object;
            } else if (vop->varp()->vltype() == VLVT_UINT16) {
                *(reinterpret_cast<SData*>(vop->varDatap())) = val & vop->mask();
                return object;
            } else if (vop->varp()->vltype() == VLVT_UINT32) {
                *(reinterpret_cast<IData*>(vop->varDatap())) = val & vop->mask();
                return object;
            } else if (vop->varp()->vltype() == VLVT_UINT64) {
                *(reinterpret_cast<QData*>(vop->varDatap())) = val;
                (reinterpret_cast<IData*>(vop->varDatap()))[1] &= vop->mask();
                return object;
            }
        } else if (valuep->format == vpiHexStrVal) {
            int chars = (vop->varp()->packed().elements() + 3) >> 2;
            CData* datap = (reinterpret_cast<CData*>(vop->varDatap()));
            char* val = valuep->value.str;
            // skip hex ident if one is detected at the start of the string
            if (val[0] == '0' && (val[1] == 'x' || val[1] == 'X')) val += 2;
            int len = strlen(val);
            for (int i = 0; i < chars; ++i) {
                char hex;
                // compute hex digit value
                if (i < len) {
                    char digit = val[len - i - 1];
                    if (digit >= '0' && digit <= '9') {
                        hex = digit - '0';
                    } else if (digit >= 'a' && digit <= 'f') {
                        hex = digit - 'a' + 10;
                    } else if (digit >= 'A' && digit <= 'F') {
                        hex = digit - 'A' + 10;
                    } else {
                        VL_VPI_WARNING_(__FILE__, __LINE__,
                                        "%s: Non hex character '%c' in '%s' as value %s for %s",
                                        VL_FUNC, digit, valuep->value.str,
                                        VerilatedVpiError::strFromVpiVal(valuep->format),
                                        vop->fullname());
                        hex = 0;
                    }
                } else {
                    hex = 0;
                }
                // assign hex digit value to destination
                if (i & 1) {
                    datap[i >> 1] |= hex << 4;
                } else {
                    datap[i >> 1] = hex;  // this also resets all
                    // bits to 0 prior to or'ing above of the msb
                }
            }
            // apply bit mask to most significant byte
            datap[(chars - 1) >> 1] &= vop->mask_byte((chars - 1) >> 1);
            return object;
        } else if (valuep->format == vpiStringVal) {
            int bytes = VL_BYTES_I(vop->varp()->packed().elements());
            int len = strlen(valuep->value.str);
            CData* datap = (reinterpret_cast<CData*>(vop->varDatap()));
            for (int i = 0; i < bytes; ++i) {
                // prepend with 0 values before placing string the least significant bytes
                datap[i] = (i < len) ? valuep->value.str[len - i - 1] : 0;
            }
            return object;
        } else if (valuep->format == vpiIntVal) {
            if (vop->varp()->vltype() == VLVT_UINT8) {
                *(reinterpret_cast<CData*>(vop->varDatap())) = vop->mask() & valuep->value.integer;
                return object;
            } else if (vop->varp()->vltype() == VLVT_UINT16) {
                *(reinterpret_cast<SData*>(vop->varDatap())) = vop->mask() & valuep->value.integer;
                return object;
            } else if (vop->varp()->vltype() == VLVT_UINT32) {
                *(reinterpret_cast<IData*>(vop->varDatap())) = vop->mask() & valuep->value.integer;
                return object;
            }
        }
        VL_VPI_ERROR_(__FILE__, __LINE__, "%s: Unsupported format (%s) as requested for %s",
                      VL_FUNC, VerilatedVpiError::strFromVpiVal(valuep->format), vop->fullname());
        return nullptr;
    } else if (VerilatedVpioParam* vop = VerilatedVpioParam::castp(object)) {
        VL_VPI_WARNING_(__FILE__, __LINE__, "%s: Ignoring vpi_put_value to vpiParameter: %s",
                        VL_FUNC, vop->fullname());
        return nullptr;
    } else if (VerilatedVpioConst* vop = VerilatedVpioConst::castp(object)) {
        VL_VPI_WARNING_(__FILE__, __LINE__, "%s: Ignoring vpi_put_value to vpiConstant: %s",
                        VL_FUNC, vop->fullname());
        return nullptr;
    }
    VL_VPI_ERROR_(__FILE__, __LINE__, "%s: Unsupported vpiHandle (%p)", VL_FUNC, object);
    return nullptr;
}

void vpi_get_value_array(vpiHandle /*object*/, p_vpi_arrayvalue /*arrayvalue_p*/,
                         PLI_INT32* /*index_p*/, PLI_UINT32 /*num*/) {
    VL_VPI_UNIMP_();
}
void vpi_put_value_array(vpiHandle /*object*/, p_vpi_arrayvalue /*arrayvalue_p*/,
                         PLI_INT32* /*index_p*/, PLI_UINT32 /*num*/) {
    VL_VPI_UNIMP_();
}

// time processing

void vpi_get_time(vpiHandle object, p_vpi_time time_p) {
    VerilatedVpiImp::assertOneCheck();
    VL_VPI_ERROR_RESET_();
    // cppcheck-suppress nullPointer
    if (VL_UNLIKELY(!time_p)) {
        VL_VPI_WARNING_(__FILE__, __LINE__, "Ignoring vpi_get_time with nullptr value pointer");
        return;
    }
    if (time_p->type == vpiSimTime) {
        QData qtime = VL_TIME_Q();
        WData itime[2];
        VL_SET_WQ(itime, qtime);
        time_p->low = itime[0];
        time_p->high = itime[1];
        return;
    } else if (time_p->type == vpiScaledRealTime) {
        double dtime = VL_TIME_D();
        if (VerilatedVpioScope* vop = VerilatedVpioScope::castp(object)) {
            int scalePow10
                = Verilated::threadContextp()->timeprecision() - vop->scopep()->timeunit();
            double scale = vl_time_multiplier(scalePow10);  // e.g. 0.0001
            dtime *= scale;
        }
        time_p->real = dtime;
        return;
    }
    VL_VPI_ERROR_(__FILE__, __LINE__, "%s: Unsupported type (%d)", VL_FUNC, time_p->type);
}

// I/O routines

PLI_UINT32 vpi_mcd_open(PLI_BYTE8* filenamep) {
    VerilatedVpiImp::assertOneCheck();
    VL_VPI_ERROR_RESET_();
    return VL_FOPEN_NN(filenamep, "wb");
}

PLI_UINT32 vpi_mcd_close(PLI_UINT32 mcd) {
    VerilatedVpiImp::assertOneCheck();
    VL_VPI_ERROR_RESET_();
    VL_FCLOSE_I(mcd);
    return 0;
}

PLI_BYTE8* vpi_mcd_name(PLI_UINT32 /*mcd*/) {
    VL_VPI_UNIMP_();
    return nullptr;
}

PLI_INT32 vpi_mcd_printf(PLI_UINT32 mcd, PLI_BYTE8* formatp, ...) {
    VerilatedVpiImp::assertOneCheck();
    VL_VPI_ERROR_RESET_();
    va_list ap;
    va_start(ap, formatp);
    int chars = vpi_mcd_vprintf(mcd, formatp, ap);
    va_end(ap);
    return chars;
}

PLI_INT32 vpi_printf(PLI_BYTE8* formatp, ...) {
    VerilatedVpiImp::assertOneCheck();
    VL_VPI_ERROR_RESET_();
    va_list ap;
    va_start(ap, formatp);
    int chars = vpi_vprintf(formatp, ap);
    va_end(ap);
    return chars;
}

PLI_INT32 vpi_vprintf(PLI_BYTE8* formatp, va_list ap) {
    VerilatedVpiImp::assertOneCheck();
    VL_VPI_ERROR_RESET_();
    return VL_VPRINTF(formatp, ap);
}

PLI_INT32 vpi_mcd_vprintf(PLI_UINT32 mcd, PLI_BYTE8* format, va_list ap) {
    VerilatedVpiImp::assertOneCheck();
    FILE* fp = VL_CVT_I_FP(mcd);
    VL_VPI_ERROR_RESET_();
    // cppcheck-suppress nullPointer
    if (VL_UNLIKELY(!fp)) return 0;
    int chars = vfprintf(fp, format, ap);
    return chars;
}

PLI_INT32 vpi_flush(void) {
    VerilatedVpiImp::assertOneCheck();
    VL_VPI_ERROR_RESET_();
    Verilated::runFlushCallbacks();
    return 0;
}

PLI_INT32 vpi_mcd_flush(PLI_UINT32 mcd) {
    VerilatedVpiImp::assertOneCheck();
    FILE* fp = VL_CVT_I_FP(mcd);
    VL_VPI_ERROR_RESET_();
    if (VL_UNLIKELY(!fp)) return 1;
    fflush(fp);
    return 0;
}

// utility routines

PLI_INT32 vpi_compare_objects(vpiHandle /*object1*/, vpiHandle /*object2*/) {
    VL_VPI_UNIMP_();
    return 0;
}
PLI_INT32 vpi_chk_error(p_vpi_error_info error_info_p) {
    // executing vpi_chk_error does not reset error
    // error_info_p can be nullptr, so only return level in that case
    VerilatedVpiImp::assertOneCheck();
    p_vpi_error_info _error_info_p = VerilatedVpiImp::error_info()->getError();
    if (error_info_p && _error_info_p) *error_info_p = *_error_info_p;
    if (!_error_info_p) return 0;  // no error occured
    return _error_info_p->level;  // return error severity level
}

#ifndef VL_NO_LEGACY
PLI_INT32 vpi_free_object(vpiHandle object) {
    // vpi_free_object is IEEE deprecated, use vpi_release_handle
    return vpi_release_handle(object);
}
#endif

PLI_INT32 vpi_release_handle(vpiHandle object) {
    VL_DEBUG_IF_PLI(VL_DBG_MSGF("- vpi: vpi_release_handle %p\n", object););
    VerilatedVpiImp::assertOneCheck();
    VerilatedVpio* vop = VerilatedVpio::castp(object);
    VL_VPI_ERROR_RESET_();
    if (VL_UNLIKELY(!vop)) return 0;
    VL_DO_DANGLING(delete vop, vop);
    return 1;
}

PLI_INT32 vpi_get_vlog_info(p_vpi_vlog_info vlog_info_p) VL_MT_SAFE {
    VerilatedVpiImp::assertOneCheck();
    VL_VPI_ERROR_RESET_();
    auto argc_argv = Verilated::threadContextp()->impp()->argc_argv();
    vlog_info_p->argc = argc_argv.first;
    vlog_info_p->argv = argc_argv.second;
    vlog_info_p->product = const_cast<PLI_BYTE8*>(Verilated::productName());
    vlog_info_p->version = const_cast<PLI_BYTE8*>(Verilated::productVersion());
    return 1;
}

// routines added with 1364-2001

PLI_INT32 vpi_get_data(PLI_INT32 /*id*/, PLI_BYTE8* /*dataLoc*/, PLI_INT32 /*numOfBytes*/) {
    VL_VPI_UNIMP_();
    return 0;
}
PLI_INT32 vpi_put_data(PLI_INT32 /*id*/, PLI_BYTE8* /*dataLoc*/, PLI_INT32 /*numOfBytes*/) {
    VL_VPI_UNIMP_();
    return 0;
}
void* vpi_get_userdata(vpiHandle /*obj*/) {
    VL_VPI_UNIMP_();
    return nullptr;
}
PLI_INT32 vpi_put_userdata(vpiHandle /*obj*/, void* /*userdata*/) {
    VL_VPI_UNIMP_();
    return 0;
}

PLI_INT32 vpi_control(PLI_INT32 operation, ...) {
    VL_DEBUG_IF_PLI(VL_DBG_MSGF("- vpi: vpi_control %d\n", operation););
    VerilatedVpiImp::assertOneCheck();
    VL_VPI_ERROR_RESET_();
    switch (operation) {
    case vpiFinish: {
        VL_FINISH_MT("", 0, "*VPI*");
        return 1;
    }
    case vpiStop: {
        VL_STOP_MT("", 0, "*VPI*");
        return 1;  // LCOV_EXCL_LINE
    }
    default: {
        VL_VPI_WARNING_(__FILE__, __LINE__, "%s: Unsupported type %s, ignoring", VL_FUNC,
                        VerilatedVpiError::strFromVpiProp(operation));
        return 0;
    }
    }
}

vpiHandle vpi_handle_by_multi_index(vpiHandle /*obj*/, PLI_INT32 /*num_index*/,
                                    PLI_INT32* /*index_array*/) {
    VL_VPI_UNIMP_();
    return nullptr;
}<|MERGE_RESOLUTION|>--- conflicted
+++ resolved
@@ -62,11 +62,7 @@
     static constexpr vluint32_t activeMagic() { return 0xfeed100f; }
 
     // MEM MANGLEMENT
-<<<<<<< HEAD
-    // Internal note: Globals must be POD, see verilated.cpp top.
-=======
     // Internal note: Globals may multi-construct, see verilated.cpp top.
->>>>>>> 018d9947
     static VL_THREAD_LOCAL vluint8_t* t_freeHead;
 
 public:
@@ -516,15 +512,10 @@
     VerilatedAssertOneThread m_assertOne;  ///< Assert only called from single thread
     vluint64_t m_nextCallbackId = 1;  // Id to identify callback
 
-<<<<<<< HEAD
-    // Internal note: Global not in protect-lib, see verilated.cpp top.
-    static VerilatedVpiImp s_s;  // Singleton
-=======
     static VerilatedVpiImp& s() {  // Singleton
         static VerilatedVpiImp s_s;
         return s_s;
     }
->>>>>>> 018d9947
 
 public:
     static void assertOneCheck() { s().m_assertOne.check(); }
@@ -656,14 +647,8 @@
 
 //======================================================================
 // Statics
-<<<<<<< HEAD
-// Internal note: Globals must be POD or not linked, see verilated.cpp top.
-
-VerilatedVpiImp VerilatedVpiImp::s_s;  // Singleton
-=======
 // Internal note: Globals may multi-construct, see verilated.cpp top.
 
->>>>>>> 018d9947
 VL_THREAD_LOCAL vluint8_t* VerilatedVpio::t_freeHead = nullptr;
 
 //======================================================================
