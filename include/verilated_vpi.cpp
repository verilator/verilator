// -*- mode: C++; c-file-style: "cc-mode" -*-
//*************************************************************************
//
// Copyright 2009-2021 by Wilson Snyder. This program is free software; you can
// redistribute it and/or modify it under the terms of either the GNU
// Lesser General Public License Version 3 or the Perl Artistic License
// Version 2.0.
// SPDX-License-Identifier: LGPL-3.0-only OR Artistic-2.0
//
//=========================================================================
///
/// \file
/// \brief Verilator: VPI implementation code
///
///     This file must be compiled and linked against all objects
///     created from Verilator or called by Verilator that use the VPI.
///
///     Use "verilator --vpi" to add this to the Makefile for the linker.
///
/// Code available from: https://verilator.org
///
//=========================================================================

#define VERILATOR_VERILATED_VPI_CPP_

#include "verilated.h"
#include "verilated_vpi.h"
#include "verilated_imp.h"

#include <list>
#include <map>
#include <set>

//======================================================================
// Internal constants

#define VL_DEBUG_IF_PLI VL_DEBUG_IF
constexpr unsigned VL_VPI_LINE_SIZE_ = 8192;

//======================================================================
// Internal macros

#define VL_VPI_INTERNAL_ VerilatedVpiImp::error_info()->setMessage(vpiInternal)->setMessage
#define VL_VPI_SYSTEM_ VerilatedVpiImp::error_info()->setMessage(vpiSystem)->setMessage
#define VL_VPI_ERROR_ VerilatedVpiImp::error_info()->setMessage(vpiError)->setMessage
#define VL_VPI_WARNING_ VerilatedVpiImp::error_info()->setMessage(vpiWarning)->setMessage
#define VL_VPI_NOTICE_ VerilatedVpiImp::error_info()->setMessage(vpiNotice)->setMessage
#define VL_VPI_ERROR_RESET_ VerilatedVpiImp::error_info()->resetError

// Not supported yet
#define VL_VPI_UNIMP_() \
    (VL_VPI_ERROR_(__FILE__, __LINE__, Verilated::catName("Unsupported VPI function: ", VL_FUNC)))

//======================================================================
// Implementation

// Base VPI handled object
class VerilatedVpio VL_NOT_FINAL {
    // CONSTANTS
    /// Magic value stored in front of object to detect double free etc
    /// Must be odd, as aligned pointer can never be odd
    static constexpr vluint32_t activeMagic() { return 0xfeed100f; }

    // MEM MANGLEMENT
    // Internal note: Globals must be POD, see verilated.cpp top.
    static VL_THREAD_LOCAL vluint8_t* t_freeHead;

public:
    // CONSTRUCTORS
    VerilatedVpio() = default;
    virtual ~VerilatedVpio() = default;
    static void* operator new(size_t size) VL_MT_SAFE {
        // We new and delete tons of vpi structures, so keep them around
        // To simplify our free list, we use a size large enough for all derived types
        // We reserve word zero for the next pointer, as that's safer in case a
        // dangling reference to the original remains around.
        static const size_t chunk = 96;
        if (VL_UNCOVERABLE(size > chunk)) VL_FATAL_MT(__FILE__, __LINE__, "", "increase chunk");
        if (VL_LIKELY(t_freeHead)) {
            vluint8_t* newp = t_freeHead;
            t_freeHead = *(reinterpret_cast<vluint8_t**>(newp));
            *(reinterpret_cast<vluint32_t*>(newp)) = activeMagic();
            return newp + 8;
        }
        // +8: 8 bytes for next
        vluint8_t* newp = reinterpret_cast<vluint8_t*>(::operator new(chunk + 8));
        *(reinterpret_cast<vluint32_t*>(newp)) = activeMagic();
        return newp + 8;
    }
    static void operator delete(void* obj, size_t /*size*/)VL_MT_SAFE {
        vluint8_t* oldp = (static_cast<vluint8_t*>(obj)) - 8;
        if (VL_UNLIKELY(*(reinterpret_cast<vluint32_t*>(oldp)) != activeMagic())) {
            VL_FATAL_MT(__FILE__, __LINE__, "",
                        "vpi_release_handle() called on same object twice, or on non-Verilator "
                        "VPI object");
        }
#ifdef VL_VPI_IMMEDIATE_FREE  // Define to aid in finding leaky handles
        ::operator delete(oldp);
#else
        *(reinterpret_cast<void**>(oldp)) = t_freeHead;
        t_freeHead = oldp;
#endif
    }
    // MEMBERS
    static VerilatedVpio* castp(vpiHandle h) {
        return dynamic_cast<VerilatedVpio*>(reinterpret_cast<VerilatedVpio*>(h));
    }
    inline vpiHandle castVpiHandle() { return reinterpret_cast<vpiHandle>(this); }
    // ACCESSORS
    virtual const char* name() const { return "<null>"; }
    virtual const char* fullname() const { return "<null>"; }
    virtual const char* defname() const { return "<null>"; }
    virtual vluint32_t type() const { return 0; }
    virtual vluint32_t size() const { return 0; }
    virtual const VerilatedRange* rangep() const { return nullptr; }
    virtual vpiHandle dovpi_scan() { return nullptr; }
    virtual PLI_INT32 dovpi_remove_cb() { return 0; }
};

class VerilatedVpioTimedCb final : public VerilatedVpio {
    // A handle to a timed callback created with vpi_register_cb
    // User can call vpi_remove_cb or vpi_release_handle on it
    vluint64_t m_id;  // Unique id/sequence number to find schedule's event
    QData m_time;

public:
    VerilatedVpioTimedCb(vluint64_t id, QData time)
        : m_id(id)
        , m_time{time} {}
    virtual ~VerilatedVpioTimedCb() override = default;
    static VerilatedVpioTimedCb* castp(vpiHandle h) {
        return dynamic_cast<VerilatedVpioTimedCb*>(reinterpret_cast<VerilatedVpioTimedCb*>(h));
    }
    virtual vluint32_t type() const override { return vpiCallback; }
    virtual PLI_INT32 dovpi_remove_cb() override;
};

class VerilatedVpioReasonCb final : public VerilatedVpio {
    // A handle to a non-timed callback created with vpi_register_cb
    // User can call vpi_remove_cb or vpi_release_handle on it
    vluint64_t m_id;  // Unique id/sequence number to find schedule's event
    PLI_INT32 m_reason;  // VPI callback reason code

public:
    // cppcheck-suppress uninitVar  // m_value
    VerilatedVpioReasonCb(vluint64_t id, PLI_INT32 reason)
        : m_id(id)
        , m_reason{reason} {}
    virtual ~VerilatedVpioReasonCb() override = default;
    static VerilatedVpioReasonCb* castp(vpiHandle h) {
        return dynamic_cast<VerilatedVpioReasonCb*>(reinterpret_cast<VerilatedVpioReasonCb*>(h));
    }
    virtual vluint32_t type() const override { return vpiCallback; }
    virtual PLI_INT32 dovpi_remove_cb() override;
};

class VerilatedVpioConst final : public VerilatedVpio {
    vlsint32_t m_num;

public:
    explicit VerilatedVpioConst(vlsint32_t num)
        : m_num{num} {}
    virtual ~VerilatedVpioConst() override = default;
    static VerilatedVpioConst* castp(vpiHandle h) {
        return dynamic_cast<VerilatedVpioConst*>(reinterpret_cast<VerilatedVpio*>(h));
    }
    virtual vluint32_t type() const override { return vpiConstant; }
    vlsint32_t num() const { return m_num; }
};

class VerilatedVpioParam final : public VerilatedVpio {
    const VerilatedVar* m_varp;
    const VerilatedScope* m_scopep;

public:
    VerilatedVpioParam(const VerilatedVar* varp, const VerilatedScope* scopep)
        : m_varp{varp}
        , m_scopep{scopep} {}
    virtual ~VerilatedVpioParam() override = default;

    static VerilatedVpioParam* castp(vpiHandle h) {
        return dynamic_cast<VerilatedVpioParam*>(reinterpret_cast<VerilatedVpio*>(h));
    }
    virtual vluint32_t type() const override { return vpiParameter; }
    const VerilatedVar* varp() const { return m_varp; }
    void* varDatap() const { return m_varp->datap(); }
    const VerilatedScope* scopep() const { return m_scopep; }
    virtual const char* name() const override { return m_varp->name(); }
    virtual const char* fullname() const override {
        static VL_THREAD_LOCAL std::string t_out;
        t_out = std::string(m_scopep->name()) + "." + name();
        return t_out.c_str();
    }
};

class VerilatedVpioRange final : public VerilatedVpio {
    const VerilatedRange* m_range;

public:
    explicit VerilatedVpioRange(const VerilatedRange* range)
        : m_range{range} {}
    virtual ~VerilatedVpioRange() override = default;
    static VerilatedVpioRange* castp(vpiHandle h) {
        return dynamic_cast<VerilatedVpioRange*>(reinterpret_cast<VerilatedVpio*>(h));
    }
    virtual vluint32_t type() const override { return vpiRange; }
    virtual vluint32_t size() const override { return m_range->elements(); }
    virtual const VerilatedRange* rangep() const override { return m_range; }
};

class VerilatedVpioRangeIter final : public VerilatedVpio {
    // Only supports 1 dimension
    const VerilatedRange* m_range;
    bool m_done = false;

public:
    explicit VerilatedVpioRangeIter(const VerilatedRange* range)
        : m_range{range} {}
    virtual ~VerilatedVpioRangeIter() override = default;
    static VerilatedVpioRangeIter* castp(vpiHandle h) {
        return dynamic_cast<VerilatedVpioRangeIter*>(reinterpret_cast<VerilatedVpio*>(h));
    }
    virtual vluint32_t type() const override { return vpiIterator; }
    virtual vpiHandle dovpi_scan() override {
        if (VL_UNLIKELY(m_done)) {
            delete this;  // IEEE 37.2.2 vpi_scan at end does a vpi_release_handle
            return nullptr;
        }
        m_done = true;
        return ((new VerilatedVpioRange(m_range))->castVpiHandle());
    }
};

class VerilatedVpioScope VL_NOT_FINAL : public VerilatedVpio {
protected:
    const VerilatedScope* m_scopep;

public:
    explicit VerilatedVpioScope(const VerilatedScope* scopep)
        : m_scopep{scopep} {}
    virtual ~VerilatedVpioScope() override = default;
    static VerilatedVpioScope* castp(vpiHandle h) {
        return dynamic_cast<VerilatedVpioScope*>(reinterpret_cast<VerilatedVpio*>(h));
    }
    virtual vluint32_t type() const override { return vpiScope; }
    const VerilatedScope* scopep() const { return m_scopep; }
    virtual const char* name() const override { return m_scopep->name(); }
    virtual const char* fullname() const override { return m_scopep->name(); }
};

class VerilatedVpioVar VL_NOT_FINAL : public VerilatedVpio {
    const VerilatedVar* m_varp = nullptr;
    const VerilatedScope* m_scopep = nullptr;
    vluint8_t* m_prevDatap = nullptr;  // Previous value of data, for cbValueChange
    union {
        vluint8_t u8[4];
        vluint32_t u32;
    } m_mask;  // memoized variable mask
    vluint32_t m_entSize = 0;  // memoized variable size
protected:
    void* m_varDatap = nullptr;  // varp()->datap() adjusted for array entries
    vlsint32_t m_index = 0;
    const VerilatedRange& get_range() const {
        // Determine number of dimensions and return outermost
        return (m_varp->dims() > 1) ? m_varp->unpacked() : m_varp->packed();
    }

public:
    VerilatedVpioVar(const VerilatedVar* varp, const VerilatedScope* scopep)
        : m_varp{varp}
        , m_scopep{scopep} {
        m_mask.u32 = VL_MASK_I(varp->packed().elements());
        m_entSize = varp->entSize();
        m_varDatap = varp->datap();
    }
    explicit VerilatedVpioVar(const VerilatedVpioVar* varp) {
        if (varp) {
            m_varp = varp->m_varp;
            m_scopep = varp->m_scopep;
            m_mask.u32 = varp->m_mask.u32;
            m_entSize = varp->m_entSize;
            m_varDatap = varp->m_varDatap;
            m_index = varp->m_index;
            // Not copying m_prevDatap, must be nullptr
        } else {
            m_mask.u32 = 0;
        }
    }
    virtual ~VerilatedVpioVar() override {
        if (m_prevDatap) VL_DO_CLEAR(delete[] m_prevDatap, m_prevDatap = nullptr);
    }
    static VerilatedVpioVar* castp(vpiHandle h) {
        return dynamic_cast<VerilatedVpioVar*>(reinterpret_cast<VerilatedVpio*>(h));
    }
    const VerilatedVar* varp() const { return m_varp; }
    const VerilatedScope* scopep() const { return m_scopep; }
    vluint32_t mask() const { return m_mask.u32; }
    vluint8_t mask_byte(int idx) { return m_mask.u8[idx & 3]; }
    vluint32_t entSize() const { return m_entSize; }
    vluint32_t index() const { return m_index; }
    virtual vluint32_t type() const override {
        return (varp()->dims() > 1) ? vpiMemory : vpiReg;  // but might be wire, logic
    }
    virtual vluint32_t size() const override { return get_range().elements(); }
    virtual const VerilatedRange* rangep() const override { return &get_range(); }
    virtual const char* name() const override { return m_varp->name(); }
    virtual const char* fullname() const override {
        static VL_THREAD_LOCAL std::string t_out;
        t_out = std::string(m_scopep->name()) + "." + name();
        return t_out.c_str();
    }
    void* prevDatap() const { return m_prevDatap; }
    void* varDatap() const { return m_varDatap; }
    void createPrevDatap() {
        if (VL_UNLIKELY(!m_prevDatap)) {
            m_prevDatap = new vluint8_t[entSize()];
            memcpy(prevDatap(), varp()->datap(), entSize());
        }
    }
};

class VerilatedVpioMemoryWord final : public VerilatedVpioVar {
public:
    VerilatedVpioMemoryWord(const VerilatedVar* varp, const VerilatedScope* scopep,
                            vlsint32_t index, int offset)
        : VerilatedVpioVar{varp, scopep} {
        m_index = index;
        m_varDatap = (static_cast<vluint8_t*>(varp->datap())) + entSize() * offset;
    }
    virtual ~VerilatedVpioMemoryWord() override = default;
    static VerilatedVpioMemoryWord* castp(vpiHandle h) {
        return dynamic_cast<VerilatedVpioMemoryWord*>(reinterpret_cast<VerilatedVpio*>(h));
    }
    virtual vluint32_t type() const override { return vpiMemoryWord; }
    virtual vluint32_t size() const override { return varp()->packed().elements(); }
    virtual const VerilatedRange* rangep() const override { return &(varp()->packed()); }
    virtual const char* fullname() const override {
        static VL_THREAD_LOCAL std::string t_out;
        char num[20];
        sprintf(num, "%d", m_index);
        t_out = std::string(scopep()->name()) + "." + name() + "[" + num + "]";
        return t_out.c_str();
    }
};

class VerilatedVpioVarIter final : public VerilatedVpio {
    const VerilatedScope* m_scopep;
    VerilatedVarNameMap::const_iterator m_it;
    bool m_started = false;

public:
    explicit VerilatedVpioVarIter(const VerilatedScope* scopep)
        : m_scopep{scopep} {}
    virtual ~VerilatedVpioVarIter() override = default;
    static VerilatedVpioVarIter* castp(vpiHandle h) {
        return dynamic_cast<VerilatedVpioVarIter*>(reinterpret_cast<VerilatedVpio*>(h));
    }
    virtual vluint32_t type() const override { return vpiIterator; }
    virtual vpiHandle dovpi_scan() override {
        if (VL_LIKELY(m_scopep->varsp())) {
            VerilatedVarNameMap* varsp = m_scopep->varsp();
            if (VL_UNLIKELY(!m_started)) {
                m_it = varsp->begin();
                m_started = true;
            } else if (VL_UNLIKELY(m_it == varsp->end())) {
                delete this;  // IEEE 37.2.2 vpi_scan at end does a vpi_release_handle
                return nullptr;
            } else {
                ++m_it;
            }
            if (VL_UNLIKELY(m_it == varsp->end())) {
                delete this;  // IEEE 37.2.2 vpi_scan at end does a vpi_release_handle
                return nullptr;
            }
            return ((new VerilatedVpioVar(&(m_it->second), m_scopep))->castVpiHandle());
        }
        delete this;  // IEEE 37.2.2 vpi_scan at end does a vpi_release_handle
        return nullptr;  // End of list - only one deep
    }
};

class VerilatedVpioMemoryWordIter final : public VerilatedVpio {
    const vpiHandle m_handle;
    const VerilatedVar* m_varp;
    vlsint32_t m_iteration;
    vlsint32_t m_direction;
    bool m_done = false;

public:
    VerilatedVpioMemoryWordIter(const vpiHandle handle, const VerilatedVar* varp)
        : m_handle{handle}
        , m_varp{varp}
        , m_iteration{varp->unpacked().right()}
        , m_direction{VL_LIKELY(varp->unpacked().left() > varp->unpacked().right()) ? 1 : -1} {}
    virtual ~VerilatedVpioMemoryWordIter() override = default;
    static VerilatedVpioMemoryWordIter* castp(vpiHandle h) {
        return dynamic_cast<VerilatedVpioMemoryWordIter*>(reinterpret_cast<VerilatedVpio*>(h));
    }
    virtual vluint32_t type() const override { return vpiIterator; }
    void iterationInc() {
        if (!(m_done = (m_iteration == m_varp->unpacked().left()))) m_iteration += m_direction;
    }
    virtual vpiHandle dovpi_scan() override {
        if (VL_UNLIKELY(m_done)) {
            delete this;  // IEEE 37.2.2 vpi_scan at end does a vpi_release_handle
            return nullptr;
        }
        vpiHandle result = vpi_handle_by_index(m_handle, m_iteration);
        iterationInc();
        return result;
    }
};

class VerilatedVpioModule final : public VerilatedVpioScope {
    const char* m_name;
    const char* m_fullname;

public:
    explicit VerilatedVpioModule(const VerilatedScope* modulep)
        : VerilatedVpioScope{modulep} {
        m_fullname = m_scopep->name();
        if (strncmp(m_fullname, "TOP.", 4) == 0) m_fullname += 4;
        m_name = m_scopep->identifier();
    }
    static VerilatedVpioModule* castp(vpiHandle h) {
        return dynamic_cast<VerilatedVpioModule*>(reinterpret_cast<VerilatedVpio*>(h));
    }
    virtual vluint32_t type() const override { return vpiModule; }
    virtual const char* name() const override { return m_name; }
    virtual const char* fullname() const override { return m_fullname; }
};

class VerilatedVpioModuleIter final : public VerilatedVpio {
    const std::vector<const VerilatedScope*>* m_vec;
    std::vector<const VerilatedScope*>::const_iterator m_it;

public:
    explicit VerilatedVpioModuleIter(const std::vector<const VerilatedScope*>& vec)
        : m_vec{&vec} {
        m_it = m_vec->begin();
    }
    virtual ~VerilatedVpioModuleIter() override = default;
    static VerilatedVpioModuleIter* castp(vpiHandle h) {
        return dynamic_cast<VerilatedVpioModuleIter*>(reinterpret_cast<VerilatedVpio*>(h));
    }
    virtual vluint32_t type() const override { return vpiIterator; }
    virtual vpiHandle dovpi_scan() override {
        if (m_it == m_vec->end()) {
            delete this;  // IEEE 37.2.2 vpi_scan at end does a vpi_release_handle
            return nullptr;
        }
        const VerilatedScope* modp = *m_it++;
        return (new VerilatedVpioModule(modp))->castVpiHandle();
    }
};

//======================================================================

typedef PLI_INT32 (*VerilatedPliCb)(struct t_cb_data*);

class VerilatedVpiCbHolder final {
    // Holds information needed to call a callback
    vluint64_t m_id;
    s_cb_data m_cbData;
    s_vpi_value m_value;
    VerilatedVpioVar m_varo;  // If a cbValueChange callback, the object we will return

public:
    // cppcheck-suppress uninitVar  // m_value
    VerilatedVpiCbHolder(vluint64_t id, const s_cb_data* cbDatap, const VerilatedVpioVar* varop)
        : m_id(id)
        , m_cbData(*cbDatap)
        , m_varo(varop) {
        m_value.format = cbDatap->value ? cbDatap->value->format : vpiSuppressVal;
        m_cbData.value = &m_value;
        if (varop) {
            m_cbData.obj = m_varo.castVpiHandle();
            m_varo.createPrevDatap();
        } else {
            m_cbData.obj = NULL;
        }
    }
    ~VerilatedVpiCbHolder() = default;
    VerilatedPliCb cb_rtnp() const { return m_cbData.cb_rtn; }
    s_cb_data* cb_datap() { return &m_cbData; }
    vluint64_t id() const { return m_id; }
    bool invalid() const { return !m_id; }
    void invalidate() { m_id = 0; }
};

struct VerilatedVpiTimedCbsCmp {
    /// Ordering sets keyed by time, then callback unique id
    bool operator()(const std::pair<QData, vluint64_t>& a,
                    const std::pair<QData, vluint64_t>& b) const {
        if (a.first < b.first) return true;
        if (a.first > b.first) return false;
        return a.second < b.second;
    }
};

class VerilatedVpiError;

class VerilatedVpiImp final {
    enum { CB_ENUM_MAX_VALUE = cbAtEndOfSimTime + 1 };  // Maxium callback reason
    typedef std::list<VerilatedVpiCbHolder> VpioCbList;
    typedef std::map<std::pair<QData, vluint64_t>, VerilatedVpiCbHolder> VpioTimedCbs;

    VpioCbList m_cbObjLists[CB_ENUM_MAX_VALUE];  // Callbacks for each supported reason
    VpioTimedCbs m_timedCbs;  // Time based callbacks
    VerilatedVpiError* m_errorInfop = nullptr;  // Container for vpi error info
    VerilatedAssertOneThread m_assertOne;  ///< Assert only called from single thread
    vluint64_t m_nextCallbackId = 1;  // Id to identify callback

    // Internal note: Global not in protect-lib, see verilated.cpp top.
    static VerilatedVpiImp s_s;  // Singleton

public:
    static void assertOneCheck() { s_s.m_assertOne.check(); }
    static vluint64_t nextCallbackId() { return ++s_s.m_nextCallbackId; }

    static void cbReasonAdd(vluint64_t id, const s_cb_data* cb_data_p) {
        // The passed cb_data_p was property of the user, so need to recreate
        if (VL_UNCOVERABLE(cb_data_p->reason >= CB_ENUM_MAX_VALUE)) {
            VL_FATAL_MT(__FILE__, __LINE__, "", "vpi bb reason too large");
        }
        VL_DEBUG_IF_PLI(VL_DBG_MSGF("- vpi: vpi_register_cb reason=%d id=%" VL_PRI64 "d obj=%p\n",
                                    cb_data_p->reason, id, cb_data_p->obj););
        VerilatedVpioVar* varop = nullptr;
        if (cb_data_p->reason == cbValueChange) varop = VerilatedVpioVar::castp(cb_data_p->obj);
        s_s.m_cbObjLists[cb_data_p->reason].emplace_back(id, cb_data_p, varop);
    }
    static void cbTimedAdd(vluint64_t id, const s_cb_data* cb_data_p, QData time) {
        // The passed cb_data_p was property of the user, so need to recreate
        VL_DEBUG_IF_PLI(VL_DBG_MSGF("- vpi: vpi_register_cb reason=%d id=%" VL_PRI64
                                    "d delay=%" VL_PRI64 "u\n",
                                    cb_data_p->reason, id, time););
        s_s.m_timedCbs.emplace(std::piecewise_construct,
                               std::forward_as_tuple(std::make_pair(time, id)),
                               std::forward_as_tuple(id, cb_data_p, nullptr));
    }
    static void cbReasonRemove(vluint64_t id, vluint32_t reason) {
        // Id might no longer exist, if already removed due to call after event, or teardown
        VpioCbList& cbObjList = s_s.m_cbObjLists[reason];
        // We do not remove it now as we may be iterating the list,
        // instead set to nullptr and will cleanup later
        for (auto& ir : cbObjList) {
            if (ir.id() == id) ir.invalidate();
        }
    }
    static void cbTimedRemove(vluint64_t id, QData time) {
        // Id might no longer exist, if already removed due to call after event, or teardown
        const auto it = s_s.m_timedCbs.find(std::make_pair(time, id));
        if (VL_LIKELY(it != s_s.m_timedCbs.end())) it->second.invalidate();
    }
    static void callTimedCbs() VL_MT_UNSAFE_ONE {
        assertOneCheck();
        QData time = VL_TIME_Q();
        for (auto it = s_s.m_timedCbs.begin(); it != s_s.m_timedCbs.end();) {
            if (VL_UNLIKELY(it->first.first <= time)) {
                VerilatedVpiCbHolder& ho = it->second;
                const auto last_it = it;
                ++it;
                if (VL_UNLIKELY(!ho.invalid())) {
                    VL_DEBUG_IF_PLI(
                        VL_DBG_MSGF("- vpi: timed_callback id=%" VL_PRI64 "d\n", ho.id()););
                    ho.invalidate();  // Timed callbacks are one-shot
                    (ho.cb_rtnp())(ho.cb_datap());
                }
                s_s.m_timedCbs.erase(last_it);
            } else {
                ++it;
            }
        }
    }
    static QData cbNextDeadline() {
        const auto it = s_s.m_timedCbs.cbegin();
        if (VL_LIKELY(it != s_s.m_timedCbs.cend())) return it->first.first;
        return ~0ULL;  // maxquad
    }
    static bool callCbs(vluint32_t reason) VL_MT_UNSAFE_ONE {
        VpioCbList& cbObjList = s_s.m_cbObjLists[reason];
        bool called = false;
        if (cbObjList.empty()) return called;
        const auto last = std::prev(cbObjList.end());  // prevent looping over newly added elements
        for (auto it = cbObjList.begin(); true;) {
            // cbReasonRemove sets to nullptr, so we know on removal the old end() will still exist
            bool was_last = it == last;
            if (VL_UNLIKELY(it->invalid())) {  // Deleted earlier, cleanup
                it = cbObjList.erase(it);
                if (was_last) break;
                continue;
            }
            VerilatedVpiCbHolder& ho = *it;
            VL_DEBUG_IF_PLI(VL_DBG_MSGF("- vpi: reason_callback reason=%d id=%" VL_PRI64 "d\n",
                                        reason, ho.id()););
            (ho.cb_rtnp())(ho.cb_datap());
            called = true;
            if (was_last) break;
            ++it;
        }
        return called;
    }
    static bool callValueCbs() VL_MT_UNSAFE_ONE {
        assertOneCheck();
        VpioCbList& cbObjList = s_s.m_cbObjLists[cbValueChange];
        bool called = false;
        typedef std::unordered_set<VerilatedVpioVar*> VpioVarSet;
        VpioVarSet update;  // set of objects to update after callbacks
        if (cbObjList.empty()) return called;
        const auto last = std::prev(cbObjList.end());  // prevent looping over newly added elements
        for (auto it = cbObjList.begin(); true;) {
            // cbReasonRemove sets to nullptr, so we know on removal the old end() will still exist
            bool was_last = it == last;
            if (VL_UNLIKELY(it->invalid())) {  // Deleted earlier, cleanup
                it = cbObjList.erase(it);
                if (was_last) break;
                continue;
            }
            VerilatedVpiCbHolder& ho = *it++;
            if (VerilatedVpioVar* varop = VerilatedVpioVar::castp(ho.cb_datap()->obj)) {
                void* newDatap = varop->varDatap();
                void* prevDatap = varop->prevDatap();  // Was malloced when we added the callback
                VL_DEBUG_IF_PLI(VL_DBG_MSGF("- vpi: value_test %s v[0]=%d/%d %p %p\n",
                                            varop->fullname(), *((CData*)newDatap),
                                            *((CData*)prevDatap), newDatap, prevDatap););
                if (memcmp(prevDatap, newDatap, varop->entSize()) != 0) {
                    VL_DEBUG_IF_PLI(VL_DBG_MSGF("- vpi: value_callback %" VL_PRI64
                                                "d %s v[0]=%d\n",
                                                ho.id(), varop->fullname(), *((CData*)newDatap)););
                    update.insert(varop);
                    vpi_get_value(ho.cb_datap()->obj, ho.cb_datap()->value);
                    (ho.cb_rtnp())(ho.cb_datap());
                    called = true;
                }
            }
            if (was_last) break;
        }
        for (const auto& ip : update) { memcpy(ip->prevDatap(), ip->varDatap(), ip->entSize()); }
        return called;
    }

    static VerilatedVpiError* error_info() VL_MT_UNSAFE_ONE;  // getter for vpi error info
};

//======================================================================
// Statics
// Internal note: Globals must be POD or not linked, see verilated.cpp top.

VerilatedVpiImp VerilatedVpiImp::s_s;  // Singleton
VL_THREAD_LOCAL vluint8_t* VerilatedVpio::t_freeHead = nullptr;

//======================================================================
// VerilatedVpiError
/// Internal container for vpi error info

class VerilatedVpiError final {
    t_vpi_error_info m_errorInfo;
    bool m_flag = false;
    char m_buff[VL_VPI_LINE_SIZE_];
    void setError(PLI_BYTE8* message, PLI_BYTE8* code, PLI_BYTE8* file, PLI_INT32 line) {
        m_errorInfo.message = message;
        m_errorInfo.file = file;
        m_errorInfo.line = line;
        m_errorInfo.code = code;
        do_callbacks();
    }
    void do_callbacks() {
        if (getError()->level >= vpiError && Verilated::threadContextp()->fatalOnVpiError()) {
            // Stop on vpi error/unsupported
            vpi_unsupported();
        }
        // We need to run above code first because in the case that the
        // callback executes further vpi functions we will loose the error
        // as it will be overwritten.
        VerilatedVpiImp::callCbs(cbPLIError);
    }

public:
    VerilatedVpiError() {
        m_buff[0] = '\0';
        m_errorInfo.product = const_cast<PLI_BYTE8*>(Verilated::productName());
    }
    ~VerilatedVpiError() = default;
    static void selfTest() VL_MT_UNSAFE_ONE;
    VerilatedVpiError* setMessage(PLI_INT32 level) {
        m_flag = true;
        m_errorInfo.level = level;
        return this;
    }
    void setMessage(const std::string& file, PLI_INT32 line, const char* message, ...) {
        // message cannot be a const string& as va_start cannot use a reference
        static VL_THREAD_LOCAL std::string t_filehold;
        va_list args;
        va_start(args, message);
        VL_VSNPRINTF(m_buff, sizeof(m_buff), message, args);
        va_end(args);
        m_errorInfo.state = vpiPLI;
        t_filehold = file;
        setError((PLI_BYTE8*)m_buff, nullptr, const_cast<PLI_BYTE8*>(t_filehold.c_str()), line);
    }
    p_vpi_error_info getError() {
        if (m_flag) return &m_errorInfo;
        return nullptr;
    }
    void resetError() { m_flag = false; }
    static void vpi_unsupported() {
        // Not supported yet
        p_vpi_error_info error_info_p = VerilatedVpiImp::error_info()->getError();
        if (error_info_p) {
            VL_FATAL_MT(error_info_p->file, error_info_p->line, "", error_info_p->message);
            return;
        }
        VL_FATAL_MT(__FILE__, __LINE__, "", "vpi_unsupported called without error info set");
    }
    static const char* strFromVpiVal(PLI_INT32 vpiVal) VL_MT_SAFE;
    static const char* strFromVpiObjType(PLI_INT32 vpiVal) VL_MT_SAFE;
    static const char* strFromVpiMethod(PLI_INT32 vpiVal) VL_MT_SAFE;
    static const char* strFromVpiCallbackReason(PLI_INT32 vpiVal) VL_MT_SAFE;
    static const char* strFromVpiProp(PLI_INT32 vpiVal) VL_MT_SAFE;
};

//======================================================================
// VerilatedVpi implementation

void VerilatedVpi::callTimedCbs() VL_MT_UNSAFE_ONE { VerilatedVpiImp::callTimedCbs(); }

bool VerilatedVpi::callValueCbs() VL_MT_UNSAFE_ONE { return VerilatedVpiImp::callValueCbs(); }

bool VerilatedVpi::callCbs(vluint32_t reason) VL_MT_UNSAFE_ONE {
    return VerilatedVpiImp::callCbs(reason);
}

QData VerilatedVpi::cbNextDeadline() VL_MT_UNSAFE_ONE { return VerilatedVpiImp::cbNextDeadline(); }

PLI_INT32 VerilatedVpioTimedCb::dovpi_remove_cb() {
    VerilatedVpiImp::cbTimedRemove(m_id, m_time);
    delete this;  // IEEE 37.2.2 a vpi_remove_cb does a vpi_release_handle
    return 1;
}
PLI_INT32 VerilatedVpioReasonCb::dovpi_remove_cb() {
    VerilatedVpiImp::cbReasonRemove(m_id, m_reason);
    delete this;  // IEEE 37.2.2 a vpi_remove_cb does a vpi_release_handle
    return 1;
}

//======================================================================
// VerilatedVpiImp implementation

VerilatedVpiError* VerilatedVpiImp::error_info() VL_MT_UNSAFE_ONE {
    VerilatedVpiImp::assertOneCheck();
    if (VL_UNLIKELY(!s_s.m_errorInfop)) s_s.m_errorInfop = new VerilatedVpiError();
    return s_s.m_errorInfop;
}

//======================================================================
// VerilatedVpiError Methods

const char* VerilatedVpiError::strFromVpiVal(PLI_INT32 vpiVal) VL_MT_SAFE {
    // clang-format off
    static const char* const names[] = {
        "*undefined*",
        "vpiBinStrVal",
        "vpiOctStrVal",
        "vpiDecStrVal",
        "vpiHexStrVal",
        "vpiScalarVal",
        "vpiIntVal",
        "vpiRealVal",
        "vpiStringVal",
        "vpiVectorVal",
        "vpiStrengthVal",
        "vpiTimeVal",
        "vpiObjTypeVal",
        "vpiSuppressVal",
        "vpiShortIntVal",
        "vpiLongIntVal",
        "vpiShortRealVal",
        "vpiRawTwoStateVal",
        "vpiRawFourStateVal",
    };
    // clang-format on
    if (VL_UNCOVERABLE(vpiVal < 0)) return names[0];
    return names[(vpiVal <= vpiRawFourStateVal) ? vpiVal : 0];
}
const char* VerilatedVpiError::strFromVpiObjType(PLI_INT32 vpiVal) VL_MT_SAFE {
    // clang-format off
    static const char* const names[] = {
        "*undefined*",
        "vpiAlways",
        "vpiAssignStmt",
        "vpiAssignment",
        "vpiBegin",
        "vpiCase",
        "vpiCaseItem",
        "vpiConstant",
        "vpiContAssign",
        "vpiDeassign",
        "vpiDefParam",
        "vpiDelayControl",
        "vpiDisable",
        "vpiEventControl",
        "vpiEventStmt",
        "vpiFor",
        "vpiForce",
        "vpiForever",
        "vpiFork",
        "vpiFuncCall",
        "vpiFunction",
        "vpiGate",
        "vpiIf",
        "vpiIfElse",
        "vpiInitial",
        "vpiIntegerVar",
        "vpiInterModPath",
        "vpiIterator",
        "vpiIODecl",
        "vpiMemory",
        "vpiMemoryWord",
        "vpiModPath",
        "vpiModule",
        "vpiNamedBegin",
        "vpiNamedEvent",
        "vpiNamedFork",
        "vpiNet",
        "vpiNetBit",
        "vpiNullStmt",
        "vpiOperation",
        "vpiParamAssign",
        "vpiParameter",
        "vpiPartSelect",
        "vpiPathTerm",
        "vpiPort",
        "vpiPortBit",
        "vpiPrimTerm",
        "vpiRealVar",
        "vpiReg",
        "vpiRegBit",
        "vpiRelease",
        "vpiRepeat",
        "vpiRepeatControl",
        "vpiSchedEvent",
        "vpiSpecParam",
        "vpiSwitch",
        "vpiSysFuncCall",
        "vpiSysTaskCall",
        "vpiTableEntry",
        "vpiTask",
        "vpiTaskCall",
        "vpiTchk",
        "vpiTchkTerm",
        "vpiTimeVar",
        "vpiTimeQueue",
        "vpiUdp",
        "vpiUdpDefn",
        "vpiUserSystf",
        "vpiVarSelect",
        "vpiWait",
        "vpiWhile",
        "*undefined*",
        "*undefined*",
        "*undefined*",
        "*undefined*",
        "*undefined*",
        "*undefined*",
        "*undefined*",
        "*undefined*",
        "*undefined*",
        "*undefined*",
        "*undefined*",
        "*undefined*",
        "*undefined*",
        "*undefined*",
        "*undefined*",
        "*undefined*",
        "*undefined*",
        "*undefined*",
        "*undefined*",
        "*undefined*",
        "*undefined*",
        "*undefined*",
        "*undefined*",
        "*undefined*",
        "*undefined*",
        "*undefined*",
        "*undefined*",
        "*undefined*",
        "*undefined*",
        "*undefined*",
        "*undefined*",
        "*undefined*",
        "*undefined*",
        "*undefined*",
        "vpiAttribute",
        "vpiBitSelect",
        "vpiCallback",
        "vpiDelayTerm",
        "vpiDelayDevice",
        "vpiFrame",
        "vpiGateArray",
        "vpiModuleArray",
        "vpiPrimitiveArray",
        "vpiNetArray",
        "vpiRange",
        "vpiRegArray",
        "vpiSwitchArray",
        "vpiUdpArray",
        "*undefined*",
        "*undefined*",
        "*undefined*",
        "*undefined*",
        "*undefined*",
        "*undefined*",
        "*undefined*",
        "*undefined*",
        "*undefined*",
        "vpiContAssignBit",
        "vpiNamedEventArray",
        "vpiIndexedPartSelect",
        "*undefined*",
        "*undefined*",
        "vpiGenScopeArray",
        "vpiGenScope",
        "vpiGenVar"
    };
    // clang-format on
    if (VL_UNCOVERABLE(vpiVal < 0)) return names[0];
    return names[(vpiVal <= vpiGenVar) ? vpiVal : 0];
}
const char* VerilatedVpiError::strFromVpiMethod(PLI_INT32 vpiVal) VL_MT_SAFE {
    // clang-format off
    static const char* const names[] = {
        "vpiCondition",
        "vpiDelay",
        "vpiElseStmt",
        "vpiForIncStmt",
        "vpiForInitStmt",
        "vpiHighConn",
        "vpiLhs",
        "vpiIndex",
        "vpiLeftRange",
        "vpiLowConn",
        "vpiParent",
        "vpiRhs",
        "vpiRightRange",
        "vpiScope",
        "vpiSysTfCall",
        "vpiTchkDataTerm",
        "vpiTchkNotifier",
        "vpiTchkRefTerm",
        "vpiArgument",
        "vpiBit",
        "vpiDriver",
        "vpiInternalScope",
        "vpiLoad",
        "vpiModDataPathIn",
        "vpiModPathIn",
        "vpiModPathOut",
        "vpiOperand",
        "vpiPortInst",
        "vpiProcess",
        "vpiVariables",
        "vpiUse",
        "vpiExpr",
        "vpiPrimitive",
        "vpiStmt"
    };
    // clang-format on
    if (vpiVal > vpiStmt || vpiVal < vpiCondition) return "*undefined*";
    return names[vpiVal - vpiCondition];
}

const char* VerilatedVpiError::strFromVpiCallbackReason(PLI_INT32 vpiVal) VL_MT_SAFE {
    // clang-format off
    static const char* const names[] = {
        "*undefined*",
        "cbValueChange",
        "cbStmt",
        "cbForce",
        "cbRelease",
        "cbAtStartOfSimTime",
        "cbReadWriteSynch",
        "cbReadOnlySynch",
        "cbNextSimTime",
        "cbAfterDelay",
        "cbEndOfCompile",
        "cbStartOfSimulation",
        "cbEndOfSimulation",
        "cbError",
        "cbTchkViolation",
        "cbStartOfSave",
        "cbEndOfSave",
        "cbStartOfRestart",
        "cbEndOfRestart",
        "cbStartOfReset",
        "cbEndOfReset",
        "cbEnterInteractive",
        "cbExitInteractive",
        "cbInteractiveScopeChange",
        "cbUnresolvedSystf",
        "cbAssign",
        "cbDeassign",
        "cbDisable",
        "cbPLIError",
        "cbSignal",
        "cbNBASynch",
        "cbAtEndOfSimTime"
    };
    // clang-format on
    if (VL_UNCOVERABLE(vpiVal < 0)) return names[0];
    return names[(vpiVal <= cbAtEndOfSimTime) ? vpiVal : 0];
}

const char* VerilatedVpiError::strFromVpiProp(PLI_INT32 vpiVal) VL_MT_SAFE {
    // clang-format off
    static const char* const names[] = {
        "*undefined or other*",
        "vpiType",
        "vpiName",
        "vpiFullName",
        "vpiSize",
        "vpiFile",
        "vpiLineNo",
        "vpiTopModule",
        "vpiCellInstance",
        "vpiDefName",
        "vpiProtected",
        "vpiTimeUnit",
        "vpiTimePrecision",
        "vpiDefNetType",
        "vpiUnconnDrive",
        "vpiDefFile",
        "vpiDefLineNo",
        "vpiScalar",
        "vpiVector",
        "vpiExplicitName",
        "vpiDirection",
        "vpiConnByName",
        "vpiNetType",
        "vpiExplicitScalared",
        "vpiExplicitVectored",
        "vpiExpanded",
        "vpiImplicitDecl",
        "vpiChargeStrength",
        "vpiArray",
        "vpiPortIndex",
        "vpiTermIndex",
        "vpiStrength0",
        "vpiStrength1",
        "vpiPrimType",
        "vpiPolarity",
        "vpiDataPolarity",
        "vpiEdge",
        "vpiPathType",
        "vpiTchkType",
        "vpiOpType",
        "vpiConstType",
        "vpiBlocking",
        "vpiCaseType",
        "vpiFuncType",
        "vpiNetDeclAssign",
        "vpiUserDefn",
        "vpiScheduled",
        "*undefined*",
        "*undefined*",
        "vpiActive",
        "vpiAutomatic",
        "vpiCell",
        "vpiConfig",
        "vpiConstantSelect",
        "vpiDecompile",
        "vpiDefAttribute",
        "vpiDelayType",
        "vpiIteratorType",
        "vpiLibrary",
        "*undefined*",
        "vpiOffset",
        "vpiResolvedNetType",
        "vpiSaveRestartID",
        "vpiSaveRestartLocation",
        "vpiValid",
        "vpiSigned",
        "vpiStop",
        "vpiFinish",
        "vpiReset",
        "vpiSetInteractiveScope",
        "vpiLocalParam",
        "vpiModPathHasIfNone",
        "vpiIndexedPartSelectType",
        "vpiIsMemory",
        "vpiIsProtected"
    };
    // clang-format on
    if (vpiVal == vpiUndefined) return "vpiUndefined";
    return names[(vpiVal <= vpiIsProtected) ? vpiVal : 0];
}

#define SELF_CHECK_RESULT_CSTR(got, exp) \
    if (0 != strcmp((got), (exp))) { \
        std::string msg \
            = std::string("%Error: ") + "GOT = '" + got + "'" + "  EXP = '" + exp + "'"; \
        VL_FATAL_MT(__FILE__, __LINE__, "", msg.c_str()); \
    }

#define SELF_CHECK_ENUM_STR(fn, enumn) \
    do { \
        const char* strVal = VerilatedVpiError::fn(enumn); \
        SELF_CHECK_RESULT_CSTR(strVal, #enumn); \
    } while (0)

void VerilatedVpi::selfTest() VL_MT_UNSAFE_ONE { VerilatedVpiError::selfTest(); }
void VerilatedVpiError::selfTest() VL_MT_UNSAFE_ONE {
    VerilatedVpiImp::assertOneCheck();

    SELF_CHECK_ENUM_STR(strFromVpiVal, vpiBinStrVal);
    SELF_CHECK_ENUM_STR(strFromVpiVal, vpiRawFourStateVal);

    SELF_CHECK_ENUM_STR(strFromVpiObjType, vpiAlways);
    SELF_CHECK_ENUM_STR(strFromVpiObjType, vpiWhile);
    SELF_CHECK_ENUM_STR(strFromVpiObjType, vpiAttribute);
    SELF_CHECK_ENUM_STR(strFromVpiObjType, vpiUdpArray);
    SELF_CHECK_ENUM_STR(strFromVpiObjType, vpiContAssignBit);
    SELF_CHECK_ENUM_STR(strFromVpiObjType, vpiGenVar);

    SELF_CHECK_ENUM_STR(strFromVpiMethod, vpiCondition);
    SELF_CHECK_ENUM_STR(strFromVpiMethod, vpiStmt);

    SELF_CHECK_ENUM_STR(strFromVpiCallbackReason, cbValueChange);
    SELF_CHECK_ENUM_STR(strFromVpiCallbackReason, cbAtEndOfSimTime);

    SELF_CHECK_ENUM_STR(strFromVpiProp, vpiType);
    SELF_CHECK_ENUM_STR(strFromVpiProp, vpiProtected);
    SELF_CHECK_ENUM_STR(strFromVpiProp, vpiDirection);
    SELF_CHECK_ENUM_STR(strFromVpiProp, vpiTermIndex);
    SELF_CHECK_ENUM_STR(strFromVpiProp, vpiConstType);
    SELF_CHECK_ENUM_STR(strFromVpiProp, vpiAutomatic);
    SELF_CHECK_ENUM_STR(strFromVpiProp, vpiOffset);
    SELF_CHECK_ENUM_STR(strFromVpiProp, vpiStop);
    SELF_CHECK_ENUM_STR(strFromVpiProp, vpiIsProtected);
}

#undef SELF_CHECK_ENUM_STR
#undef SELF_CHECK_RESULT_CSTR

//======================================================================
// callback related

vpiHandle vpi_register_cb(p_cb_data cb_data_p) {
    // Returns handle so user can remove the callback, user must vpi_release_handle it
    // Don't confuse with the callback-activated t_cb_data object handle
    // which is the object causing the callback rather than the callback itself
    VerilatedVpiImp::assertOneCheck();
    VL_VPI_ERROR_RESET_();
    // cppcheck-suppress nullPointer
    if (VL_UNLIKELY(!cb_data_p)) {
        VL_VPI_WARNING_(__FILE__, __LINE__, "%s : callback data pointer is null", VL_FUNC);
        return nullptr;
    }
    switch (cb_data_p->reason) {
    case cbAfterDelay: {
        QData time = 0;
        if (cb_data_p->time) time = VL_SET_QII(cb_data_p->time->high, cb_data_p->time->low);
        QData abstime = VL_TIME_Q() + time;
        vluint64_t id = VerilatedVpiImp::nextCallbackId();
        VerilatedVpioTimedCb* vop = new VerilatedVpioTimedCb{id, abstime};
        VerilatedVpiImp::cbTimedAdd(id, cb_data_p, abstime);
        return vop->castVpiHandle();
    }
    case cbReadWriteSynch:  // FALLTHRU // Supported via vlt_main.cpp
    case cbReadOnlySynch:  // FALLTHRU // Supported via vlt_main.cpp
    case cbNextSimTime:  // FALLTHRU // Supported via vlt_main.cpp
    case cbStartOfSimulation:  // FALLTHRU // Supported via vlt_main.cpp
    case cbEndOfSimulation:  // FALLTHRU // Supported via vlt_main.cpp
    case cbValueChange:  // FALLTHRU // Supported via vlt_main.cpp
    case cbPLIError:  // FALLTHRU // NOP, but need to return handle, so make object
    case cbEnterInteractive:  // FALLTHRU // NOP, but need to return handle, so make object
    case cbExitInteractive:  // FALLTHRU // NOP, but need to return handle, so make object
    case cbInteractiveScopeChange: {  // FALLTHRU // NOP, but need to return handle, so make object
        vluint64_t id = VerilatedVpiImp::nextCallbackId();
        VerilatedVpioReasonCb* vop = new VerilatedVpioReasonCb{id, cb_data_p->reason};
        VerilatedVpiImp::cbReasonAdd(id, cb_data_p);
        return vop->castVpiHandle();
    }
    default:
        VL_VPI_WARNING_(__FILE__, __LINE__, "%s: Unsupported callback type %s", VL_FUNC,
                        VerilatedVpiError::strFromVpiCallbackReason(cb_data_p->reason));
        return nullptr;
    }
}

PLI_INT32 vpi_remove_cb(vpiHandle cb_obj) {
    VL_DEBUG_IF_PLI(VL_DBG_MSGF("- vpi: vpi_remove_cb %p\n", cb_obj););
    VerilatedVpiImp::assertOneCheck();
    VL_VPI_ERROR_RESET_();
    VerilatedVpio* vop = VerilatedVpio::castp(cb_obj);
    if (VL_UNLIKELY(!vop)) return 0;
    return vop->dovpi_remove_cb();
}

void vpi_get_cb_info(vpiHandle /*object*/, p_cb_data /*cb_data_p*/) { VL_VPI_UNIMP_(); }
vpiHandle vpi_register_systf(p_vpi_systf_data /*systf_data_p*/) {
    VL_VPI_UNIMP_();
    return nullptr;
}
void vpi_get_systf_info(vpiHandle /*object*/, p_vpi_systf_data /*systf_data_p*/) {
    VL_VPI_UNIMP_();
}

// for obtaining handles

vpiHandle vpi_handle_by_name(PLI_BYTE8* namep, vpiHandle scope) {
    VerilatedVpiImp::assertOneCheck();
    VL_VPI_ERROR_RESET_();
    if (VL_UNLIKELY(!namep)) return nullptr;
    VL_DEBUG_IF_PLI(VL_DBG_MSGF("- vpi: vpi_handle_by_name %s %p\n", namep, scope););
    const VerilatedVar* varp = nullptr;
    const VerilatedScope* scopep;
    VerilatedVpioScope* voScopep = VerilatedVpioScope::castp(scope);
    std::string scopeAndName = namep;
    if (voScopep) {
        scopeAndName = std::string(voScopep->fullname()) + "." + namep;
        namep = const_cast<PLI_BYTE8*>(scopeAndName.c_str());
    }
    {
        // This doesn't yet follow the hierarchy in the proper way
        scopep = Verilated::threadContextp()->scopeFind(namep);
        if (scopep) {  // Whole thing found as a scope
            if (scopep->type() == VerilatedScope::SCOPE_MODULE) {
                return (new VerilatedVpioModule(scopep))->castVpiHandle();
            } else {
                return (new VerilatedVpioScope(scopep))->castVpiHandle();
            }
        }
        const char* baseNamep = scopeAndName.c_str();
        std::string scopename;
        const char* dotp = strrchr(namep, '.');
        if (VL_LIKELY(dotp)) {
            baseNamep = dotp + 1;
            scopename = std::string(namep, dotp - namep);
        }

        if (scopename.find('.') == std::string::npos) {
            // This is a toplevel, hence search in our TOP ports first.
            scopep = Verilated::threadContextp()->scopeFind("TOP");
            if (scopep) varp = scopep->varFind(baseNamep);
        }
        if (!varp) {
            scopep = Verilated::threadContextp()->scopeFind(scopename.c_str());
            if (!scopep) return nullptr;
            varp = scopep->varFind(baseNamep);
        }
    }
    if (!varp) return nullptr;

    if (varp->isParam()) {
        return (new VerilatedVpioParam(varp, scopep))->castVpiHandle();
    } else {
        return (new VerilatedVpioVar(varp, scopep))->castVpiHandle();
    }
}

vpiHandle vpi_handle_by_index(vpiHandle object, PLI_INT32 indx) {
    // Used to get array entries
    VL_DEBUG_IF_PLI(VL_DBG_MSGF("- vpi: vpi_handle_by_index %p %d\n", object, indx););
    VerilatedVpiImp::assertOneCheck();
    VL_VPI_ERROR_RESET_();
    // Memory words are not indexable
    VerilatedVpioMemoryWord* vop = VerilatedVpioMemoryWord::castp(object);
    if (VL_UNLIKELY(vop)) return nullptr;
    VerilatedVpioVar* varop = VerilatedVpioVar::castp(object);
    if (VL_LIKELY(varop)) {
        if (varop->varp()->dims() < 2) return nullptr;
        if (VL_LIKELY(varop->varp()->unpacked().left() >= varop->varp()->unpacked().right())) {
            if (VL_UNLIKELY(indx > varop->varp()->unpacked().left()
                            || indx < varop->varp()->unpacked().right()))
                return nullptr;
            return (new VerilatedVpioMemoryWord(varop->varp(), varop->scopep(), indx,
                                                indx - varop->varp()->unpacked().right()))
                ->castVpiHandle();
        }
        if (VL_UNLIKELY(indx < varop->varp()->unpacked().left()
                        || indx > varop->varp()->unpacked().right()))
            return nullptr;
        return (new VerilatedVpioMemoryWord(varop->varp(), varop->scopep(), indx,
                                            indx - varop->varp()->unpacked().left()))
            ->castVpiHandle();
    }
    VL_VPI_INTERNAL_(__FILE__, __LINE__, "%s : can't resolve handle", VL_FUNC);
    return nullptr;
}

// for traversing relationships

vpiHandle vpi_handle(PLI_INT32 type, vpiHandle object) {
    VL_DEBUG_IF_PLI(VL_DBG_MSGF("- vpi: vpi_handle %d %p\n", type, object););
    VerilatedVpiImp::assertOneCheck();
    VL_VPI_ERROR_RESET_();
    switch (type) {
    case vpiLeftRange: {
        if (VerilatedVpioVar* vop = VerilatedVpioVar::castp(object)) {
            if (VL_UNLIKELY(!vop->rangep())) return nullptr;
            return (new VerilatedVpioConst(vop->rangep()->left()))->castVpiHandle();
        } else if (VerilatedVpioRange* vop = VerilatedVpioRange::castp(object)) {
            if (VL_UNLIKELY(!vop->rangep())) return nullptr;
            return (new VerilatedVpioConst(vop->rangep()->left()))->castVpiHandle();
        }
        VL_VPI_WARNING_(__FILE__, __LINE__,
                        "%s: Unsupported vpiHandle (%p) for type %s, nothing will be returned",
                        VL_FUNC, object, VerilatedVpiError::strFromVpiMethod(type));
        return nullptr;
    }
    case vpiRightRange: {
        if (VerilatedVpioVar* vop = VerilatedVpioVar::castp(object)) {
            if (VL_UNLIKELY(!vop->rangep())) return nullptr;
            return (new VerilatedVpioConst(vop->rangep()->right()))->castVpiHandle();
        } else if (VerilatedVpioRange* vop = VerilatedVpioRange::castp(object)) {
            if (VL_UNLIKELY(!vop->rangep())) return nullptr;
            return (new VerilatedVpioConst(vop->rangep()->right()))->castVpiHandle();
        }
        VL_VPI_WARNING_(__FILE__, __LINE__,
                        "%s: Unsupported vpiHandle (%p) for type %s, nothing will be returned",
                        VL_FUNC, object, VerilatedVpiError::strFromVpiMethod(type));
        return nullptr;
    }
    case vpiIndex: {
        VerilatedVpioVar* vop = VerilatedVpioVar::castp(object);
        if (VL_UNLIKELY(!vop)) return nullptr;
        return (new VerilatedVpioConst(vop->index()))->castVpiHandle();
    }
    case vpiScope: {
        VerilatedVpioVar* vop = VerilatedVpioVar::castp(object);
        if (VL_UNLIKELY(!vop)) return nullptr;
        return (new VerilatedVpioScope(vop->scopep()))->castVpiHandle();
    }
    case vpiParent: {
        VerilatedVpioMemoryWord* vop = VerilatedVpioMemoryWord::castp(object);
        if (VL_UNLIKELY(!vop)) return nullptr;
        return (new VerilatedVpioVar(vop->varp(), vop->scopep()))->castVpiHandle();
    }
    default:
        VL_VPI_WARNING_(__FILE__, __LINE__, "%s: Unsupported type %s, nothing will be returned",
                        VL_FUNC, VerilatedVpiError::strFromVpiMethod(type));
        return nullptr;
    }
}

vpiHandle vpi_handle_multi(PLI_INT32 /*type*/, vpiHandle /*refHandle1*/, vpiHandle /*refHandle2*/,
                           ...) {
    VL_VPI_UNIMP_();
    return nullptr;
}

vpiHandle vpi_iterate(PLI_INT32 type, vpiHandle object) {
    VL_DEBUG_IF_PLI(VL_DBG_MSGF("- vpi: vpi_iterate %d %p\n", type, object););
    VerilatedVpiImp::assertOneCheck();
    VL_VPI_ERROR_RESET_();
    switch (type) {
    case vpiMemoryWord: {
        VerilatedVpioVar* vop = VerilatedVpioVar::castp(object);
        if (VL_UNLIKELY(!vop)) return nullptr;
        if (vop->varp()->dims() < 2) return nullptr;
        if (vop->varp()->dims() > 2) {
            VL_VPI_WARNING_(__FILE__, __LINE__,
                            "%s: %s, object %s has unsupported number of indices (%d)", VL_FUNC,
                            VerilatedVpiError::strFromVpiMethod(type), vop->fullname(),
                            vop->varp()->dims());
        }
        return (new VerilatedVpioMemoryWordIter(object, vop->varp()))->castVpiHandle();
    }
    case vpiRange: {
        VerilatedVpioVar* vop = VerilatedVpioVar::castp(object);
        if (VL_UNLIKELY(!vop)) return nullptr;
        if (vop->varp()->dims() < 2) return nullptr;
        // Unsupported is multidim list
        if (vop->varp()->dims() > 2) {
            VL_VPI_WARNING_(__FILE__, __LINE__,
                            "%s: %s, object %s has unsupported number of indices (%d)", VL_FUNC,
                            VerilatedVpiError::strFromVpiMethod(type), vop->fullname(),
                            vop->varp()->dims());
        }
        return ((new VerilatedVpioRangeIter(vop->rangep()))->castVpiHandle());
    }
    case vpiReg: {
        VerilatedVpioScope* vop = VerilatedVpioScope::castp(object);
        if (VL_UNLIKELY(!vop)) return nullptr;
        return ((new VerilatedVpioVarIter(vop->scopep()))->castVpiHandle());
    }
    case vpiModule: {
        VerilatedVpioModule* vop = VerilatedVpioModule::castp(object);
        const VerilatedHierarchyMap* map = VerilatedImp::hierarchyMap();
        const VerilatedScope* mod = vop ? vop->scopep() : nullptr;
        const auto it = vlstd::as_const(map)->find(const_cast<VerilatedScope*>(mod));
        if (it == map->end()) return nullptr;
        return ((new VerilatedVpioModuleIter(it->second))->castVpiHandle());
    }
    default:
        VL_VPI_WARNING_(__FILE__, __LINE__, "%s: Unsupported type %s, nothing will be returned",
                        VL_FUNC, VerilatedVpiError::strFromVpiObjType(type));
        return nullptr;
    }
}
vpiHandle vpi_scan(vpiHandle object) {
    VL_DEBUG_IF_PLI(VL_DBG_MSGF("- vpi: vpi_scan %p\n", object););
    VerilatedVpiImp::assertOneCheck();
    VL_VPI_ERROR_RESET_();
    VerilatedVpio* vop = VerilatedVpio::castp(object);
    if (VL_UNLIKELY(!vop)) return nullptr;
    return vop->dovpi_scan();
}

// for processing properties

PLI_INT32 vpi_get(PLI_INT32 property, vpiHandle object) {
    // Leave this in the header file - in many cases the compiler can constant propagate "object"
    VL_DEBUG_IF_PLI(VL_DBG_MSGF("- vpi: vpi_get %d %p\n", property, object););
    VerilatedVpiImp::assertOneCheck();
    VL_VPI_ERROR_RESET_();
    switch (property) {
    case vpiTimePrecision: {
        return Verilated::threadContextp()->timeprecision();
    }
    case vpiTimeUnit: {
        VerilatedVpioScope* vop = VerilatedVpioScope::castp(object);
        if (!vop)
            return Verilated::threadContextp()->timeunit();  // Null asks for global, not unlikely
        return vop->scopep()->timeunit();
    }
    case vpiType: {
        VerilatedVpio* vop = VerilatedVpio::castp(object);
        if (VL_UNLIKELY(!vop)) return 0;
        return vop->type();
    }
    case vpiDirection: {
        // By forthought, the directions already are vpi enumerated
        VerilatedVpioVar* vop = VerilatedVpioVar::castp(object);
        if (VL_UNLIKELY(!vop)) return 0;
        return vop->varp()->vldir();
    }
    case vpiScalar:  // FALLTHRU
    case vpiVector: {
        VerilatedVpioVar* vop = VerilatedVpioVar::castp(object);
        if (VL_UNLIKELY(!vop)) return 0;
        return (property == vpiVector) ^ (vop->varp()->dims() == 0);
    }
    case vpiSize: {
        VerilatedVpioVar* vop = VerilatedVpioVar::castp(object);
        if (VL_UNLIKELY(!vop)) return 0;
        return vop->size();
    }
    default:
        VL_VPI_WARNING_(__FILE__, __LINE__, "%s: Unsupported type %s, nothing will be returned",
                        VL_FUNC, VerilatedVpiError::strFromVpiProp(property));
        return 0;
    }
}

PLI_INT64 vpi_get64(PLI_INT32 /*property*/, vpiHandle /*object*/) {
    VL_VPI_UNIMP_();
    return 0;
}

PLI_BYTE8* vpi_get_str(PLI_INT32 property, vpiHandle object) {
    VL_DEBUG_IF_PLI(VL_DBG_MSGF("- vpi: vpi_get_str %d %p\n", property, object););
    VerilatedVpiImp::assertOneCheck();
    VerilatedVpio* vop = VerilatedVpio::castp(object);
    VL_VPI_ERROR_RESET_();
    if (VL_UNLIKELY(!vop)) return nullptr;
    switch (property) {
    case vpiName: {
        return const_cast<PLI_BYTE8*>(vop->name());
    }
    case vpiFullName: {
        return const_cast<PLI_BYTE8*>(vop->fullname());
    }
    case vpiDefName: {
        return const_cast<PLI_BYTE8*>(vop->defname());
    }
    case vpiType: {
        return const_cast<PLI_BYTE8*>(VerilatedVpiError::strFromVpiObjType(vop->type()));
    }
    default:
        VL_VPI_WARNING_(__FILE__, __LINE__, "%s: Unsupported type %s, nothing will be returned",
                        VL_FUNC, VerilatedVpiError::strFromVpiProp(property));
        return nullptr;
    }
}

// delay processing

void vpi_get_delays(vpiHandle /*object*/, p_vpi_delay /*delay_p*/) { VL_VPI_UNIMP_(); }
void vpi_put_delays(vpiHandle /*object*/, p_vpi_delay /*delay_p*/) { VL_VPI_UNIMP_(); }

// value processing
bool vl_check_format(const VerilatedVar* varp, const p_vpi_value valuep, const char* fullname,
                     bool isGetValue) {
    bool status = true;
    if ((valuep->format == vpiVectorVal) || (valuep->format == vpiBinStrVal)
        || (valuep->format == vpiOctStrVal) || (valuep->format == vpiHexStrVal)) {
        switch (varp->vltype()) {
        case VLVT_UINT8:
        case VLVT_UINT16:
        case VLVT_UINT32:
        case VLVT_UINT64:
        case VLVT_WDATA: return status;
        default: status = false;
        }
    } else if (valuep->format == vpiDecStrVal) {
        switch (varp->vltype()) {
        case VLVT_UINT8:
        case VLVT_UINT16:
        case VLVT_UINT32:
        case VLVT_UINT64: return status;
        default: status = false;
        }
    } else if (valuep->format == vpiStringVal) {
        switch (varp->vltype()) {
        case VLVT_UINT8:
        case VLVT_UINT16:
        case VLVT_UINT32:
        case VLVT_UINT64:
        case VLVT_WDATA: return status;
        case VLVT_STRING:
            if (isGetValue) {
                return status;
            } else {
                status = false;
                break;
            }
        default: status = false;
        }
    } else if (valuep->format == vpiIntVal) {
        switch (varp->vltype()) {
        case VLVT_UINT8:
        case VLVT_UINT16:
        case VLVT_UINT32: return status;
        default: status = false;
        }
    } else if (valuep->format == vpiSuppressVal) {
        return status;
    } else {
        status = false;
    }
    VL_VPI_ERROR_(__FILE__, __LINE__, "%s: Unsupported format (%s) for %s", VL_FUNC,
                  VerilatedVpiError::strFromVpiVal(valuep->format), fullname);
    return status;
}

void vl_get_value(const VerilatedVar* varp, void* varDatap, p_vpi_value valuep,
                  const char* fullname) {
    if (!vl_check_format(varp, valuep, fullname, true)) return;
    // Maximum required size is for binary string, one byte per bit plus null termination
    static VL_THREAD_LOCAL char t_outStr[1 + VL_MULS_MAX_WORDS * 32];
    // cppcheck-suppress variableScope
    static VL_THREAD_LOCAL int t_outStrSz = sizeof(t_outStr) - 1;
    // We used to presume vpiValue.format = vpiIntVal or if single bit vpiScalarVal
    // This may cause backward compatibility issues with older code.
    if (valuep->format == vpiVectorVal) {
        // Vector pointer must come from our memory pool
        // It only needs to persist until the next vpi_get_value
        static VL_THREAD_LOCAL t_vpi_vecval t_out[VL_MULS_MAX_WORDS * 2];
        valuep->value.vector = t_out;
        if (varp->vltype() == VLVT_UINT8) {
            t_out[0].aval = *(reinterpret_cast<CData*>(varDatap));
            t_out[0].bval = 0;
            return;
        } else if (varp->vltype() == VLVT_UINT16) {
            t_out[0].aval = *(reinterpret_cast<SData*>(varDatap));
            t_out[0].bval = 0;
            return;
        } else if (varp->vltype() == VLVT_UINT32) {
            t_out[0].aval = *(reinterpret_cast<IData*>(varDatap));
            t_out[0].bval = 0;
            return;
        } else if (varp->vltype() == VLVT_UINT64) {
            QData data = *(reinterpret_cast<QData*>(varDatap));
            t_out[1].aval = static_cast<IData>(data >> 32ULL);
            t_out[1].bval = 0;
            t_out[0].aval = static_cast<IData>(data);
            t_out[0].bval = 0;
            return;
        } else if (varp->vltype() == VLVT_WDATA) {
            int words = VL_WORDS_I(varp->packed().elements());
            if (VL_UNCOVERABLE(words >= VL_MULS_MAX_WORDS)) {
                VL_FATAL_MT(
                    __FILE__, __LINE__, "",
                    "vpi_get_value with more than VL_MULS_MAX_WORDS; increase and recompile");
            }
            WDataInP datap = (reinterpret_cast<EData*>(varDatap));
            for (int i = 0; i < words; ++i) {
                t_out[i].aval = datap[i];
                t_out[i].bval = 0;
            }
            return;
        }
    } else if (valuep->format == vpiBinStrVal) {
        valuep->value.str = t_outStr;
        int bits = varp->packed().elements();
        CData* datap = (reinterpret_cast<CData*>(varDatap));
        int i;
        if (bits > t_outStrSz) {
            // limit maximum size of output to size of buffer to prevent overrun.
            bits = t_outStrSz;
            VL_VPI_WARNING_(
                __FILE__, __LINE__,
                "%s: Truncating string value of %s for %s"
                " as buffer size (%d, VL_MULS_MAX_WORDS=%d) is less than required (%d)",
                VL_FUNC, VerilatedVpiError::strFromVpiVal(valuep->format), fullname, t_outStrSz,
                VL_MULS_MAX_WORDS, bits);
        }
        for (i = 0; i < bits; ++i) {
            char val = (datap[i >> 3] >> (i & 7)) & 1;
            t_outStr[bits - i - 1] = val ? '1' : '0';
        }
        t_outStr[i] = '\0';
        return;
    } else if (valuep->format == vpiOctStrVal) {
        valuep->value.str = t_outStr;
        int chars = (varp->packed().elements() + 2) / 3;
        int bytes = VL_BYTES_I(varp->packed().elements());
        CData* datap = (reinterpret_cast<CData*>(varDatap));
        int i;
        if (chars > t_outStrSz) {
            // limit maximum size of output to size of buffer to prevent overrun.
            VL_VPI_WARNING_(
                __FILE__, __LINE__,
                "%s: Truncating string value of %s for %s"
                " as buffer size (%d, VL_MULS_MAX_WORDS=%d) is less than required (%d)",
                VL_FUNC, VerilatedVpiError::strFromVpiVal(valuep->format), fullname, t_outStrSz,
                VL_MULS_MAX_WORDS, chars);
            chars = t_outStrSz;
        }
        for (i = 0; i < chars; ++i) {
            div_t idx = div(i * 3, 8);
            int val = datap[idx.quot];
            if ((idx.quot + 1) < bytes) {
                // if the next byte is valid or that in
                // for when the required 3 bits straddle adjacent bytes
                val |= datap[idx.quot + 1] << 8;
            }
            // align so least significant 3 bits represent octal char
            val >>= idx.rem;
            if (i == (chars - 1)) {
                // most signifcant char, mask off non existant bits when vector
                // size is not a multiple of 3
                unsigned int rem = varp->packed().elements() % 3;
                if (rem) {
                    // generate bit mask & zero non existant bits
                    val &= (1 << rem) - 1;
                }
            }
            t_outStr[chars - i - 1] = '0' + (val & 7);
        }
        t_outStr[i] = '\0';
        return;
    } else if (valuep->format == vpiDecStrVal) {
        valuep->value.str = t_outStr;
        // outStrSz does not include nullptr termination so add one
        if (varp->vltype() == VLVT_UINT8) {
            VL_SNPRINTF(t_outStr, t_outStrSz + 1, "%hhu",
                        static_cast<unsigned char>(*(reinterpret_cast<CData*>(varDatap))));
            return;
        } else if (varp->vltype() == VLVT_UINT16) {
            VL_SNPRINTF(t_outStr, t_outStrSz + 1, "%hu",
                        static_cast<unsigned short>(*(reinterpret_cast<SData*>(varDatap))));
            return;
        } else if (varp->vltype() == VLVT_UINT32) {
            VL_SNPRINTF(t_outStr, t_outStrSz + 1, "%u",
                        static_cast<unsigned int>(*(reinterpret_cast<IData*>(varDatap))));
            return;
        } else if (varp->vltype() == VLVT_UINT64) {
            VL_SNPRINTF(t_outStr, t_outStrSz + 1, "%llu",
                        static_cast<unsigned long long>(*(reinterpret_cast<QData*>(varDatap))));
            return;
        }
    } else if (valuep->format == vpiHexStrVal) {
        valuep->value.str = t_outStr;
        int chars = (varp->packed().elements() + 3) >> 2;
        CData* datap = (reinterpret_cast<CData*>(varDatap));
        int i;
        if (chars > t_outStrSz) {
            // limit maximum size of output to size of buffer to prevent overrun.
            VL_VPI_WARNING_(
                __FILE__, __LINE__,
                "%s: Truncating string value of %s for %s"
                " as buffer size (%d, VL_MULS_MAX_WORDS=%d) is less than required (%d)",
                VL_FUNC, VerilatedVpiError::strFromVpiVal(valuep->format), fullname, t_outStrSz,
                VL_MULS_MAX_WORDS, chars);
            chars = t_outStrSz;
        }
        for (i = 0; i < chars; ++i) {
            char val = (datap[i >> 1] >> ((i & 1) << 2)) & 15;
            if (i == (chars - 1)) {
                // most signifcant char, mask off non existant bits when vector
                // size is not a multiple of 4
                unsigned int rem = varp->packed().elements() & 3;
                if (rem) {
                    // generate bit mask & zero non existant bits
                    val &= (1 << rem) - 1;
                }
            }
            t_outStr[chars - i - 1] = "0123456789abcdef"[static_cast<int>(val)];
        }
        t_outStr[i] = '\0';
        return;
    } else if (valuep->format == vpiStringVal) {
        if (varp->vltype() == VLVT_STRING) {
            valuep->value.str = reinterpret_cast<char*>(varDatap);
            return;
        } else {
            valuep->value.str = t_outStr;
            int bytes = VL_BYTES_I(varp->packed().elements());
            CData* datap = (reinterpret_cast<CData*>(varDatap));
            int i;
            if (bytes > t_outStrSz) {
                // limit maximum size of output to size of buffer to prevent overrun.
                VL_VPI_WARNING_(
                    __FILE__, __LINE__,
                    "%s: Truncating string value of %s for %s"
                    " as buffer size (%d, VL_MULS_MAX_WORDS=%d) is less than required (%d)",
                    VL_FUNC, VerilatedVpiError::strFromVpiVal(valuep->format), fullname,
                    t_outStrSz, VL_MULS_MAX_WORDS, bytes);
                bytes = t_outStrSz;
            }
            for (i = 0; i < bytes; ++i) {
                char val = datap[bytes - i - 1];
                // other simulators replace [leading?] zero chars with spaces, replicate here.
                t_outStr[i] = val ? val : ' ';
            }
            t_outStr[i] = '\0';
            return;
        }
    } else if (valuep->format == vpiIntVal) {
        if (varp->vltype() == VLVT_UINT8) {
            valuep->value.integer = *(reinterpret_cast<CData*>(varDatap));
            return;
        } else if (varp->vltype() == VLVT_UINT16) {
            valuep->value.integer = *(reinterpret_cast<SData*>(varDatap));
            return;
        } else if (varp->vltype() == VLVT_UINT32) {
            valuep->value.integer = *(reinterpret_cast<IData*>(varDatap));
            return;
        }
    } else if (valuep->format == vpiSuppressVal) {
        return;
    }
    VL_VPI_ERROR_(__FILE__, __LINE__, "%s: Unsupported format (%s) as requested for %s", VL_FUNC,
                  VerilatedVpiError::strFromVpiVal(valuep->format), fullname);
}

void vpi_get_value(vpiHandle object, p_vpi_value valuep) {
    VL_DEBUG_IF_PLI(VL_DBG_MSGF("- vpi: vpi_get_value %p\n", object););
    VerilatedVpiImp::assertOneCheck();
    VL_VPI_ERROR_RESET_();
    if (VL_UNLIKELY(!valuep)) return;

    if (VerilatedVpioVar* vop = VerilatedVpioVar::castp(object)) {
        vl_get_value(vop->varp(), vop->varDatap(), valuep, vop->fullname());
        return;
    } else if (VerilatedVpioParam* vop = VerilatedVpioParam::castp(object)) {
        vl_get_value(vop->varp(), vop->varDatap(), valuep, vop->fullname());
        return;
    } else if (VerilatedVpioConst* vop = VerilatedVpioConst::castp(object)) {
        if (valuep->format == vpiIntVal) {
            valuep->value.integer = vop->num();
            return;
        }
        VL_VPI_ERROR_(__FILE__, __LINE__, "%s: Unsupported format (%s) for %s", VL_FUNC,
                      VerilatedVpiError::strFromVpiVal(valuep->format), vop->fullname());
        return;
    }
    VL_VPI_ERROR_(__FILE__, __LINE__, "%s: Unsupported vpiHandle (%p)", VL_FUNC, object);
}

vpiHandle vpi_put_value(vpiHandle object, p_vpi_value valuep, p_vpi_time /*time_p*/,
                        PLI_INT32 /*flags*/) {
    VL_DEBUG_IF_PLI(VL_DBG_MSGF("- vpi: vpi_put_value %p %p\n", object, valuep););
    VerilatedVpiImp::assertOneCheck();
    VL_VPI_ERROR_RESET_();
    if (VL_UNLIKELY(!valuep)) {
        VL_VPI_WARNING_(__FILE__, __LINE__, "Ignoring vpi_put_value with nullptr value pointer");
        return nullptr;
    }
    if (VerilatedVpioVar* vop = VerilatedVpioVar::castp(object)) {
        VL_DEBUG_IF_PLI(
            VL_DBG_MSGF("- vpi:   vpi_put_value name=%s fmt=%d vali=%d\n", vop->fullname(),
                        valuep->format, valuep->value.integer);
            VL_DBG_MSGF("- vpi:   varp=%p  putatp=%p\n", vop->varp()->datap(), vop->varDatap()););

        if (VL_UNLIKELY(!vop->varp()->isPublicRW())) {
            VL_VPI_WARNING_(__FILE__, __LINE__,
                            "Ignoring vpi_put_value to signal marked read-only,"
                            " use public_flat_rw instead: %s",
                            vop->fullname());
            return nullptr;
        }
        if (!vl_check_format(vop->varp(), valuep, vop->fullname(), false)) return nullptr;
        if (valuep->format == vpiVectorVal) {
            if (VL_UNLIKELY(!valuep->value.vector)) return nullptr;
            if (vop->varp()->vltype() == VLVT_UINT8) {
                *(reinterpret_cast<CData*>(vop->varDatap()))
                    = valuep->value.vector[0].aval & vop->mask();
                return object;
            } else if (vop->varp()->vltype() == VLVT_UINT16) {
                *(reinterpret_cast<SData*>(vop->varDatap()))
                    = valuep->value.vector[0].aval & vop->mask();
                return object;
            } else if (vop->varp()->vltype() == VLVT_UINT32) {
                *(reinterpret_cast<IData*>(vop->varDatap()))
                    = valuep->value.vector[0].aval & vop->mask();
                return object;
            } else if (vop->varp()->vltype() == VLVT_UINT64) {
                *(reinterpret_cast<QData*>(vop->varDatap())) = VL_SET_QII(
                    valuep->value.vector[1].aval & vop->mask(), valuep->value.vector[0].aval);
                return object;
            } else if (vop->varp()->vltype() == VLVT_WDATA) {
                int words = VL_WORDS_I(vop->varp()->packed().elements());
                WDataOutP datap = (reinterpret_cast<EData*>(vop->varDatap()));
                for (int i = 0; i < words; ++i) {
                    datap[i] = valuep->value.vector[i].aval;
                    if (i == (words - 1)) datap[i] &= vop->mask();
                }
                return object;
            }
        } else if (valuep->format == vpiBinStrVal) {
            int bits = vop->varp()->packed().elements();
            int len = strlen(valuep->value.str);
            CData* datap = (reinterpret_cast<CData*>(vop->varDatap()));
            for (int i = 0; i < bits; ++i) {
                char set = (i < len) ? (valuep->value.str[len - i - 1] == '1') : 0;
                // zero bits 7:1 of byte when assigning to bit 0, else
                // or in 1 if bit set
                if (i & 7) {
                    datap[i >> 3] |= set << (i & 7);
                } else {
                    datap[i >> 3] = set;
                }
            }
            return object;
        } else if (valuep->format == vpiOctStrVal) {
            int chars = (vop->varp()->packed().elements() + 2) / 3;
            int bytes = VL_BYTES_I(vop->varp()->packed().elements());
            int len = strlen(valuep->value.str);
            CData* datap = (reinterpret_cast<CData*>(vop->varDatap()));
            div_t idx;
            datap[0] = 0;  // reset zero'th byte
            for (int i = 0; i < chars; ++i) {
                union {
                    char byte[2];
                    vluint16_t half;
                } val;
                idx = div(i * 3, 8);
                if (i < len) {
                    // ignore illegal chars
                    char digit = valuep->value.str[len - i - 1];
                    if (digit >= '0' && digit <= '7') {
                        val.half = digit - '0';
                    } else {
                        VL_VPI_WARNING_(__FILE__, __LINE__,
                                        "%s: Non octal character '%c' in '%s' as value %s for %s",
                                        VL_FUNC, digit, valuep->value.str,
                                        VerilatedVpiError::strFromVpiVal(valuep->format),
                                        vop->fullname());
                        val.half = 0;
                    }
                } else {
                    val.half = 0;
                }
                // align octal character to position within vector, note that
                // the three bits may straddle a byte boundary so two byte wide
                // assignments are made to adjacent bytes - but not if the least
                // significant byte of the aligned value is the most significant
                // byte of the destination.
                val.half <<= idx.rem;
                datap[idx.quot] |= val.byte[0];  // or in value
                if ((idx.quot + 1) < bytes) {
                    datap[idx.quot + 1] = val.byte[1];  // this also resets
                    // all bits to 0 prior to or'ing above
                }
            }
            // mask off non-existent bits in the most significant byte
            if (idx.quot == (bytes - 1)) {
                datap[idx.quot] &= vop->mask_byte(idx.quot);
            } else if (idx.quot + 1 == (bytes - 1)) {
                datap[idx.quot + 1] &= vop->mask_byte(idx.quot + 1);
            }
            // zero off remaining top bytes
            for (int i = idx.quot + 2; i < bytes; ++i) datap[i] = 0;
            return object;
        } else if (valuep->format == vpiDecStrVal) {
            char remainder[16];
            unsigned long long val;
            int success = sscanf(valuep->value.str, "%30llu%15s", &val, remainder);
            if (success < 1) {
                VL_VPI_ERROR_(__FILE__, __LINE__, "%s: Parsing failed for '%s' as value %s for %s",
                              VL_FUNC, valuep->value.str,
                              VerilatedVpiError::strFromVpiVal(valuep->format), vop->fullname());
                return nullptr;
            }
            if (success > 1) {
                VL_VPI_WARNING_(__FILE__, __LINE__,
                                "%s: Trailing garbage '%s' in '%s' as value %s for %s", VL_FUNC,
                                remainder, valuep->value.str,
                                VerilatedVpiError::strFromVpiVal(valuep->format), vop->fullname());
            }
            if (vop->varp()->vltype() == VLVT_UINT8) {
                *(reinterpret_cast<CData*>(vop->varDatap())) = val & vop->mask();
                return object;
            } else if (vop->varp()->vltype() == VLVT_UINT16) {
                *(reinterpret_cast<SData*>(vop->varDatap())) = val & vop->mask();
                return object;
            } else if (vop->varp()->vltype() == VLVT_UINT32) {
                *(reinterpret_cast<IData*>(vop->varDatap())) = val & vop->mask();
                return object;
            } else if (vop->varp()->vltype() == VLVT_UINT64) {
                *(reinterpret_cast<QData*>(vop->varDatap())) = val;
                (reinterpret_cast<IData*>(vop->varDatap()))[1] &= vop->mask();
                return object;
            }
        } else if (valuep->format == vpiHexStrVal) {
            int chars = (vop->varp()->packed().elements() + 3) >> 2;
            CData* datap = (reinterpret_cast<CData*>(vop->varDatap()));
            char* val = valuep->value.str;
            // skip hex ident if one is detected at the start of the string
            if (val[0] == '0' && (val[1] == 'x' || val[1] == 'X')) val += 2;
            int len = strlen(val);
            for (int i = 0; i < chars; ++i) {
                char hex;
                // compute hex digit value
                if (i < len) {
                    char digit = val[len - i - 1];
                    if (digit >= '0' && digit <= '9') {
                        hex = digit - '0';
                    } else if (digit >= 'a' && digit <= 'f') {
                        hex = digit - 'a' + 10;
                    } else if (digit >= 'A' && digit <= 'F') {
                        hex = digit - 'A' + 10;
                    } else {
                        VL_VPI_WARNING_(__FILE__, __LINE__,
                                        "%s: Non hex character '%c' in '%s' as value %s for %s",
                                        VL_FUNC, digit, valuep->value.str,
                                        VerilatedVpiError::strFromVpiVal(valuep->format),
                                        vop->fullname());
                        hex = 0;
                    }
                } else {
                    hex = 0;
                }
                // assign hex digit value to destination
                if (i & 1) {
                    datap[i >> 1] |= hex << 4;
                } else {
                    datap[i >> 1] = hex;  // this also resets all
                    // bits to 0 prior to or'ing above of the msb
                }
            }
            // apply bit mask to most significant byte
            datap[(chars - 1) >> 1] &= vop->mask_byte((chars - 1) >> 1);
            return object;
        } else if (valuep->format == vpiStringVal) {
            int bytes = VL_BYTES_I(vop->varp()->packed().elements());
            int len = strlen(valuep->value.str);
            CData* datap = (reinterpret_cast<CData*>(vop->varDatap()));
            for (int i = 0; i < bytes; ++i) {
                // prepend with 0 values before placing string the least significant bytes
                datap[i] = (i < len) ? valuep->value.str[len - i - 1] : 0;
            }
            return object;
        } else if (valuep->format == vpiIntVal) {
            if (vop->varp()->vltype() == VLVT_UINT8) {
                *(reinterpret_cast<CData*>(vop->varDatap())) = vop->mask() & valuep->value.integer;
                return object;
            } else if (vop->varp()->vltype() == VLVT_UINT16) {
                *(reinterpret_cast<SData*>(vop->varDatap())) = vop->mask() & valuep->value.integer;
                return object;
            } else if (vop->varp()->vltype() == VLVT_UINT32) {
                *(reinterpret_cast<IData*>(vop->varDatap())) = vop->mask() & valuep->value.integer;
                return object;
            }
        }
        VL_VPI_ERROR_(__FILE__, __LINE__, "%s: Unsupported format (%s) as requested for %s",
                      VL_FUNC, VerilatedVpiError::strFromVpiVal(valuep->format), vop->fullname());
        return nullptr;
    } else if (VerilatedVpioParam* vop = VerilatedVpioParam::castp(object)) {
        VL_VPI_WARNING_(__FILE__, __LINE__, "%s: Ignoring vpi_put_value to vpiParameter: %s",
                        VL_FUNC, vop->fullname());
        return nullptr;
    } else if (VerilatedVpioConst* vop = VerilatedVpioConst::castp(object)) {
        VL_VPI_WARNING_(__FILE__, __LINE__, "%s: Ignoring vpi_put_value to vpiConstant: %s",
                        VL_FUNC, vop->fullname());
        return nullptr;
    }
    VL_VPI_ERROR_(__FILE__, __LINE__, "%s: Unsupported vpiHandle (%p)", VL_FUNC, object);
    return nullptr;
}

void vpi_get_value_array(vpiHandle /*object*/, p_vpi_arrayvalue /*arrayvalue_p*/,
                         PLI_INT32* /*index_p*/, PLI_UINT32 /*num*/) {
    VL_VPI_UNIMP_();
}
void vpi_put_value_array(vpiHandle /*object*/, p_vpi_arrayvalue /*arrayvalue_p*/,
                         PLI_INT32* /*index_p*/, PLI_UINT32 /*num*/) {
    VL_VPI_UNIMP_();
}

// time processing

void vpi_get_time(vpiHandle object, p_vpi_time time_p) {
    VerilatedVpiImp::assertOneCheck();
    VL_VPI_ERROR_RESET_();
    // cppcheck-suppress nullPointer
    if (VL_UNLIKELY(!time_p)) {
        VL_VPI_WARNING_(__FILE__, __LINE__, "Ignoring vpi_get_time with nullptr value pointer");
        return;
    }
    if (time_p->type == vpiSimTime) {
        QData qtime = VL_TIME_Q();
        WData itime[2];
        VL_SET_WQ(itime, qtime);
        time_p->low = itime[0];
        time_p->high = itime[1];
        return;
    } else if (time_p->type == vpiScaledRealTime) {
        double dtime = VL_TIME_D();
        if (VerilatedVpioScope* vop = VerilatedVpioScope::castp(object)) {
            int scalePow10
                = Verilated::threadContextp()->timeprecision() - vop->scopep()->timeunit();
            double scale = vl_time_multiplier(scalePow10);  // e.g. 0.0001
            dtime *= scale;
        }
        time_p->real = dtime;
        return;
    }
    VL_VPI_ERROR_(__FILE__, __LINE__, "%s: Unsupported type (%d)", VL_FUNC, time_p->type);
}

// I/O routines

PLI_UINT32 vpi_mcd_open(PLI_BYTE8* filenamep) {
    VerilatedVpiImp::assertOneCheck();
    VL_VPI_ERROR_RESET_();
    return VL_FOPEN_NN(filenamep, "wb");
}

PLI_UINT32 vpi_mcd_close(PLI_UINT32 mcd) {
    VerilatedVpiImp::assertOneCheck();
    VL_VPI_ERROR_RESET_();
    VL_FCLOSE_I(mcd);
    return 0;
}

PLI_BYTE8* vpi_mcd_name(PLI_UINT32 /*mcd*/) {
    VL_VPI_UNIMP_();
    return nullptr;
}

PLI_INT32 vpi_mcd_printf(PLI_UINT32 mcd, PLI_BYTE8* formatp, ...) {
    VerilatedVpiImp::assertOneCheck();
    VL_VPI_ERROR_RESET_();
    va_list ap;
    va_start(ap, formatp);
    int chars = vpi_mcd_vprintf(mcd, formatp, ap);
    va_end(ap);
    return chars;
}

PLI_INT32 vpi_printf(PLI_BYTE8* formatp, ...) {
    VerilatedVpiImp::assertOneCheck();
    VL_VPI_ERROR_RESET_();
    va_list ap;
    va_start(ap, formatp);
    int chars = vpi_vprintf(formatp, ap);
    va_end(ap);
    return chars;
}

PLI_INT32 vpi_vprintf(PLI_BYTE8* formatp, va_list ap) {
    VerilatedVpiImp::assertOneCheck();
    VL_VPI_ERROR_RESET_();
    return VL_VPRINTF(formatp, ap);
}

PLI_INT32 vpi_mcd_vprintf(PLI_UINT32 mcd, PLI_BYTE8* format, va_list ap) {
    VerilatedVpiImp::assertOneCheck();
    FILE* fp = VL_CVT_I_FP(mcd);
    VL_VPI_ERROR_RESET_();
    // cppcheck-suppress nullPointer
    if (VL_UNLIKELY(!fp)) return 0;
    int chars = vfprintf(fp, format, ap);
    return chars;
}

PLI_INT32 vpi_flush(void) {
    VerilatedVpiImp::assertOneCheck();
    VL_VPI_ERROR_RESET_();
    Verilated::runFlushCallbacks();
    return 0;
}

PLI_INT32 vpi_mcd_flush(PLI_UINT32 mcd) {
    VerilatedVpiImp::assertOneCheck();
    FILE* fp = VL_CVT_I_FP(mcd);
    VL_VPI_ERROR_RESET_();
    if (VL_UNLIKELY(!fp)) return 1;
    fflush(fp);
    return 0;
}

// utility routines

PLI_INT32 vpi_compare_objects(vpiHandle /*object1*/, vpiHandle /*object2*/) {
    VL_VPI_UNIMP_();
    return 0;
}
PLI_INT32 vpi_chk_error(p_vpi_error_info error_info_p) {
    // executing vpi_chk_error does not reset error
    // error_info_p can be nullptr, so only return level in that case
    VerilatedVpiImp::assertOneCheck();
    p_vpi_error_info _error_info_p = VerilatedVpiImp::error_info()->getError();
    if (error_info_p && _error_info_p) *error_info_p = *_error_info_p;
    if (!_error_info_p) return 0;  // no error occured
    return _error_info_p->level;  // return error severity level
}

#ifndef VL_NO_LEGACY
PLI_INT32 vpi_free_object(vpiHandle object) {
    // vpi_free_object is IEEE deprecated, use vpi_release_handle
    return vpi_release_handle(object);
}
#endif

PLI_INT32 vpi_release_handle(vpiHandle object) {
    VL_DEBUG_IF_PLI(VL_DBG_MSGF("- vpi: vpi_release_handle %p\n", object););
    VerilatedVpiImp::assertOneCheck();
    VerilatedVpio* vop = VerilatedVpio::castp(object);
    VL_VPI_ERROR_RESET_();
    if (VL_UNLIKELY(!vop)) return 0;
    VL_DO_DANGLING(delete vop, vop);
    return 1;
}

PLI_INT32 vpi_get_vlog_info(p_vpi_vlog_info vlog_info_p) VL_MT_SAFE {
    VerilatedVpiImp::assertOneCheck();
<<<<<<< HEAD
    _VL_VPI_ERROR_RESET();
    auto argc_argv = Verilated::threadContextp()->impp()->argc_argv();
    vlog_info_p->argc = argc_argv.first;
    vlog_info_p->argv = argc_argv.second;
=======
    VL_VPI_ERROR_RESET_();
    vlog_info_p->argc = Verilated::getCommandArgs()->argc;
    vlog_info_p->argv = const_cast<PLI_BYTE8**>(Verilated::getCommandArgs()->argv);
>>>>>>> ed2f8dc0
    vlog_info_p->product = const_cast<PLI_BYTE8*>(Verilated::productName());
    vlog_info_p->version = const_cast<PLI_BYTE8*>(Verilated::productVersion());
    return 1;
}

// routines added with 1364-2001

PLI_INT32 vpi_get_data(PLI_INT32 /*id*/, PLI_BYTE8* /*dataLoc*/, PLI_INT32 /*numOfBytes*/) {
    VL_VPI_UNIMP_();
    return 0;
}
PLI_INT32 vpi_put_data(PLI_INT32 /*id*/, PLI_BYTE8* /*dataLoc*/, PLI_INT32 /*numOfBytes*/) {
    VL_VPI_UNIMP_();
    return 0;
}
void* vpi_get_userdata(vpiHandle /*obj*/) {
    VL_VPI_UNIMP_();
    return nullptr;
}
PLI_INT32 vpi_put_userdata(vpiHandle /*obj*/, void* /*userdata*/) {
    VL_VPI_UNIMP_();
    return 0;
}

PLI_INT32 vpi_control(PLI_INT32 operation, ...) {
    VL_DEBUG_IF_PLI(VL_DBG_MSGF("- vpi: vpi_control %d\n", operation););
    VerilatedVpiImp::assertOneCheck();
    VL_VPI_ERROR_RESET_();
    switch (operation) {
    case vpiFinish: {
        VL_FINISH_MT("", 0, "*VPI*");
        return 1;
    }
    case vpiStop: {
        VL_STOP_MT("", 0, "*VPI*");
        return 1;  // LCOV_EXCL_LINE
    }
    default: {
        VL_VPI_WARNING_(__FILE__, __LINE__, "%s: Unsupported type %s, ignoring", VL_FUNC,
                        VerilatedVpiError::strFromVpiProp(operation));
        return 0;
    }
    }
}

vpiHandle vpi_handle_by_multi_index(vpiHandle /*obj*/, PLI_INT32 /*num_index*/,
                                    PLI_INT32* /*index_array*/) {
    VL_VPI_UNIMP_();
    return nullptr;
}<|MERGE_RESOLUTION|>--- conflicted
+++ resolved
@@ -2139,16 +2139,10 @@
 
 PLI_INT32 vpi_get_vlog_info(p_vpi_vlog_info vlog_info_p) VL_MT_SAFE {
     VerilatedVpiImp::assertOneCheck();
-<<<<<<< HEAD
-    _VL_VPI_ERROR_RESET();
+    VL_VPI_ERROR_RESET_();
     auto argc_argv = Verilated::threadContextp()->impp()->argc_argv();
     vlog_info_p->argc = argc_argv.first;
     vlog_info_p->argv = argc_argv.second;
-=======
-    VL_VPI_ERROR_RESET_();
-    vlog_info_p->argc = Verilated::getCommandArgs()->argc;
-    vlog_info_p->argv = const_cast<PLI_BYTE8**>(Verilated::getCommandArgs()->argv);
->>>>>>> ed2f8dc0
     vlog_info_p->product = const_cast<PLI_BYTE8*>(Verilated::productName());
     vlog_info_p->version = const_cast<PLI_BYTE8*>(Verilated::productVersion());
     return 1;
