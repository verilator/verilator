--- conflicted
+++ resolved
@@ -326,18 +326,11 @@
     void** m_callbacksp;  ///< Callback table pointer (Fastpath)
     int m_funcnumMax;  ///< Maxium function number stored (Fastpath)
     // 4 bytes padding (on -m64), for rent.
-<<<<<<< HEAD
-    VerilatedVarNameMap* m_varsp;       ///< Variable map
-    const char*         m_namep;        ///< Scope name (Slowpath)
-    const char*         m_identifierp;  ///< Identifier of scope (with escapes removed)
-    vlsint8_t           m_timeunit;     ///< Timeunit in negative power-of-10
-    Type                m_type;         ///< Type of the scope
-=======
     VerilatedVarNameMap* m_varsp;  ///< Variable map
     const char* m_namep;  ///< Scope name (Slowpath)
     const char* m_identifierp;  ///< Identifier of scope (with escapes removed)
+    vlsint8_t m_timeunit;  ///< Timeunit in negative power-of-10
     Type m_type;  ///< Type of the scope
->>>>>>> 5c966ec5
 
 public:  // But internals only - called from VerilatedModule's
     VerilatedScope();
@@ -493,10 +486,10 @@
     static void fatalOnVpiError(bool flag) VL_MT_SAFE;
     static bool fatalOnVpiError() VL_MT_SAFE { return s_s.s_fatalOnVpiError; }
     /// Time handling
-    static int timeunit() VL_MT_SAFE { return - s_s.s_timeunit; }
+    static int timeunit() VL_MT_SAFE { return -s_s.s_timeunit; }
     static const char* timeunitString() VL_MT_SAFE;
     static void timeunit(int value) VL_MT_SAFE;
-    static int timeprecision() VL_MT_SAFE { return - s_s.s_timeprecision; }
+    static int timeprecision() VL_MT_SAFE { return -s_s.s_timeprecision; }
     static const char* timeprecisionString() VL_MT_SAFE;
     static void timeprecision(int value) VL_MT_SAFE;
     /// --prof-threads related settings
@@ -809,12 +802,9 @@
 
 extern int VL_TIME_STR_CONVERT(const char* strp) VL_PURE;
 
-<<<<<<< HEAD
 // These are deprecated and used only to establish the default precision/units.
 // Use Verilator timescale-override for better control.
-=======
 // clang-format off
->>>>>>> 5c966ec5
 #ifndef VL_TIME_PRECISION
 # ifdef VL_TIME_PRECISION_STR
 #  define VL_TIME_PRECISION VL_TIME_STR_CONVERT(VL_STRINGIFY(VL_TIME_PRECISION_STR))
