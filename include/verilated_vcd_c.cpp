// -*- mode: C++; c-file-style: "cc-mode" -*-
//=============================================================================
//
// Code available from: https://verilator.org
//
// Copyright 2001-2021 by Wilson Snyder. This program is free software; you
// can redistribute it and/or modify it under the terms of either the GNU
// Lesser General Public License Version 3 or the Perl Artistic License
// Version 2.0.
// SPDX-License-Identifier: LGPL-3.0-only OR Artistic-2.0
//
//=============================================================================
///
/// \file
/// \brief Verilated C++ tracing in VCD format implementation code
///
/// This file must be compiled and linked against all Verilated objects
/// that use --trace.
///
/// Use "verilator --trace" to add this to the Makefile for the linker.
///
//=============================================================================

// clang-format off

#include "verilatedos.h"
#include "verilated.h"
#include "verilated_vcd_c.h"

#include <algorithm>
#include <cerrno>
#include <ctime>
#include <fcntl.h>

#if defined(_WIN32) && !defined(__MINGW32__) && !defined(__CYGWIN__)
# include <io.h>
#else
# include <unistd.h>
#endif

#ifndef O_LARGEFILE  // For example on WIN32
# define O_LARGEFILE 0
#endif
#ifndef O_NONBLOCK
# define O_NONBLOCK 0
#endif
#ifndef O_CLOEXEC
# define O_CLOEXEC 0
#endif

// clang-format on

// This size comes form VCD allowing use of printable ASCII characters between
// '!' and '~' inclusive, which are a total of 94 different values. Encoding a
// 32 bit code hence needs a maximum of std::ceil(log94(2**32-1)) == 5 bytes.
constexpr unsigned VL_TRACE_MAX_VCD_CODE_SIZE = 5;  // Maximum length of a VCD string code

// We use 8 bytes per code in a suffix buffer array.
// 1 byte optional separator + VL_TRACE_MAX_VCD_CODE_SIZE bytes for code
// + 1 byte '\n' + 1 byte suffix size. This luckily comes out to a power of 2,
// meaning the array can be aligned such that entries never straddle multiple
// cache-lines.
constexpr unsigned VL_TRACE_SUFFIX_ENTRY_SIZE = 8;  // Size of a suffix entry

//=============================================================================
// Specialization of the generics for this trace format

#define VL_DERIVED_T VerilatedVcd
#include "verilated_trace_imp.cpp"
#undef VL_DERIVED_T

//=============================================================================
//=============================================================================
//=============================================================================
// VerilatedVcdFile

bool VerilatedVcdFile::open(const std::string& name) VL_MT_UNSAFE {
    m_fd = ::open(name.c_str(),
                  O_CREAT | O_WRONLY | O_TRUNC | O_LARGEFILE | O_NONBLOCK | O_CLOEXEC, 0666);
    return m_fd >= 0;
}

void VerilatedVcdFile::close() VL_MT_UNSAFE { ::close(m_fd); }

ssize_t VerilatedVcdFile::write(const char* bufp, ssize_t len) VL_MT_UNSAFE {
    return ::write(m_fd, bufp, len);
}

//=============================================================================
//=============================================================================
//=============================================================================
// Opening/Closing

VerilatedVcd::VerilatedVcd(VerilatedVcdFile* filep) {
    // Not in header to avoid link issue if header is included without this .cpp file
    m_fileNewed = (filep == nullptr);
    m_filep = m_fileNewed ? new VerilatedVcdFile : filep;
    m_wrChunkSize = 8 * 1024;
    m_wrBufp = new char[m_wrChunkSize * 8];
    m_wrFlushp = m_wrBufp + m_wrChunkSize * 6;
    m_writep = m_wrBufp;
}

void VerilatedVcd::open(const char* filename) VL_MT_SAFE_EXCLUDES(m_mutex) {
    const VerilatedLockGuard lock(m_mutex);
    if (isOpen()) return;

    // Set member variables
    m_filename = filename;  // "" is ok, as someone may overload open

    openNextImp(m_rolloverMB != 0);
    if (!isOpen()) return;

    dumpHeader();

    // When using rollover, the first chunk contains the header only.
    if (m_rolloverMB) openNextImp(true);
}

void VerilatedVcd::openNext(bool incFilename) VL_MT_SAFE_EXCLUDES(m_mutex) {
    // Open next filename in concat sequence, mangle filename if
    // incFilename is true.
    const VerilatedLockGuard lock(m_mutex);
    openNextImp(incFilename);
}

void VerilatedVcd::openNextImp(bool incFilename) {
    closePrev();  // Close existing
    if (incFilename) {
        // Find _0000.{ext} in filename
        std::string name = m_filename;
        size_t pos = name.rfind('.');
        if (pos > 8 && 0 == std::strncmp("_cat", name.c_str() + pos - 8, 4)
            && std::isdigit(name.c_str()[pos - 4]) && std::isdigit(name.c_str()[pos - 3])
            && std::isdigit(name.c_str()[pos - 2]) && std::isdigit(name.c_str()[pos - 1])) {
            // Increment code.
            if ((++(name[pos - 1])) > '9') {
                name[pos - 1] = '0';
                if ((++(name[pos - 2])) > '9') {
                    name[pos - 2] = '0';
                    if ((++(name[pos - 3])) > '9') {
                        name[pos - 3] = '0';
                        if ((++(name[pos - 4])) > '9') {  //
                            name[pos - 4] = '0';
                        }
                    }
                }
            }
        } else {
            // Append _cat0000
            name.insert(pos, "_cat0000");
        }
        m_filename = name;
    }
    if (VL_UNCOVERABLE(m_filename[0] == '|')) {
        assert(0);  // LCOV_EXCL_LINE // Not supported yet.
    } else {
        // cppcheck-suppress duplicateExpression
        if (!m_filep->open(m_filename)) {
            // User code can check isOpen()
            m_isOpen = false;
            return;
        }
    }
    m_isOpen = true;
    fullDump(true);  // First dump must be full
    m_wroteBytes = 0;
}

bool VerilatedVcd::preChangeDump() {
    if (VL_UNLIKELY(m_rolloverMB && m_wroteBytes > m_rolloverMB)) openNextImp(true);
    return isOpen();
}

void VerilatedVcd::emitTimeChange(vluint64_t timeui) {
    printStr("#");
    printQuad(timeui);
    printStr("\n");
}

void VerilatedVcd::makeNameMap() {
    // Take signal information from each module and build m_namemapp
    deleteNameMap();
    m_namemapp = new NameMap;

    VerilatedTrace<VerilatedVcd>::traceInit();

    // Though not speced, it's illegal to generate a vcd with signals
    // not under any module - it crashes at least two viewers.
    // If no scope was specified, prefix everything with a "top"
    // This comes from user instantiations with no name - IE Vtop("").
    bool nullScope = false;
    for (const auto& i : *m_namemapp) {
        const std::string& hiername = i.first;
        if (!hiername.empty() && hiername[0] == '\t') nullScope = true;
    }
    if (nullScope) {
        NameMap* newmapp = new NameMap;
        for (const auto& i : *m_namemapp) {
            const std::string& hiername = i.first;
            const std::string& decl = i.second;
            std::string newname = std::string("top");
            if (hiername[0] != '\t') newname += ' ';
            newname += hiername;
            newmapp->emplace(newname, decl);
        }
        deleteNameMap();
        m_namemapp = newmapp;
    }
}

void VerilatedVcd::deleteNameMap() {
    if (m_namemapp) VL_DO_CLEAR(delete m_namemapp, m_namemapp = nullptr);
}

VerilatedVcd::~VerilatedVcd() {
    close();
    if (m_wrBufp) VL_DO_CLEAR(delete[] m_wrBufp, m_wrBufp = nullptr);
    deleteNameMap();
    if (m_filep && m_fileNewed) VL_DO_CLEAR(delete m_filep, m_filep = nullptr);
}

void VerilatedVcd::closePrev() {
    // This function is on the flush() call path
    if (!isOpen()) return;

    VerilatedTrace<VerilatedVcd>::flushBase();
    bufferFlush();
    m_isOpen = false;
    m_filep->close();
}

void VerilatedVcd::closeErr() {
    // This function is on the flush() call path
    // Close due to an error.  We might abort before even getting here,
    // depending on the definition of vl_fatal.
    if (!isOpen()) return;

    // No buffer flush, just fclose
    m_isOpen = false;
    m_filep->close();  // May get error, just ignore it
}

void VerilatedVcd::close() VL_MT_SAFE_EXCLUDES(m_mutex) {
    // This function is on the flush() call path
    const VerilatedLockGuard lock(m_mutex);
    if (!isOpen()) return;
    if (m_evcd) {
        printStr("$vcdclose ");
        printQuad(timeLastDump());
        printStr(" $end\n");
    }
    closePrev();
    // closePrev() called VerilatedTrace<VerilatedVcd>::flush(), so we just
    // need to shut down the tracing thread here.
    VerilatedTrace<VerilatedVcd>::closeBase();
}

void VerilatedVcd::flush() VL_MT_SAFE_EXCLUDES(m_mutex) {
    const VerilatedLockGuard lock(m_mutex);
    VerilatedTrace<VerilatedVcd>::flushBase();
    bufferFlush();
}

void VerilatedVcd::printStr(const char* str) {
    // Not fast...
    while (*str) {
        *m_writep++ = *str++;
        bufferCheck();
    }
}

void VerilatedVcd::printQuad(vluint64_t n) {
    char buf[100];
    VL_SNPRINTF(buf, 100, "%" VL_PRI64 "u", n);
    printStr(buf);
}

void VerilatedVcd::bufferResize(vluint64_t minsize) {
    // minsize is size of largest write.  We buffer at least 8 times as much data,
    // writing when we are 3/4 full (with thus 2*minsize remaining free)
    if (VL_UNLIKELY(minsize > m_wrChunkSize)) {
        char* oldbufp = m_wrBufp;
        m_wrChunkSize = minsize * 2;
        m_wrBufp = new char[m_wrChunkSize * 8];
        std::memcpy(m_wrBufp, oldbufp, m_writep - oldbufp);
        m_writep = m_wrBufp + (m_writep - oldbufp);
        m_wrFlushp = m_wrBufp + m_wrChunkSize * 6;
        VL_DO_CLEAR(delete[] oldbufp, oldbufp = nullptr);
    }
}

void VerilatedVcd::bufferFlush() VL_MT_UNSAFE_ONE {
    // This function can be called from the trace thread
    // This function is on the flush() call path
    // We add output data to m_writep.
    // When it gets nearly full we dump it using this routine which calls write()
    // This is much faster than using buffered I/O
    if (VL_UNLIKELY(!isOpen())) return;
    char* wp = m_wrBufp;
    while (true) {
        ssize_t remaining = (m_writep - wp);
        if (remaining == 0) break;
        errno = 0;
        ssize_t got = m_filep->write(wp, remaining);
        if (got > 0) {
            wp += got;
            m_wroteBytes += got;
        } else if (VL_UNCOVERABLE(got < 0)) {
            if (VL_UNCOVERABLE(errno != EAGAIN && errno != EINTR)) {
                // LCOV_EXCL_START
                // write failed, presume error (perhaps out of disk space)
                std::string msg
                    = std::string("VerilatedVcd::bufferFlush: ") + std::strerror(errno);
                VL_FATAL_MT("", 0, "", msg.c_str());
                closeErr();
                break;
                // LCOV_EXCL_STOP
            }
        }
    }

    // Reset buffer
    m_writep = m_wrBufp;
}

//=============================================================================
// VCD string code

char* VerilatedVcd::writeCode(char* writep, vluint32_t code) {
    *writep++ = static_cast<char>('!' + code % 94);
    code /= 94;
    while (code) {
        code--;
        *writep++ = static_cast<char>('!' + code % 94);
        code /= 94;
    }
    return writep;
}

//=============================================================================
// Definitions

void VerilatedVcd::printIndent(int level_change) {
    if (level_change < 0) m_modDepth += level_change;
    assert(m_modDepth >= 0);
    for (int i = 0; i < m_modDepth; i++) printStr(" ");
    if (level_change > 0) m_modDepth += level_change;
}

void VerilatedVcd::dumpHeader() {
    printStr("$version Generated by VerilatedVcd $end\n");
    printStr("$date ");
    {
        time_t tick = time(nullptr);
        tm ticktm;
        VL_LOCALTIME_R(&tick, &ticktm);
        constexpr int bufsize = 50;
        char buf[bufsize];
        std::strftime(buf, bufsize, "%c", &ticktm);
        printStr(buf);
    }
    printStr(" $end\n");

    printStr("$timescale ");
    printStr(timeResStr().c_str());  // lintok-begin-on-ref
    printStr(" $end\n");

    makeNameMap();

    // Signal header
    assert(m_modDepth == 0);
    printIndent(1);
    printStr("\n");

    // We detect the spaces in module names to determine hierarchy.  This
    // allows signals to be declared without fixed ordering, which is
    // required as Verilog signals might be separately declared from
    // SC module signals.

    // Print the signal names
    const char* lastName = "";
    for (const auto& i : *m_namemapp) {
        const std::string& hiernamestr = i.first;
        const std::string& decl = i.second;

        // Determine difference between the old and new names
        const char* hiername = hiernamestr.c_str();
        const char* lp = lastName;
        const char* np = hiername;
        lastName = hiername;

        // Skip common prefix, it must break at a space or tab
        for (; *np && (*np == *lp); np++, lp++) {}
        while (np != hiername && *np && *np != ' ' && *np != '\t') {
            np--;
            lp--;
        }
        // printf("hier %s\n  lp=%s\n  np=%s\n",hiername,lp,np);

        // Any extra spaces in last name are scope ups we need to do
        bool first = true;
        for (; *lp; lp++) {
            if (*lp == ' ' || (first && *lp != '\t')) {
                printIndent(-1);
                printStr("$upscope $end\n");
            }
            first = false;
        }

        // Any new spaces are scope downs we need to do
        while (*np) {
            if (*np == ' ') np++;
            if (*np == '\t') break;  // tab means signal name starts
            printIndent(1);
            // Find character after name end
            const char* sp = np;
            while (*sp && *sp != ' ' && *sp != '\t' && !(*sp & '\x80')) sp++;

            printStr("$scope ");
            if (*sp & '\x80') {
                switch (*sp & 0x7f) {
                case VLT_TRACE_SCOPE_STRUCT: printStr("struct "); break;
                case VLT_TRACE_SCOPE_INTERFACE: printStr("interface "); break;
                case VLT_TRACE_SCOPE_UNION: printStr("union "); break;
                default: printStr("module ");
                }
            } else
                printStr("module ");

            for (; *np && *np != ' ' && *np != '\t'; np++) {
                if (*np == '[') {
                    printStr("(");
                } else if (*np == ']') {
                    printStr(")");
                } else if (!(*np & '\x80')) {
                    *m_writep++ = *np;
                }
            }
            printStr(" $end\n");
        }

        printIndent(0);
        printStr(decl.c_str());
    }

    while (m_modDepth > 1) {
        printIndent(-1);
        printStr("$upscope $end\n");
    }

    printIndent(-1);
    printStr("$enddefinitions $end\n\n\n");
    assert(m_modDepth == 0);

    // Reclaim storage
    deleteNameMap();
}

void VerilatedVcd::declare(vluint32_t code, const char* name, const char* wirep, bool array,
                           int arraynum, bool tri, bool bussed, int msb, int lsb) {
    const int bits = ((msb > lsb) ? (msb - lsb) : (lsb - msb)) + 1;

    VerilatedTrace<VerilatedVcd>::declCode(code, bits, tri);

    if (m_suffixes.size() <= nextCode() * VL_TRACE_SUFFIX_ENTRY_SIZE) {
        m_suffixes.resize(nextCode() * VL_TRACE_SUFFIX_ENTRY_SIZE * 2, 0);
    }

    // Make sure write buffer is large enough (one character per bit), plus header
    bufferResize(bits + 1024);

    // Split name into basename
    // Spaces and tabs aren't legal in VCD signal names, so:
    // Space separates each level of scope
    // Tab separates final scope from signal name
    // Tab sorts before spaces, so signals nicely will print before scopes
    // Note the hiername may be nothing, if so we'll add "\t{name}"
    std::string nameasstr = name;
    if (!moduleName().empty()) {
        nameasstr = moduleName() + scopeEscape() + nameasstr;  // Optional ->module prefix
    }
    std::string hiername;
    std::string basename;
    for (const char* cp = nameasstr.c_str(); *cp; cp++) {
        if (isScopeEscape(*cp)) {
            // Ahh, we've just read a scope, not a basename
            if (!hiername.empty()) hiername += " ";
            hiername += basename;
            basename = "";
        } else {
            basename += *cp;
        }
    }
    hiername += "\t" + basename;

    // Print reference
    std::string decl = "$var ";
    if (m_evcd) {
        decl += "port";
    } else {
        decl += wirep;  // usually "wire"
    }

    constexpr size_t bufsize = 1000;
    char buf[bufsize];
    VL_SNPRINTF(buf, bufsize, " %2d ", bits);
    decl += buf;
    if (m_evcd) {
        VL_SNPRINTF(buf, bufsize, "<%u", code);
        decl += buf;
    } else {
        // Add string code to decl
        char* const endp = writeCode(buf, code);
        *endp = '\0';
        decl += buf;
        // Build suffix array entry
        char* const entryp = &m_suffixes[code * VL_TRACE_SUFFIX_ENTRY_SIZE];
        const size_t length = endp - buf;
        assert(length <= VL_TRACE_MAX_VCD_CODE_SIZE);
        // 1 bit values don't have a ' ' separator between value and string code
        const bool isBit = bits == 1;
        entryp[0] = ' ';  // Separator
        // Use memcpy as we checked size above, and strcpy is flagged unsafe
        std::memcpy(entryp + !isBit, buf,
                    std::strlen(buf));  // Code (overwrite separator if isBit)
        entryp[length + !isBit] = '\n';  // Replace '\0' with line termination '\n'
        // Set length of suffix (used to increment write pointer)
        entryp[VL_TRACE_SUFFIX_ENTRY_SIZE - 1] = !isBit + length + 1;
    }
    decl += " ";
    decl += basename;
    if (array) {
        VL_SNPRINTF(buf, bufsize, "(%d)", arraynum);
        decl += buf;
        hiername += buf;
    }
    if (bussed) {
        VL_SNPRINTF(buf, bufsize, " [%d:%d]", msb, lsb);
        decl += buf;
    }
    decl += " $end\n";
    m_namemapp->emplace(hiername, decl);
}

void VerilatedVcd::declBit(vluint32_t code, const char* name, bool array, int arraynum) {
    declare(code, name, "wire", array, arraynum, false, false, 0, 0);
}
void VerilatedVcd::declBus(vluint32_t code, const char* name, bool array, int arraynum, int msb,
                           int lsb) {
    declare(code, name, "wire", array, arraynum, false, true, msb, lsb);
}
void VerilatedVcd::declQuad(vluint32_t code, const char* name, bool array, int arraynum, int msb,
                            int lsb) {
    declare(code, name, "wire", array, arraynum, false, true, msb, lsb);
}
void VerilatedVcd::declArray(vluint32_t code, const char* name, bool array, int arraynum, int msb,
                             int lsb) {
    declare(code, name, "wire", array, arraynum, false, true, msb, lsb);
}
void VerilatedVcd::declDouble(vluint32_t code, const char* name, bool array, int arraynum) {
    declare(code, name, "real", array, arraynum, false, false, 63, 0);
}
#ifdef VL_TRACE_VCD_OLD_API
void VerilatedVcd::declTriBit(vluint32_t code, const char* name, bool array, int arraynum) {
    declare(code, name, "wire", array, arraynum, true, false, 0, 0);
}
void VerilatedVcd::declTriBus(vluint32_t code, const char* name, bool array, int arraynum, int msb,
                              int lsb) {
    declare(code, name, "wire", array, arraynum, true, true, msb, lsb);
}
void VerilatedVcd::declTriQuad(vluint32_t code, const char* name, bool array, int arraynum,
                               int msb, int lsb) {
    declare(code, name, "wire", array, arraynum, true, true, msb, lsb);
}
void VerilatedVcd::declTriArray(vluint32_t code, const char* name, bool array, int arraynum,
                                int msb, int lsb) {
    declare(code, name, "wire", array, arraynum, true, true, msb, lsb);
}
#endif  //  VL_TRACE_VCD_OLD_API

//=============================================================================
// Trace rendering prinitives

<<<<<<< HEAD
static inline void VerilatedVcdCCopyAndAppendNewLine(char* writep, const char* suffixp)
#ifdef VL_X86_64
    VL_ATTR_NO_SANITIZE_ALIGN
#endif
    ;
=======
static inline void
VerilatedVcdCCopyAndAppendNewLine(char* writep, const char* suffixp) VL_ATTR_NO_SANITIZE_ALIGN;
>>>>>>> 39ce2f77

static inline void VerilatedVcdCCopyAndAppendNewLine(char* writep, const char* suffixp) {
    // Copy the whole suffix (this avoid having hard to predict branches which
    // helps a lot). Note: The maximum length of the suffix is
    // VL_TRACE_MAX_VCD_CODE_SIZE + 2 == 7, but we unroll this here for speed.
#ifdef VL_X86_64
    // Copy the whole 8 bytes in one go, this works on little-endian machines
    // supporting unaligned stores.
    *reinterpret_cast<vluint64_t*>(writep) = *reinterpret_cast<const vluint64_t*>(suffixp);
#else
    // Portable variant
    writep[0] = suffixp[0];
    writep[1] = suffixp[1];
    writep[2] = suffixp[2];
    writep[3] = suffixp[3];
    writep[4] = suffixp[4];
    writep[5] = suffixp[5];
    writep[6] = '\n';  // The 6th index is always '\n' if it's relevant, no need to fetch it.
#endif
}

void VerilatedVcd::finishLine(vluint32_t code, char* writep) {
    const char* const suffixp = m_suffixes.data() + code * VL_TRACE_SUFFIX_ENTRY_SIZE;
    VerilatedVcdCCopyAndAppendNewLine(writep, suffixp);

    // Now write back the write pointer incremented by the actual size of the
    // suffix, which was stored in the last byte of the suffix buffer entry.
    m_writep = writep + suffixp[VL_TRACE_SUFFIX_ENTRY_SIZE - 1];
    bufferCheck();
}

//=============================================================================
// emit* trace routines

// Note: emit* are only ever called from one place (full* in
// verilated_trace_imp.cpp, which is included in this file at the top),
// so always inline them.

VL_ATTR_ALWINLINE
void VerilatedVcd::emitBit(vluint32_t code, CData newval) {
    // Don't prefetch suffix as it's a bit too late;
    char* wp = m_writep;
    *wp++ = '0' | static_cast<char>(newval);
    finishLine(code, wp);
}

VL_ATTR_ALWINLINE
void VerilatedVcd::emitCData(vluint32_t code, CData newval, int bits) {
    char* wp = m_writep;
    *wp++ = 'b';
    cvtCDataToStr(wp, newval << (VL_BYTESIZE - bits));
    finishLine(code, wp + bits);
}

VL_ATTR_ALWINLINE
void VerilatedVcd::emitSData(vluint32_t code, SData newval, int bits) {
    char* wp = m_writep;
    *wp++ = 'b';
    cvtSDataToStr(wp, newval << (VL_SHORTSIZE - bits));
    finishLine(code, wp + bits);
}

VL_ATTR_ALWINLINE
void VerilatedVcd::emitIData(vluint32_t code, IData newval, int bits) {
    char* wp = m_writep;
    *wp++ = 'b';
    cvtIDataToStr(wp, newval << (VL_IDATASIZE - bits));
    finishLine(code, wp + bits);
}

VL_ATTR_ALWINLINE
void VerilatedVcd::emitQData(vluint32_t code, QData newval, int bits) {
    char* wp = m_writep;
    *wp++ = 'b';
    cvtQDataToStr(wp, newval << (VL_QUADSIZE - bits));
    finishLine(code, wp + bits);
}

VL_ATTR_ALWINLINE
void VerilatedVcd::emitWData(vluint32_t code, const WData* newvalp, int bits) {
    int words = VL_WORDS_I(bits);
    char* wp = m_writep;
    *wp++ = 'b';
    // Handle the most significant word
    const int bitsInMSW = VL_BITBIT_E(bits) ? VL_BITBIT_E(bits) : VL_EDATASIZE;
    cvtEDataToStr(wp, newvalp[--words] << (VL_EDATASIZE - bitsInMSW));
    wp += bitsInMSW;
    // Handle the remaining words
    while (words > 0) {
        cvtEDataToStr(wp, newvalp[--words]);
        wp += VL_EDATASIZE;
    }
    finishLine(code, wp);
}

VL_ATTR_ALWINLINE
void VerilatedVcd::emitDouble(vluint32_t code, double newval) {
    char* wp = m_writep;
    // Buffer can't overflow before VL_SNPRINTF; we sized during declaration
    VL_SNPRINTF(wp, m_wrChunkSize, "r%.16g", newval);
    wp += std::strlen(wp);
    finishLine(code, wp);
}

#ifdef VL_TRACE_VCD_OLD_API

void VerilatedVcd::fullBit(vluint32_t code, const vluint32_t newval) {
    // Note the &1, so we don't require clean input -- makes more common no change case faster
    *oldp(code) = newval;
    *m_writep++ = ('0' + static_cast<char>(newval & 1));
    m_writep = writeCode(m_writep, code);
    *m_writep++ = '\n';
    bufferCheck();
}
void VerilatedVcd::fullBus(vluint32_t code, const vluint32_t newval, int bits) {
    *oldp(code) = newval;
    *m_writep++ = 'b';
    for (int bit = bits - 1; bit >= 0; --bit) {
        *m_writep++ = ((newval & (1L << bit)) ? '1' : '0');
    }
    *m_writep++ = ' ';
    m_writep = writeCode(m_writep, code);
    *m_writep++ = '\n';
    bufferCheck();
}
void VerilatedVcd::fullQuad(vluint32_t code, const vluint64_t newval, int bits) {
    (*(reinterpret_cast<vluint64_t*>(oldp(code)))) = newval;
    *m_writep++ = 'b';
    for (int bit = bits - 1; bit >= 0; --bit) {
        *m_writep++ = ((newval & (1ULL << bit)) ? '1' : '0');
    }
    *m_writep++ = ' ';
    m_writep = writeCode(m_writep, code);
    *m_writep++ = '\n';
    bufferCheck();
}
void VerilatedVcd::fullArray(vluint32_t code, const vluint32_t* newval, int bits) {
    for (int word = 0; word < (((bits - 1) / 32) + 1); ++word) { oldp(code)[word] = newval[word]; }
    *m_writep++ = 'b';
    for (int bit = bits - 1; bit >= 0; --bit) {
        *m_writep++ = ((newval[(bit / 32)] & (1L << (bit & 0x1f))) ? '1' : '0');
    }
    *m_writep++ = ' ';
    m_writep = writeCode(m_writep, code);
    *m_writep++ = '\n';
    bufferCheck();
}
void VerilatedVcd::fullArray(vluint32_t code, const vluint64_t* newval, int bits) {
    for (int word = 0; word < (((bits - 1) / 64) + 1); ++word) { oldp(code)[word] = newval[word]; }
    *m_writep++ = 'b';
    for (int bit = bits - 1; bit >= 0; --bit) {
        *m_writep++ = ((newval[(bit / 64)] & (1ULL << (bit & 0x3f))) ? '1' : '0');
    }
    *m_writep++ = ' ';
    m_writep = writeCode(m_writep, code);
    *m_writep++ = '\n';
    bufferCheck();
}
void VerilatedVcd::fullTriBit(vluint32_t code, const vluint32_t newval, const vluint32_t newtri) {
    oldp(code)[0] = newval;
    oldp(code)[1] = newtri;
    *m_writep++ = "01zz"[newval | (newtri << 1)];
    m_writep = writeCode(m_writep, code);
    *m_writep++ = '\n';
    bufferCheck();
}
void VerilatedVcd::fullTriBus(vluint32_t code, const vluint32_t newval, const vluint32_t newtri,
                              int bits) {
    oldp(code)[0] = newval;
    oldp(code)[1] = newtri;
    *m_writep++ = 'b';
    for (int bit = bits - 1; bit >= 0; --bit) {
        *m_writep++ = "01zz"[((newval >> bit) & 1) | (((newtri >> bit) & 1) << 1)];
    }
    *m_writep++ = ' ';
    m_writep = writeCode(m_writep, code);
    *m_writep++ = '\n';
    bufferCheck();
}
void VerilatedVcd::fullTriQuad(vluint32_t code, const vluint64_t newval, const vluint64_t newtri,
                               int bits) {
    (*(reinterpret_cast<vluint64_t*>(oldp(code)))) = newval;
    (*(reinterpret_cast<vluint64_t*>(oldp(code + 1)))) = newtri;
    *m_writep++ = 'b';
    for (int bit = bits - 1; bit >= 0; --bit) {
        *m_writep++ = "01zz"[((newval >> bit) & 1ULL) | (((newtri >> bit) & 1ULL) << 1ULL)];
    }
    *m_writep++ = ' ';
    m_writep = writeCode(m_writep, code);
    *m_writep++ = '\n';
    bufferCheck();
}
void VerilatedVcd::fullTriArray(vluint32_t code, const vluint32_t* newvalp,
                                const vluint32_t* newtrip, int bits) {
    for (int word = 0; word < (((bits - 1) / 32) + 1); ++word) {
        oldp(code)[word * 2] = newvalp[word];
        oldp(code)[word * 2 + 1] = newtrip[word];
    }
    *m_writep++ = 'b';
    for (int bit = bits - 1; bit >= 0; --bit) {
        vluint32_t valbit = (newvalp[(bit / 32)] >> (bit & 0x1f)) & 1;
        vluint32_t tribit = (newtrip[(bit / 32)] >> (bit & 0x1f)) & 1;
        *m_writep++ = "01zz"[valbit | (tribit << 1)];
    }
    *m_writep++ = ' ';
    m_writep = writeCode(m_writep, code);
    *m_writep++ = '\n';
    bufferCheck();
}
void VerilatedVcd::fullDouble(vluint32_t code, const double newval) {
    // cppcheck-suppress invalidPointerCast
    (*(reinterpret_cast<double*>(oldp(code)))) = newval;
    // Buffer can't overflow before VL_SNPRINTF; we sized during declaration
    VL_SNPRINTF(m_writep, m_wrChunkSize, "r%.16g", newval);
    m_writep += std::strlen(m_writep);
    *m_writep++ = ' ';
    m_writep = writeCode(m_writep, code);
    *m_writep++ = '\n';
    bufferCheck();
}

#endif  // VL_TRACE_VCD_OLD_API

//======================================================================
//======================================================================
//======================================================================

#ifdef VERILATED_VCD_TEST
#include <iostream>

extern void verilated_trace_imp_selftest();

vluint32_t v1, v2, s1, s2[3];
vluint32_t tri96[3];
vluint32_t tri96__tri[3];
vluint64_t quad96[2];
vluint64_t tquad;
vluint64_t tquad__tri;
vluint8_t ch;
vluint64_t timestamp = 1;
double doub = 0.0;
float flo = 0.0f;

void vcdInit(void*, VerilatedVcd* vcdp, vluint32_t) {
    vcdp->scopeEscape('.');
    vcdp->module("top");
    /**/ vcdp->declBus(0x2, "v1", -1, 0, 5, 1);
    /**/ vcdp->declBus(0x3, "v2", -1, 0, 6, 1);
    /**/ vcdp->module("top.sub1");
    /***/ vcdp->declBit(0x4, "s1", -1, 0);
    /***/ vcdp->declBit(0x5, "ch", -1, 0);
    /**/ vcdp->module("top.sub2");
    /***/ vcdp->declArray(0x6, "s2", -1, 0, 40, 3);
    // Note need to add 3 for next code.
    vcdp->module("top2");
    /**/ vcdp->declBus(0x2, "t2v1", -1, 0, 4, 1);
    /**/ vcdp->declTriBit(0x10, "io1", -1, 0);
    /**/ vcdp->declTriBus(0x12, "io5", -1, 0, 4, 0);
    /**/ vcdp->declTriArray(0x16, "io96", -1, 0, 95, 0);
    /**/  // Note need to add 6 for next code.
    /**/ vcdp->declDouble(0x1c, "doub", -1, 0);
    /**/  // Note need to add 2 for next code.
    /**/ vcdp->declArray(0x20, "q2", -1, 0, 95, 0);
    /**/  // Note need to add 4 for next code.
    /**/ vcdp->declTriQuad(0x24, "tq", -1, 0, 63, 0);
    /**/  // Note need to add 4 for next code.
}

void vcdFull(void*, VerilatedVcd* vcdp) {
    vcdp->fullBus(0x2, v1, 5);
    vcdp->fullBus(0x3, v2, 7);
    vcdp->fullBit(0x4, s1);
    vcdp->fullBus(0x5, ch, 2);
    vcdp->fullArray(0x6, &s2[0], 38);
    vcdp->fullTriBit(0x10, tri96[0] & 1, tri96__tri[0] & 1);
    vcdp->fullTriBus(0x12, tri96[0] & 0x1f, tri96__tri[0] & 0x1f, 5);
    vcdp->fullTriArray(0x16, tri96, tri96__tri, 96);
    vcdp->fullDouble(0x1c, doub);
    vcdp->fullArray(0x20, &quad96[0], 96);
    vcdp->fullTriQuad(0x24, tquad, tquad__tri, 64);
}

void vcdChange(void*, VerilatedVcd* vcdp) {
    vcdp->chgBus(0x2, v1, 5);
    vcdp->chgBus(0x3, v2, 7);
    vcdp->chgBit(0x4, s1);
    vcdp->chgBus(0x5, ch, 2);
    vcdp->chgArray(0x6, &s2[0], 38);
    vcdp->chgTriBit(0x10, tri96[0] & 1, tri96__tri[0] & 1);
    vcdp->chgTriBus(0x12, tri96[0] & 0x1f, tri96__tri[0] & 0x1f, 5);
    vcdp->chgTriArray(0x16, tri96, tri96__tri, 96);
    vcdp->chgDouble(0x1c, doub);
    vcdp->chgArray(0x20, &quad96[0], 96);
    vcdp->chgTriQuad(0x24, tquad, tquad__tri, 64);
}

// clang-format off
void vcdTestMain(const char* filenamep) {
    verilated_trace_imp_selftest();

    v1 = v2 = s1 = 0;
    s2[0] = s2[1] = s2[2] = 0;
    tri96[2] = tri96[1] = tri96[0] = 0;
    tri96__tri[2] = tri96__tri[1] = tri96__tri[0] = ~0;
    quad96[1] = quad96[0] = 0;
    ch = 0;
    doub = 0;
    tquad = tquad__tri = 0;
    {
        VerilatedVcdC* vcdp = new VerilatedVcdC;
        vcdp->evcd(true);
        vcdp->set_time_unit("1ms");
        vcdp->set_time_unit(std::string("1ms"));
        vcdp->set_time_resolution("1ns");
        vcdp->set_time_resolution(std::string("1ns"));
        vcdp->spTrace()->addInitCb(&vcdInit, 0);
        vcdp->spTrace()->addFullCb(&vcdFull, 0);
        vcdp->spTrace()->addChgCb(&vcdChange, 0);
        vcdp->open(filenamep);
        // Dumping
        vcdp->dump(++timestamp);
        v1 = 0xfff;
        tri96[2] = 4; tri96[1] = 2; tri96[0] = 1;
        tri96__tri[2] = tri96__tri[1] = tri96__tri[0] = ~0;  // Still tri
        quad96[1] = 0xffffffff; quad96[0] = 0;
        doub = 1.5;
        flo = 1.4f;
        vcdp->dump(++timestamp);
        v2 = 0x1;
        s2[1] = 2;
        tri96__tri[2] = tri96__tri[1] = tri96__tri[0] = 0;  // enable w/o data change
        quad96[1] = 0; quad96[0] = ~0;
        doub = -1.66e13;
        flo = 0.123f;
        tquad = 0x00ff00ff00ff00ffULL;
        tquad__tri = 0x0000fffff0000ffffULL;
        vcdp->dump(++timestamp);
        ch = 2;
        tri96[2] = ~4; tri96[1] = ~2; tri96[0] = ~1;
        doub = -3.33e-13;
        vcdp->dump(++timestamp);
        vcdp->dump(++timestamp);
# ifdef VERILATED_VCD_TEST_64BIT
        vluint64_t bytesPerDump = 15ULL;
        for (vluint64_t i = 0; i < ((1ULL << 32) / bytesPerDump); i++) {
            v1 = i;
            vcdp->dump(++timestamp);
        }
# endif
        vcdp->close();
        VL_DO_CLEAR(delete vcdp, vcdp = nullptr);
    }
}
#endif
// clang-format on

//********************************************************************
// ;compile-command: "v4make test_regress/t/t_trace_c_api.pl"
//
// Local Variables:
// End:<|MERGE_RESOLUTION|>--- conflicted
+++ resolved
@@ -582,16 +582,8 @@
 //=============================================================================
 // Trace rendering prinitives
 
-<<<<<<< HEAD
-static inline void VerilatedVcdCCopyAndAppendNewLine(char* writep, const char* suffixp)
-#ifdef VL_X86_64
-    VL_ATTR_NO_SANITIZE_ALIGN
-#endif
-    ;
-=======
 static inline void
 VerilatedVcdCCopyAndAppendNewLine(char* writep, const char* suffixp) VL_ATTR_NO_SANITIZE_ALIGN;
->>>>>>> 39ce2f77
 
 static inline void VerilatedVcdCCopyAndAppendNewLine(char* writep, const char* suffixp) {
     // Copy the whole suffix (this avoid having hard to predict branches which
