// -*- mode: C++; c-file-style: "cc-mode" -*-
//=============================================================================
//
// THIS MODULE IS PUBLICLY LICENSED
//
// Copyright 2001-2020 by Wilson Snyder. This program is free software; you
// can redistribute it and/or modify it under the terms of either the GNU
// Lesser General Public License Version 3 or the Perl Artistic License
// Version 2.0.
// SPDX-License-Identifier: LGPL-3.0-only OR Artistic-2.0
//
//=============================================================================
///
/// \file
/// \brief C++ Tracing in VCD Format
///
//=============================================================================
// SPDIFF_OFF

// clang-format off

#include "verilatedos.h"
#include "verilated.h"
#include "verilated_vcd_c.h"

#include <algorithm>
#include <cerrno>
#include <ctime>
#include <fcntl.h>
#include <sys/stat.h>

#if defined(_WIN32) && !defined(__MINGW32__) && !defined(__CYGWIN__)
# include <io.h>
#else
# include <unistd.h>
#endif

// SPDIFF_ON

#ifndef O_LARGEFILE  // For example on WIN32
# define O_LARGEFILE 0
#endif
#ifndef O_NONBLOCK
# define O_NONBLOCK 0
#endif
#ifndef O_CLOEXEC
# define O_CLOEXEC 0
#endif

// clang-format on

// This size comes form VCD allowing use of printable ASCII characters between
// '!' and '~' inclusive, which are a total of 94 different values. Encoding a
// 32 bit code hence needs a maximum of ceil(log94(2**32-1)) == 5 bytes.
#define VL_TRACE_MAX_VCD_CODE_SIZE 5  ///< Maximum length of a VCD string code
// We use 8 bytes per code in a suffix buffer array.
// 1 byte optional separator + VL_TRACE_MAX_VCD_CODE_SIZE bytes for code
// + 1 byte '\n' + 1 byte suffix size. This luckily comes out to a power of 2,
// meaning the array can be aligned such that entries never straddle multiple
// cache-lines.
#define VL_TRACE_SUFFIX_ENTRY_SIZE 8  ///< Size of a suffix entry

//=============================================================================
// VerilatedVcdImp
/// Base class to hold some static state
/// This is an internally used class

class VerilatedVcdSingleton {
private:
    typedef std::vector<VerilatedVcd*> VcdVec;
    struct Singleton {
        VerilatedMutex s_vcdMutex;  ///< Protect the singleton
        VcdVec s_vcdVecp VL_GUARDED_BY(s_vcdMutex);  ///< List of all created traces
    };
    static Singleton& singleton() {
        static Singleton s;
        return s;
    }

public:
    static void pushVcd(VerilatedVcd* vcdp) VL_EXCLUDES(singleton().s_vcdMutex) {
        VerilatedLockGuard lock(singleton().s_vcdMutex);
        singleton().s_vcdVecp.push_back(vcdp);
    }
    static void removeVcd(const VerilatedVcd* vcdp) VL_EXCLUDES(singleton().s_vcdMutex) {
        VerilatedLockGuard lock(singleton().s_vcdMutex);
        VcdVec::iterator pos
            = find(singleton().s_vcdVecp.begin(), singleton().s_vcdVecp.end(), vcdp);
        if (pos != singleton().s_vcdVecp.end()) { singleton().s_vcdVecp.erase(pos); }
    }
    static void flush_all() VL_EXCLUDES(singleton().s_vcdMutex) VL_MT_UNSAFE_ONE {
        // Thread safety: Although this function is protected by a mutex so
        // perhaps in the future we can allow tracing in separate threads,
        // vcdp->flush() assumes call from single thread
        VerilatedLockGuard lock(singleton().s_vcdMutex);
        for (VcdVec::const_iterator it = singleton().s_vcdVecp.begin();
             it != singleton().s_vcdVecp.end(); ++it) {
            VerilatedVcd* vcdp = *it;
            vcdp->flush();
        }
    }
};

//=============================================================================
// VerilatedVcdCallInfo
/// Internal callback routines for each module being traced.
////
/// Each module that wishes to be traced registers a set of
/// callbacks stored in this class.  When the trace file is being
/// constructed, this class provides the callback routines to be executed.

class VerilatedVcdCallInfo {
protected:
    friend class VerilatedVcd;
    VerilatedVcdCallback_t m_initcb;  ///< Initialization Callback function
    VerilatedVcdCallback_t m_fullcb;  ///< Full Dumping Callback function
    VerilatedVcdCallback_t m_changecb;  ///< Incremental Dumping Callback function
    void* m_userthis;  ///< Fake "this" for caller
    vluint32_t m_code;  ///< Starting code number (set later by traceInit)
    // CONSTRUCTORS
    VerilatedVcdCallInfo(VerilatedVcdCallback_t icb, VerilatedVcdCallback_t fcb,
                         VerilatedVcdCallback_t changecb, void* ut)
        : m_initcb(icb)
        , m_fullcb(fcb)
        , m_changecb(changecb)
        , m_userthis(ut)
        , m_code(1) {}
    ~VerilatedVcdCallInfo() {}
};

//=============================================================================
//=============================================================================
//=============================================================================
// VerilatedVcdFile

bool VerilatedVcdFile::open(const std::string& name) VL_MT_UNSAFE {
    m_fd = ::open(name.c_str(),
                  O_CREAT | O_WRONLY | O_TRUNC | O_LARGEFILE | O_NONBLOCK | O_CLOEXEC, 0666);
    return m_fd >= 0;
}

void VerilatedVcdFile::close() VL_MT_UNSAFE { ::close(m_fd); }

ssize_t VerilatedVcdFile::write(const char* bufp, ssize_t len) VL_MT_UNSAFE {
    return ::write(m_fd, bufp, len);
}

//=============================================================================
//=============================================================================
//=============================================================================
// Opening/Closing

VerilatedVcd::VerilatedVcd(VerilatedVcdFile* filep)
    : m_isOpen(false)
    , m_rolloverMB(0)
    , m_modDepth(0)
    , m_nextCode(1) {
    // Not in header to avoid link issue if header is included without this .cpp file
    m_fileNewed = (filep == NULL);
    m_filep = m_fileNewed ? new VerilatedVcdFile : filep;
    m_namemapp = NULL;
    m_timeLastDump = 0;
    m_sigs_oldvalp = NULL;
    m_evcd = false;
    m_scopeEscape = '.';  // Backward compatibility
    m_fullDump = true;
    m_wrChunkSize = 8 * 1024;
    m_wrBufp = new char[m_wrChunkSize * 8];
    m_wrFlushp = m_wrBufp + m_wrChunkSize * 6;
    m_writep = m_wrBufp;
    m_wroteBytes = 0;
<<<<<<< HEAD
    m_timeRes = m_timeUnit = 1e-9;
    set_time_unit(Verilated::timeunitString());
    set_time_resolution(Verilated::timeprecisionString());
=======
    m_suffixesp = NULL;
>>>>>>> 5c966ec5
}

void VerilatedVcd::open(const char* filename) {
    m_assertOne.check();
    if (isOpen()) return;

    // Set member variables
    m_filename = filename;  // "" is ok, as someone may overload open
    VerilatedVcdSingleton::pushVcd(this);

    // SPDIFF_OFF
    // Set callback so an early exit will flush us
    Verilated::flushCb(&flush_all);

    // SPDIFF_ON
    openNext(m_rolloverMB != 0);
    if (!isOpen()) return;

    dumpHeader();

    // Allocate space now we know the number of codes
    if (!m_sigs_oldvalp) m_sigs_oldvalp = new vluint32_t[m_nextCode + 10];

    // Get the direct access pointer to the code strings
    m_suffixesp = &m_suffixes[0];  // Note: C++11 m_suffixes.data();

    if (m_rolloverMB) {
        openNext(true);
        if (!isOpen()) return;
    }
}

void VerilatedVcd::openNext(bool incFilename) {
    // Open next filename in concat sequence, mangle filename if
    // incFilename is true.
    m_assertOne.check();
    closePrev();  // Close existing
    if (incFilename) {
        // Find _0000.{ext} in filename
        std::string name = m_filename;
        size_t pos = name.rfind('.');
        if (pos > 8 && 0 == strncmp("_cat", name.c_str() + pos - 8, 4)
            && isdigit(name.c_str()[pos - 4]) && isdigit(name.c_str()[pos - 3])
            && isdigit(name.c_str()[pos - 2]) && isdigit(name.c_str()[pos - 1])) {
            // Increment code.
            if ((++(name[pos - 1])) > '9') {
                name[pos - 1] = '0';
                if ((++(name[pos - 2])) > '9') {
                    name[pos - 2] = '0';
                    if ((++(name[pos - 3])) > '9') {
                        name[pos - 3] = '0';
                        if ((++(name[pos - 4])) > '9') { name[pos - 4] = '0'; }
                    }
                }
            }
        } else {
            // Append _cat0000
            name.insert(pos, "_cat0000");
        }
        m_filename = name;
    }
    if (m_filename[0] == '|') {
        assert(0);  // Not supported yet.
    } else {
        // cppcheck-suppress duplicateExpression
        if (!m_filep->open(m_filename)) {
            // User code can check isOpen()
            m_isOpen = false;
            return;
        }
    }
    m_isOpen = true;
    m_fullDump = true;  // First dump must be full
    m_wroteBytes = 0;
}

void VerilatedVcd::makeNameMap() {
    // Take signal information from each module and build m_namemapp
    deleteNameMap();
    m_nextCode = 1;
    m_namemapp = new NameMap;
    for (vluint32_t ent = 0; ent < m_callbacks.size(); ent++) {
        VerilatedVcdCallInfo* cip = m_callbacks[ent];
        cip->m_code = m_nextCode;
        // Initialize; callbacks will call decl* which update m_nextCode
        (cip->m_initcb)(this, cip->m_userthis, cip->m_code);
    }

    // Though not speced, it's illegal to generate a vcd with signals
    // not under any module - it crashes at least two viewers.
    // If no scope was specified, prefix everything with a "top"
    // This comes from user instantiations with no name - IE Vtop("").
    bool nullScope = false;
    for (NameMap::const_iterator it = m_namemapp->begin(); it != m_namemapp->end(); ++it) {
        const std::string& hiername = it->first;
        if (!hiername.empty() && hiername[0] == '\t') nullScope = true;
    }
    if (nullScope) {
        NameMap* newmapp = new NameMap;
        for (NameMap::const_iterator it = m_namemapp->begin(); it != m_namemapp->end(); ++it) {
            const std::string& hiername = it->first;
            const std::string& decl = it->second;
            std::string newname = std::string("top");
            if (hiername[0] != '\t') newname += ' ';
            newname += hiername;
            newmapp->insert(std::make_pair(newname, decl));
        }
        deleteNameMap();
        m_namemapp = newmapp;
    }
}

void VerilatedVcd::deleteNameMap() {
    if (m_namemapp) VL_DO_CLEAR(delete m_namemapp, m_namemapp = NULL);
}

VerilatedVcd::~VerilatedVcd() {
    close();
    if (m_wrBufp) VL_DO_CLEAR(delete[] m_wrBufp, m_wrBufp = NULL);
    if (m_sigs_oldvalp) VL_DO_CLEAR(delete[] m_sigs_oldvalp, m_sigs_oldvalp = NULL);
    deleteNameMap();
    if (m_filep && m_fileNewed) VL_DO_CLEAR(delete m_filep, m_filep = NULL);
    for (CallbackVec::const_iterator it = m_callbacks.begin(); it != m_callbacks.end(); ++it) {
        delete *it;
    }
    m_callbacks.clear();
    VerilatedVcdSingleton::removeVcd(this);
}

void VerilatedVcd::closePrev() {
    // This function is on the flush() call path
    if (!isOpen()) return;

    bufferFlush();
    m_isOpen = false;
    m_filep->close();
}

void VerilatedVcd::closeErr() {
    // This function is on the flush() call path
    // Close due to an error.  We might abort before even getting here,
    // depending on the definition of vl_fatal.
    if (!isOpen()) return;

    // No buffer flush, just fclose
    m_isOpen = false;
    m_filep->close();  // May get error, just ignore it
}

void VerilatedVcd::close() {
    // This function is on the flush() call path
    m_assertOne.check();
    if (!isOpen()) return;
    if (m_evcd) {
        printStr("$vcdclose ");
        printTime(m_timeLastDump);
        printStr(" $end\n");
    }
    closePrev();
}

void VerilatedVcd::printStr(const char* str) {
    // Not fast...
    while (*str) {
        *m_writep++ = *str++;
        bufferCheck();
    }
}

void VerilatedVcd::printQuad(vluint64_t n) {
    char buf[100];
    sprintf(buf, "%" VL_PRI64 "u", n);
    printStr(buf);
}

void VerilatedVcd::printTime(vluint64_t timeui) {
    // VCD file format specification does not allow non-integers for timestamps
    // Dinotrace doesn't mind, but Cadence Vision seems to choke
    if (VL_UNLIKELY(timeui < m_timeLastDump)) {
        timeui = m_timeLastDump;
        static VL_THREAD_LOCAL bool backTime = false;
        if (!backTime) {
            backTime = true;
            VL_PRINTF_MT("%%Warning: VCD time is moving backwards, wave file may be incorrect.\n");
        }
    }
    m_timeLastDump = timeui;
    printQuad(timeui);
}

void VerilatedVcd::bufferResize(vluint64_t minsize) {
    // minsize is size of largest write.  We buffer at least 8 times as much data,
    // writing when we are 3/4 full (with thus 2*minsize remaining free)
    if (VL_UNLIKELY(minsize > m_wrChunkSize)) {
        char* oldbufp = m_wrBufp;
        m_wrChunkSize = minsize * 2;
        m_wrBufp = new char[m_wrChunkSize * 8];
        memcpy(m_wrBufp, oldbufp, m_writep - oldbufp);
        m_writep = m_wrBufp + (m_writep - oldbufp);
        m_wrFlushp = m_wrBufp + m_wrChunkSize * 6;
        VL_DO_CLEAR(delete[] oldbufp, oldbufp = NULL);
    }
}

void VerilatedVcd::bufferFlush() VL_MT_UNSAFE_ONE {
    // This function is on the flush() call path
    // We add output data to m_writep.
    // When it gets nearly full we dump it using this routine which calls write()
    // This is much faster than using buffered I/O
    m_assertOne.check();
    if (VL_UNLIKELY(!isOpen())) return;
    char* wp = m_wrBufp;
    while (true) {
        ssize_t remaining = (m_writep - wp);
        if (remaining == 0) break;
        errno = 0;
        ssize_t got = m_filep->write(wp, remaining);
        if (got > 0) {
            wp += got;
            m_wroteBytes += got;
        } else if (got < 0) {
            if (errno != EAGAIN && errno != EINTR) {
                // write failed, presume error (perhaps out of disk space)
                std::string msg = std::string("VerilatedVcd::bufferFlush: ") + strerror(errno);
                VL_FATAL_MT("", 0, "", msg.c_str());
                closeErr();
                break;
            }
        }
    }

    // Reset buffer
    m_writep = m_wrBufp;
}

//=============================================================================
// Simple methods

void VerilatedVcd::set_time_unit(const char* unitp) {
    // cout<<" set_time_unit("<<unitp<<") == "<<timescaleToDouble(unitp)
    //    <<" == "<<doubleToTimescale(timescaleToDouble(unitp))<<endl;
    m_timeUnit = timescaleToDouble(unitp);
}

void VerilatedVcd::set_time_resolution(const char* unitp) {
    // cout<<"set_time_resolution("<<unitp<<") == "<<timescaleToDouble(unitp)
    //    <<" == "<<doubleToTimescale(timescaleToDouble(unitp))<<endl;
    m_timeRes = timescaleToDouble(unitp);
}

double VerilatedVcd::timescaleToDouble(const char* unitp) {
    char* endp;
    double value = strtod(unitp, &endp);
    // On error so we allow just "ns" to return 1e-9.
    if (value == 0.0 && endp == unitp) value = 1;
    unitp = endp;
    for (; *unitp && isspace(*unitp); unitp++) {}
    switch (*unitp) {
    case 's': value *= 1e1; break;
    case 'm': value *= 1e-3; break;
    case 'u': value *= 1e-6; break;
    case 'n': value *= 1e-9; break;
    case 'p': value *= 1e-12; break;
    case 'f': value *= 1e-15; break;
    case 'a': value *= 1e-18; break;
    }
    return value;
}

std::string VerilatedVcd::doubleToTimescale(double value) {
    const char* suffixp = "s";
    // clang-format off
    if      (value >= 1e0)   { suffixp = "s"; value *= 1e0; }
    else if (value >= 1e-3 ) { suffixp = "ms"; value *= 1e3; }
    else if (value >= 1e-6 ) { suffixp = "us"; value *= 1e6; }
    else if (value >= 1e-9 ) { suffixp = "ns"; value *= 1e9; }
    else if (value >= 1e-12) { suffixp = "ps"; value *= 1e12; }
    else if (value >= 1e-15) { suffixp = "fs"; value *= 1e15; }
    else if (value >= 1e-18) { suffixp = "as"; value *= 1e18; }
    // clang-format on
    char valuestr[100];
    sprintf(valuestr, "%3.0f%s", value, suffixp);
    return valuestr;  // Gets converted to string, so no ref to stack
}

//=============================================================================
// VCD string code

char* VerilatedVcd::writeCode(char* writep, vluint32_t code) {
    *writep++ = static_cast<char>('!' + code % 94);
    code /= 94;
    while (code) {
        code--;
        *writep++ = static_cast<char>('!' + code % 94);
        code /= 94;
    }
    return writep;
}

//=============================================================================
// Definitions

void VerilatedVcd::printIndent(int level_change) {
    if (level_change < 0) m_modDepth += level_change;
    assert(m_modDepth >= 0);
    for (int i = 0; i < m_modDepth; i++) printStr(" ");
    if (level_change > 0) m_modDepth += level_change;
}

void VerilatedVcd::dumpHeader() {
    printStr("$version Generated by VerilatedVcd $end\n");
    time_t time_str = time(NULL);
    printStr("$date ");
    printStr(ctime(&time_str));
    printStr(" $end\n");

    printStr("$timescale ");
    const std::string& timeResStr = doubleToTimescale(m_timeRes);
    printStr(timeResStr.c_str());
    printStr(" $end\n");

    makeNameMap();

    // Signal header
    assert(m_modDepth == 0);
    printIndent(1);
    printStr("\n");

    // We detect the spaces in module names to determine hierarchy.  This
    // allows signals to be declared without fixed ordering, which is
    // required as Verilog signals might be separately declared from
    // SC module signals.

    // Print the signal names
    const char* lastName = "";
    for (NameMap::const_iterator it = m_namemapp->begin(); it != m_namemapp->end(); ++it) {
        const std::string& hiernamestr = it->first;
        const std::string& decl = it->second;

        // Determine difference between the old and new names
        const char* hiername = hiernamestr.c_str();
        const char* lp = lastName;
        const char* np = hiername;
        lastName = hiername;

        // Skip common prefix, it must break at a space or tab
        for (; *np && (*np == *lp); np++, lp++) {}
        while (np != hiername && *np && *np != ' ' && *np != '\t') {
            np--;
            lp--;
        }
        // printf("hier %s\n  lp=%s\n  np=%s\n",hiername,lp,np);

        // Any extra spaces in last name are scope ups we need to do
        bool first = true;
        for (; *lp; lp++) {
            if (*lp == ' ' || (first && *lp != '\t')) {
                printIndent(-1);
                printStr("$upscope $end\n");
            }
            first = false;
        }

        // Any new spaces are scope downs we need to do
        while (*np) {
            if (*np == ' ') np++;
            if (*np == '\t') break;  // tab means signal name starts
            printIndent(1);
            printStr("$scope module ");
            for (; *np && *np != ' ' && *np != '\t'; np++) {
                if (*np == '[') {
                    printStr("(");
                } else if (*np == ']') {
                    printStr(")");
                } else {
                    *m_writep++ = *np;
                }
            }
            printStr(" $end\n");
        }

        printIndent(0);
        printStr(decl.c_str());
    }

    while (m_modDepth > 1) {
        printIndent(-1);
        printStr("$upscope $end\n");
    }

    printIndent(-1);
    printStr("$enddefinitions $end\n\n\n");
    assert(m_modDepth == 0);

    // Reclaim storage
    deleteNameMap();
}

void VerilatedVcd::module(const std::string& name) {
    m_assertOne.check();
    m_modName = name;
}

void VerilatedVcd::declare(vluint32_t code, const char* name, const char* wirep, bool array,
                           int arraynum, bool tri, bool bussed, int msb, int lsb) {
    if (!code) {
        VL_FATAL_MT(__FILE__, __LINE__, "", "Internal: internal trace problem, code 0 is illegal");
    }

    int bits = ((msb > lsb) ? (msb - lsb) : (lsb - msb)) + 1;
    int codesNeeded = 1 + int(bits / 32);
    if (tri) codesNeeded *= 2;  // Space in change array for __en signals

    // Make sure array is large enough
    m_nextCode = std::max(m_nextCode, code + codesNeeded);
    if (m_sigs.capacity() <= m_nextCode) {
        m_sigs.reserve(m_nextCode * 2);  // Power-of-2 allocation speeds things up
    }
    if (m_suffixes.size() <= m_nextCode * VL_TRACE_SUFFIX_ENTRY_SIZE) {
        m_suffixes.resize(m_nextCode * VL_TRACE_SUFFIX_ENTRY_SIZE * 2, 0);
    }

    // Make sure write buffer is large enough (one character per bit), plus header
    bufferResize(bits + 1024);

    // Save declaration info
    VerilatedVcdSig sig = VerilatedVcdSig(code, bits);
    m_sigs.push_back(sig);

    // Split name into basename
    // Spaces and tabs aren't legal in VCD signal names, so:
    // Space separates each level of scope
    // Tab separates final scope from signal name
    // Tab sorts before spaces, so signals nicely will print before scopes
    // Note the hiername may be nothing, if so we'll add "\t{name}"
    std::string nameasstr = name;
    if (!m_modName.empty()) {
        nameasstr = m_modName + m_scopeEscape + nameasstr;  // Optional ->module prefix
    }
    std::string hiername;
    std::string basename;
    for (const char* cp = nameasstr.c_str(); *cp; cp++) {
        if (isScopeEscape(*cp)) {
            // Ahh, we've just read a scope, not a basename
            if (!hiername.empty()) hiername += " ";
            hiername += basename;
            basename = "";
        } else {
            basename += *cp;
        }
    }
    hiername += "\t" + basename;

    // Print reference
    std::string decl = "$var ";
    if (m_evcd) {
        decl += "port";
    } else {
        decl += wirep;  // usually "wire"
    }

    char buf[1000];
    sprintf(buf, " %2d ", bits);
    decl += buf;
    if (m_evcd) {
        sprintf(buf, "<%u", code);
        decl += buf;
    } else {
        // Add string code to decl
        char* const endp = writeCode(buf, code);
        *endp = '\0';
        decl += buf;
        // Build suffix array entry
        char* const entryp = &m_suffixes[code * VL_TRACE_SUFFIX_ENTRY_SIZE];
        const size_t length = endp - buf;
        assert(length <= VL_TRACE_MAX_VCD_CODE_SIZE);
        // 1 bit values don't have a ' ' separator between value and string code
        const bool isBit = bits == 1;
        entryp[0] = ' ';  // Separator
        std::strcpy(entryp + !isBit, buf);  // Code (overwrite separator if isBit)
        entryp[length + !isBit] = '\n';  // Replace '\0' with line termination '\n'
        // Set length of suffix (used to increment write pointer)
        entryp[VL_TRACE_SUFFIX_ENTRY_SIZE - 1] = !isBit + length + 1;
    }
    decl += " ";
    decl += basename;
    if (array) {
        sprintf(buf, "(%d)", arraynum);
        decl += buf;
        hiername += buf;
    }
    if (bussed) {
        sprintf(buf, " [%d:%d]", msb, lsb);
        decl += buf;
    }
    decl += " $end\n";
    m_namemapp->insert(std::make_pair(hiername, decl));
}

void VerilatedVcd::declBit(vluint32_t code, const char* name, bool array, int arraynum) {
    declare(code, name, "wire", array, arraynum, false, false, 0, 0);
}
void VerilatedVcd::declBus(vluint32_t code, const char* name, bool array, int arraynum, int msb,
                           int lsb) {
    declare(code, name, "wire", array, arraynum, false, true, msb, lsb);
}
void VerilatedVcd::declQuad(vluint32_t code, const char* name, bool array, int arraynum, int msb,
                            int lsb) {
    declare(code, name, "wire", array, arraynum, false, true, msb, lsb);
}
void VerilatedVcd::declArray(vluint32_t code, const char* name, bool array, int arraynum, int msb,
                             int lsb) {
    declare(code, name, "wire", array, arraynum, false, true, msb, lsb);
}
void VerilatedVcd::declFloat(vluint32_t code, const char* name, bool array, int arraynum) {
    declare(code, name, "real", array, arraynum, false, false, 31, 0);
}
void VerilatedVcd::declDouble(vluint32_t code, const char* name, bool array, int arraynum) {
    declare(code, name, "real", array, arraynum, false, false, 63, 0);
}
#ifndef VL_TRACE_VCD_OLD_API
void VerilatedVcd::declTriBit(vluint32_t code, const char* name, bool array, int arraynum) {
    declare(code, name, "wire", array, arraynum, true, false, 0, 0);
}
void VerilatedVcd::declTriBus(vluint32_t code, const char* name, bool array, int arraynum, int msb,
                              int lsb) {
    declare(code, name, "wire", array, arraynum, true, true, msb, lsb);
}
void VerilatedVcd::declTriQuad(vluint32_t code, const char* name, bool array, int arraynum,
                               int msb, int lsb) {
    declare(code, name, "wire", array, arraynum, true, true, msb, lsb);
}
void VerilatedVcd::declTriArray(vluint32_t code, const char* name, bool array, int arraynum,
                                int msb, int lsb) {
    declare(code, name, "wire", array, arraynum, true, true, msb, lsb);
}
#endif  //  VL_TRACE_VCD_OLD_API

//=============================================================================
// Trace recording routines

#ifndef VL_TRACE_VCD_OLD_API

//=============================================================================
// Pointer based variants used by Verilator

// Emit suffix, write back write pointer, check buffer
void VerilatedVcd::finishLine(vluint32_t* oldp, char* writep) {
    const vluint32_t code = oldp - m_sigs_oldvalp;
    const char* const suffixp = m_suffixesp + code * VL_TRACE_SUFFIX_ENTRY_SIZE;
    // Copy the whole suffix (this avoid having hard to predict branches which
    // helps a lot). Note suffixp could be aligned, so could load it in one go,
    // but then we would be endiannes dependent which we don't have a way to
    // test right now and probably would make little difference...
    // Note: The maximum length of the suffix is
    // VL_TRACE_MAX_VCD_CODE_SIZE + 2 == 7, but we unroll this here for speed.
    writep[0] = suffixp[0];
    writep[1] = suffixp[1];
    writep[2] = suffixp[2];
    writep[3] = suffixp[3];
    writep[4] = suffixp[4];
    writep[5] = suffixp[5];
    writep[6] = '\n';  // The 6th index is always '\n' if it's relevant, no need to fetch it.
    // Now write back the write pointer incremented by the actual size of the
    // suffix, which was stored in the last byte of the suffix buffer entry.
    m_writep = writep + suffixp[VL_TRACE_SUFFIX_ENTRY_SIZE - 1];
    bufferCheck();
}

void VerilatedVcd::fullBit(vluint32_t* oldp, vluint32_t newval) {
    *oldp = newval;
    char* wp = m_writep;
    *wp++ = '0' | static_cast<char>(newval);
    finishLine(oldp, wp);
}

// We do want these functions specialized for sizes to avoid hard to predict
// branches, but we don't want them inlined, so we explicitly create one
// specialization for each size used here here.

// T_Bits is the number of used bits in the value
template <int T_Bits> void VerilatedVcd::fullBus(vluint32_t* oldp, vluint32_t newval) {
    *oldp = newval;
    char* wp = m_writep;
    *wp++ = 'b';
    newval <<= 32 - T_Bits;
    int bits = T_Bits;
    do {
        *wp++ = '0' | static_cast<char>(newval >> 31);
        newval <<= 1;
    } while (--bits);
    finishLine(oldp, wp);
}
// Note: No specialization for width 1, covered by 'fullBit'
template void VerilatedVcd::fullBus<2>(vluint32_t* oldp, vluint32_t newval);
template void VerilatedVcd::fullBus<3>(vluint32_t* oldp, vluint32_t newval);
template void VerilatedVcd::fullBus<4>(vluint32_t* oldp, vluint32_t newval);
template void VerilatedVcd::fullBus<5>(vluint32_t* oldp, vluint32_t newval);
template void VerilatedVcd::fullBus<6>(vluint32_t* oldp, vluint32_t newval);
template void VerilatedVcd::fullBus<7>(vluint32_t* oldp, vluint32_t newval);
template void VerilatedVcd::fullBus<8>(vluint32_t* oldp, vluint32_t newval);
template void VerilatedVcd::fullBus<9>(vluint32_t* oldp, vluint32_t newval);
template void VerilatedVcd::fullBus<10>(vluint32_t* oldp, vluint32_t newval);
template void VerilatedVcd::fullBus<11>(vluint32_t* oldp, vluint32_t newval);
template void VerilatedVcd::fullBus<12>(vluint32_t* oldp, vluint32_t newval);
template void VerilatedVcd::fullBus<13>(vluint32_t* oldp, vluint32_t newval);
template void VerilatedVcd::fullBus<14>(vluint32_t* oldp, vluint32_t newval);
template void VerilatedVcd::fullBus<15>(vluint32_t* oldp, vluint32_t newval);
template void VerilatedVcd::fullBus<16>(vluint32_t* oldp, vluint32_t newval);
template void VerilatedVcd::fullBus<17>(vluint32_t* oldp, vluint32_t newval);
template void VerilatedVcd::fullBus<18>(vluint32_t* oldp, vluint32_t newval);
template void VerilatedVcd::fullBus<19>(vluint32_t* oldp, vluint32_t newval);
template void VerilatedVcd::fullBus<20>(vluint32_t* oldp, vluint32_t newval);
template void VerilatedVcd::fullBus<21>(vluint32_t* oldp, vluint32_t newval);
template void VerilatedVcd::fullBus<22>(vluint32_t* oldp, vluint32_t newval);
template void VerilatedVcd::fullBus<23>(vluint32_t* oldp, vluint32_t newval);
template void VerilatedVcd::fullBus<24>(vluint32_t* oldp, vluint32_t newval);
template void VerilatedVcd::fullBus<25>(vluint32_t* oldp, vluint32_t newval);
template void VerilatedVcd::fullBus<26>(vluint32_t* oldp, vluint32_t newval);
template void VerilatedVcd::fullBus<27>(vluint32_t* oldp, vluint32_t newval);
template void VerilatedVcd::fullBus<28>(vluint32_t* oldp, vluint32_t newval);
template void VerilatedVcd::fullBus<29>(vluint32_t* oldp, vluint32_t newval);
template void VerilatedVcd::fullBus<30>(vluint32_t* oldp, vluint32_t newval);
template void VerilatedVcd::fullBus<31>(vluint32_t* oldp, vluint32_t newval);
template void VerilatedVcd::fullBus<32>(vluint32_t* oldp, vluint32_t newval);

// T_Bits is the number of used bits in the value
void VerilatedVcd::fullQuad(vluint32_t* oldp, vluint64_t newval, int bits) {
    *reinterpret_cast<vluint64_t*>(oldp) = newval;
    char* wp = m_writep;
    *wp++ = 'b';
    newval <<= 64 - bits;
    // Handle the top 32 bits within the 64 bit input
    const int bitsInTopHalf = bits - 32;
    wp += bitsInTopHalf;
    // clang-format off
    switch (bitsInTopHalf) {
    case 32: wp[-32] = '0' | static_cast<char>(newval >> 63); newval<<=1; //FALLTHRU
    case 31: wp[-31] = '0' | static_cast<char>(newval >> 63); newval<<=1; //FALLTHRU
    case 30: wp[-30] = '0' | static_cast<char>(newval >> 63); newval<<=1; //FALLTHRU
    case 29: wp[-29] = '0' | static_cast<char>(newval >> 63); newval<<=1; //FALLTHRU
    case 28: wp[-28] = '0' | static_cast<char>(newval >> 63); newval<<=1; //FALLTHRU
    case 27: wp[-27] = '0' | static_cast<char>(newval >> 63); newval<<=1; //FALLTHRU
    case 26: wp[-26] = '0' | static_cast<char>(newval >> 63); newval<<=1; //FALLTHRU
    case 25: wp[-25] = '0' | static_cast<char>(newval >> 63); newval<<=1; //FALLTHRU
    case 24: wp[-24] = '0' | static_cast<char>(newval >> 63); newval<<=1; //FALLTHRU
    case 23: wp[-23] = '0' | static_cast<char>(newval >> 63); newval<<=1; //FALLTHRU
    case 22: wp[-22] = '0' | static_cast<char>(newval >> 63); newval<<=1; //FALLTHRU
    case 21: wp[-21] = '0' | static_cast<char>(newval >> 63); newval<<=1; //FALLTHRU
    case 20: wp[-20] = '0' | static_cast<char>(newval >> 63); newval<<=1; //FALLTHRU
    case 19: wp[-19] = '0' | static_cast<char>(newval >> 63); newval<<=1; //FALLTHRU
    case 18: wp[-18] = '0' | static_cast<char>(newval >> 63); newval<<=1; //FALLTHRU
    case 17: wp[-17] = '0' | static_cast<char>(newval >> 63); newval<<=1; //FALLTHRU
    case 16: wp[-16] = '0' | static_cast<char>(newval >> 63); newval<<=1; //FALLTHRU
    case 15: wp[-15] = '0' | static_cast<char>(newval >> 63); newval<<=1; //FALLTHRU
    case 14: wp[-14] = '0' | static_cast<char>(newval >> 63); newval<<=1; //FALLTHRU
    case 13: wp[-13] = '0' | static_cast<char>(newval >> 63); newval<<=1; //FALLTHRU
    case 12: wp[-12] = '0' | static_cast<char>(newval >> 63); newval<<=1; //FALLTHRU
    case 11: wp[-11] = '0' | static_cast<char>(newval >> 63); newval<<=1; //FALLTHRU
    case 10: wp[-10] = '0' | static_cast<char>(newval >> 63); newval<<=1; //FALLTHRU
    case 9:  wp[ -9] = '0' | static_cast<char>(newval >> 63); newval<<=1; //FALLTHRU
    case 8:  wp[ -8] = '0' | static_cast<char>(newval >> 63); newval<<=1; //FALLTHRU
    case 7:  wp[ -7] = '0' | static_cast<char>(newval >> 63); newval<<=1; //FALLTHRU
    case 6:  wp[ -6] = '0' | static_cast<char>(newval >> 63); newval<<=1; //FALLTHRU
    case 5:  wp[ -5] = '0' | static_cast<char>(newval >> 63); newval<<=1; //FALLTHRU
    case 4:  wp[ -4] = '0' | static_cast<char>(newval >> 63); newval<<=1; //FALLTHRU
    case 3:  wp[ -3] = '0' | static_cast<char>(newval >> 63); newval<<=1; //FALLTHRU
    case 2:  wp[ -2] = '0' | static_cast<char>(newval >> 63); newval<<=1; //FALLTHRU
    case 1:  wp[ -1] = '0' | static_cast<char>(newval >> 63); newval<<=1; //FALLTHRU
    }
    // clang-format on
    // Handle the bottom 32 bits within the 64 bit input
    int remaining = 32;
    do {
        *wp++ = '0' | static_cast<char>(newval >> 63);
        newval <<= 1;
    } while (--remaining);
    finishLine(oldp, wp);
}

void VerilatedVcd::fullArray(vluint32_t* oldp, const vluint32_t* newvalp, int bits) {
    int words = (bits + 31) / 32;
    for (int i = 0; i < words; ++i) oldp[i] = newvalp[i];
    char* wp = m_writep;
    *wp++ = 'b';
    // Handle the most significant word
    const int bitsInMSW = bits % 32 == 0 ? 32 : bits % 32;
    vluint32_t val = newvalp[--words] << (32 - bitsInMSW);
    wp += bitsInMSW;
    // clang-format off
    switch (bitsInMSW) {
    case 32: wp[-32] = '0' | static_cast<char>(val >> 31); val<<=1; //FALLTHRU
    case 31: wp[-31] = '0' | static_cast<char>(val >> 31); val<<=1; //FALLTHRU
    case 30: wp[-30] = '0' | static_cast<char>(val >> 31); val<<=1; //FALLTHRU
    case 29: wp[-29] = '0' | static_cast<char>(val >> 31); val<<=1; //FALLTHRU
    case 28: wp[-28] = '0' | static_cast<char>(val >> 31); val<<=1; //FALLTHRU
    case 27: wp[-27] = '0' | static_cast<char>(val >> 31); val<<=1; //FALLTHRU
    case 26: wp[-26] = '0' | static_cast<char>(val >> 31); val<<=1; //FALLTHRU
    case 25: wp[-25] = '0' | static_cast<char>(val >> 31); val<<=1; //FALLTHRU
    case 24: wp[-24] = '0' | static_cast<char>(val >> 31); val<<=1; //FALLTHRU
    case 23: wp[-23] = '0' | static_cast<char>(val >> 31); val<<=1; //FALLTHRU
    case 22: wp[-22] = '0' | static_cast<char>(val >> 31); val<<=1; //FALLTHRU
    case 21: wp[-21] = '0' | static_cast<char>(val >> 31); val<<=1; //FALLTHRU
    case 20: wp[-20] = '0' | static_cast<char>(val >> 31); val<<=1; //FALLTHRU
    case 19: wp[-19] = '0' | static_cast<char>(val >> 31); val<<=1; //FALLTHRU
    case 18: wp[-18] = '0' | static_cast<char>(val >> 31); val<<=1; //FALLTHRU
    case 17: wp[-17] = '0' | static_cast<char>(val >> 31); val<<=1; //FALLTHRU
    case 16: wp[-16] = '0' | static_cast<char>(val >> 31); val<<=1; //FALLTHRU
    case 15: wp[-15] = '0' | static_cast<char>(val >> 31); val<<=1; //FALLTHRU
    case 14: wp[-14] = '0' | static_cast<char>(val >> 31); val<<=1; //FALLTHRU
    case 13: wp[-13] = '0' | static_cast<char>(val >> 31); val<<=1; //FALLTHRU
    case 12: wp[-12] = '0' | static_cast<char>(val >> 31); val<<=1; //FALLTHRU
    case 11: wp[-11] = '0' | static_cast<char>(val >> 31); val<<=1; //FALLTHRU
    case 10: wp[-10] = '0' | static_cast<char>(val >> 31); val<<=1; //FALLTHRU
    case 9:  wp[ -9] = '0' | static_cast<char>(val >> 31); val<<=1; //FALLTHRU
    case 8:  wp[ -8] = '0' | static_cast<char>(val >> 31); val<<=1; //FALLTHRU
    case 7:  wp[ -7] = '0' | static_cast<char>(val >> 31); val<<=1; //FALLTHRU
    case 6:  wp[ -6] = '0' | static_cast<char>(val >> 31); val<<=1; //FALLTHRU
    case 5:  wp[ -5] = '0' | static_cast<char>(val >> 31); val<<=1; //FALLTHRU
    case 4:  wp[ -4] = '0' | static_cast<char>(val >> 31); val<<=1; //FALLTHRU
    case 3:  wp[ -3] = '0' | static_cast<char>(val >> 31); val<<=1; //FALLTHRU
    case 2:  wp[ -2] = '0' | static_cast<char>(val >> 31); val<<=1; //FALLTHRU
    case 1:  wp[ -1] = '0' | static_cast<char>(val >> 31); val<<=1; //FALLTHRU
    }
    // clang-format on
    // Handle the remaining words
    while (words > 0) {
        vluint32_t val = newvalp[--words];
        int bits = 32;
        do {
            *wp++ = '0' | static_cast<char>(val >> 31);
            val <<= 1;
        } while (--bits);
    }
    finishLine(oldp, wp);
}

void VerilatedVcd::fullFloat(vluint32_t* oldp, float newval) {
    // cppcheck-suppress invalidPointerCast
    *reinterpret_cast<float*>(oldp) = newval;
    char* wp = m_writep;
    // Buffer can't overflow before sprintf; we sized during declaration
    sprintf(wp, "r%.16g", static_cast<double>(newval));
    wp += strlen(wp);
    finishLine(oldp, wp);
}

void VerilatedVcd::fullDouble(vluint32_t* oldp, double newval) {
    // cppcheck-suppress invalidPointerCast
    *reinterpret_cast<double*>(oldp) = newval;
    char* wp = m_writep;
    // Buffer can't overflow before sprintf; we sized during declaration
    sprintf(wp, "r%.16g", newval);
    wp += strlen(wp);
    finishLine(oldp, wp);
}

#else  // VL_TRACE_VCD_OLD_API

void VerilatedVcd::fullBit(vluint32_t code, const vluint32_t newval) {
    // Note the &1, so we don't require clean input -- makes more common no change case faster
    m_sigs_oldvalp[code] = newval;
    *m_writep++ = ('0' + static_cast<char>(newval & 1));
    m_writep = writeCode(m_writep, code);
    *m_writep++ = '\n';
    bufferCheck();
}
void VerilatedVcd::fullBus(vluint32_t code, const vluint32_t newval, int bits) {
    m_sigs_oldvalp[code] = newval;
    *m_writep++ = 'b';
    for (int bit = bits - 1; bit >= 0; --bit) {
        *m_writep++ = ((newval & (1L << bit)) ? '1' : '0');
    }
    *m_writep++ = ' ';
    m_writep = writeCode(m_writep, code);
    *m_writep++ = '\n';
    bufferCheck();
}
void VerilatedVcd::fullQuad(vluint32_t code, const vluint64_t newval, int bits) {
    (*(reinterpret_cast<vluint64_t*>(&m_sigs_oldvalp[code]))) = newval;
    *m_writep++ = 'b';
    for (int bit = bits - 1; bit >= 0; --bit) {
        *m_writep++ = ((newval & (VL_ULL(1) << bit)) ? '1' : '0');
    }
    *m_writep++ = ' ';
    m_writep = writeCode(m_writep, code);
    *m_writep++ = '\n';
    bufferCheck();
}
void VerilatedVcd::fullArray(vluint32_t code, const vluint32_t* newval, int bits) {
    for (int word = 0; word < (((bits - 1) / 32) + 1); ++word) {
        m_sigs_oldvalp[code + word] = newval[word];
    }
    *m_writep++ = 'b';
    for (int bit = bits - 1; bit >= 0; --bit) {
        *m_writep++ = ((newval[(bit / 32)] & (1L << (bit & 0x1f))) ? '1' : '0');
    }
    *m_writep++ = ' ';
    m_writep = writeCode(m_writep, code);
    *m_writep++ = '\n';
    bufferCheck();
}
void VerilatedVcd::fullArray(vluint32_t code, const vluint64_t* newval, int bits) {
    for (int word = 0; word < (((bits - 1) / 64) + 1); ++word) {
        m_sigs_oldvalp[code + word] = newval[word];
    }
    *m_writep++ = 'b';
    for (int bit = bits - 1; bit >= 0; --bit) {
        *m_writep++ = ((newval[(bit / 64)] & (VL_ULL(1) << (bit & 0x3f))) ? '1' : '0');
    }
    *m_writep++ = ' ';
    m_writep = writeCode(m_writep, code);
    *m_writep++ = '\n';
    bufferCheck();
}
void VerilatedVcd::fullTriBit(vluint32_t code, const vluint32_t newval, const vluint32_t newtri) {
    m_sigs_oldvalp[code] = newval;
    m_sigs_oldvalp[code + 1] = newtri;
    *m_writep++ = "01zz"[m_sigs_oldvalp[code] | (m_sigs_oldvalp[code + 1] << 1)];
    m_writep = writeCode(m_writep, code);
    *m_writep++ = '\n';
    bufferCheck();
}
void VerilatedVcd::fullTriBus(vluint32_t code, const vluint32_t newval, const vluint32_t newtri,
                              int bits) {
    m_sigs_oldvalp[code] = newval;
    m_sigs_oldvalp[code + 1] = newtri;
    *m_writep++ = 'b';
    for (int bit = bits - 1; bit >= 0; --bit) {
        *m_writep++ = "01zz"[((newval >> bit) & 1) | (((newtri >> bit) & 1) << 1)];
    }
    *m_writep++ = ' ';
    m_writep = writeCode(m_writep, code);
    *m_writep++ = '\n';
    bufferCheck();
}
void VerilatedVcd::fullTriQuad(vluint32_t code, const vluint64_t newval, const vluint32_t newtri,
                               int bits) {
    (*(reinterpret_cast<vluint64_t*>(&m_sigs_oldvalp[code]))) = newval;
    (*(reinterpret_cast<vluint64_t*>(&m_sigs_oldvalp[code + 1]))) = newtri;
    *m_writep++ = 'b';
    for (int bit = bits - 1; bit >= 0; --bit) {
        *m_writep++
            = "01zz"[((newval >> bit) & VL_ULL(1)) | (((newtri >> bit) & VL_ULL(1)) << VL_ULL(1))];
    }
    *m_writep++ = ' ';
    m_writep = writeCode(m_writep, code);
    *m_writep++ = '\n';
    bufferCheck();
}
void VerilatedVcd::fullTriArray(vluint32_t code, const vluint32_t* newvalp,
                                const vluint32_t* newtrip, int bits) {
    for (int word = 0; word < (((bits - 1) / 32) + 1); ++word) {
        m_sigs_oldvalp[code + word * 2] = newvalp[word];
        m_sigs_oldvalp[code + word * 2 + 1] = newtrip[word];
    }
    *m_writep++ = 'b';
    for (int bit = bits - 1; bit >= 0; --bit) {
        vluint32_t valbit = (newvalp[(bit / 32)] >> (bit & 0x1f)) & 1;
        vluint32_t tribit = (newtrip[(bit / 32)] >> (bit & 0x1f)) & 1;
        *m_writep++ = "01zz"[valbit | (tribit << 1)];
    }
    *m_writep++ = ' ';
    m_writep = writeCode(m_writep, code);
    *m_writep++ = '\n';
    bufferCheck();
}
void VerilatedVcd::fullDouble(vluint32_t code, const double newval) {
    // cppcheck-suppress invalidPointerCast
    (*(reinterpret_cast<double*>(&m_sigs_oldvalp[code]))) = newval;
    // Buffer can't overflow before sprintf; we sized during declaration
    sprintf(m_writep, "r%.16g", newval);
    m_writep += strlen(m_writep);
    *m_writep++ = ' ';
    m_writep = writeCode(m_writep, code);
    *m_writep++ = '\n';
    bufferCheck();
}
void VerilatedVcd::fullFloat(vluint32_t code, const float newval) {
    // cppcheck-suppress invalidPointerCast
    (*(reinterpret_cast<float*>(&m_sigs_oldvalp[code]))) = newval;
    // Buffer can't overflow before sprintf; we sized during declaration
    sprintf(m_writep, "r%.16g", static_cast<double>(newval));
    m_writep += strlen(m_writep);
    *m_writep++ = ' ';
    m_writep = writeCode(m_writep, code);
    *m_writep++ = '\n';
    bufferCheck();
}
void VerilatedVcd::fullBitX(vluint32_t code) {
    *m_writep++ = 'x';
    m_writep = writeCode(m_writep, code);
    *m_writep++ = '\n';
    bufferCheck();
}
void VerilatedVcd::fullBusX(vluint32_t code, int bits) {
    *m_writep++ = 'b';
    for (int bit = bits - 1; bit >= 0; --bit) *m_writep++ = 'x';
    *m_writep++ = ' ';
    m_writep = writeCode(m_writep, code);
    *m_writep++ = '\n';
    bufferCheck();
}
void VerilatedVcd::fullQuadX(vluint32_t code, int bits) { fullBusX(code, bits); }
void VerilatedVcd::fullArrayX(vluint32_t code, int bits) { fullBusX(code, bits); }

#endif  // VL_TRACE_VCD_OLD_API

//=============================================================================
// Callbacks

void VerilatedVcd::addCallback(VerilatedVcdCallback_t initcb, VerilatedVcdCallback_t fullcb,
                               VerilatedVcdCallback_t changecb, void* userthis) VL_MT_UNSAFE_ONE {
    m_assertOne.check();
    if (VL_UNLIKELY(isOpen())) {
        std::string msg = std::string("Internal: ") + __FILE__ + "::" + __FUNCTION__
                          + " called with already open file";
        VL_FATAL_MT(__FILE__, __LINE__, "", msg.c_str());
    }
    VerilatedVcdCallInfo* cip = new VerilatedVcdCallInfo(initcb, fullcb, changecb, userthis);
    m_callbacks.push_back(cip);
}

//=============================================================================
// Dumping

void VerilatedVcd::dumpFull(vluint64_t timeui) {
    m_assertOne.check();
    dumpPrep(timeui);
    Verilated::quiesce();
    for (vluint32_t ent = 0; ent < m_callbacks.size(); ent++) {
        VerilatedVcdCallInfo* cip = m_callbacks[ent];
        (cip->m_fullcb)(this, cip->m_userthis, cip->m_code);
    }
}

void VerilatedVcd::dump(vluint64_t timeui) {
    m_assertOne.check();
    if (!isOpen()) return;
    if (VL_UNLIKELY(m_fullDump)) {
        m_fullDump = false;  // No more need for next dump to be full
        dumpFull(timeui);
        return;
    }
    if (VL_UNLIKELY(m_rolloverMB && m_wroteBytes > this->m_rolloverMB)) {
        openNext(true);
        if (!isOpen()) return;
    }
    dumpPrep(timeui);
    Verilated::quiesce();
    for (vluint32_t ent = 0; ent < m_callbacks.size(); ++ent) {
        VerilatedVcdCallInfo* cip = m_callbacks[ent];
        (cip->m_changecb)(this, cip->m_userthis, cip->m_code);
    }
}

void VerilatedVcd::dumpPrep(vluint64_t timeui) {
    printStr("#");
    printTime(timeui);
    printStr("\n");
}

//======================================================================
// Static members

void VerilatedVcd::flush_all() VL_MT_UNSAFE_ONE { VerilatedVcdSingleton::flush_all(); }

//======================================================================
//======================================================================
//======================================================================

// clang-format off

#ifdef VERILATED_VCD_TEST
#include <iostream>

vluint32_t v1, v2, s1, s2[3];
vluint32_t tri96[3];
vluint32_t tri96__tri[3];
vluint64_t quad96[2];
vluint8_t ch;
vluint64_t timestamp = 1;
double doub = 0;

void vcdInit(VerilatedVcd* vcdp, void* userthis, vluint32_t code) {
    vcdp->scopeEscape('.');
    vcdp->module("top");
     vcdp->declBus(0x2, "v1",-1,5,1);
     vcdp->declBus(0x3, "v2",-1,6,0);
     vcdp->module("top.sub1");
      vcdp->declBit(0x4, "s1",-1);
      vcdp->declBit(0x5, "ch",-1);
     vcdp->module("top.sub2");
      vcdp->declArray(0x6, "s2",-1, 40,3);
    // Note need to add 3 for next code.
    vcdp->module("top2");
     vcdp->declBus(0x2, "t2v1",-1,4,1);
     vcdp->declTriBit(0x10, "io1",-1);
     vcdp->declTriBus(0x12, "io5",-1,4,0);
     vcdp->declTriArray(0x16, "io96",-1,95,0);
    // Note need to add 6 for next code.
     vcdp->declDouble(0x1c, "doub",-1);
    // Note need to add 2 for next code.
     vcdp->declArray(0x1e, "q2",-1,95,0);
    // Note need to add 4 for next code.
}

void vcdFull(VerilatedVcd* vcdp, void* userthis, vluint32_t code) {
    vcdp->fullBus(0x2, v1, 5);
    vcdp->fullBus(0x3, v2, 7);
    vcdp->fullBit(0x4, s1);
    vcdp->fullBus(0x5, ch, 2);
    vcdp->fullArray(0x6, &s2[0], 38);
    vcdp->fullTriBit(0x10, tri96[0] & 1, tri96__tri[0] & 1);
    vcdp->fullTriBus(0x12, tri96[0] & 0x1f, tri96__tri[0] & 0x1f, 5);
    vcdp->fullTriArray(0x16, tri96, tri96__tri, 96);
    vcdp->fullDouble(0x1c, doub);
    vcdp->fullArray(0x1e, &quad96[0], 96);
}

void vcdChange(VerilatedVcd* vcdp, void* userthis, vluint32_t code) {
    vcdp->chgBus(0x2, v1, 5);
    vcdp->chgBus(0x3, v2, 7);
    vcdp->chgBit(0x4, s1);
    vcdp->chgBus(0x5, ch, 2);
    vcdp->chgArray(0x6, &s2[0], 38);
    vcdp->chgTriBit(0x10, tri96[0] & 1, tri96__tri[0] & 1);
    vcdp->chgTriBus(0x12, tri96[0] & 0x1f, tri96__tri[0] & 0x1f, 5);
    vcdp->chgTriArray(0x16, tri96, tri96__tri, 96);
    vcdp->chgDouble(0x1c, doub);
    vcdp->chgArray(0x1e, &quad96[0], 96);
}

main() {
    std::cout << "test: O_LARGEFILE=" << O_LARGEFILE << std::endl;

    v1 = v2 = s1 = 0;
    s2[0] = s2[1] = s2[2] = 0;
    tri96[2] = tri96[1] = tri96[0] = 0;
    tri96__tri[2] = tri96__tri[1] = tri96__tri[0] = ~0;
    quad96[1] = quad96[0] = 0;
    ch = 0;
    doub = 0;
    {
        VerilatedVcdC* vcdp = new VerilatedVcdC;
        vcdp->spTrace()->addCallback(&vcdInit, &vcdFull, &vcdChange, 0);
        vcdp->open("test.vcd");
        // Dumping
        vcdp->dump(timestamp++);
        v1 = 0xfff;
        tri96[2] = 4; tri96[1] = 2; tri96[0] = 1;
        tri96__tri[2] = tri96__tri[1] = tri96__tri[0] = ~0;  // Still tri
        quad96[1] = 0xffffffff; quad96[0] = 0;
        doub = 1.5;
        vcdp->dump(timestamp++);
        v2 = 0x1;
        s2[1] = 2;
        tri96__tri[2] = tri96__tri[1] = tri96__tri[0] = 0;  // enable w/o data change
        quad96[1] = 0; quad96[0] = ~0;
        doub = -1.66e13;
        vcdp->dump(timestamp++);
        ch = 2;
        tri96[2] = ~4; tri96[1] = ~2; tri96[0] = ~1;
        doub = -3.33e-13;
        vcdp->dump(timestamp++);
        vcdp->dump(timestamp++);
# ifdef VERILATED_VCD_TEST_64BIT
        vluint64_t bytesPerDump = VL_ULL(15);
        for (vluint64_t i = 0; i < ((VL_ULL(1) << 32) / bytesPerDump); i++) {
            v1 = i;
            vcdp->dump(timestamp++);
        }
# endif
        vcdp->close();
    }
}
#endif

//********************************************************************
// ;compile-command: "mkdir -p ../test_dir && cd ../test_dir && c++ -DVERILATED_VCD_TEST ../include/verilated_vcd_c.cpp -o verilated_vcd_c && ./verilated_vcd_c && cat test.vcd"
//
// Local Variables:
// End:<|MERGE_RESOLUTION|>--- conflicted
+++ resolved
@@ -169,13 +169,10 @@
     m_wrFlushp = m_wrBufp + m_wrChunkSize * 6;
     m_writep = m_wrBufp;
     m_wroteBytes = 0;
-<<<<<<< HEAD
+    m_suffixesp = NULL;
     m_timeRes = m_timeUnit = 1e-9;
     set_time_unit(Verilated::timeunitString());
     set_time_resolution(Verilated::timeprecisionString());
-=======
-    m_suffixesp = NULL;
->>>>>>> 5c966ec5
 }
 
 void VerilatedVcd::open(const char* filename) {
