// -*- mode: C++; c-file-style: "cc-mode" -*-
//*************************************************************************
// DESCRIPTION: Verilator: Common header between parser and lex
//
// Code available from: https://verilator.org
//
//*************************************************************************
//
// Copyright 2009-2020 by Wilson Snyder. This program is free software; you
// can redistribute it and/or modify it under the terms of either the GNU
// Lesser General Public License Version 3 or the Perl Artistic License
// Version 2.0.
// SPDX-License-Identifier: LGPL-3.0-only OR Artistic-2.0
//
//*************************************************************************

#ifndef _V3PARSEIMP_H_
#define _V3PARSEIMP_H_ 1

#include "config_build.h"
#include "verilatedos.h"

#include "V3Error.h"
#include "V3FileLine.h"
#include "V3Global.h"
#include "V3Parse.h"
#include "V3ParseSym.h"

#include <deque>

class V3Lexer;

// IMPORTANT: Don't include this file other than in the bison and flex,
// as it's definitions will confuse other parsers

//======================================================================
// Types (between parser & lexer)

typedef enum { uniq_NONE, uniq_UNIQUE, uniq_UNIQUE0, uniq_PRIORITY } V3UniqState;

typedef enum { iprop_NONE, iprop_CONTEXT, iprop_PURE } V3ImportProperty;

//============================================================================
// Parser YYSType, e.g. for parser's yylval
// We can't use bison's %union as we want to pass the fileline with all tokens

struct V3ParseBisonYYSType {
    FileLine* fl;
    AstNode* scp;  // Symbol table scope for future lookups
    int token;  // Read token, aka tok
    union {
        V3Number* nump;
        string* strp;
        int cint;
        double cdouble;
        bool cbool;
        V3UniqState uniqstate;
        VSignedState signstate;
        V3ImportProperty iprop;
        V3ErrorCode::en errcodeen;
        AstAttrType::en attrtypeen;

        AstNode* nodep;

        AstBasicDType* bdtypep;
        AstBegin* beginp;
        AstCase* casep;
        AstCaseItem* caseitemp;
        AstCell* cellp;
        AstClass* classp;
        AstConst* constp;
        AstMemberDType* memberp;
        AstNodeModule* modulep;
        AstNodeUOrStructDType* uorstructp;
        AstNodeDType* dtypep;
        AstNodeFTask* ftaskp;
        AstNodeFTaskRef* ftaskrefp;
        AstNodeRange* rangep;
        AstNodeSenItem* senitemp;
        AstNodeVarRef* varnodep;
        AstPackage* packagep;
        AstPackageRef* packagerefp;
        AstParseRef* parserefp;
        AstPatMember* patmemberp;
        AstPattern* patternp;
        AstPin* pinp;
        AstRefDType* refdtypep;
        AstSenTree* sentreep;
        AstVar* varp;
        AstVarRef* varrefp;
    };
};

#define YYSTYPE V3ParseBisonYYSType

//######################################################################

class V3ParseImp {
    // MEMBERS
    AstNetlist* m_rootp;  // Root of the design
    VInFilter* m_filterp;  // Reading filter
    V3ParseSym* m_symp;  // Symbol table

    V3Lexer* m_lexerp;  // Current FlexLexer
    static V3ParseImp* s_parsep;  // Current THIS, bison() isn't class based
    FileLine* m_fileline;  // Filename/linenumber currently active

    bool m_inCellDefine;  // Inside a `celldefine
    bool m_inLibrary;  // Currently reading a library vs. regular file
    int m_inBeginKwd;  // Inside a `begin_keywords
    int m_lastVerilogState;  // Last LEX state in `begin_keywords
    VOptionBool m_unconnectedDrive;  // Last unconnected drive

    int m_prevLexToken;  // previous parsed token (for lexer)
    bool m_ahead;  // aheadval is valid
    V3ParseBisonYYSType m_aheadVal;  // ahead token value
    V3ParseBisonYYSType m_curBisonVal;  // current token for error reporting
    V3ParseBisonYYSType m_prevBisonVal;  // previous token for error reporting

    std::deque<string*> m_stringps;  // Created strings for later cleanup
    std::deque<V3Number*> m_numberps;  // Created numbers for later cleanup
    std::deque<FileLine> m_lintState;  // Current lint state for save/restore
    std::deque<string> m_ppBuffers;  // Preprocessor->lex buffer of characters to process

<<<<<<< HEAD
    string m_tag;                       // Contents (if any) of current verilator tag
    AstNode* m_tagNodep;                // Points to the node to set to m_tag or NULL to not set.

    VTimescale m_timeLastUnit;  // Last `timescale's unit

=======
    string m_tag;  // Contents (if any) of current verilator tag
    AstNode* m_tagNodep;  // Points to the node to set to m_tag or NULL to not set.
>>>>>>> f3308d23
public:
    // Note these are an exception to using the filename as the debug type
    static int debugBison() {
        static int level = -1;
        if (VL_UNLIKELY(level < 0)) level = v3Global.opt.debugSrcLevel("bison");
        return level;
    }
    static int debugFlex() {
        static int level = -1;
        if (VL_UNLIKELY(level < 0)) level = v3Global.opt.debugSrcLevel("flex");
        return level;
    }
    static int debug() { return debugBison() ? debugFlex() : 0; }

    // Functions called by lex rules:
    int yylexThis();
    static bool optFuture(const string& flag) { return v3Global.opt.isFuture(flag); }

    void ppline(const char* textp);
    void linenoInc() { fileline()->linenoInc(); }
    void verilatorCmtLint(const char* textp, bool on);
    void verilatorCmtLintSave();
    void verilatorCmtLintRestore();
    void verilatorCmtBad(const char* textp);
    void errorPreprocDirective(const char* textp);
    void tag(const char* text);
    void tagNodep(AstNode* nodep) { m_tagNodep = nodep; }
    AstNode* tagNodep() const { return m_tagNodep; }
<<<<<<< HEAD
    void timescalePreproc(FileLine* fl, const char* textp);
    void timescaleMod(FileLine* fl, AstNodeModule* modp, bool unitSet, double unitVal,
                      bool precSet, double precVal);
    VTimescale timeLastUnit() const { return m_timeLastUnit; }

    static double parseDouble(const char* text, size_t length, bool* successp = NULL);
    static double parseTimenum(const char* text);
    void pushBeginKeywords(int state) { m_inBeginKwd++; m_lastVerilogState = state; }
=======

    static double parseDouble(const char* text, size_t length, bool* successp = NULL);
    void pushBeginKeywords(int state) {
        m_inBeginKwd++;
        m_lastVerilogState = state;
    }
>>>>>>> f3308d23
    bool popBeginKeywords() {
        if (m_inBeginKwd) {
            m_inBeginKwd--;
            return true;
        } else {
            return false;
        }
    }
    int lastVerilogState() const { return m_lastVerilogState; }
    static const char* tokenName(int tok);

    void ppPushText(const string& text) {
        m_ppBuffers.push_back(text);
        if (fileline()->contentp()) fileline()->contentp()->pushText(text);
    }
    size_t ppInputToLex(char* buf, size_t max_size);

    static V3ParseImp* parsep() { return s_parsep; }

    // TODO: Many of these functions are the old interface; they'd be better as non-static
    // and called as READP->newString(...) etc.
    string* newString(const string& text) {
        // Allocate a string, remembering it so we can reclaim storage at lex end
        string* strp = new string(text);
        m_stringps.push_back(strp);
        return strp;
    }
    string* newString(const char* text) {
        // Allocate a string, remembering it so we can reclaim storage at lex end
        string* strp = new string(text);
        m_stringps.push_back(strp);
        return strp;
    }
    string* newString(const char* text, size_t length) {
        string* strp = new string(text, length);
        m_stringps.push_back(strp);
        return strp;
    }
    V3Number* newNumber(FileLine* fl, const char* text) {
        V3Number* nump = new V3Number(V3Number::FileLined(), fl, text);
        m_numberps.push_back(nump);
        return nump;
    }

    // Return next token, for bison, since bison isn't class based, use a global THIS
    FileLine* fileline() const { return m_fileline; }
    AstNetlist* rootp() const { return m_rootp; }
    FileLine* copyOrSameFileLine() { return fileline()->copyOrSameFileLine(); }
    bool inCellDefine() const { return m_inCellDefine; }
    void inCellDefine(bool flag) { m_inCellDefine = flag; }
    bool inLibrary() const { return m_inLibrary; }
    VOptionBool unconnectedDrive() const { return m_unconnectedDrive; }
    void unconnectedDrive(const VOptionBool flag) { m_unconnectedDrive = flag; }

    // Interactions with parser
    int bisonParse();

    // Interactions with lexer
    void lexNew();
    void lexDestroy();
    void statePop();  // Parser -> lexer communication
    static int stateVerilogRecent();  // Parser -> lexer communication
    int prevLexToken() { return m_prevLexToken; }  // Parser -> lexer communication
    size_t flexPpInputToLex(char* buf, size_t max_size) { return ppInputToLex(buf, max_size); }
    const V3ParseBisonYYSType curBisonVal() const { return m_curBisonVal; }
    const V3ParseBisonYYSType prevBisonVal() const { return m_prevBisonVal; }

    //==== Symbol tables
    V3ParseSym* symp() { return m_symp; }

public:
    // CONSTRUCTORS
    V3ParseImp(AstNetlist* rootp, VInFilter* filterp, V3ParseSym* parserSymp)
        : m_rootp(rootp)
        , m_filterp(filterp)
        , m_symp(parserSymp) {
        m_fileline = NULL;
        m_lexerp = NULL;
        m_inCellDefine = false;
        m_inLibrary = false;
        m_inBeginKwd = 0;
        m_lastVerilogState = stateVerilogRecent();
        m_prevLexToken = 0;
        m_ahead = false;
        m_curBisonVal.token = 0;
        m_prevBisonVal.token = 0;
        // m_aheadVal not used as m_ahead = false, and not all compilers support initing it
        m_tagNodep = NULL;
        m_timeLastUnit = v3Global.opt.timeDefaultUnit();
    }
    ~V3ParseImp();
    void parserClear();
    void unputString(const char* textp, size_t length);

    // METHODS
    // Preprocess and read the Verilog file specified into the netlist database
    int lexToBison();  // Pass token to bison

    void parseFile(FileLine* fileline, const string& modfilename, bool inLibrary,
                   const string& errmsg);

private:
    void lexFile(const string& modname);
    int yylexReadTok();
    void lexToken();  // Internal; called from lexToBison
    void preprocDumps(std::ostream& os);
};

#endif  // Guard<|MERGE_RESOLUTION|>--- conflicted
+++ resolved
@@ -122,16 +122,10 @@
     std::deque<FileLine> m_lintState;  // Current lint state for save/restore
     std::deque<string> m_ppBuffers;  // Preprocessor->lex buffer of characters to process
 
-<<<<<<< HEAD
-    string m_tag;                       // Contents (if any) of current verilator tag
-    AstNode* m_tagNodep;                // Points to the node to set to m_tag or NULL to not set.
-
-    VTimescale m_timeLastUnit;  // Last `timescale's unit
-
-=======
     string m_tag;  // Contents (if any) of current verilator tag
     AstNode* m_tagNodep;  // Points to the node to set to m_tag or NULL to not set.
->>>>>>> f3308d23
+    VTimescale m_timeLastUnit;  // Last `timescale's unit
+
 public:
     // Note these are an exception to using the filename as the debug type
     static int debugBison() {
@@ -160,23 +154,17 @@
     void tag(const char* text);
     void tagNodep(AstNode* nodep) { m_tagNodep = nodep; }
     AstNode* tagNodep() const { return m_tagNodep; }
-<<<<<<< HEAD
     void timescalePreproc(FileLine* fl, const char* textp);
     void timescaleMod(FileLine* fl, AstNodeModule* modp, bool unitSet, double unitVal,
                       bool precSet, double precVal);
     VTimescale timeLastUnit() const { return m_timeLastUnit; }
 
-    static double parseDouble(const char* text, size_t length, bool* successp = NULL);
     static double parseTimenum(const char* text);
-    void pushBeginKeywords(int state) { m_inBeginKwd++; m_lastVerilogState = state; }
-=======
-
     static double parseDouble(const char* text, size_t length, bool* successp = NULL);
     void pushBeginKeywords(int state) {
         m_inBeginKwd++;
         m_lastVerilogState = state;
     }
->>>>>>> f3308d23
     bool popBeginKeywords() {
         if (m_inBeginKwd) {
             m_inBeginKwd--;
