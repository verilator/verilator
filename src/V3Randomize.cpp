--- conflicted
+++ resolved
@@ -588,14 +588,8 @@
         UINFO(9, "created " << varp << endl);
         return newp;
     }
-<<<<<<< HEAD
-    AstNodeStmt* newRandStmtsp(FileLine* const fl, AstNodeVarRef* const varrefp,
-                               AstVar* const randcVarp, int offset = 0,
-                               AstMemberDType* const memberp = nullptr) {
-=======
     AstNodeStmt* newRandStmtsp(FileLine* fl, AstNodeExpr* exprp, AstVar* randcVarp, int offset = 0,
                                AstMemberDType* memberp = nullptr) {
->>>>>>> 2696a9a5
         if (const auto* const structDtp
             = VN_CAST(memberp ? memberp->subDTypep()->skipRefp() : exprp->dtypep()->skipRefp(),
                       StructDType)) {
