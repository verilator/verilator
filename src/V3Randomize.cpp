--- conflicted
+++ resolved
@@ -541,23 +541,15 @@
                     if (AstMemberSel* const memberSelp = VN_CAST(exprp, MemberSel)) {
                         randVarp = memberSelp->varp();
                         exprp = memberSelp->fromp();
-<<<<<<< HEAD
-                    } else {
-                        AstVarRef* varrefp = nullptr;
-                        varrefp = VN_AS(exprp, VarRef);
-=======
                     } else if (AstVarRef* varrefp = VN_CAST(exprp, VarRef)) {
->>>>>>> 862a0951
                         randVarp = varrefp->varp();
                         varrefp->user1(true);
-<<<<<<< HEAD
-=======
+                        exprp = nullptr;
                     } else {
-                        varrefp = VN_AS(VN_CAST(exprp, ArraySel)->fromp(), VarRef);
+                        AstVarRef* varrefp = VN_AS(VN_CAST(exprp, ArraySel)->fromp(), VarRef);
                         randVarp = varrefp->varp();
                         varrefp->user1(true);
                         varrefp->access(VAccess::READWRITE);
->>>>>>> 862a0951
                         exprp = nullptr;
                     }
                     UASSERT_OBJ(randVarp, nodep, "No rand variable found");
