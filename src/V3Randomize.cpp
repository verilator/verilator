// -*- mode: C++; c-file-style: "cc-mode" -*-
//*************************************************************************
// DESCRIPTION: Verilator: Generate randomization procedures
//
// Code available from: https://verilator.org
//
//*************************************************************************
//
// Copyright 2003-2024 by Wilson Snyder. This program is free software; you
// can redistribute it and/or modify it under the terms of either the GNU
// Lesser General Public License Version 3 or the Perl Artistic License
// Version 2.0.
// SPDX-License-Identifier: LGPL-3.0-only OR Artistic-2.0
//
//*************************************************************************
// V3Randomize's Transformations:
//
// Each randomize() method call:
//      Mark class of object on which randomize() is called
// Mark all classes that inherit from previously marked classed
// Mark all classes whose instances are randomized member variables of marked classes
// Each marked class:
//      * define a virtual randomize() method that randomizes its random variables
// Each call to randomize():
//      * define __Vrandwith### functions for randomize() calls with inline constraints and
//        put then into randomized classes
//      * replace calls to randomize() that use inline constraints with calls to __Vrandwith###
//        functions
//
//*************************************************************************

#include "V3PchAstNoMT.h"  // VL_MT_DISABLED_CODE_UNIT

#include "verilatedos.h"

#include "V3Randomize.h"

#include "V3Ast.h"
#include "V3Error.h"
#include "V3FileLine.h"
#include "V3Global.h"
#include "V3MemberMap.h"
#include "V3UniqueNames.h"

#include <queue>
#include <tuple>
#include <utility>

VL_DEFINE_DEBUG_FUNCTIONS;

//######################################################################
// Visitor that marks classes needing a randomize() method

class RandomizeMarkVisitor final : public VNVisitorConst {
    // NODE STATE
    // Cleared on Netlist
    //  AstClass::user1()       -> bool.  Set true to indicate needs randomize processing
    //  AstNodeExpr::user1()    -> bool.  Set true to indicate constraint expression depending on a
    //                                    randomized variable
    //  AstVar::user2p()        -> AstNodeModule*. Pointer to containing module
    const VNUser1InUse m_inuser1;
    const VNUser2InUse m_inuser2;

    using DerivedSet = std::unordered_set<AstClass*>;
    using BaseToDerivedMap = std::unordered_map<const AstClass*, DerivedSet>;

    BaseToDerivedMap m_baseToDerivedMap;  // Mapping from base classes to classes that extend them
    AstClass* m_classp = nullptr;  // Current class
    AstNode* m_constraintExprp = nullptr;  // Current constraint expression
    AstNodeModule* m_modp;  // Current module
    std::set<AstNodeVarRef*> m_staticRefs;  // References to static variables under `with` clauses

    // METHODS
    void markMembers(const AstClass* nodep) {
        for (const AstClass* classp = nodep; classp;
             classp = classp->extendsp() ? classp->extendsp()->classp() : nullptr) {
            for (const AstNode* memberp = classp->stmtsp(); memberp; memberp = memberp->nextp()) {
                // If member is rand and of class type, mark its class
                if (VN_IS(memberp, Var) && VN_AS(memberp, Var)->isRand()) {
                    if (const AstClassRefDType* const classRefp
                        = VN_CAST(memberp->dtypep()->skipRefp(), ClassRefDType)) {
                        AstClass* const rclassp = classRefp->classp();
                        if (!rclassp->user1()) {
                            rclassp->user1(true);
                            markMembers(rclassp);
                            markDerived(rclassp);
                        }
                    }
                }
            }
        }
    }
    void markDerived(const AstClass* nodep) {
        const auto it = m_baseToDerivedMap.find(nodep);
        if (it != m_baseToDerivedMap.end()) {
            for (auto* classp : it->second) {
                if (!classp->user1()) {
                    classp->user1(true);
                    markMembers(classp);
                    markDerived(classp);
                }
            }
        }
    }
    void markAllDerived() {
        for (const auto& p : m_baseToDerivedMap) {
            if (p.first->user1()) markDerived(p.first);
        }
    }
    void setPackageRefs() {
        for (AstNodeVarRef* staticRefp : m_staticRefs) {
            UINFO(9, "Updated classOrPackage ref for " << staticRefp->name() << endl);
            staticRefp->classOrPackagep(VN_AS(staticRefp->varp()->user2p(), NodeModule));
        }
    }

    // VISITORS
    void visit(AstClass* nodep) override {
        VL_RESTORER(m_classp);
        VL_RESTORER(m_modp);
        m_modp = m_classp = nodep;
        iterateChildrenConst(nodep);
        if (nodep->extendsp()) {
            // Save pointer to derived class
            const AstClass* const basep = nodep->extendsp()->classp();
            m_baseToDerivedMap[basep].insert(nodep);
        }
    }
    void visit(AstMethodCall* nodep) override {
        if (nodep->name() != "randomize") return;
        if (const AstClassRefDType* const classRefp
            = VN_CAST(nodep->fromp()->dtypep()->skipRefp(), ClassRefDType)) {
            AstClass* const classp = classRefp->classp();
            classp->user1(true);
            markMembers(classp);
        }
        iterateChildrenConst(nodep);
    }
    void visit(AstNodeFTaskRef* nodep) override {
        iterateChildrenConst(nodep);
        if (nodep->name() != "randomize") return;
        if (m_classp) m_classp->user1(true);
    }
    void visit(AstConstraintExpr* nodep) override {
        VL_RESTORER(m_constraintExprp);
        m_constraintExprp = nodep;
        iterateChildrenConst(nodep);
    }
    void visit(AstConstraintIf* nodep) override {
        {
            VL_RESTORER(m_constraintExprp);
            m_constraintExprp = nodep;
            iterateConst(nodep->condp());
        }
        iterateAndNextConstNull(nodep->thensp());
        iterateAndNextConstNull(nodep->elsesp());
    }
    void visit(AstNodeVarRef* nodep) override {
        if (!m_constraintExprp) return;

        if (nodep->varp()->lifetime().isStatic()) m_staticRefs.emplace(nodep);

        if (!nodep->varp()->isRand()) return;
        for (AstNode* backp = nodep; backp != m_constraintExprp && !backp->user1();
             backp = backp->backp())
            backp->user1(true);
    }
    void visit(AstMemberSel* nodep) override {
        if (!m_constraintExprp) return;

        if (VN_IS(nodep->fromp(), LambdaArgRef)) {
            if (!nodep->varp()->isRand()) return;
            for (AstNode* backp = nodep; backp != m_constraintExprp && !backp->user1();
                 backp = backp->backp())
                backp->user1(true);
        }
    }
    void visit(AstNodeModule* nodep) override {
        VL_RESTORER(m_modp);
        m_modp = nodep;
        iterateChildrenConst(nodep);
    }
    void visit(AstVar* nodep) override {
        nodep->user2p(m_modp);
        iterateChildrenConst(nodep);
    }

    void visit(AstNode* nodep) override { iterateChildrenConst(nodep); }

public:
    // CONSTRUCTORS
    explicit RandomizeMarkVisitor(AstNode* nodep) {
        iterateConst(nodep);
        markAllDerived();
        setPackageRefs();
    }
    ~RandomizeMarkVisitor() override = default;
};

//######################################################################
// Visitor that turns constraints into template strings for solvers

class ConstraintExprVisitor final : public VNVisitor {
    // NODE STATE
    // AstVar::user3() -> bool. Handled in constraints
    //  AstNodeExpr::user1()    -> bool. Depending on a randomized variable
    // VNuser3InUse m_inuser3; (Allocated for use in RandomizeVisitor)

    AstNodeFTask* const m_inlineInitTaskp;  // Method to add write_var calls to
                                            // (may be null, then new() is used)
    AstVar* const m_genp;  // VlRandomizer variable of the class
    bool m_wantSingle = false;  // Whether to merge constraint expressions with LOGAND
    VMemberMap& m_memberMap;  // Member names cached for fast lookup

    bool editFormat(AstNodeExpr* nodep) {
        if (nodep->user1()) return false;
        // Replace computable expression with SMT constant
        VNRelinker handle;
        nodep->unlinkFrBack(&handle);
        AstSFormatF* const newp = new AstSFormatF{
            nodep->fileline(), (nodep->width() & 3) ? "#b%b" : "#x%x", false, nodep};
        handle.relink(newp);
        return true;
    }
    void editSMT(AstNodeExpr* nodep, AstNodeExpr* lhsp = nullptr, AstNodeExpr* rhsp = nullptr,
                 AstNodeExpr* thsp = nullptr) {
        // Replace incomputable (result-dependent) expression with SMT expression
        std::string smtExpr = nodep->emitSMT();  // Might need child width (AstExtend)
        UASSERT_OBJ(smtExpr != "", nodep,
                    "Node needs randomization constraint, but no emitSMT: " << nodep);

        if (lhsp) lhsp = VN_AS(iterateSubtreeReturnEdits(lhsp->unlinkFrBack()), NodeExpr);
        if (rhsp) rhsp = VN_AS(iterateSubtreeReturnEdits(rhsp->unlinkFrBack()), NodeExpr);
        if (thsp) thsp = VN_AS(iterateSubtreeReturnEdits(thsp->unlinkFrBack()), NodeExpr);

        AstNodeExpr* argsp = nullptr;
        for (string::iterator pos = smtExpr.begin(); pos != smtExpr.end(); ++pos) {
            if (pos[0] == '%') {
                ++pos;
                switch (pos[0]) {
                case '%': break;
                case 'l':
                    pos[0] = '@';
                    UASSERT_OBJ(lhsp, nodep, "emitSMT() references undef node");
                    argsp = AstNode::addNext(argsp, lhsp);
                    lhsp = nullptr;
                    break;
                case 'r':
                    pos[0] = '@';
                    UASSERT_OBJ(rhsp, nodep, "emitSMT() references undef node");
                    argsp = AstNode::addNext(argsp, rhsp);
                    rhsp = nullptr;
                    break;
                case 't':
                    pos[0] = '@';
                    UASSERT_OBJ(thsp, nodep, "emitSMT() references undef node");
                    argsp = AstNode::addNext(argsp, thsp);
                    thsp = nullptr;
                    break;
                default: nodep->v3fatalSrc("Unknown emitSMT format code: %" << pos[0]); break;
                }
            }
        }
        UASSERT_OBJ(!lhsp, nodep, "Missing emitSMT %l for " << lhsp);
        UASSERT_OBJ(!rhsp, nodep, "Missing emitSMT %r for " << rhsp);
        UASSERT_OBJ(!thsp, nodep, "Missing emitSMT %t for " << thsp);
        AstSFormatF* const newp = new AstSFormatF{nodep->fileline(), smtExpr, false, argsp};
        nodep->replaceWith(newp);
        VL_DO_DANGLING(pushDeletep(nodep), nodep);
    }

    AstNodeExpr* editSingle(FileLine* fl, AstNode* itemsp) {
        if (!itemsp) return nullptr;

        VL_RESTORER(m_wantSingle);
        m_wantSingle = true;

        {
            AstBegin* const tempp
                = new AstBegin{fl, "[EditWrapper]", itemsp->unlinkFrBackWithNext()};
            VL_DO_DANGLING(iterateAndNextNull(tempp->stmtsp()), itemsp);
            itemsp = tempp->stmtsp();
            if (itemsp) itemsp->unlinkFrBackWithNext();
            VL_DO_DANGLING(tempp->deleteTree(), tempp);
        }
        if (!itemsp) return nullptr;

        AstNodeExpr* exprsp = VN_CAST(itemsp, NodeExpr);
        UASSERT_OBJ(exprsp, itemsp, "Single not expression?");

        if (!exprsp->nextp()) return exprsp;

        std::ostringstream fmt;
        fmt << "(and";
        for (AstNode* itemp = exprsp; itemp; itemp = itemp->nextp()) fmt << " %@";
        fmt << ')';
        return new AstSFormatF{fl, fmt.str(), false, exprsp};
    }

    // VISITORS
    void visit(AstNodeVarRef* nodep) override {
        if (editFormat(nodep)) return;
        // In SMT just variable name, but we also ensure write_var for the variable
        const std::string smtName = nodep->name();  // Can be anything unique
        nodep->replaceWith(new AstSFormatF{nodep->fileline(), smtName, false, nullptr});

        AstVar* const varp = nodep->varp();
        AstNodeModule* const classOrPackagep = nodep->classOrPackagep();

        VL_DO_DANGLING(pushDeletep(nodep), nodep);

        if (!varp->user3()) {
            AstCMethodHard* const methodp = new AstCMethodHard{
                varp->fileline(),
                new AstVarRef{varp->fileline(), VN_AS(m_genp->user2p(), NodeModule), m_genp,
                              VAccess::READWRITE},
                "write_var"};
            methodp->dtypeSetVoid();
<<<<<<< HEAD
            AstVarRef* varRefp = new AstVarRef{varp->fileline(), varp, VAccess::WRITE};
            varRefp->classOrPackagep(classOrPackagep);
=======
            AstClass* const classp = VN_AS(varp->user2p(), Class);
            AstVarRef* const varRefp
                = new AstVarRef{varp->fileline(), classp, varp, VAccess::WRITE};
>>>>>>> 095b1ccb
            methodp->addPinsp(varRefp);
            methodp->addPinsp(new AstConst{varp->dtypep()->fileline(), AstConst::Unsized64{},
                                           (size_t)varp->width()});
            AstNodeExpr* const varnamep
                = new AstCExpr{varp->fileline(), "\"" + smtName + "\"", varp->width()};
            varnamep->dtypep(varp->dtypep());
            methodp->addPinsp(varnamep);
            AstNodeFTask* initTaskp = m_inlineInitTaskp;
            if (!initTaskp) {
                varp->user3(true);  // Mark as set up in new()
                initTaskp = VN_AS(m_memberMap.findMember(classp, "new"), NodeFTask);
                UASSERT_OBJ(initTaskp, classp, "No new() in class");
            }
            initTaskp->addStmtsp(methodp->makeStmt());
        }
    }
    void visit(AstNodeBiop* nodep) override {
        if (editFormat(nodep)) return;
        editSMT(nodep, nodep->lhsp(), nodep->rhsp());
    }
    void visit(AstNodeUniop* nodep) override {
        if (editFormat(nodep)) return;
        editSMT(nodep, nodep->lhsp());
    }
    void visit(AstNodeTriop* nodep) override {
        if (editFormat(nodep)) return;
        editSMT(nodep, nodep->lhsp(), nodep->rhsp(), nodep->thsp());
    }
    void visit(AstNodeCond* nodep) override {
        if (editFormat(nodep)) return;
        if (!nodep->condp()->user1()) {
            // Do not burden the solver if cond computable: (cond ? "then" : "else")
            iterate(nodep->thenp());
            iterate(nodep->elsep());
            return;
        }
        // Fall back to "(ite cond then else)"
        visit(static_cast<AstNodeTriop*>(nodep));
    }
    void visit(AstDist* nodep) override {
        nodep->v3warn(CONSTRAINTIGN, "Constraint expression ignored (unsupported)");
        nodep->replaceWith(new AstSFormatF{nodep->fileline(), "true", false, nullptr});
        VL_DO_DANGLING(nodep->deleteTree(), nodep);
    }
    void visit(AstReplicate* nodep) override {
        // Biop, but RHS is harmful
        if (editFormat(nodep)) return;
        editSMT(nodep, nodep->srcp());
    }
    void visit(AstSFormatF* nodep) override {}
    void visit(AstStmtExpr* nodep) override {}
    void visit(AstConstraintIf* nodep) override {
        AstNodeExpr* newp = nullptr;
        FileLine* const fl = nodep->fileline();
        AstNodeExpr* const thenp = editSingle(fl, nodep->thensp());
        AstNodeExpr* const elsep = editSingle(fl, nodep->elsesp());
        if (thenp && elsep) {
            newp = new AstCond{fl, nodep->condp()->unlinkFrBack(), thenp, elsep};
        } else if (thenp) {
            newp = new AstLogIf{fl, nodep->condp()->unlinkFrBack(), thenp};
        } else if (elsep) {
            newp = new AstLogIf{fl, new AstNot{fl, nodep->condp()->unlinkFrBack()}, elsep};
        }
        if (newp) {
            newp->user1(true);  // Assume result-dependent
            nodep->replaceWith(new AstConstraintExpr{fl, newp});
        } else {
            nodep->unlinkFrBack();
        }
        VL_DO_DANGLING(nodep->deleteTree(), nodep);
    }
    void visit(AstConstraintForeach* nodep) override {
        nodep->v3warn(CONSTRAINTIGN, "Constraint expression ignored (unsupported)");
        VL_DO_DANGLING(nodep->unlinkFrBack()->deleteTree(), nodep);
    }
    void visit(AstConstraintBefore* nodep) override {
        nodep->v3warn(CONSTRAINTIGN, "Constraint expression ignored (unsupported)");
        VL_DO_DANGLING(nodep->unlinkFrBack()->deleteTree(), nodep);
    }
    void visit(AstConstraintUnique* nodep) override {
        nodep->v3warn(CONSTRAINTIGN, "Constraint expression ignored (unsupported)");
        VL_DO_DANGLING(nodep->unlinkFrBack()->deleteTree(), nodep);
    }
    void visit(AstConstraintExpr* nodep) override {
        iterateChildren(nodep);
        if (m_wantSingle) {
            nodep->replaceWith(nodep->exprp()->unlinkFrBack());
            VL_DO_DANGLING(nodep->deleteTree(), nodep);
            return;
        }
        // Only hard constraints are currently supported
        AstCMethodHard* const callp = new AstCMethodHard{
            nodep->fileline(),
            new AstVarRef{nodep->fileline(), VN_AS(m_genp->user2p(), NodeModule), m_genp,
                          VAccess::READWRITE},
            "hard", nodep->exprp()->unlinkFrBack()};
        callp->dtypeSetVoid();
        nodep->replaceWith(callp->makeStmt());
        VL_DO_DANGLING(nodep->deleteTree(), nodep);
    }
    void visit(AstCMethodHard* nodep) override {
        if (editFormat(nodep)) return;

        UASSERT_OBJ(nodep->name() == "size", nodep, "Non-size method call in constraints");

        AstNode* fromp = nodep->fromp();
        // Warn early while the dtype is still there
        fromp->v3warn(E_UNSUPPORTED, "Unsupported: random member variable with type "
                                         << fromp->dtypep()->prettyDTypeNameQ());

        iterateChildren(nodep);  // Might change fromp
        fromp = nodep->fromp()->unlinkFrBack();
        fromp->dtypep(nodep->dtypep());
        nodep->replaceWith(fromp);
        VL_DO_DANGLING(pushDeletep(nodep), nodep);
    }
    void visit(AstNodeExpr* nodep) override {
        if (editFormat(nodep)) return;
        nodep->v3fatalSrc(
            "Visit function missing? Constraint function missing for math node: " << nodep);
    }
    void visit(AstNode* nodep) override {
        nodep->v3fatalSrc(
            "Visit function missing? Constraint function missing for node: " << nodep);
    }

public:
    // CONSTRUCTORS
    explicit ConstraintExprVisitor(VMemberMap& memberMap, AstNode* nodep,
                                   AstNodeFTask* inlineInitTaskp, AstVar* genp)
        : m_inlineInitTaskp{inlineInitTaskp}
        , m_genp{genp}
        , m_memberMap{memberMap} {
        iterateAndNextNull(nodep);
    }
};

class ClassLookupHelper final {
    const std::set<AstNodeModule*> m_visibleModules;
    const std::vector<AstNodeModule*> m_symLookupOrder;
    std::map<AstNode*, AstNodeModule*> m_classMap;

    using inits_t = std::tuple<std::set<AstNodeModule*>, std::vector<AstNodeModule*>>;

    // BFS search
    template <typename Action>
    static void foreachSuperClass(AstClass* classp, Action action) {
        std::queue<AstClass*> classes;
        classes.push(classp);
        while (!classes.empty()) {
            classp = classes.front();
            classes.pop();
            for (AstClassExtends* extendsp = classp->extendsp(); extendsp;
                 extendsp = VN_AS(extendsp->nextp(), ClassExtends)) {
                AstClass* const superClassp
                    = VN_AS(extendsp->childDTypep(), ClassRefDType)->classp();
                action(superClassp);
                classes.push(superClassp);
            }
        }
    }

    static inits_t init(AstClass* classp) {
        std::set<AstNodeModule*> visibleModules = {classp};
        std::vector<AstNodeModule*> symLookupOrder = {classp};
        foreachSuperClass(classp, [&](AstClass* superclassp) {
            visibleModules.emplace(superclassp);
            symLookupOrder.push_back(superclassp);
        });
        return inits_t(visibleModules, symLookupOrder);
    }

    ClassLookupHelper(inits_t inits)
        : m_visibleModules(std::get<0>(inits))
        , m_symLookupOrder(std::get<1>(inits)) {}

public:
    bool moduleInClassHierarchy(AstNodeModule* modp) const { return m_visibleModules.count(modp); }

    AstNodeModule* findDeclaringModule(AstNode* nodep, bool classHierarchyOnly = true) {
        auto it = m_classMap.find(nodep);
        if (it != m_classMap.end()) return it->second;
        for (AstNode* backp = nodep; backp; backp = backp->backp()) {
            AstNodeModule* modp = VN_CAST(backp, NodeModule);
            if (modp) {
                m_classMap.emplace(nodep, modp);
                if (classHierarchyOnly)
                    UASSERT_OBJ(moduleInClassHierarchy(modp), nodep,
                                "Node does not belong to class");
                return modp;
            }
        }
        return nullptr;
    }

    ClassLookupHelper(AstClass* classp)
        : ClassLookupHelper(init(classp)) {}
};

enum class CaptureMode : uint8_t {
    NO_CAP = 0x0,
    CAP_VALUE = 0x01,
    CAP_THIS = 0x02,
    CAP_F_SET_CLASSORPACKAGEP = 0x4,
    CAP_F_XREF = 0x8
};
CaptureMode operator|(CaptureMode a, CaptureMode b) {
    return static_cast<CaptureMode>(static_cast<uint8_t>(a) | static_cast<uint8_t>(b));
}
CaptureMode operator&(CaptureMode a, CaptureMode b) {
    return static_cast<CaptureMode>(static_cast<uint8_t>(a) & static_cast<uint8_t>(b));
}
CaptureMode mode(CaptureMode a) { return a & static_cast<CaptureMode>(0x3); }
bool hasFlags(CaptureMode a, CaptureMode flags) {
    return ((static_cast<uint8_t>(a) & 0xc & static_cast<uint8_t>(flags))
            == static_cast<uint8_t>(flags));
}

class CaptureVisitor final : public VNVisitor {
    AstArg* m_argsp;  // Original references turned into arguments
    AstNodeModule* m_callerp;  // Module of the outer context (for capturing `this`)
    AstClass* m_classp;  // Module of inner context (for symbol lookup)
    std::map<const AstVar*, AstVar*> m_varCloneMap;  // Map original var nodes to their clones
    std::set<AstNode*> m_ignore;  // Nodes to ignore for capturing
    ClassLookupHelper m_lookup;  // Util for class lookup
    AstVar* m_thisp = nullptr;  // Variable for outer context's object, if necessary

    // METHODS

    bool captureVariable(FileLine* const fileline, AstNodeVarRef* varrefp, AstVar*& varp) {
        auto it = m_varCloneMap.find(varrefp->varp());
        if (it == m_varCloneMap.end()) {
            AstVar* const newVarp = varrefp->varp()->cloneTree(false);
            newVarp->fileline(fileline);
            newVarp->varType(VVarType::BLOCKTEMP);
            newVarp->funcLocal(true);
            newVarp->direction(VDirection::INPUT);
            newVarp->lifetime(VLifetime::AUTOMATIC);

            m_varCloneMap.emplace(varrefp->varp(), newVarp);
            varp = newVarp;
            return true;
        }
        varp = it->second;
        return false;
    }

    template <typename NodeT>
    void fixupClassOrPackage(AstNode* memberp, NodeT refp) {
        AstNodeModule* const declClassp = m_lookup.findDeclaringModule(memberp, false);
        if (declClassp != m_classp) refp->classOrPackagep(declClassp);
    }

    template <typename NodeT>
    bool isReferenceToInnerMember(NodeT nodep) {
        return VN_IS(nodep->fromp(), LambdaArgRef);
    }

    AstVar* importThisp(FileLine* fl) {
        if (!m_thisp) {
            AstClassRefDType* const refDTypep
                = new AstClassRefDType{fl, VN_AS(m_callerp, Class), nullptr};
            v3Global.rootp()->typeTablep()->addTypesp(refDTypep);
            m_thisp = new AstVar{fl, VVarType::BLOCKTEMP, "__Vthis", refDTypep};
            m_thisp->funcLocal(true);
            m_thisp->lifetime(VLifetime::AUTOMATIC);
            m_thisp->direction(VDirection::INPUT);
            m_argsp = AstNode::addNext(m_argsp, new AstArg{fl, "", new AstThisRef{fl, refDTypep}});
        }
        return m_thisp;
    }

    AstVar* getVar(AstVar* const varp) const {
        const auto it = m_varCloneMap.find(varp);
        if (it == m_varCloneMap.end()) { return nullptr; }
        return it->second;
    }

    static const int CALLER_IS_CLASS = 0x1;
    static const int VAR_HAS_AUTO_LIFETIME = 0x2;
    static const int VAR_IS_FUNCLOCAL = 0x4;
    static const int VAR_DECLARED_IN_CALLER = 0x08;
    static const int VAR_IS_FIELD_OF_CALLER = 0x10;
    static const int REF_IS_XREF = 0x20;

    int callerIsClass() const { return VN_IS(m_callerp, Class) ? CALLER_IS_CLASS : 0x0; }
    int varInCallersClassHierarchy(AstVar* varp) {
        AstNodeModule* const modp = m_lookup.findDeclaringModule(varp, false);
        int const in_caller = (modp == m_callerp) ? VAR_DECLARED_IN_CALLER : 0x0;
        int const field_of_caller
            = modp ? (m_lookup.moduleInClassHierarchy(modp) ? VAR_IS_FIELD_OF_CALLER : 0x0) : 0x0;
        return in_caller | field_of_caller;
    }
    int varHasAutomaticLifetime(AstVar* varp) const {
        return varp->lifetime().isAutomatic() ? VAR_HAS_AUTO_LIFETIME : 0x0;
    }
    int varIsFuncLocal(AstVar* varp) const { return varp->isFuncLocal() ? VAR_IS_FUNCLOCAL : 0x0; }
    int varIsXRef(AstNodeVarRef* varRefp) { return VN_IS(varRefp, VarXRef) ? REF_IS_XREF : 0x0; }
    int getCapCond(AstNodeVarRef* varRefp) {
        return callerIsClass() | varHasAutomaticLifetime(varRefp->varp())
               | varIsFuncLocal(varRefp->varp()) | varInCallersClassHierarchy(varRefp->varp())
               | varIsXRef(varRefp);
    }

    static bool matchAll(int cond, int mask) { return (cond & mask) == mask; }

    CaptureMode getVarRefCaptureMode(AstNodeVarRef* varRefp) {
        int cond = getCapCond(varRefp);
        if (matchAll(cond, REF_IS_XREF)) return CaptureMode::CAP_VALUE | CaptureMode::CAP_F_XREF;
        if (matchAll(cond, VAR_IS_FUNCLOCAL | VAR_HAS_AUTO_LIFETIME))
            return CaptureMode::CAP_VALUE;
        // Static var in function (will not be inlined, because it's in class)
        if (matchAll(cond, CALLER_IS_CLASS | VAR_IS_FUNCLOCAL)) return CaptureMode::CAP_VALUE;
        if (matchAll(cond, CALLER_IS_CLASS | VAR_DECLARED_IN_CALLER)) return CaptureMode::CAP_THIS;
        if (matchAll(cond, CALLER_IS_CLASS | VAR_IS_FIELD_OF_CALLER)) return CaptureMode::CAP_THIS;
        UASSERT_OBJ(!matchAll(cond, CALLER_IS_CLASS), varRefp, "Invalid reference?");
        return CaptureMode::CAP_VALUE;
    }

    void captureRefByValue(AstNodeVarRef* nodep, CaptureMode capModeFlags) {
        AstVar* newVarp;
        bool newCapture = captureVariable(nodep->fileline(), nodep, newVarp /*ref*/);
        AstNodeVarRef* const newVarRefp = newCapture ? nodep->cloneTree(false) : nullptr;
        if (!hasFlags(capModeFlags, CaptureMode::CAP_F_SET_CLASSORPACKAGEP)) {
            // Keeping classOrPackagep will cause a broken link after inlining
            nodep->classOrPackagep(nullptr);  // AstScope will figure this out
        }
        nodep->varp(newVarp);
        if (!newCapture) return;
        if (hasFlags(capModeFlags, CaptureMode::CAP_F_XREF)) {
            AstVarRef* const notXVarRefp
                = new AstVarRef{nodep->fileline(), newVarp, VAccess::READ};
            notXVarRefp->classOrPackagep(nodep->classOrPackagep());
            nodep->replaceWith(notXVarRefp);
            nodep->deleteTree();
            nodep = notXVarRefp;
        }
        m_ignore.emplace(nodep);
        m_argsp = AstNode::addNext(m_argsp, new AstArg{nodep->fileline(), "", newVarRefp});
    }

    void captureRefByThis(AstNodeVarRef* nodep, CaptureMode capModeFlags) {
        AstVar* const thisp = importThisp(nodep->fileline());
        AstVarRef* const thisRefp = new AstVarRef{nodep->fileline(), thisp, nodep->access()};
        m_ignore.emplace(thisRefp);
        AstMemberSel* const memberSelp
            = new AstMemberSel(nodep->fileline(), thisRefp, nodep->varp());
        nodep->replaceWith(memberSelp);
        VL_DO_DANGLING(pushDeletep(nodep), nodep);
        m_ignore.emplace(memberSelp);
    }

    // VISITORS

    void visit(AstNodeVarRef* nodep) override {
        if (m_ignore.count(nodep)) return;
        m_ignore.emplace(nodep);
        UASSERT_OBJ(nodep->varp(), nodep, "Variable unlinked");
        CaptureMode capMode = getVarRefCaptureMode(nodep);
        if (mode(capMode) == CaptureMode::NO_CAP) return;

        //UASSERT_OBJ(mode(capMode) != CaptureMode::CAP_THIS, nodep, "Capture `this` unsupported");

        if (mode(capMode) == CaptureMode::CAP_VALUE) captureRefByValue(nodep, capMode);
        if (mode(capMode) == CaptureMode::CAP_THIS) captureRefByThis(nodep, capMode);
    }
    void visit(AstNodeFTaskRef* nodep) override {
        if (m_ignore.count(nodep)) return;
        m_ignore.emplace(nodep);
        UASSERT_OBJ(nodep->taskp(), nodep, "Task unlinked");
        // We assume that constraint targets are not referenced this way.
        if (VN_IS(nodep, MethodCall) || VN_IS(nodep, New)) {
            m_ignore.emplace(nodep);
            iterateChildren(nodep);
            return;
        }
        AstClass* classp = VN_CAST(m_lookup.findDeclaringModule(nodep, false), Class);
        if ((classp == m_callerp) && VN_IS(m_callerp, Class)) {
            AstNodeExpr* const pinsp = nodep->pinsp();
            if (pinsp) pinsp->unlinkFrBack();
            AstVar* const thisp = importThisp(nodep->fileline());
            AstVarRef* const thisRefp = new AstVarRef{
                nodep->fileline(), thisp, nodep->isPure() ? VAccess::READ : VAccess::READWRITE};
            m_ignore.emplace(thisRefp);
            AstMethodCall* const methodCallp
                = new AstMethodCall{nodep->fileline(), thisRefp, thisp->name(), pinsp};
            methodCallp->taskp(nodep->taskp());
            methodCallp->dtypep(nodep->dtypep());
            nodep->replaceWith(methodCallp);
            VL_DO_DANGLING(pushDeletep(nodep), nodep);
            m_ignore.emplace(methodCallp);
        }
    }
    void visit(AstMemberSel* nodep) override {
        if (!isReferenceToInnerMember(nodep)) {
            iterateChildren(nodep);
            return;
        }
        AstVarRef* varRefp = new AstVarRef(nodep->fileline(), nodep->varp(), nodep->access());
        fixupClassOrPackage(nodep->varp(), varRefp);
        varRefp->user1(nodep->user1());
        nodep->replaceWith(varRefp);
        VL_DO_DANGLING(pushDeletep(nodep), nodep);
        m_ignore.emplace(varRefp);
        return;
    }
    void visit(AstMethodCall* nodep) override {
        if (!isReferenceToInnerMember(nodep)) {
            iterateChildren(nodep);
            return;
        }
        AstNodeExpr* pinsp = nodep->pinsp() ? nodep->pinsp()->unlinkFrBackWithNext() : nullptr;
        AstNodeFTaskRef* taskRefp = nullptr;
        if (VN_IS(nodep->taskp(), Task))
            taskRefp = new AstTaskRef{nodep->fileline(), nodep->name(), pinsp};
        else if (VN_IS(nodep->taskp(), Func))
            taskRefp = new AstFuncRef{nodep->fileline(), nodep->name(), pinsp};
        UASSERT_OBJ(taskRefp, nodep, "Node needs to point to regular method");
        taskRefp->taskp(nodep->taskp());
        taskRefp->dtypep(nodep->dtypep());
        fixupClassOrPackage(nodep->taskp(), taskRefp);
        taskRefp->user1(nodep->user1());
        nodep->replaceWith(taskRefp);
        VL_DO_DANGLING(pushDeletep(nodep), nodep);
        m_ignore.emplace(taskRefp);
        return;
    }
    void visit(AstNode* nodep) override { iterateChildren(nodep); }

public:
    explicit CaptureVisitor(AstNode* const nodep, AstNodeModule* callerp, AstClass* const classp,
                            const bool clone = true, VNRelinker* const linkerp = nullptr)
        : m_argsp(nullptr)
        , m_callerp(callerp)
        , m_classp(classp)
        , m_lookup(classp) {
        iterateAndNextNull(nodep);
    }

    // PUBLIC METHODS

    AstArg* getArgs() const { return m_argsp; }

    void addFunctionArguments(AstNodeFTask* funcp) const {
        for (AstArg* argp = getArgs(); argp; argp = VN_AS(argp->nextp(), Arg)) {
            if (AstNodeVarRef* varrefp = VN_CAST(argp->exprp(), NodeVarRef)) {
                if ((varrefp->classOrPackagep() == m_callerp) || VN_IS(varrefp, VarXRef)) {
                    // Keeping classOrPackagep will cause a broken link after inlining
                    varrefp->classOrPackagep(nullptr);
                }
                funcp->addStmtsp(getVar(varrefp->varp()));
            } else {
                UASSERT_OBJ(VN_IS(argp->exprp(), ThisRef), argp->exprp(), "Wrong arg expression");
                funcp->addStmtsp(m_thisp);
            }
        }
    }
};

//######################################################################
// Visitor that defines a randomize method where needed

class RandomizeVisitor final : public VNVisitor {
    // NODE STATE
    // Cleared on Netlist
    //  AstClass::user1()       -> bool.  Set true to indicate needs randomize processing
    //  AstVar::user2p()        -> AstClass*. Pointer to containing class
    //  AstEnumDType::user2()   -> AstVar*.  Pointer to table with enum values
    //  AstConstraint::user2p() -> AstTask*. Pointer to constraint setup procedure
    //  AstClass::user2p()      -> AstTask*. Pointer to full constraint setup procedure
    //  AstVar::user3()         -> bool. Handled in constraints
    //  AstClass::user3p()      -> AstVar*.  Constrained randomizer variable
    // VNUser1InUse    m_inuser1;      (Allocated for use in RandomizeMarkVisitor)
    // VNUser2InUse    m_inuser2;      (Allocated for use in RandomizeMarkVisitor)
    const VNUser3InUse m_inuser3;

    // STATE
    V3UniqueNames m_inlineUniqueNames;  // For generating unique function names
    VMemberMap m_memberMap;  // Member names cached for fast lookup
    AstNodeModule* m_modp = nullptr;  // Current module
    const AstNodeFTask* m_ftaskp = nullptr;  // Current function/task
    size_t m_enumValueTabCount = 0;  // Number of tables with enum values created
    int m_randCaseNum = 0;  // Randcase number within a module for var naming
    std::map<std::string, AstCDType*> m_randcDtypes;  // RandC data type deduplication

    // METHODS
    AstVar* enumValueTabp(AstEnumDType* const nodep) {
        if (nodep->user2p()) return VN_AS(nodep->user2p(), Var);
        UINFO(9, "Construct Venumvaltab " << nodep << endl);
        AstNodeArrayDType* const vardtypep = new AstUnpackArrayDType{
            nodep->fileline(), nodep->dtypep(),
            new AstRange{nodep->fileline(), static_cast<int>(nodep->itemCount()), 0}};
        AstInitArray* const initp = new AstInitArray{nodep->fileline(), vardtypep, nullptr};
        v3Global.rootp()->typeTablep()->addTypesp(vardtypep);
        AstVar* const varp
            = new AstVar{nodep->fileline(), VVarType::MODULETEMP,
                         "__Venumvaltab_" + cvtToStr(m_enumValueTabCount++), vardtypep};
        varp->isConst(true);
        varp->isStatic(true);
        varp->valuep(initp);
        // Add to root, as don't know module we are in, and aids later structure sharing
        v3Global.rootp()->dollarUnitPkgAddp()->addStmtsp(varp);

        UASSERT_OBJ(nodep->itemsp(), nodep, "Enum without items");
        for (AstEnumItem* itemp = nodep->itemsp(); itemp;
             itemp = VN_AS(itemp->nextp(), EnumItem)) {
            AstConst* const vconstp = VN_AS(itemp->valuep(), Const);
            UASSERT_OBJ(vconstp, nodep, "Enum item without constified value");
            initp->addValuep(vconstp->cloneTree(false));
        }
        nodep->user2p(varp);
        return varp;
    }

    AstCDType* findVlRandCDType(FileLine* const fl, uint64_t items) {
        // For 8 items we need to have a 9 item LFSR so items is max count
        // width(items) = log2(items) + 1
        const std::string type = AstCDType::typeToHold(V3Number::log2bQuad(items) + 1);
        const std::string name = "VlRandC<" + type + ", " + cvtToStr(items) + "ULL>";
        // Create or reuse (to avoid duplicates) randomization object dtype
        const auto pair = m_randcDtypes.emplace(name, nullptr);
        if (pair.second) {
            AstCDType* newp = new AstCDType{fl, name};
            v3Global.rootp()->typeTablep()->addTypesp(newp);
            pair.first->second = newp;
        }
        return pair.first->second;
    }

    AstVar* newRandcVarsp(AstVar* const varp) {
        // If a randc, make a VlRandC object to hold the state
        if (!varp->isRandC()) return nullptr;
        uint64_t items = 0;

        if (AstEnumDType* const enumDtp = VN_CAST(varp->dtypep()->skipRefToEnump(), EnumDType)) {
            items = static_cast<uint64_t>(enumDtp->itemCount());
        } else {
            AstBasicDType* const basicp = varp->dtypep()->skipRefp()->basicp();
            UASSERT_OBJ(basicp, varp, "Unexpected randc variable dtype");
            if (basicp->width() > 32) {
                varp->v3error("Maximum implemented width for randc is 32 bits, "
                              << varp->prettyNameQ() << " is " << basicp->width() << " bits");
                varp->isRandC(false);
                varp->isRand(true);
                return nullptr;
            }
            items = 1ULL << basicp->width();
        }
        AstCDType* newdtp = findVlRandCDType(varp->fileline(), items);
        AstVar* newp
            = new AstVar{varp->fileline(), VVarType::MEMBER, varp->name() + "__Vrandc", newdtp};
        newp->isInternal(true);
        varp->addNextHere(newp);
        UINFO(9, "created " << varp << endl);
        return newp;
    }
    AstNodeStmt* newRandStmtsp(FileLine* fl, AstNodeExpr* exprp, AstVar* randcVarp, int offset = 0,
                               AstMemberDType* memberp = nullptr) {
        if (const auto* const structDtp
            = VN_CAST(memberp ? memberp->subDTypep()->skipRefp() : exprp->dtypep()->skipRefp(),
                      StructDType)) {
            AstNodeStmt* stmtsp = nullptr;
            if (structDtp->packed()) offset += memberp ? memberp->lsb() : 0;
            for (AstMemberDType* smemberp = structDtp->membersp(); smemberp;
                 smemberp = VN_AS(smemberp->nextp(), MemberDType)) {
                AstNodeStmt* randp = nullptr;
                if (structDtp->packed()) {
                    randp = newRandStmtsp(fl, stmtsp ? exprp->cloneTree(false) : exprp, nullptr,
                                          offset, smemberp);
                } else {
                    AstStructSel* structSelp
                        = new AstStructSel{fl, exprp->cloneTree(false), smemberp->name()};
                    structSelp->dtypep(smemberp->childDTypep());
                    if (!structSelp->dtypep()) structSelp->dtypep(smemberp->subDTypep());
                    randp = newRandStmtsp(fl, structSelp, nullptr);
                }
                if (stmtsp) {
                    stmtsp->addNext(randp);
                } else {
                    stmtsp = randp;
                }
            }
            return stmtsp;
        } else {
            AstNodeExpr* valp;
            if (AstEnumDType* const enumDtp = VN_CAST(memberp ? memberp->subDTypep()->subDTypep()
                                                              : exprp->dtypep()->subDTypep(),
                                                      EnumDType)) {
                AstVarRef* const tabRefp
                    = new AstVarRef{fl, enumValueTabp(enumDtp), VAccess::READ};
                tabRefp->classOrPackagep(v3Global.rootp()->dollarUnitPkgAddp());
                AstNodeExpr* const randp
                    = newRandValue(fl, randcVarp, exprp->findBasicDType(VBasicDTypeKwd::UINT32));
                AstNodeExpr* const moddivp = new AstModDiv{
                    fl, randp, new AstConst{fl, static_cast<uint32_t>(enumDtp->itemCount())}};
                moddivp->dtypep(enumDtp);
                valp = new AstArraySel{fl, tabRefp, moddivp};
            } else {
                valp
                    = newRandValue(fl, randcVarp, (memberp ? memberp->dtypep() : exprp->dtypep()));
            }
            return new AstAssign{fl,
                                 new AstSel{fl, exprp, offset + (memberp ? memberp->lsb() : 0),
                                            memberp ? memberp->width() : exprp->width()},
                                 valp};
        }
    }
    AstNodeExpr* newRandValue(FileLine* const fl, AstVar* const randcVarp,
                              AstNodeDType* const dtypep) {
        if (randcVarp) {
            AstVarRef* const argsp = new AstVarRef{fl, randcVarp, VAccess::READWRITE};
            argsp->AstNode::addNext(new AstText{fl, ".randomize(__Vm_rng)"});
            AstCExpr* const newp = new AstCExpr{fl, argsp};
            newp->dtypep(dtypep);
            return newp;
        } else {
            return new AstRandRNG{fl, dtypep};
        }
    }
    void addPrePostCall(AstClass* const classp, AstFunc* const funcp, const string& name) {
        if (AstTask* userFuncp = VN_CAST(m_memberMap.findMember(classp, name), Task)) {
            AstTaskRef* const callp
                = new AstTaskRef{userFuncp->fileline(), userFuncp->name(), nullptr};
            callp->taskp(userFuncp);
            funcp->addStmtsp(callp->makeStmt());
        }
    }
    AstTask* newSetupConstraintTask(AstClass* const nodep, const std::string& name) {
        AstTask* const taskp = new AstTask{nodep->fileline(), name + "_setup_constraint", nullptr};
        taskp->classMethod(true);
        nodep->addMembersp(taskp);
        return taskp;
    }
    AstNodeStmt* implementConstraintsClear(FileLine* const fileline, AstVar* const genp) {
        AstCMethodHard* const clearp = new AstCMethodHard{
            fileline,
            new AstVarRef{fileline, VN_AS(genp->user2p(), NodeModule), genp, VAccess::READWRITE},
            "clear"};
        clearp->dtypeSetVoid();
        return clearp->makeStmt();
    }

    // VISITORS
    void visit(AstNodeModule* nodep) override {
        VL_RESTORER(m_modp);
        VL_RESTORER(m_randCaseNum);
        m_modp = nodep;
        m_randCaseNum = 0;
        iterateChildren(nodep);
    }
    void visit(AstNodeFTask* nodep) override {
        VL_RESTORER(m_ftaskp);
        m_ftaskp = nodep;
        iterateChildren(nodep);
    }
    AstVar* getCreateRandomGenerator(AstClass* classp) {
        if (classp->user3p()) return VN_AS(classp->user3p(), Var);
        AstVar* genp = nullptr;
        if (classp->extendsp()) genp = getCreateRandomGenerator(classp->extendsp()->classp());
        if (!genp) {
            genp = new AstVar{classp->fileline(), VVarType::MEMBER, "constraint",
                              classp->findBasicDType(VBasicDTypeKwd::RANDOM_GENERATOR)};
            genp->user2p(classp);
            classp->addMembersp(genp);
            classp->user3p(genp);
        }
        return genp;
    }
    AstTask* getCreateConstraintSetupFunc(AstClass* classp) {
        if (classp->user2p()) return VN_AS(classp->user2p(), Task);
        AstTask* const setupAllTaskp
            = new AstTask{classp->fileline(), "__Vsetup_constraints", nullptr};
        setupAllTaskp->classMethod(true);
        setupAllTaskp->isVirtual(true);
        classp->addMembersp(setupAllTaskp);
        classp->user2p(setupAllTaskp);
        return setupAllTaskp;
    }
    void visit(AstClass* nodep) override {
        VL_RESTORER(m_modp);
        VL_RESTORER(m_randCaseNum);
        m_modp = nodep;
        m_randCaseNum = 0;

        iterateChildren(nodep);
        if (!nodep->user1()) return;  // Doesn't need randomize, or already processed
        UINFO(9, "Define randomize() for " << nodep << endl);
        AstFunc* const randomizep = V3Randomize::newRandomizeFunc(m_memberMap, nodep);
        AstVar* const fvarp = VN_AS(randomizep->fvarp(), Var);
        addPrePostCall(nodep, randomizep, "pre_randomize");
        FileLine* fl = nodep->fileline();

        AstNodeExpr* beginValp = nullptr;
        AstVar* genp = nullptr;
        nodep->foreachMember([&](AstClass* classp, AstConstraint* constrp) {
            AstTask* taskp = VN_AS(constrp->user2p(), Task);
            if (!taskp) {
                taskp = newSetupConstraintTask(classp, constrp->name());
                constrp->user2p(taskp);
            }
            AstTaskRef* const setupTaskRefp
                = new AstTaskRef{constrp->fileline(), taskp->name(), nullptr};
            setupTaskRefp->taskp(taskp);
            setupTaskRefp->classOrPackagep(classp);

            genp = getCreateRandomGenerator(nodep);
            AstTask* setupAllTaskp = getCreateConstraintSetupFunc(nodep);

            setupAllTaskp->addStmtsp(setupTaskRefp->makeStmt());

            ConstraintExprVisitor{m_memberMap, constrp->itemsp(), nullptr, genp};
            if (constrp->itemsp()) taskp->addStmtsp(constrp->itemsp()->unlinkFrBackWithNext());
        });
        if (genp) {
            randomizep->addStmtsp(implementConstraintsClear(fl, genp));
            AstTask* setupAllTaskp = getCreateConstraintSetupFunc(nodep);
            AstTaskRef* const setupTaskRefp = new AstTaskRef{fl, setupAllTaskp->name(), nullptr};
            setupTaskRefp->taskp(setupAllTaskp);
            randomizep->addStmtsp(implementConstraintsClear(fl, genp));
            randomizep->addStmtsp(setupTaskRefp->makeStmt());

            AstVarRef* genRefp
                = new AstVarRef{fl, VN_AS(genp->user2p(), NodeModule), genp, VAccess::READWRITE};
            AstNode* const argsp = genRefp;
            argsp->addNext(new AstText{fl, ".next(__Vm_rng)"});
            AstNodeExpr* const solverCallp = new AstCExpr{fl, argsp};
            solverCallp->dtypeSetBit();
            beginValp = solverCallp;
        } else {
            beginValp = new AstConst{fl, AstConst::WidthedValue{}, 32, 1};
        }

        AstVarRef* const fvarRefp = new AstVarRef{fl, fvarp, VAccess::WRITE};
        randomizep->addStmtsp(new AstAssign{fl, fvarRefp, beginValp});

        AstNodeFTask* const newp = VN_AS(m_memberMap.findMember(nodep, "new"), NodeFTask);
        UASSERT_OBJ(newp, nodep, "No new() in class");

        nodep->foreachMember([&](AstClass* classp, AstVar* memberVarp) {
            if (!memberVarp->isRand() || memberVarp->user3()) return;
            const AstNodeDType* const dtypep = memberVarp->dtypep()->skipRefp();
            if (VN_IS(dtypep, BasicDType) || VN_IS(dtypep, StructDType)) {
                AstVar* const randcVarp = newRandcVarsp(memberVarp);
                AstVarRef* const refp = new AstVarRef{fl, classp, memberVarp, VAccess::WRITE};
                AstNodeStmt* const stmtp = newRandStmtsp(fl, refp, randcVarp);
                randomizep->addStmtsp(stmtp);
            } else if (const AstClassRefDType* const classRefp = VN_CAST(dtypep, ClassRefDType)) {
                if (classRefp->classp() == nodep) {
                    memberVarp->v3warn(E_UNSUPPORTED,
                                       "Unsupported: random member variable with the "
                                       "type of the containing class");
                    return;
                }
                AstFunc* const memberFuncp
                    = V3Randomize::newRandomizeFunc(m_memberMap, classRefp->classp());
                AstMethodCall* const callp
                    = new AstMethodCall{fl, new AstVarRef{fl, classp, memberVarp, VAccess::WRITE},
                                        "randomize", nullptr};
                callp->taskp(memberFuncp);
                callp->dtypeFrom(memberFuncp);
                AstVarRef* fvarRefReadp = fvarRefp->cloneTree(false);
                fvarRefReadp->access(VAccess::READ);
                AstIf* const assignIfNotNullp = new AstIf{
                    fl,
                    new AstNeq{fl, new AstVarRef{fl, classp, memberVarp, VAccess::READ},
                               new AstConst{fl, AstConst::Null{}}},
                    new AstAssign{fl, fvarRefp->cloneTree(false),
                                  new AstAnd{fl, fvarRefReadp, callp}}};
                randomizep->addStmtsp(assignIfNotNullp);
            } else {
                memberVarp->v3warn(E_UNSUPPORTED, "Unsupported: random member variable with type "
                                                      << memberVarp->dtypep()->prettyDTypeNameQ());
            }
        });
        addPrePostCall(nodep, randomizep, "post_randomize");
        nodep->user1(false);
    }
    void visit(AstRandCase* nodep) override {
        // RANDCASE
        //   CASEITEM expr1 : stmt1
        //   CASEITEM expr2 : stmt2
        // ->
        //   tmp = URandomRange{0, num} + 1   // + 1 so weight 0 means never
        //   if (tmp < expr1) stmt1;
        //   else if (tmp < (expr2 + expr1)) stmt1;
        //   else warning
        // Note this code assumes that the expressions after V3Const are fast to compute
        // Optimize: we would be better with a binary search tree to reduce ifs that execute
        if (debug() >= 9) nodep->dumpTree("-  rcin:: ");
        AstNodeDType* const sumDTypep = nodep->findUInt64DType();

        FileLine* const fl = nodep->fileline();
        const std::string name = "__Vrandcase" + cvtToStr(m_randCaseNum++);
        AstVar* const randVarp = new AstVar{fl, VVarType::BLOCKTEMP, name, sumDTypep};
        randVarp->noSubst(true);
        if (m_ftaskp) randVarp->funcLocal(true);
        AstNodeExpr* sump = new AstConst{fl, AstConst::WidthedValue{}, 64, 0};
        AstNodeIf* const firstIfsp
            = new AstIf{fl, new AstConst{fl, AstConst::BitFalse{}}, nullptr, nullptr};
        AstNodeIf* ifsp = firstIfsp;

        for (AstCaseItem* itemp = nodep->itemsp(); itemp;
             itemp = VN_AS(itemp->nextp(), CaseItem)) {
            AstNodeExpr* const condp = itemp->condsp()->unlinkFrBack();
            sump
                = new AstAdd{condp->fileline(), sump, new AstExtend{itemp->fileline(), condp, 64}};
            AstNode* const stmtsp
                = itemp->stmtsp() ? itemp->stmtsp()->unlinkFrBackWithNext() : nullptr;
            AstVarRef* const randVarRefp = new AstVarRef{fl, randVarp, VAccess::WRITE};
            AstNodeIf* const newifp
                = new AstIf{itemp->fileline(),
                            new AstLte{condp->fileline(), randVarRefp, sump->cloneTreePure(true)},
                            stmtsp, nullptr};
            ifsp->addElsesp(newifp);
            ifsp = newifp;
        }
        AstDisplay* dispp = new AstDisplay{
            fl, VDisplayType::DT_ERROR, "All randcase items had 0 weights (IEEE 1800-2023 18.16)",
            nullptr, nullptr};
        UASSERT_OBJ(m_modp, nodep, "randcase not under module");
        dispp->fmtp()->timeunit(m_modp->timeunit());
        ifsp->addElsesp(dispp);

        AstNode* const newp = randVarp;
        AstNodeExpr* randp = new AstRand{fl, nullptr, false};
        randp->dtypeSetUInt64();
        AstVarRef* const randVarRefp = new AstVarRef{fl, randVarp, VAccess::WRITE};
        newp->addNext(new AstAssign{fl, randVarRefp,
                                    new AstAdd{fl, new AstConst{fl, AstConst::Unsized64{}, 1},
                                               new AstModDiv{fl, randp, sump}}});
        newp->addNext(firstIfsp);
        if (debug() >= 9) newp->dumpTreeAndNext(cout, "-  rcnew: ");
        nodep->replaceWith(newp);
        VL_DO_DANGLING(pushDeletep(nodep), nodep);
    }
    void visit(AstMethodCall* nodep) override {
        AstWith* const withp = VN_CAST(nodep->pinsp(), With);

        if (!(nodep->name() == "randomize") || !withp) {
            iterateChildren(nodep);
            return;
        }

        iterateChildren(nodep);

        UASSERT_OBJ(nodep->fromp()->dtypep(), nodep->fromp(), "Object dtype is not linked");
        AstClassRefDType* const classrefdtypep = VN_CAST(nodep->fromp()->dtypep(), ClassRefDType);
        if (!classrefdtypep) {
            nodep->v3warn(E_UNSUPPORTED,
                          "Inline constraints are not supported for this node type");
            return;
        }
        AstClass* const classp = classrefdtypep->classp();
        UASSERT_OBJ(classp, classrefdtypep, "Class type is unlinked to its ref type");
        if (classp->user1()) {
            // We need to first ensure that the class randomizer is instantiated if needed
            // NOTE: This is safe only because AstClass visit function overwrites all
            // nesting-dependent state variables
            iterate(classp);
        }

        AstVar* const classGenp = getCreateRandomGenerator(classp);
        AstVar* const localGenp
            = new AstVar{nodep->fileline(), VVarType::BLOCKTEMP, "randomizer",
                         classp->findBasicDType(VBasicDTypeKwd::RANDOM_GENERATOR)};
        localGenp->funcLocal(true);

        AstFunc* const randomizeFuncp
<<<<<<< HEAD
            = V3Randomize::newRandomizeFunc(classp, m_inlineUniqueNames.get(nodep), false);
=======
            = V3Randomize::newRandomizeFunc(m_memberMap, classp, m_inlineUniqueNames.get(nodep));
>>>>>>> 095b1ccb

        // Detach the expression and prepare variable copies
        const CaptureVisitor captured{withp->exprp(), m_modp, classp, false};
        //UASSERT_OBJ(VN_IS(captured.getTree(), ConstraintExpr), captured.getTree(),
        //            "Wrong expr type");

        // Add function arguments
        captured.addFunctionArguments(randomizeFuncp);

        // Add constraints clearing code
        if (classGenp) {
            randomizeFuncp->addStmtsp(
                implementConstraintsClear(randomizeFuncp->fileline(), classGenp));
        }

        randomizeFuncp->addStmtsp(localGenp);

        // Copy (derive) class constraints if present
        if (classGenp) {
            AstTask* const constrSetupFuncp = getCreateConstraintSetupFunc(classp);
            AstTaskRef* const callp
                = new AstTaskRef{nodep->fileline(), constrSetupFuncp->name(), nullptr};
            callp->taskp(constrSetupFuncp);
            randomizeFuncp->addStmtsp(callp->makeStmt());
            randomizeFuncp->addStmtsp(new AstAssign{
                nodep->fileline(), new AstVarRef{nodep->fileline(), localGenp, VAccess::WRITE},
                new AstVarRef{nodep->fileline(), VN_AS(classGenp->user2p(), NodeModule), classGenp,
                              VAccess::READ}});
        }

        // Generate constraint setup code and a hardcoded call to the solver
<<<<<<< HEAD
        AstNode* capturedTreep = withp->exprp()->unlinkFrBackWithNext();
        randomizeFuncp->addStmtsp(capturedTreep);
        { ConstraintExprVisitor{capturedTreep, randomizeFuncp, localGenp, !m_inline}; }
=======
        randomizeFuncp->addStmtsp(captured.getTree());
        ConstraintExprVisitor{m_memberMap, captured.getTree(), randomizeFuncp, localGenp};
>>>>>>> 095b1ccb

        // Call the solver and set return value
        AstVarRef* const randNextp
            = new AstVarRef{nodep->fileline(), localGenp, VAccess::READWRITE};
        randNextp->AstNode::addNext(new AstText{nodep->fileline(), ".next(__Vm_rng)"});
        AstNodeExpr* const solverCallp = new AstCExpr{nodep->fileline(), randNextp};
        solverCallp->dtypeSetBit();
        randomizeFuncp->addStmtsp(new AstAssign{
            nodep->fileline(),
            new AstVarRef{nodep->fileline(), VN_AS(randomizeFuncp->fvarp(), Var), VAccess::WRITE},
            solverCallp});

        // Replace the node with a call to that function
        AstMethodCall* const callp
            = new AstMethodCall(nodep->fileline(), nodep->fromp()->unlinkFrBack(),
                                randomizeFuncp->name(), captured.getArgs());
        callp->taskp(randomizeFuncp);
        callp->dtypeFrom(randomizeFuncp->dtypep());
        callp->classOrPackagep(classp);
        nodep->replaceWith(callp);
        UINFO(9, "Added `%s` randomization procedure");
        VL_DO_DANGLING(nodep->deleteTree(), nodep);
    }
    void visit(AstNode* nodep) override { iterateChildren(nodep); }

public:
    // CONSTRUCTORS
    explicit RandomizeVisitor(AstNetlist* nodep)
        : m_inlineUniqueNames("__Vrandwith") {
        iterate(nodep);
        nodep->foreach([&](AstConstraint* constrp) {
            VL_DO_DANGLING(pushDeletep(constrp->unlinkFrBack()), constrp);
        });
    }
    ~RandomizeVisitor() override = default;
};

//######################################################################
// Randomize method class functions

void V3Randomize::randomizeNetlist(AstNetlist* nodep) {
    UINFO(2, __FUNCTION__ << ": " << endl);
    {
        const RandomizeMarkVisitor markVisitor{nodep};
        RandomizeVisitor randomizeVisitor{nodep};
    }
    V3Global::dumpCheckGlobalTree("randomize", 0, dumpTreeEitherLevel() >= 3);
}

<<<<<<< HEAD
AstFunc* V3Randomize::newRandomizeFunc(AstClass* nodep, const std::string& name,
                                       bool allowVirtual) {
    VMemberMap memberMap;
=======
AstFunc* V3Randomize::newRandomizeFunc(VMemberMap& memberMap, AstClass* nodep,
                                       const std::string& name) {
>>>>>>> 095b1ccb
    AstFunc* funcp = VN_AS(memberMap.findMember(nodep, name), Func);
    if (!funcp) {
        v3Global.useRandomizeMethods(true);
        AstNodeDType* const dtypep
            = nodep->findBitDType(32, 32, VSigning::SIGNED);  // IEEE says int return of 0/1
        AstVar* const fvarp = new AstVar{nodep->fileline(), VVarType::MEMBER, name, dtypep};
        fvarp->lifetime(VLifetime::AUTOMATIC);
        fvarp->funcLocal(true);
        fvarp->funcReturn(true);
        fvarp->direction(VDirection::OUTPUT);
        nodep->addMembersp(funcp);
        funcp = new AstFunc{nodep->fileline(), name, nullptr, fvarp};
        funcp->dtypep(dtypep);
        funcp->classMethod(true);
        funcp->isVirtual(allowVirtual && nodep->isExtended());
        nodep->addMembersp(funcp);
        memberMap.insert(nodep, funcp);
        AstClass* const basep = nodep->baseMostClassp();
        basep->needRNG(true);
    }
    return funcp;
}

AstFunc* V3Randomize::newSRandomFunc(VMemberMap& memberMap, AstClass* nodep) {
    AstClass* const basep = nodep->baseMostClassp();
    AstFunc* funcp = VN_AS(memberMap.findMember(basep, "srandom"), Func);
    if (!funcp) {
        v3Global.useRandomizeMethods(true);
        AstNodeDType* const dtypep
            = basep->findBitDType(32, 32, VSigning::SIGNED);  // IEEE says argument 0/1
        AstVar* const ivarp = new AstVar{basep->fileline(), VVarType::MEMBER, "seed", dtypep};
        ivarp->lifetime(VLifetime::AUTOMATIC);
        ivarp->funcLocal(true);
        ivarp->direction(VDirection::INPUT);
        funcp = new AstFunc{basep->fileline(), "srandom", ivarp, nullptr};
        funcp->dtypep(basep->findVoidDType());
        funcp->classMethod(true);
        funcp->isVirtual(false);
        basep->addMembersp(funcp);
        memberMap.insert(nodep, funcp);
        funcp->addStmtsp(new AstCStmt{basep->fileline(), "__Vm_rng.srandom(seed);\n"});
        basep->needRNG(true);
    }
    return funcp;
}<|MERGE_RESOLUTION|>--- conflicted
+++ resolved
@@ -316,14 +316,10 @@
                               VAccess::READWRITE},
                 "write_var"};
             methodp->dtypeSetVoid();
-<<<<<<< HEAD
-            AstVarRef* varRefp = new AstVarRef{varp->fileline(), varp, VAccess::WRITE};
-            varRefp->classOrPackagep(classOrPackagep);
-=======
             AstClass* const classp = VN_AS(varp->user2p(), Class);
             AstVarRef* const varRefp
                 = new AstVarRef{varp->fileline(), classp, varp, VAccess::WRITE};
->>>>>>> 095b1ccb
+            varRefp->classOrPackagep(classOrPackagep);
             methodp->addPinsp(varRefp);
             methodp->addPinsp(new AstConst{varp->dtypep()->fileline(), AstConst::Unsized64{},
                                            (size_t)varp->width()});
@@ -1034,7 +1030,7 @@
 
             setupAllTaskp->addStmtsp(setupTaskRefp->makeStmt());
 
-            ConstraintExprVisitor{m_memberMap, constrp->itemsp(), nullptr, genp};
+            { ConstraintExprVisitor{m_memberMap, constrp->itemsp(), nullptr, genp}; }
             if (constrp->itemsp()) taskp->addStmtsp(constrp->itemsp()->unlinkFrBackWithNext());
         });
         if (genp) {
@@ -1192,11 +1188,8 @@
         localGenp->funcLocal(true);
 
         AstFunc* const randomizeFuncp
-<<<<<<< HEAD
-            = V3Randomize::newRandomizeFunc(classp, m_inlineUniqueNames.get(nodep), false);
-=======
-            = V3Randomize::newRandomizeFunc(m_memberMap, classp, m_inlineUniqueNames.get(nodep));
->>>>>>> 095b1ccb
+            = V3Randomize::newRandomizeFunc(m_memberMap, classp, m_inlineUniqueNames.get(nodep),
+                                            false);
 
         // Detach the expression and prepare variable copies
         const CaptureVisitor captured{withp->exprp(), m_modp, classp, false};
@@ -1228,14 +1221,9 @@
         }
 
         // Generate constraint setup code and a hardcoded call to the solver
-<<<<<<< HEAD
         AstNode* capturedTreep = withp->exprp()->unlinkFrBackWithNext();
         randomizeFuncp->addStmtsp(capturedTreep);
-        { ConstraintExprVisitor{capturedTreep, randomizeFuncp, localGenp, !m_inline}; }
-=======
-        randomizeFuncp->addStmtsp(captured.getTree());
-        ConstraintExprVisitor{m_memberMap, captured.getTree(), randomizeFuncp, localGenp};
->>>>>>> 095b1ccb
+        { ConstraintExprVisitor{m_memberMap, capturedTreep, randomizeFuncp, localGenp}; }
 
         // Call the solver and set return value
         AstVarRef* const randNextp
@@ -1285,14 +1273,8 @@
     V3Global::dumpCheckGlobalTree("randomize", 0, dumpTreeEitherLevel() >= 3);
 }
 
-<<<<<<< HEAD
-AstFunc* V3Randomize::newRandomizeFunc(AstClass* nodep, const std::string& name,
-                                       bool allowVirtual) {
-    VMemberMap memberMap;
-=======
 AstFunc* V3Randomize::newRandomizeFunc(VMemberMap& memberMap, AstClass* nodep,
-                                       const std::string& name) {
->>>>>>> 095b1ccb
+                                       const std::string& name, bool allowVirtual) {
     AstFunc* funcp = VN_AS(memberMap.findMember(nodep, name), Func);
     if (!funcp) {
         v3Global.useRandomizeMethods(true);
