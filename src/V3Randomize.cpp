--- conflicted
+++ resolved
@@ -57,14 +57,10 @@
 
     BaseToDerivedMap m_baseToDerivedMap;  // Mapping from base classes to classes that extend them
     AstClass* m_classp = nullptr;  // Current class
-<<<<<<< HEAD
-    AstConstraintExpr* m_constraintExprp = nullptr;  // Current constraint expression
+    AstNode* m_constraintExprp = nullptr;  // Current constraint expression
     AstNodeModule* m_modp; // Current module
     std::map<AstVar*, AstNodeModule*> m_moduleMap; // Variable -> module under which it is
     std::set<AstNodeVarRef*> m_staticRefs; // References to static variables under `with` clauses
-=======
-    const AstNode* m_constraintExprp = nullptr;  // Current constraint expression
->>>>>>> 570e1bc3
 
     // METHODS
     void markMembers(const AstClass* nodep) {
@@ -202,14 +198,11 @@
     //  AstNodeExpr::user1()    -> bool. Depending on a randomized variable
     // VNUser4InUse m_inuser4; (Allocated for use in RandomizeVisitor)
 
-    AstNodeStmt* m_taskbodyp;  // body of a method to add write_var calls to
+    AstNodeFTask* const m_taskp;  // method to add write_var calls to
     AstVar* const m_genp;  // VlRandomizer variable of the class
-<<<<<<< HEAD
     AstClass* const m_classp;  // Pointer to randomized class
     bool m_markDeclaredConstrs;  // Mark constraints as aready setup with `write_var`.
-=======
     bool m_wantSingle = false;  // Whether to merge constraint expressions with LOGAND
->>>>>>> 570e1bc3
 
     bool editFormat(AstNodeExpr* nodep) {
         if (nodep->user1()) return false;
@@ -327,7 +320,7 @@
                 = new AstCExpr{varp->fileline(), "\"" + smtName + "\"", varp->width()};
             varnamep->dtypep(varp->dtypep());
             methodp->addPinsp(varnamep);
-            m_taskbodyp = AstNode::addNext(m_taskbodyp, methodp->makeStmt());
+            m_taskp->addStmtsp(methodp->makeStmt());
         }
     }
     void visit(AstNodeBiop* nodep) override {
@@ -434,23 +427,14 @@
     }
 
 public:
-    AstNodeStmt* taskBody() const { return m_taskbodyp; }
-
     // CONSTRUCTORS
-<<<<<<< HEAD
-    explicit ConstraintExprVisitor(AstConstraintExpr* nodep, AstVar* genp, AstClass* classp,
-                                   bool markDeclaredConstrs)
-        : m_taskbodyp(nullptr)
+    explicit ConstraintExprVisitor(AstNode* nodep, AstNodeFTask* taskp, AstVar* genp,
+                                   AstClass* classp, bool markDeclaredConstrs)
+        : m_taskp(taskp)
         , m_genp(genp)
         , m_classp(classp)
         , m_markDeclaredConstrs(markDeclaredConstrs) {
-        iterate(nodep);
-=======
-    explicit ConstraintExprVisitor(AstNode* nodep, AstNodeFTask* taskp, AstVar* genp)
-        : m_taskp(taskp)
-        , m_genp(genp) {
         iterateAndNextNull(nodep);
->>>>>>> 570e1bc3
     }
 };
 
@@ -756,45 +740,6 @@
         clearp->dtypeSetVoid();
         return clearp->makeStmt();
     }
-    std::pair<AstNodeStmt*, AstNodeStmt*>
-    implementConstraintBlockSetup(AstNode* expressionsp, AstVar* genp, AstClass* classp) {
-        AstNodeStmt* declStmtsp = nullptr;
-        AstNodeStmt* hardStmtsp = nullptr;
-
-        while (expressionsp) {
-            auto nextp = expressionsp->nextp();
-            AstConstraintExpr* const condsp = VN_CAST(expressionsp, ConstraintExpr);
-            if (!condsp) {
-                expressionsp->v3warn(CONSTRAINTIGN, "Constraint expression ignored (unsupported)");
-                if (AstConstraintForeach* foreachp = VN_CAST(expressionsp, ConstraintForeach)) {
-                    removeConstraintForeach(foreachp);
-                } else {
-                    pushDeletep(expressionsp->unlinkFrBack());
-                }
-                expressionsp = nextp;
-                continue;
-            }
-            {
-                ConstraintExprVisitor constraintExprVisitor{condsp, genp, classp, !m_inline};
-                if (constraintExprVisitor.taskBody())
-                    declStmtsp = AstNode::addNext(declStmtsp, constraintExprVisitor.taskBody());
-            }
-            // Only hard constraints are now supported
-            auto genRefp = new AstVarRef{condsp->fileline(), genp, VAccess::READWRITE};
-            genRefp->classOrPackagep(classp);
-            if (m_postScope) genRefp->varScopep(VN_AS(genp->user3p(), VarScope));
-            AstCMethodHard* const methodp = new AstCMethodHard{condsp->fileline(), genRefp, "hard",
-                                                               condsp->exprp()->unlinkFrBack()};
-            methodp->dtypeSetVoid();
-            hardStmtsp
-                = AstNode::addNext(hardStmtsp, new AstStmtExpr{condsp->fileline(), methodp});
-            if (condsp->backp()) condsp->unlinkFrBack();
-            pushDeletep(condsp);
-            expressionsp = nextp;
-        }
-        return std::make_pair(declStmtsp, hardStmtsp);
-    }
-
     void removeConstraintForeach(AstConstraintForeach* nodep) {
         if (m_postScope) {
             // TODO: Optimize this code
@@ -977,18 +922,9 @@
                 implementConstraintsClear(randomizep->fileline(), genp, VN_AS(m_modp, Class)));
         }
         randomizep->addStmtsp(setupTaskRefp->makeStmt());
-
-<<<<<<< HEAD
-        AstNodeStmt *declStmtsp, *hardStmtsp;
-        std::tie(declStmtsp, hardStmtsp)
-            = implementConstraintBlockSetup(nodep->itemsp(), genp, VN_AS(m_modp, Class));
-        (m_inline ? taskp : newp)->addStmtsp(declStmtsp);
-        taskp->addStmtsp(hardStmtsp);
-=======
-        { ConstraintExprVisitor{nodep->itemsp(), newp, genp}; }
+        { ConstraintExprVisitor{nodep->itemsp(), (m_inline ? taskp : newp), genp,
+                                VN_AS(m_modp, Class), !m_inline}; }
         if (nodep->itemsp()) taskp->addStmtsp(nodep->itemsp()->unlinkFrBackWithNext());
-        VL_DO_DANGLING(pushDeletep(nodep->unlinkFrBack()), nodep);
->>>>>>> 570e1bc3
     }
     void visit(AstRandCase* nodep) override {
         // RANDCASE
@@ -1134,11 +1070,8 @@
         }
 
         // Generate constraint setup code and a hardcoded call to the solver
-        AstNodeStmt *declStmtsp, *hardStmtsp;
-        std::tie(declStmtsp, hardStmtsp)
-            = implementConstraintBlockSetup(captured.getTree(), localGenp, classp);
-        randomizeFuncp->addStmtsp(declStmtsp);
-        randomizeFuncp->addStmtsp(hardStmtsp);
+        randomizeFuncp->addStmtsp(captured.getTree());
+        { ConstraintExprVisitor{captured.getTree(), randomizeFuncp, localGenp, classp, !m_inline}; }
 
         // Call the solver and set return value
         auto randNextp = new AstVarRef{nodep->fileline(), localGenp, VAccess::READWRITE};
