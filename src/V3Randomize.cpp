// -*- mode: C++; c-file-style: "cc-mode" -*-
//*************************************************************************
// DESCRIPTION: Verilator: Generate randomization procedures
//
// Code available from: https://verilator.org
//
//*************************************************************************
//
// Copyright 2003-2024 by Wilson Snyder. This program is free software; you
// can redistribute it and/or modify it under the terms of either the GNU
// Lesser General Public License Version 3 or the Perl Artistic License
// Version 2.0.
// SPDX-License-Identifier: LGPL-3.0-only OR Artistic-2.0
//
//*************************************************************************
// V3Randomize's Transformations:
//
// Each randomize() method call:
//      Mark class of object on which randomize() is called
// Mark all classes that inherit from previously marked classed
// Mark all classes whose instances are randomized member variables of marked classes
// Each marked class:
//      * define a virtual randomize() method that randomizes its random variables
// Each call to randomize():
//      * define __Vrandwith### functions for randomize() calls with inline constraints and
//        put then into randomized classes
//      * replace calls to randomize() that use inline constraints with calls to __Vrandwith###
//        functions
//
//*************************************************************************

#include "V3PchAstNoMT.h"  // VL_MT_DISABLED_CODE_UNIT

#include "verilatedos.h"

#include "V3Randomize.h"

#include "V3Ast.h"
#include "V3Error.h"
#include "V3FileLine.h"
#include "V3Global.h"
#include "V3MemberMap.h"
#include "V3UniqueNames.h"

#include <queue>
#include <tuple>
#include <utility>

VL_DEFINE_DEBUG_FUNCTIONS;

//######################################################################
// Visitor that marks classes needing a randomize() method

class RandomizeMarkVisitor final : public VNVisitorConst {
    // NODE STATE
    // Cleared on Netlist
    //  AstClass::user1()       -> bool.  Set true to indicate needs randomize processing
    //  AstNodeExpr::user1()    -> bool.  Set true to indicate constraint expression depending on a
    //                                    randomized variable
    //  AstVar::user2p()        -> AstNodeModule*. Pointer to containing module
    const VNUser1InUse m_inuser1;
    const VNUser2InUse m_inuser2;

    using DerivedSet = std::unordered_set<AstClass*>;
    using BaseToDerivedMap = std::unordered_map<const AstClass*, DerivedSet>;

    BaseToDerivedMap m_baseToDerivedMap;  // Mapping from base classes to classes that extend them
    AstClass* m_classp = nullptr;  // Current class
    AstNode* m_constraintExprp = nullptr;  // Current constraint expression
    AstNodeModule* m_modp;  // Current module
    std::set<AstNodeVarRef*> m_staticRefs;  // References to static variables under `with` clauses

    // METHODS
    void markMembers(const AstClass* nodep) {
        for (const AstClass* classp = nodep; classp;
             classp = classp->extendsp() ? classp->extendsp()->classp() : nullptr) {
            for (const AstNode* memberp = classp->stmtsp(); memberp; memberp = memberp->nextp()) {
                // If member is rand and of class type, mark its class
                if (VN_IS(memberp, Var) && VN_AS(memberp, Var)->isRand()) {
                    if (const AstClassRefDType* const classRefp
                        = VN_CAST(memberp->dtypep()->skipRefp(), ClassRefDType)) {
                        AstClass* const rclassp = classRefp->classp();
                        if (!rclassp->user1()) {
                            rclassp->user1(true);
                            markMembers(rclassp);
                            markDerived(rclassp);
                        }
                    }
                }
            }
        }
    }
    void markDerived(const AstClass* nodep) {
        const auto it = m_baseToDerivedMap.find(nodep);
        if (it != m_baseToDerivedMap.end()) {
            for (auto* classp : it->second) {
                if (!classp->user1()) {
                    classp->user1(true);
                    markMembers(classp);
                    markDerived(classp);
                }
            }
        }
    }
    void markAllDerived() {
        for (const auto& p : m_baseToDerivedMap) {
            if (p.first->user1()) markDerived(p.first);
        }
    }
    void setPackageRefs() {
        for (AstNodeVarRef* staticRefp : m_staticRefs) {
            UINFO(9, "Updated classOrPackage ref for " << staticRefp->name() << endl);
            staticRefp->classOrPackagep(VN_AS(staticRefp->varp()->user2p(), NodeModule));
        }
    }

    // VISITORS
    void visit(AstClass* nodep) override {
        VL_RESTORER(m_classp);
        VL_RESTORER(m_modp);
        m_modp = m_classp = nodep;
        iterateChildrenConst(nodep);
        if (nodep->extendsp()) {
            // Save pointer to derived class
            const AstClass* const basep = nodep->extendsp()->classp();
            m_baseToDerivedMap[basep].insert(nodep);
        }
    }
    void visit(AstNodeFTaskRef* nodep) override {
        iterateChildrenConst(nodep);
        if (nodep->name() != "randomize") return;
        AstClass* classp = m_classp;
        if (const AstMethodCall* const methodCallp = VN_CAST(nodep, MethodCall)) {
            if (const AstClassRefDType* const classRefp
                = VN_CAST(methodCallp->fromp()->dtypep()->skipRefp(), ClassRefDType)) {
                classp = classRefp->classp();
            }
        }
        if (classp) {
            classp->user1(true);
            markMembers(classp);
        }
    }
    void visit(AstConstraintExpr* nodep) override {
        VL_RESTORER(m_constraintExprp);
        m_constraintExprp = nodep;
        iterateChildrenConst(nodep);
    }
    void visit(AstConstraintIf* nodep) override {
        {
            VL_RESTORER(m_constraintExprp);
            m_constraintExprp = nodep;
            iterateConst(nodep->condp());
        }
        iterateAndNextConstNull(nodep->thensp());
        iterateAndNextConstNull(nodep->elsesp());
    }
    void visit(AstNodeVarRef* nodep) override {
        if (!m_constraintExprp) return;

        if (nodep->varp()->lifetime().isStatic()) m_staticRefs.emplace(nodep);

        if (!nodep->varp()->isRand()) return;
        for (AstNode* backp = nodep; backp != m_constraintExprp && !backp->user1();
             backp = backp->backp())
            backp->user1(true);
    }
    void visit(AstMemberSel* nodep) override {
        if (!m_constraintExprp) return;

        if (VN_IS(nodep->fromp(), LambdaArgRef)) {
            if (!nodep->varp()->isRand()) return;
            for (AstNode* backp = nodep; backp != m_constraintExprp && !backp->user1();
                 backp = backp->backp())
                backp->user1(true);
        }
    }
    void visit(AstNodeModule* nodep) override {
        VL_RESTORER(m_modp);
        m_modp = nodep;
        iterateChildrenConst(nodep);
    }
    void visit(AstVar* nodep) override {
        nodep->user2p(m_modp);
        iterateChildrenConst(nodep);
    }

    void visit(AstNode* nodep) override { iterateChildrenConst(nodep); }

public:
    // CONSTRUCTORS
    explicit RandomizeMarkVisitor(AstNode* nodep) {
        iterateConst(nodep);
        markAllDerived();
        setPackageRefs();
    }
    ~RandomizeMarkVisitor() override = default;
};

//######################################################################
// Visitor that turns constraints into template strings for solvers

class ConstraintExprVisitor final : public VNVisitor {
    // NODE STATE
    // AstVar::user3() -> bool. Handled in constraints
    //  AstNodeExpr::user1()    -> bool. Depending on a randomized variable
    // VNuser3InUse m_inuser3; (Allocated for use in RandomizeVisitor)

    AstNodeFTask* const m_inlineInitTaskp;  // Method to add write_var calls to
                                            // (may be null, then new() is used)
    AstVar* const m_genp;  // VlRandomizer variable of the class
    bool m_wantSingle = false;  // Whether to merge constraint expressions with LOGAND
    VMemberMap& m_memberMap;  // Member names cached for fast lookup

    bool editFormat(AstNodeExpr* nodep) {
        if (nodep->user1()) return false;
        // Replace computable expression with SMT constant
        VNRelinker handle;
        nodep->unlinkFrBack(&handle);
        AstSFormatF* const newp = new AstSFormatF{
            nodep->fileline(), (nodep->width() & 3) ? "#b%b" : "#x%x", false, nodep};
        handle.relink(newp);
        return true;
    }
    void editSMT(AstNodeExpr* nodep, AstNodeExpr* lhsp = nullptr, AstNodeExpr* rhsp = nullptr,
                 AstNodeExpr* thsp = nullptr) {
        // Replace incomputable (result-dependent) expression with SMT expression
        std::string smtExpr = nodep->emitSMT();  // Might need child width (AstExtend)
        UASSERT_OBJ(smtExpr != "", nodep,
                    "Node needs randomization constraint, but no emitSMT: " << nodep);

        if (lhsp) lhsp = VN_AS(iterateSubtreeReturnEdits(lhsp->unlinkFrBack()), NodeExpr);
        if (rhsp) rhsp = VN_AS(iterateSubtreeReturnEdits(rhsp->unlinkFrBack()), NodeExpr);
        if (thsp) thsp = VN_AS(iterateSubtreeReturnEdits(thsp->unlinkFrBack()), NodeExpr);

        AstNodeExpr* argsp = nullptr;
        for (string::iterator pos = smtExpr.begin(); pos != smtExpr.end(); ++pos) {
            if (pos[0] == '%') {
                ++pos;
                switch (pos[0]) {
                case '%': break;
                case 'l':
                    pos[0] = '@';
                    UASSERT_OBJ(lhsp, nodep, "emitSMT() references undef node");
                    argsp = AstNode::addNext(argsp, lhsp);
                    lhsp = nullptr;
                    break;
                case 'r':
                    pos[0] = '@';
                    UASSERT_OBJ(rhsp, nodep, "emitSMT() references undef node");
                    argsp = AstNode::addNext(argsp, rhsp);
                    rhsp = nullptr;
                    break;
                case 't':
                    pos[0] = '@';
                    UASSERT_OBJ(thsp, nodep, "emitSMT() references undef node");
                    argsp = AstNode::addNext(argsp, thsp);
                    thsp = nullptr;
                    break;
                default: nodep->v3fatalSrc("Unknown emitSMT format code: %" << pos[0]); break;
                }
            }
        }
        UASSERT_OBJ(!lhsp, nodep, "Missing emitSMT %l for " << lhsp);
        UASSERT_OBJ(!rhsp, nodep, "Missing emitSMT %r for " << rhsp);
        UASSERT_OBJ(!thsp, nodep, "Missing emitSMT %t for " << thsp);
        AstSFormatF* const newp = new AstSFormatF{nodep->fileline(), smtExpr, false, argsp};
        nodep->replaceWith(newp);
        VL_DO_DANGLING(pushDeletep(nodep), nodep);
    }

    AstNodeExpr* editSingle(FileLine* fl, AstNode* itemsp) {
        if (!itemsp) return nullptr;

        VL_RESTORER(m_wantSingle);
        m_wantSingle = true;

        {
            AstBegin* const tempp
                = new AstBegin{fl, "[EditWrapper]", itemsp->unlinkFrBackWithNext()};
            VL_DO_DANGLING(iterateAndNextNull(tempp->stmtsp()), itemsp);
            itemsp = tempp->stmtsp();
            if (itemsp) itemsp->unlinkFrBackWithNext();
            VL_DO_DANGLING(tempp->deleteTree(), tempp);
        }
        if (!itemsp) return nullptr;

        AstNodeExpr* exprsp = VN_CAST(itemsp, NodeExpr);
        UASSERT_OBJ(exprsp, itemsp, "Single not expression?");

        if (!exprsp->nextp()) return exprsp;

        std::ostringstream fmt;
        fmt << "(and";
        for (AstNode* itemp = exprsp; itemp; itemp = itemp->nextp()) fmt << " %@";
        fmt << ')';
        return new AstSFormatF{fl, fmt.str(), false, exprsp};
    }

    // VISITORS
    void visit(AstNodeVarRef* nodep) override {
        if (editFormat(nodep)) return;
        // In SMT just variable name, but we also ensure write_var for the variable
        const std::string smtName = nodep->name();  // Can be anything unique
        nodep->replaceWith(new AstSFormatF{nodep->fileline(), smtName, false, nullptr});

        AstVar* const varp = nodep->varp();
        AstNodeModule* const classOrPackagep = nodep->classOrPackagep();

        VL_DO_DANGLING(pushDeletep(nodep), nodep);

        if (!varp->user3()) {
            AstCMethodHard* const methodp = new AstCMethodHard{
                varp->fileline(),
                new AstVarRef{varp->fileline(), VN_AS(m_genp->user2p(), NodeModule), m_genp,
                              VAccess::READWRITE},
                "write_var"};
            methodp->dtypeSetVoid();
            AstClass* const classp = VN_AS(varp->user2p(), Class);
            AstVarRef* const varRefp
                = new AstVarRef{varp->fileline(), classp, varp, VAccess::WRITE};
            varRefp->classOrPackagep(classOrPackagep);
            methodp->addPinsp(varRefp);
            methodp->addPinsp(new AstConst{varp->dtypep()->fileline(), AstConst::Unsized64{},
                                           (size_t)varp->width()});
            AstNodeExpr* const varnamep
                = new AstCExpr{varp->fileline(), "\"" + smtName + "\"", varp->width()};
            varnamep->dtypep(varp->dtypep());
            methodp->addPinsp(varnamep);
            AstNodeFTask* initTaskp = m_inlineInitTaskp;
            if (!initTaskp) {
                varp->user3(true);  // Mark as set up in new()
                initTaskp = VN_AS(m_memberMap.findMember(classp, "new"), NodeFTask);
                UASSERT_OBJ(initTaskp, classp, "No new() in class");
            }
            initTaskp->addStmtsp(methodp->makeStmt());
        }
    }
    void visit(AstNodeBiop* nodep) override {
        if (editFormat(nodep)) return;
        editSMT(nodep, nodep->lhsp(), nodep->rhsp());
    }
    void visit(AstNodeUniop* nodep) override {
        if (editFormat(nodep)) return;
        editSMT(nodep, nodep->lhsp());
    }
    void visit(AstNodeTriop* nodep) override {
        if (editFormat(nodep)) return;
        editSMT(nodep, nodep->lhsp(), nodep->rhsp(), nodep->thsp());
    }
    void visit(AstNodeCond* nodep) override {
        if (editFormat(nodep)) return;
        if (!nodep->condp()->user1()) {
            // Do not burden the solver if cond computable: (cond ? "then" : "else")
            iterate(nodep->thenp());
            iterate(nodep->elsep());
            return;
        }
        // Fall back to "(ite cond then else)"
        visit(static_cast<AstNodeTriop*>(nodep));
    }
    void visit(AstDist* nodep) override {
        nodep->v3warn(CONSTRAINTIGN, "Constraint expression ignored (unsupported)");
        nodep->replaceWith(new AstSFormatF{nodep->fileline(), "true", false, nullptr});
        VL_DO_DANGLING(nodep->deleteTree(), nodep);
    }
    void visit(AstReplicate* nodep) override {
        // Biop, but RHS is harmful
        if (editFormat(nodep)) return;
        editSMT(nodep, nodep->srcp());
    }
    void visit(AstSFormatF* nodep) override {}
    void visit(AstStmtExpr* nodep) override {}
    void visit(AstConstraintIf* nodep) override {
        AstNodeExpr* newp = nullptr;
        FileLine* const fl = nodep->fileline();
        AstNodeExpr* const thenp = editSingle(fl, nodep->thensp());
        AstNodeExpr* const elsep = editSingle(fl, nodep->elsesp());
        if (thenp && elsep) {
            newp = new AstCond{fl, nodep->condp()->unlinkFrBack(), thenp, elsep};
        } else if (thenp) {
            newp = new AstLogIf{fl, nodep->condp()->unlinkFrBack(), thenp};
        } else if (elsep) {
            newp = new AstLogIf{fl, new AstNot{fl, nodep->condp()->unlinkFrBack()}, elsep};
        }
        if (newp) {
            newp->user1(true);  // Assume result-dependent
            nodep->replaceWith(new AstConstraintExpr{fl, newp});
        } else {
            nodep->unlinkFrBack();
        }
        VL_DO_DANGLING(nodep->deleteTree(), nodep);
    }
    void visit(AstConstraintForeach* nodep) override {
        nodep->v3warn(CONSTRAINTIGN, "Constraint expression ignored (unsupported)");
        VL_DO_DANGLING(nodep->unlinkFrBack()->deleteTree(), nodep);
    }
    void visit(AstConstraintBefore* nodep) override {
        nodep->v3warn(CONSTRAINTIGN, "Constraint expression ignored (unsupported)");
        VL_DO_DANGLING(nodep->unlinkFrBack()->deleteTree(), nodep);
    }
    void visit(AstConstraintUnique* nodep) override {
        nodep->v3warn(CONSTRAINTIGN, "Constraint expression ignored (unsupported)");
        VL_DO_DANGLING(nodep->unlinkFrBack()->deleteTree(), nodep);
    }
    void visit(AstConstraintExpr* nodep) override {
        iterateChildren(nodep);
        if (m_wantSingle) {
            nodep->replaceWith(nodep->exprp()->unlinkFrBack());
            VL_DO_DANGLING(nodep->deleteTree(), nodep);
            return;
        }
        // Only hard constraints are currently supported
        AstCMethodHard* const callp = new AstCMethodHard{
            nodep->fileline(),
            new AstVarRef{nodep->fileline(), VN_AS(m_genp->user2p(), NodeModule), m_genp,
                          VAccess::READWRITE},
            "hard", nodep->exprp()->unlinkFrBack()};
        callp->dtypeSetVoid();
        nodep->replaceWith(callp->makeStmt());
        VL_DO_DANGLING(nodep->deleteTree(), nodep);
    }
    void visit(AstCMethodHard* nodep) override {
        if (editFormat(nodep)) return;

        UASSERT_OBJ(nodep->name() == "size", nodep, "Non-size method call in constraints");

        AstNode* fromp = nodep->fromp();
        // Warn early while the dtype is still there
        fromp->v3warn(E_UNSUPPORTED, "Unsupported: random member variable with type "
                                         << fromp->dtypep()->prettyDTypeNameQ());

        iterateChildren(nodep);  // Might change fromp
        fromp = nodep->fromp()->unlinkFrBack();
        fromp->dtypep(nodep->dtypep());
        nodep->replaceWith(fromp);
        VL_DO_DANGLING(pushDeletep(nodep), nodep);
    }
    void visit(AstNodeExpr* nodep) override {
        if (editFormat(nodep)) return;
        nodep->v3fatalSrc(
            "Visit function missing? Constraint function missing for math node: " << nodep);
    }
    void visit(AstNode* nodep) override {
        nodep->v3fatalSrc(
            "Visit function missing? Constraint function missing for node: " << nodep);
    }

public:
    // CONSTRUCTORS
    explicit ConstraintExprVisitor(VMemberMap& memberMap, AstNode* nodep,
                                   AstNodeFTask* inlineInitTaskp, AstVar* genp)
        : m_inlineInitTaskp{inlineInitTaskp}
        , m_genp{genp}
        , m_memberMap{memberMap} {
        iterateAndNextNull(nodep);
    }
};

class ClassLookupHelper final {
    const std::set<AstNodeModule*> m_visibleModules;
    const std::vector<AstNodeModule*> m_symLookupOrder;
    std::map<AstNode*, AstNodeModule*> m_classMap;

    using inits_t = std::tuple<std::set<AstNodeModule*>, std::vector<AstNodeModule*>>;

    // BFS search
    template <typename Action>
    static void foreachSuperClass(AstClass* classp, Action action) {
        std::queue<AstClass*> classes;
        classes.push(classp);
        while (!classes.empty()) {
            classp = classes.front();
            classes.pop();
            for (AstClassExtends* extendsp = classp->extendsp(); extendsp;
                 extendsp = VN_AS(extendsp->nextp(), ClassExtends)) {
                AstClass* const superClassp
                    = VN_AS(extendsp->childDTypep(), ClassRefDType)->classp();
                action(superClassp);
                classes.push(superClassp);
            }
        }
    }

    static inits_t init(AstClass* classp) {
        std::set<AstNodeModule*> visibleModules = {classp};
        std::vector<AstNodeModule*> symLookupOrder = {classp};
        foreachSuperClass(classp, [&](AstClass* superclassp) {
            visibleModules.emplace(superclassp);
            symLookupOrder.push_back(superclassp);
        });
        return inits_t(visibleModules, symLookupOrder);
    }

    ClassLookupHelper(inits_t inits)
        : m_visibleModules(std::get<0>(inits))
        , m_symLookupOrder(std::get<1>(inits)) {}

public:
    bool moduleInClassHierarchy(AstNodeModule* modp) const { return m_visibleModules.count(modp); }

    AstNodeModule* findDeclaringModule(AstNode* nodep, bool classHierarchyOnly = true) {
        auto it = m_classMap.find(nodep);
        if (it != m_classMap.end()) return it->second;
        for (AstNode* backp = nodep; backp; backp = backp->backp()) {
            AstNodeModule* modp = VN_CAST(backp, NodeModule);
            if (modp) {
                m_classMap.emplace(nodep, modp);
                if (classHierarchyOnly)
                    UASSERT_OBJ(moduleInClassHierarchy(modp), nodep,
                                "Node does not belong to class");
                return modp;
            }
        }
        return nullptr;
    }

    ClassLookupHelper(AstClass* classp)
        : ClassLookupHelper(init(classp)) {}
};

enum class CaptureMode : uint8_t {
    NO_CAP = 0x0,
    CAP_VALUE = 0x01,
    CAP_THIS = 0x02,
    CAP_F_SET_CLASSORPACKAGEP = 0x4,
    CAP_F_XREF = 0x8
};
CaptureMode operator|(CaptureMode a, CaptureMode b) {
    return static_cast<CaptureMode>(static_cast<uint8_t>(a) | static_cast<uint8_t>(b));
}
CaptureMode operator&(CaptureMode a, CaptureMode b) {
    return static_cast<CaptureMode>(static_cast<uint8_t>(a) & static_cast<uint8_t>(b));
}
CaptureMode mode(CaptureMode a) { return a & static_cast<CaptureMode>(0x3); }
bool hasFlags(CaptureMode a, CaptureMode flags) {
    return ((static_cast<uint8_t>(a) & 0xc & static_cast<uint8_t>(flags))
            == static_cast<uint8_t>(flags));
}

class CaptureVisitor final : public VNVisitor {
    AstArg* m_argsp;  // Original references turned into arguments
    AstNodeModule* m_callerp;  // Module of the outer context (for capturing `this`)
    AstClass* m_classp;  // Module of inner context (for symbol lookup)
    std::map<const AstVar*, AstVar*> m_varCloneMap;  // Map original var nodes to their clones
    std::set<AstNode*> m_ignore;  // Nodes to ignore for capturing
    ClassLookupHelper m_lookup;  // Util for class lookup
    AstVar* m_thisp = nullptr;  // Variable for outer context's object, if necessary

    // METHODS

    bool captureVariable(FileLine* const fileline, AstNodeVarRef* varrefp, AstVar*& varp) {
        auto it = m_varCloneMap.find(varrefp->varp());
        if (it == m_varCloneMap.end()) {
            AstVar* const newVarp = varrefp->varp()->cloneTree(false);
            newVarp->fileline(fileline);
            newVarp->varType(VVarType::BLOCKTEMP);
            newVarp->funcLocal(true);
            newVarp->direction(VDirection::INPUT);
            newVarp->lifetime(VLifetime::AUTOMATIC);

            m_varCloneMap.emplace(varrefp->varp(), newVarp);
            varp = newVarp;
            return true;
        }
        varp = it->second;
        return false;
    }

    template <typename NodeT>
    void fixupClassOrPackage(AstNode* memberp, NodeT refp) {
        AstNodeModule* const declClassp = m_lookup.findDeclaringModule(memberp, false);
        if (declClassp != m_classp) refp->classOrPackagep(declClassp);
    }

    template <typename NodeT>
    bool isReferenceToInnerMember(NodeT nodep) {
        return VN_IS(nodep->fromp(), LambdaArgRef);
    }

    AstVar* importThisp(FileLine* fl) {
        if (!m_thisp) {
            AstClassRefDType* const refDTypep
                = new AstClassRefDType{fl, VN_AS(m_callerp, Class), nullptr};
            v3Global.rootp()->typeTablep()->addTypesp(refDTypep);
            m_thisp = new AstVar{fl, VVarType::BLOCKTEMP, "__Vthis", refDTypep};
            m_thisp->funcLocal(true);
            m_thisp->lifetime(VLifetime::AUTOMATIC);
            m_thisp->direction(VDirection::INPUT);
            m_argsp = AstNode::addNext(m_argsp, new AstArg{fl, "", new AstThisRef{fl, refDTypep}});
        }
        return m_thisp;
    }

    AstVar* getVar(AstVar* const varp) const {
        const auto it = m_varCloneMap.find(varp);
        if (it == m_varCloneMap.end()) { return nullptr; }
        return it->second;
    }

    CaptureMode getVarRefCaptureMode(AstNodeVarRef* varRefp) {
        AstNodeModule* const modp = m_lookup.findDeclaringModule(varRefp->varp(), false);

        bool callerIsClass = VN_IS(m_callerp, Class);
        bool refIsXref = VN_IS(varRefp, VarXRef);
        bool varIsFuncLocal = varRefp->varp()->isFuncLocal();
        bool varHasAutomaticLifetime = varRefp->varp()->lifetime().isAutomatic();
        bool varIsDeclaredInCaller = modp == m_callerp;
        bool varIsFieldOfCaller = modp ? m_lookup.moduleInClassHierarchy(modp) : false;

        if (refIsXref) return CaptureMode::CAP_VALUE | CaptureMode::CAP_F_XREF;
        if (varIsFuncLocal && varHasAutomaticLifetime) return CaptureMode::CAP_VALUE;
        // Static var in function (will not be inlined, because it's in class)
        if (callerIsClass && varIsFuncLocal) return CaptureMode::CAP_VALUE;
        if (callerIsClass && varIsDeclaredInCaller) return CaptureMode::CAP_THIS;
        if (callerIsClass && varIsFieldOfCaller) return CaptureMode::CAP_THIS;
        UASSERT_OBJ(!callerIsClass, varRefp, "Invalid reference?");
        return CaptureMode::CAP_VALUE;
    }

    void captureRefByValue(AstNodeVarRef* nodep, CaptureMode capModeFlags) {
        AstVar* newVarp;
        bool newCapture = captureVariable(nodep->fileline(), nodep, newVarp /*ref*/);
        AstNodeVarRef* const newVarRefp = newCapture ? nodep->cloneTree(false) : nullptr;
        if (!hasFlags(capModeFlags, CaptureMode::CAP_F_SET_CLASSORPACKAGEP)) {
            // Keeping classOrPackagep will cause a broken link after inlining
            nodep->classOrPackagep(nullptr);  // AstScope will figure this out
        }
        nodep->varp(newVarp);
        if (!newCapture) return;
        if (hasFlags(capModeFlags, CaptureMode::CAP_F_XREF)) {
            AstVarRef* const notXVarRefp
                = new AstVarRef{nodep->fileline(), newVarp, VAccess::READ};
            notXVarRefp->classOrPackagep(nodep->classOrPackagep());
            nodep->replaceWith(notXVarRefp);
            nodep->deleteTree();
            nodep = notXVarRefp;
        }
        m_ignore.emplace(nodep);
        m_argsp = AstNode::addNext(m_argsp, new AstArg{nodep->fileline(), "", newVarRefp});
    }

    void captureRefByThis(AstNodeVarRef* nodep, CaptureMode capModeFlags) {
        AstVar* const thisp = importThisp(nodep->fileline());
        AstVarRef* const thisRefp = new AstVarRef{nodep->fileline(), thisp, nodep->access()};
        m_ignore.emplace(thisRefp);
        AstMemberSel* const memberSelp
            = new AstMemberSel(nodep->fileline(), thisRefp, nodep->varp());
        nodep->replaceWith(memberSelp);
        VL_DO_DANGLING(pushDeletep(nodep), nodep);
        m_ignore.emplace(memberSelp);
    }

    // VISITORS

    void visit(AstNodeVarRef* nodep) override {
        if (m_ignore.count(nodep)) return;
        m_ignore.emplace(nodep);
        UASSERT_OBJ(nodep->varp(), nodep, "Variable unlinked");
        CaptureMode capMode = getVarRefCaptureMode(nodep);
        if (mode(capMode) == CaptureMode::NO_CAP) return;

        if (mode(capMode) == CaptureMode::CAP_VALUE) captureRefByValue(nodep, capMode);
        if (mode(capMode) == CaptureMode::CAP_THIS) captureRefByThis(nodep, capMode);
    }
    void visit(AstNodeFTaskRef* nodep) override {
        if (m_ignore.count(nodep)) return;
        m_ignore.emplace(nodep);
        UASSERT_OBJ(nodep->taskp(), nodep, "Task unlinked");
        // We assume that constraint targets are not referenced this way.
        if (VN_IS(nodep, MethodCall) || VN_IS(nodep, New)) {
            m_ignore.emplace(nodep);
            iterateChildren(nodep);
            return;
        }
        AstClass* classp = VN_CAST(m_lookup.findDeclaringModule(nodep, false), Class);
        if ((classp == m_callerp) && VN_IS(m_callerp, Class)) {
            AstNodeExpr* const pinsp = nodep->pinsp();
            if (pinsp) pinsp->unlinkFrBack();
            AstVar* const thisp = importThisp(nodep->fileline());
            AstVarRef* const thisRefp = new AstVarRef{
                nodep->fileline(), thisp, nodep->isPure() ? VAccess::READ : VAccess::READWRITE};
            m_ignore.emplace(thisRefp);
            AstMethodCall* const methodCallp
                = new AstMethodCall{nodep->fileline(), thisRefp, thisp->name(), pinsp};
            methodCallp->taskp(nodep->taskp());
            methodCallp->dtypep(nodep->dtypep());
            nodep->replaceWith(methodCallp);
            VL_DO_DANGLING(pushDeletep(nodep), nodep);
            m_ignore.emplace(methodCallp);
        }
    }
    void visit(AstMemberSel* nodep) override {
        if (!isReferenceToInnerMember(nodep)) {
            iterateChildren(nodep);
            return;
        }
        AstVarRef* varRefp = new AstVarRef(nodep->fileline(), nodep->varp(), nodep->access());
        fixupClassOrPackage(nodep->varp(), varRefp);
        varRefp->user1(nodep->user1());
        nodep->replaceWith(varRefp);
        VL_DO_DANGLING(pushDeletep(nodep), nodep);
        m_ignore.emplace(varRefp);
        return;
    }
    void visit(AstMethodCall* nodep) override {
        if (!isReferenceToInnerMember(nodep)) {
            iterateChildren(nodep);
            return;
        }
        AstNodeExpr* pinsp = nodep->pinsp() ? nodep->pinsp()->unlinkFrBackWithNext() : nullptr;
        AstNodeFTaskRef* taskRefp = nullptr;
        if (VN_IS(nodep->taskp(), Task))
            taskRefp = new AstTaskRef{nodep->fileline(), nodep->name(), pinsp};
        else if (VN_IS(nodep->taskp(), Func))
            taskRefp = new AstFuncRef{nodep->fileline(), nodep->name(), pinsp};
        UASSERT_OBJ(taskRefp, nodep, "Node needs to point to regular method");
        taskRefp->taskp(nodep->taskp());
        taskRefp->dtypep(nodep->dtypep());
        fixupClassOrPackage(nodep->taskp(), taskRefp);
        taskRefp->user1(nodep->user1());
        nodep->replaceWith(taskRefp);
        VL_DO_DANGLING(pushDeletep(nodep), nodep);
        m_ignore.emplace(taskRefp);
        return;
    }
    void visit(AstNode* nodep) override { iterateChildren(nodep); }

public:
    explicit CaptureVisitor(AstNode* const nodep, AstNodeModule* callerp, AstClass* const classp,
                            const bool clone = true, VNRelinker* const linkerp = nullptr)
        : m_argsp(nullptr)
        , m_callerp(callerp)
        , m_classp(classp)
        , m_lookup(classp) {
        iterateAndNextNull(nodep);
    }

    // PUBLIC METHODS

    AstArg* getArgs() const { return m_argsp; }

    void addFunctionArguments(AstNodeFTask* funcp) const {
        for (AstArg* argp = getArgs(); argp; argp = VN_AS(argp->nextp(), Arg)) {
            if (AstNodeVarRef* varrefp = VN_CAST(argp->exprp(), NodeVarRef)) {
                if ((varrefp->classOrPackagep() == m_callerp) || VN_IS(varrefp, VarXRef)) {
                    // Keeping classOrPackagep will cause a broken link after inlining
                    varrefp->classOrPackagep(nullptr);
                }
                funcp->addStmtsp(getVar(varrefp->varp()));
            } else {
                UASSERT_OBJ(VN_IS(argp->exprp(), ThisRef), argp->exprp(), "Wrong arg expression");
                funcp->addStmtsp(m_thisp);
            }
        }
    }
};

//######################################################################
// Visitor that defines a randomize method where needed

class RandomizeVisitor final : public VNVisitor {
    // NODE STATE
    // Cleared on Netlist
    //  AstClass::user1()       -> bool.  Set true to indicate needs randomize processing
    //  AstVar::user2p()        -> AstClass*. Pointer to containing class
    //  AstEnumDType::user2()   -> AstVar*.  Pointer to table with enum values
    //  AstConstraint::user2p() -> AstTask*. Pointer to constraint setup procedure
    //  AstClass::user2p()      -> AstTask*. Pointer to full constraint setup procedure
    //  AstVar::user3()         -> bool. Handled in constraints
    //  AstClass::user3p()      -> AstVar*.  Constrained randomizer variable
    // VNUser1InUse    m_inuser1;      (Allocated for use in RandomizeMarkVisitor)
    // VNUser2InUse    m_inuser2;      (Allocated for use in RandomizeMarkVisitor)
    const VNUser3InUse m_inuser3;

    // STATE
    V3UniqueNames m_inlineUniqueNames;  // For generating unique function names
    VMemberMap m_memberMap;  // Member names cached for fast lookup
    AstNodeModule* m_modp = nullptr;  // Current module
    const AstNodeFTask* m_ftaskp = nullptr;  // Current function/task
    size_t m_enumValueTabCount = 0;  // Number of tables with enum values created
    int m_randCaseNum = 0;  // Randcase number within a module for var naming
    std::map<std::string, AstCDType*> m_randcDtypes;  // RandC data type deduplication

    // METHODS
    void createRandomGenerator(AstClass* const classp) {
        if (classp->user3p()) return;
        if (classp->extendsp()) {
            createRandomGenerator(classp->extendsp()->classp());
            return;
        }
        AstVar* const genp = new AstVar{classp->fileline(), VVarType::MEMBER, "constraint",
                                        classp->findBasicDType(VBasicDTypeKwd::RANDOM_GENERATOR)};
        genp->user2p(classp);
        classp->addMembersp(genp);
        classp->user3p(genp);
    }
    AstVar* getRandomGenerator(AstClass* const classp) {
        if (classp->user3p()) return VN_AS(classp->user3p(), Var);
        if (classp->extendsp()) return getRandomGenerator(classp->extendsp()->classp());
        return nullptr;
    }
    AstTask* getCreateConstraintSetupFunc(AstClass* classp) {
        if (classp->user2p()) return VN_AS(classp->user2p(), Task);
        AstTask* const setupAllTaskp
            = new AstTask{classp->fileline(), "__Vsetup_constraints", nullptr};
        setupAllTaskp->classMethod(true);
        setupAllTaskp->isVirtual(true);
        classp->addMembersp(setupAllTaskp);
        classp->user2p(setupAllTaskp);
        return setupAllTaskp;
    }
    void createRandomizeClassVars(AstNetlist* const netlistp) {
        netlistp->foreach([&](AstClass* const classp) {
            if (classp->existsMember(
                    [&](const AstClass*, const AstConstraint*) { return true; })) {
                createRandomGenerator(classp);
            }
        });
    }
    AstVar* enumValueTabp(AstEnumDType* const nodep) {
        if (nodep->user2p()) return VN_AS(nodep->user2p(), Var);
        UINFO(9, "Construct Venumvaltab " << nodep << endl);
        AstNodeArrayDType* const vardtypep = new AstUnpackArrayDType{
            nodep->fileline(), nodep->dtypep(),
            new AstRange{nodep->fileline(), static_cast<int>(nodep->itemCount()), 0}};
        AstInitArray* const initp = new AstInitArray{nodep->fileline(), vardtypep, nullptr};
        v3Global.rootp()->typeTablep()->addTypesp(vardtypep);
        AstVar* const varp
            = new AstVar{nodep->fileline(), VVarType::MODULETEMP,
                         "__Venumvaltab_" + cvtToStr(m_enumValueTabCount++), vardtypep};
        varp->isConst(true);
        varp->isStatic(true);
        varp->valuep(initp);
        // Add to root, as don't know module we are in, and aids later structure sharing
        v3Global.rootp()->dollarUnitPkgAddp()->addStmtsp(varp);

        UASSERT_OBJ(nodep->itemsp(), nodep, "Enum without items");
        for (AstEnumItem* itemp = nodep->itemsp(); itemp;
             itemp = VN_AS(itemp->nextp(), EnumItem)) {
            AstConst* const vconstp = VN_AS(itemp->valuep(), Const);
            UASSERT_OBJ(vconstp, nodep, "Enum item without constified value");
            initp->addValuep(vconstp->cloneTree(false));
        }
        nodep->user2p(varp);
        return varp;
    }

    AstCDType* findVlRandCDType(FileLine* const fl, uint64_t items) {
        // For 8 items we need to have a 9 item LFSR so items is max count
        // width(items) = log2(items) + 1
        const std::string type = AstCDType::typeToHold(V3Number::log2bQuad(items) + 1);
        const std::string name = "VlRandC<" + type + ", " + cvtToStr(items) + "ULL>";
        // Create or reuse (to avoid duplicates) randomization object dtype
        const auto pair = m_randcDtypes.emplace(name, nullptr);
        if (pair.second) {
            AstCDType* newp = new AstCDType{fl, name};
            v3Global.rootp()->typeTablep()->addTypesp(newp);
            pair.first->second = newp;
        }
        return pair.first->second;
    }

    AstVar* newRandcVarsp(AstVar* const varp) {
        // If a randc, make a VlRandC object to hold the state
        if (!varp->isRandC()) return nullptr;
        uint64_t items = 0;

        if (AstEnumDType* const enumDtp = VN_CAST(varp->dtypep()->skipRefToEnump(), EnumDType)) {
            items = static_cast<uint64_t>(enumDtp->itemCount());
        } else {
            AstBasicDType* const basicp = varp->dtypep()->skipRefp()->basicp();
            UASSERT_OBJ(basicp, varp, "Unexpected randc variable dtype");
            if (basicp->width() > 32) {
                varp->v3error("Maximum implemented width for randc is 32 bits, "
                              << varp->prettyNameQ() << " is " << basicp->width() << " bits");
                varp->isRandC(false);
                varp->isRand(true);
                return nullptr;
            }
            items = 1ULL << basicp->width();
        }
        AstCDType* newdtp = findVlRandCDType(varp->fileline(), items);
        AstVar* newp
            = new AstVar{varp->fileline(), VVarType::MEMBER, varp->name() + "__Vrandc", newdtp};
        newp->isInternal(true);
        varp->addNextHere(newp);
        UINFO(9, "created " << varp << endl);
        return newp;
    }
    AstNodeStmt* newRandStmtsp(FileLine* fl, AstNodeExpr* exprp, AstVar* randcVarp, int offset = 0,
                               AstMemberDType* memberp = nullptr) {
        if (const auto* const structDtp
            = VN_CAST(memberp ? memberp->subDTypep()->skipRefp() : exprp->dtypep()->skipRefp(),
                      StructDType)) {
            AstNodeStmt* stmtsp = nullptr;
            if (structDtp->packed()) offset += memberp ? memberp->lsb() : 0;
            for (AstMemberDType* smemberp = structDtp->membersp(); smemberp;
                 smemberp = VN_AS(smemberp->nextp(), MemberDType)) {
                AstNodeStmt* randp = nullptr;
                if (structDtp->packed()) {
                    randp = newRandStmtsp(fl, stmtsp ? exprp->cloneTree(false) : exprp, nullptr,
                                          offset, smemberp);
                } else {
                    AstStructSel* structSelp
                        = new AstStructSel{fl, exprp->cloneTree(false), smemberp->name()};
                    structSelp->dtypep(smemberp->childDTypep());
                    if (!structSelp->dtypep()) structSelp->dtypep(smemberp->subDTypep());
                    randp = newRandStmtsp(fl, structSelp, nullptr);
                }
                if (stmtsp) {
                    stmtsp->addNext(randp);
                } else {
                    stmtsp = randp;
                }
            }
            return stmtsp;
        } else {
            AstNodeExpr* valp;
            if (AstEnumDType* const enumDtp = VN_CAST(memberp ? memberp->subDTypep()->subDTypep()
                                                              : exprp->dtypep()->subDTypep(),
                                                      EnumDType)) {
                AstVarRef* const tabRefp
                    = new AstVarRef{fl, enumValueTabp(enumDtp), VAccess::READ};
                tabRefp->classOrPackagep(v3Global.rootp()->dollarUnitPkgAddp());
                AstNodeExpr* const randp
                    = newRandValue(fl, randcVarp, exprp->findBasicDType(VBasicDTypeKwd::UINT32));
                AstNodeExpr* const moddivp = new AstModDiv{
                    fl, randp, new AstConst{fl, static_cast<uint32_t>(enumDtp->itemCount())}};
                moddivp->dtypep(enumDtp);
                valp = new AstArraySel{fl, tabRefp, moddivp};
            } else {
                valp
                    = newRandValue(fl, randcVarp, (memberp ? memberp->dtypep() : exprp->dtypep()));
            }
            return new AstAssign{fl,
                                 new AstSel{fl, exprp, offset + (memberp ? memberp->lsb() : 0),
                                            memberp ? memberp->width() : exprp->width()},
                                 valp};
        }
    }
    AstNodeExpr* newRandValue(FileLine* const fl, AstVar* const randcVarp,
                              AstNodeDType* const dtypep) {
        if (randcVarp) {
            AstVarRef* const argsp = new AstVarRef{fl, randcVarp, VAccess::READWRITE};
            argsp->AstNode::addNext(new AstText{fl, ".randomize(__Vm_rng)"});
            AstCExpr* const newp = new AstCExpr{fl, argsp};
            newp->dtypep(dtypep);
            return newp;
        } else {
            return new AstRandRNG{fl, dtypep};
        }
    }
    void addPrePostCall(AstClass* const classp, AstFunc* const funcp, const string& name) {
        if (AstTask* userFuncp = VN_CAST(m_memberMap.findMember(classp, name), Task)) {
            AstTaskRef* const callp
                = new AstTaskRef{userFuncp->fileline(), userFuncp->name(), nullptr};
            callp->taskp(userFuncp);
            funcp->addStmtsp(callp->makeStmt());
        }
    }
    AstTask* newSetupConstraintTask(AstClass* const nodep, const std::string& name) {
        AstTask* const taskp = new AstTask{nodep->fileline(), name + "_setup_constraint", nullptr};
        taskp->classMethod(true);
        nodep->addMembersp(taskp);
        return taskp;
    }
    AstNodeStmt* implementConstraintsClear(FileLine* const fileline, AstVar* const genp) {
        AstCMethodHard* const clearp = new AstCMethodHard{
            fileline,
            new AstVarRef{fileline, VN_AS(genp->user2p(), NodeModule), genp, VAccess::READWRITE},
            "clear"};
        clearp->dtypeSetVoid();
        return clearp->makeStmt();
    }

    // VISITORS
    void visit(AstNodeModule* nodep) override {
        VL_RESTORER(m_modp);
        VL_RESTORER(m_randCaseNum);
        m_modp = nodep;
        m_randCaseNum = 0;
        iterateChildren(nodep);
    }
    void visit(AstNodeFTask* nodep) override {
        VL_RESTORER(m_ftaskp);
        m_ftaskp = nodep;
        iterateChildren(nodep);
    }
    void visit(AstClass* nodep) override {
        VL_RESTORER(m_modp);
        VL_RESTORER(m_randCaseNum);
        m_modp = nodep;
        m_randCaseNum = 0;

        iterateChildren(nodep);
        if (!nodep->user1()) return;  // Doesn't need randomize, or already processed
        UINFO(9, "Define randomize() for " << nodep << endl);
        AstFunc* const randomizep = V3Randomize::newRandomizeFunc(m_memberMap, nodep);
        AstVar* const fvarp = VN_AS(randomizep->fvarp(), Var);
        addPrePostCall(nodep, randomizep, "pre_randomize");
        FileLine* fl = nodep->fileline();

        AstNodeExpr* beginValp = nullptr;
        AstVar* genp = getRandomGenerator(nodep);
        if (genp) {
            nodep->foreachMember([&](AstClass* const classp, AstConstraint* const constrp) {
                AstTask* taskp = VN_AS(constrp->user2p(), Task);
                if (!taskp) {
                    taskp = newSetupConstraintTask(classp, constrp->name());
                    constrp->user2p(taskp);
                }
                AstTaskRef* const setupTaskRefp
                    = new AstTaskRef{constrp->fileline(), taskp->name(), nullptr};
                setupTaskRefp->taskp(taskp);
                setupTaskRefp->classOrPackagep(classp);

                AstTask* const setupAllTaskp = getCreateConstraintSetupFunc(nodep);

                setupAllTaskp->addStmtsp(setupTaskRefp->makeStmt());

<<<<<<< HEAD
            { ConstraintExprVisitor{m_memberMap, constrp->itemsp(), nullptr, genp}; }
            if (constrp->itemsp()) taskp->addStmtsp(constrp->itemsp()->unlinkFrBackWithNext());
        });
        if (genp) {
=======
                ConstraintExprVisitor{m_memberMap, constrp->itemsp(), nullptr, genp};
                if (constrp->itemsp()) taskp->addStmtsp(constrp->itemsp()->unlinkFrBackWithNext());
            });
>>>>>>> e7799344
            randomizep->addStmtsp(implementConstraintsClear(fl, genp));
            AstTask* setupAllTaskp = getCreateConstraintSetupFunc(nodep);
            AstTaskRef* const setupTaskRefp = new AstTaskRef{fl, setupAllTaskp->name(), nullptr};
            setupTaskRefp->taskp(setupAllTaskp);
            randomizep->addStmtsp(implementConstraintsClear(fl, genp));
            randomizep->addStmtsp(setupTaskRefp->makeStmt());

            AstVarRef* genRefp
                = new AstVarRef{fl, VN_AS(genp->user2p(), NodeModule), genp, VAccess::READWRITE};
            AstNode* const argsp = genRefp;
            argsp->addNext(new AstText{fl, ".next(__Vm_rng)"});
            AstNodeExpr* const solverCallp = new AstCExpr{fl, argsp};
            solverCallp->dtypeSetBit();
            beginValp = solverCallp;
        } else {
            beginValp = new AstConst{fl, AstConst::WidthedValue{}, 32, 1};
        }

        AstVarRef* const fvarRefp = new AstVarRef{fl, fvarp, VAccess::WRITE};
        randomizep->addStmtsp(new AstAssign{fl, fvarRefp, beginValp});

        AstNodeFTask* const newp = VN_AS(m_memberMap.findMember(nodep, "new"), NodeFTask);
        UASSERT_OBJ(newp, nodep, "No new() in class");

        nodep->foreachMember([&](AstClass* classp, AstVar* memberVarp) {
            if (!memberVarp->isRand() || memberVarp->user3()) return;
            const AstNodeDType* const dtypep = memberVarp->dtypep()->skipRefp();
            if (VN_IS(dtypep, BasicDType) || VN_IS(dtypep, StructDType)) {
                AstVar* const randcVarp = newRandcVarsp(memberVarp);
                AstVarRef* const refp = new AstVarRef{fl, classp, memberVarp, VAccess::WRITE};
                AstNodeStmt* const stmtp = newRandStmtsp(fl, refp, randcVarp);
                randomizep->addStmtsp(stmtp);
            } else if (const AstClassRefDType* const classRefp = VN_CAST(dtypep, ClassRefDType)) {
                if (classRefp->classp() == nodep) {
                    memberVarp->v3warn(E_UNSUPPORTED,
                                       "Unsupported: random member variable with the "
                                       "type of the containing class");
                    return;
                }
                AstFunc* const memberFuncp
                    = V3Randomize::newRandomizeFunc(m_memberMap, classRefp->classp());
                AstMethodCall* const callp
                    = new AstMethodCall{fl, new AstVarRef{fl, classp, memberVarp, VAccess::WRITE},
                                        "randomize", nullptr};
                callp->taskp(memberFuncp);
                callp->dtypeFrom(memberFuncp);
                AstVarRef* fvarRefReadp = fvarRefp->cloneTree(false);
                fvarRefReadp->access(VAccess::READ);
                AstIf* const assignIfNotNullp = new AstIf{
                    fl,
                    new AstNeq{fl, new AstVarRef{fl, classp, memberVarp, VAccess::READ},
                               new AstConst{fl, AstConst::Null{}}},
                    new AstAssign{fl, fvarRefp->cloneTree(false),
                                  new AstAnd{fl, fvarRefReadp, callp}}};
                randomizep->addStmtsp(assignIfNotNullp);
            } else {
                memberVarp->v3warn(E_UNSUPPORTED, "Unsupported: random member variable with type "
                                                      << memberVarp->dtypep()->prettyDTypeNameQ());
            }
        });
        addPrePostCall(nodep, randomizep, "post_randomize");
        nodep->user1(false);
    }
    void visit(AstRandCase* nodep) override {
        // RANDCASE
        //   CASEITEM expr1 : stmt1
        //   CASEITEM expr2 : stmt2
        // ->
        //   tmp = URandomRange{0, num} + 1   // + 1 so weight 0 means never
        //   if (tmp < expr1) stmt1;
        //   else if (tmp < (expr2 + expr1)) stmt1;
        //   else warning
        // Note this code assumes that the expressions after V3Const are fast to compute
        // Optimize: we would be better with a binary search tree to reduce ifs that execute
        if (debug() >= 9) nodep->dumpTree("-  rcin:: ");
        AstNodeDType* const sumDTypep = nodep->findUInt64DType();

        FileLine* const fl = nodep->fileline();
        const std::string name = "__Vrandcase" + cvtToStr(m_randCaseNum++);
        AstVar* const randVarp = new AstVar{fl, VVarType::BLOCKTEMP, name, sumDTypep};
        randVarp->noSubst(true);
        if (m_ftaskp) randVarp->funcLocal(true);
        AstNodeExpr* sump = new AstConst{fl, AstConst::WidthedValue{}, 64, 0};
        AstNodeIf* const firstIfsp
            = new AstIf{fl, new AstConst{fl, AstConst::BitFalse{}}, nullptr, nullptr};
        AstNodeIf* ifsp = firstIfsp;

        for (AstCaseItem* itemp = nodep->itemsp(); itemp;
             itemp = VN_AS(itemp->nextp(), CaseItem)) {
            AstNodeExpr* const condp = itemp->condsp()->unlinkFrBack();
            sump
                = new AstAdd{condp->fileline(), sump, new AstExtend{itemp->fileline(), condp, 64}};
            AstNode* const stmtsp
                = itemp->stmtsp() ? itemp->stmtsp()->unlinkFrBackWithNext() : nullptr;
            AstVarRef* const randVarRefp = new AstVarRef{fl, randVarp, VAccess::WRITE};
            AstNodeIf* const newifp
                = new AstIf{itemp->fileline(),
                            new AstLte{condp->fileline(), randVarRefp, sump->cloneTreePure(true)},
                            stmtsp, nullptr};
            ifsp->addElsesp(newifp);
            ifsp = newifp;
        }
        AstDisplay* dispp = new AstDisplay{
            fl, VDisplayType::DT_ERROR, "All randcase items had 0 weights (IEEE 1800-2023 18.16)",
            nullptr, nullptr};
        UASSERT_OBJ(m_modp, nodep, "randcase not under module");
        dispp->fmtp()->timeunit(m_modp->timeunit());
        ifsp->addElsesp(dispp);

        AstNode* const newp = randVarp;
        AstNodeExpr* randp = new AstRand{fl, nullptr, false};
        randp->dtypeSetUInt64();
        AstVarRef* const randVarRefp = new AstVarRef{fl, randVarp, VAccess::WRITE};
        newp->addNext(new AstAssign{fl, randVarRefp,
                                    new AstAdd{fl, new AstConst{fl, AstConst::Unsized64{}, 1},
                                               new AstModDiv{fl, randp, sump}}});
        newp->addNext(firstIfsp);
        if (debug() >= 9) newp->dumpTreeAndNext(cout, "-  rcnew: ");
        nodep->replaceWith(newp);
        VL_DO_DANGLING(pushDeletep(nodep), nodep);
    }
    void visit(AstNodeFTaskRef* nodep) override {
        AstWith* const withp = VN_CAST(nodep->pinsp(), With);

        if (!(nodep->name() == "randomize") || !withp) {
            iterateChildren(nodep);
            return;
        }
        withp->unlinkFrBack();

        iterateChildren(nodep);

        AstClass* classp = nullptr;
        if (AstMethodCall* const callp = VN_CAST(nodep, MethodCall)) {
            UASSERT_OBJ(callp->fromp()->dtypep(), callp->fromp(), "Object dtype is not linked");
            AstClassRefDType* const classrefdtypep
                = VN_CAST(callp->fromp()->dtypep(), ClassRefDType);
            if (!classrefdtypep) {
                nodep->v3warn(E_UNSUPPORTED,
                              "Inline constraints are not supported for this node type");
                return;
            }
            classp = classrefdtypep->classp();
            UASSERT_OBJ(classp, classrefdtypep, "Class type is unlinked to its ref type");
        } else {
            classp = VN_CAST(m_modp, Class);
            UASSERT_OBJ(classp, m_modp, "Module not class, should have failed in V3Width");
        }
        if (classp->user1()) {
            // We need to first ensure that the class constraints are transformed
            // NOTE: This is safe only because AstClass visit function overwrites all
            // nesting-dependent state variables
            iterate(classp);
        }

        AstVar* const classGenp = getRandomGenerator(classp);
        AstVar* const localGenp
            = new AstVar{nodep->fileline(), VVarType::BLOCKTEMP, "randomizer",
                         classp->findBasicDType(VBasicDTypeKwd::RANDOM_GENERATOR)};
        localGenp->funcLocal(true);

        AstFunc* const randomizeFuncp = V3Randomize::newRandomizeFunc(
            m_memberMap, classp, m_inlineUniqueNames.get(nodep), false);

        // Detach the expression and prepare variable copies
        const CaptureVisitor captured{withp->exprp(), m_modp, classp, false};

        // Add function arguments
        captured.addFunctionArguments(randomizeFuncp);

        // Add constraints clearing code
        if (classGenp) {
            randomizeFuncp->addStmtsp(
                implementConstraintsClear(randomizeFuncp->fileline(), classGenp));
        }

        randomizeFuncp->addStmtsp(localGenp);

        // Copy (derive) class constraints if present
        if (classGenp) {
            AstTask* const constrSetupFuncp = getCreateConstraintSetupFunc(classp);
            AstTaskRef* const callp
                = new AstTaskRef{nodep->fileline(), constrSetupFuncp->name(), nullptr};
            callp->taskp(constrSetupFuncp);
            randomizeFuncp->addStmtsp(callp->makeStmt());
            randomizeFuncp->addStmtsp(new AstAssign{
                nodep->fileline(), new AstVarRef{nodep->fileline(), localGenp, VAccess::WRITE},
                new AstVarRef{nodep->fileline(), VN_AS(classGenp->user2p(), NodeModule), classGenp,
                              VAccess::READ}});
        }

        // Generate constraint setup code and a hardcoded call to the solver
        AstNode* capturedTreep = withp->exprp()->unlinkFrBackWithNext();
        randomizeFuncp->addStmtsp(capturedTreep);
        { ConstraintExprVisitor{m_memberMap, capturedTreep, randomizeFuncp, localGenp}; }

        // Call the solver and set return value
        AstVarRef* const randNextp
            = new AstVarRef{nodep->fileline(), localGenp, VAccess::READWRITE};
        randNextp->AstNode::addNext(new AstText{nodep->fileline(), ".next(__Vm_rng)"});
        AstNodeExpr* const solverCallp = new AstCExpr{nodep->fileline(), randNextp};
        solverCallp->dtypeSetBit();
        randomizeFuncp->addStmtsp(new AstAssign{
            nodep->fileline(),
            new AstVarRef{nodep->fileline(), VN_AS(randomizeFuncp->fvarp(), Var), VAccess::WRITE},
            solverCallp});

        // Replace the node with a call to that function
        nodep->name(randomizeFuncp->name());
        nodep->addPinsp(captured.getArgs());
        nodep->taskp(randomizeFuncp);
        nodep->dtypeFrom(randomizeFuncp->dtypep());
        nodep->classOrPackagep(classp);
        UINFO(9, "Added `%s` randomization procedure");
        VL_DO_DANGLING(withp->deleteTree(), withp);
    }
    void visit(AstNode* nodep) override { iterateChildren(nodep); }

public:
    // CONSTRUCTORS
    explicit RandomizeVisitor(AstNetlist* nodep)
        : m_inlineUniqueNames("__Vrandwith") {
        createRandomizeClassVars(nodep);
        iterate(nodep);
        nodep->foreach([&](AstConstraint* constrp) {
            VL_DO_DANGLING(pushDeletep(constrp->unlinkFrBack()), constrp);
        });
    }
    ~RandomizeVisitor() override = default;
};

//######################################################################
// Randomize method class functions

void V3Randomize::randomizeNetlist(AstNetlist* nodep) {
    UINFO(2, __FUNCTION__ << ": " << endl);
    {
        const RandomizeMarkVisitor markVisitor{nodep};
        RandomizeVisitor randomizeVisitor{nodep};
    }
    V3Global::dumpCheckGlobalTree("randomize", 0, dumpTreeEitherLevel() >= 3);
}

AstFunc* V3Randomize::newRandomizeFunc(VMemberMap& memberMap, AstClass* nodep,
                                       const std::string& name, bool allowVirtual) {
    AstFunc* funcp = VN_AS(memberMap.findMember(nodep, name), Func);
    if (!funcp) {
        v3Global.useRandomizeMethods(true);
        AstNodeDType* const dtypep
            = nodep->findBitDType(32, 32, VSigning::SIGNED);  // IEEE says int return of 0/1
        AstVar* const fvarp = new AstVar{nodep->fileline(), VVarType::MEMBER, name, dtypep};
        fvarp->lifetime(VLifetime::AUTOMATIC);
        fvarp->funcLocal(true);
        fvarp->funcReturn(true);
        fvarp->direction(VDirection::OUTPUT);
        nodep->addMembersp(funcp);
        funcp = new AstFunc{nodep->fileline(), name, nullptr, fvarp};
        funcp->dtypep(dtypep);
        funcp->classMethod(true);
        funcp->isVirtual(allowVirtual && nodep->isExtended());
        nodep->addMembersp(funcp);
        memberMap.insert(nodep, funcp);
        AstClass* const basep = nodep->baseMostClassp();
        basep->needRNG(true);
    }
    return funcp;
}

AstFunc* V3Randomize::newSRandomFunc(VMemberMap& memberMap, AstClass* nodep) {
    AstClass* const basep = nodep->baseMostClassp();
    AstFunc* funcp = VN_AS(memberMap.findMember(basep, "srandom"), Func);
    if (!funcp) {
        v3Global.useRandomizeMethods(true);
        AstNodeDType* const dtypep
            = basep->findBitDType(32, 32, VSigning::SIGNED);  // IEEE says argument 0/1
        AstVar* const ivarp = new AstVar{basep->fileline(), VVarType::MEMBER, "seed", dtypep};
        ivarp->lifetime(VLifetime::AUTOMATIC);
        ivarp->funcLocal(true);
        ivarp->direction(VDirection::INPUT);
        funcp = new AstFunc{basep->fileline(), "srandom", ivarp, nullptr};
        funcp->dtypep(basep->findVoidDType());
        funcp->classMethod(true);
        funcp->isVirtual(false);
        basep->addMembersp(funcp);
        memberMap.insert(nodep, funcp);
        funcp->addStmtsp(new AstCStmt{basep->fileline(), "__Vm_rng.srandom(seed);\n"});
        basep->needRNG(true);
    }
    return funcp;
}<|MERGE_RESOLUTION|>--- conflicted
+++ resolved
@@ -1019,16 +1019,9 @@
 
                 setupAllTaskp->addStmtsp(setupTaskRefp->makeStmt());
 
-<<<<<<< HEAD
-            { ConstraintExprVisitor{m_memberMap, constrp->itemsp(), nullptr, genp}; }
-            if (constrp->itemsp()) taskp->addStmtsp(constrp->itemsp()->unlinkFrBackWithNext());
-        });
-        if (genp) {
-=======
                 ConstraintExprVisitor{m_memberMap, constrp->itemsp(), nullptr, genp};
                 if (constrp->itemsp()) taskp->addStmtsp(constrp->itemsp()->unlinkFrBackWithNext());
             });
->>>>>>> e7799344
             randomizep->addStmtsp(implementConstraintsClear(fl, genp));
             AstTask* setupAllTaskp = getCreateConstraintSetupFunc(nodep);
             AstTaskRef* const setupTaskRefp = new AstTaskRef{fl, setupAllTaskp->name(), nullptr};
