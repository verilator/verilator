// -*- mode: C++; c-file-style: "cc-mode" -*-
//*************************************************************************
// DESCRIPTION: Verilator: Generate randomization procedures
//
// Code available from: https://verilator.org
//
//*************************************************************************
//
// Copyright 2003-2025 by Wilson Snyder. This program is free software; you
// can redistribute it and/or modify it under the terms of either the GNU
// Lesser General Public License Version 3 or the Perl Artistic License
// Version 2.0.
// SPDX-License-Identifier: LGPL-3.0-only OR Artistic-2.0
//
//*************************************************************************
// V3Randomize's Transformations:
//
// Each randomize() method call:
//      Mark class of object on which randomize() is called
// Mark all classes that inherit from previously marked classed
// Mark all classes whose instances are randomized member variables of marked classes
// Each marked class:
//      * define a virtual randomize() method that randomizes its random variables
// Each call to randomize():
//      * define __Vrandwith### functions for randomize() calls with inline constraints and
//        put then into randomized classes
//      * replace calls to randomize() that use inline constraints with calls to __Vrandwith###
//        functions
//
//*************************************************************************

#include "V3PchAstNoMT.h"  // VL_MT_DISABLED_CODE_UNIT

#include "verilatedos.h"

#include "V3Randomize.h"

#include "V3Ast.h"
#include "V3Error.h"
#include "V3FileLine.h"
#include "V3Global.h"
#include "V3MemberMap.h"
#include "V3UniqueNames.h"

#include <queue>
#include <tuple>
#include <utility>

VL_DEFINE_DEBUG_FUNCTIONS;

// ######################################################################
// Determines if a class is used with randomization

enum ClassRandom : uint8_t {
    NONE,  // randomize() is not called
    IS_RANDOMIZED,  // randomize() is called
    IS_RANDOMIZED_GLOBAL,  // randomize() is called with global constraints
    IS_RANDOMIZED_INLINE,  // randomize() with args is called
    IS_STD_RANDOMIZED,  // std::randomize() is called
};

// ######################################################################
// Constants for global constraint processing

static constexpr const char* GLOBAL_CONSTRAINT_SEPARATOR = "__DT__";
static constexpr const char* BASIC_RANDOMIZE_FUNC_NAME = "__VBasicRand";

// ######################################################################
// Establishes the target of a rand_mode() call

struct RandModeTarget final {
    // MEMBERS
    AstVar* const receiverp;  // Variable that is the target of the rand_mode() call
    AstNodeExpr* const fromp;  // Expression from which the rand_mode() call originates
    AstClass* const classp;  // Class in which rand_mode should be set

    // METHODS
    static RandModeTarget get(AstNodeExpr* fromp, AstNodeModule* modp) {
        if (!fromp) return {nullptr, nullptr, VN_AS(modp, Class)};
        if (AstCMethodHard* const methodHardp = VN_CAST(fromp, CMethodHard)) {
            return RandModeTarget::get(methodHardp->fromp(), modp);
        }
        AstVar* receiverp = nullptr;
        AstClass* classp = VN_CAST(modp, Class);
        if (AstVarRef* const varrefp = VN_CAST(fromp, VarRef)) {
            receiverp = varrefp->varp();
            if (receiverp->isRand()) {
                fromp = nullptr;
                if (receiverp->lifetime().isStatic()) {
                    classp = VN_AS(varrefp->classOrPackagep(), Class);
                }
            }
        } else if (AstMemberSel* const memberSelp = VN_CAST(fromp, MemberSel)) {
            receiverp = memberSelp->varp();
            if (receiverp->isRand()) {
                fromp = memberSelp->fromp();
                classp = VN_AS(fromp->dtypep()->skipRefp(), ClassRefDType)->classp();
            }
        }
        UASSERT_OBJ(receiverp, fromp, "Unknown rand_mode() receiver");
        if (!receiverp->isRand()) {
            AstClassRefDType* const classRefDtp
                = VN_CAST(receiverp->dtypep()->skipRefp(), ClassRefDType);
            if (classRefDtp) classp = classRefDtp->classp();
        }
        return {receiverp, fromp, classp};
    }
};

// ######################################################################
// Stores info about a variable's rand_mode state/a constraint's constraint_mode state

union RandomizeMode final {
    // MEMBERS
    struct {
        bool usesMode : 1;  // Variable/constraint uses rand_mode/constraint_mode
        uint32_t index : 31;  // Index of var/constraint in rand_mode/constraint_mode vector
    };
    int asInt;  // Representation as int to be stored in nodep->user*
};

//######################################################################
// Visitor that marks classes needing a randomize() method

class RandomizeMarkVisitor final : public VNVisitor {
    // NODE STATE
    // Cleared on Netlist
    //  AstClass::user1()       -> bool.  Set true to indicate needs randomize processing
    //  AstNodeModule::user1()  -> bool.  Set true to indicate needs std::randomize processing
    //  AstNodeExpr::user1()    -> bool.  Set true to indicate constraint expression depending on a
    //                                    randomized variable
    //  AstVar::user1()         -> bool.  Set true to indicate needs rand_mode
    //  AstVar::user2p()        -> AstNodeModule*. Pointer to containing module
    //  AstNodeFTask::user2p()  -> AstNodeModule*. Pointer to containing module
    //  AstMemberSel::user2p()  -> AstNodeModule*. Pointer to containing module
    const VNUser1InUse m_inuser1;
    const VNUser2InUse m_inuser2;

    using DerivedSet = std::unordered_set<AstClass*>;
    using BaseToDerivedMap = std::unordered_map<const AstClass*, DerivedSet>;

    BaseToDerivedMap m_baseToDerivedMap;  // Mapping from base classes to classes that extend them
    AstClass* m_classp = nullptr;  // Current class
    AstNode* m_constraintExprGenp = nullptr;  // Current constraint or constraint if expression
    AstNodeModule* m_modp;  // Current module
    AstNodeStmt* m_stmtp = nullptr;  // Current statement
    AstNodeFTaskRef* m_stdRandCallp = nullptr;  // Current std::randomize() call
    bool m_inStdWith = false;  // True when inside a 'with {}' clause
    std::set<AstNodeVarRef*> m_staticRefs;  // References to static variables under `with` clauses
    AstWith* m_withp = nullptr;  // Current 'with' constraint node
    // Note: m_clonedConstraints removed - constraints now added directly to class
    std::unordered_set<const AstVar*> m_processedVars;  // Track by variable instance, not class

    // METHODS
<<<<<<< HEAD
    // Step 3: Mark all rand variables in IS_RANDOMIZED_GLOBAL classes as globalConstrained
    void markGlobalConstrainedVars(AstClass* classp) {
        for (const AstClass* cp = classp; cp;
             cp = cp->extendsp() ? cp->extendsp()->classp() : nullptr) {
            for (AstNode* memberp = cp->stmtsp(); memberp; memberp = memberp->nextp()) {
                AstVar* const varp = VN_CAST(memberp, Var);
                if (!varp) continue;
                if (varp->rand().isRandomizable()) { varp->globalConstrained(true); }
            }
        }
    }

=======
    // Check if a variable is listed in std::randomize() arguments
    bool isVarInStdRandomizeArgs(const AstVar* varp) const {
        if (!m_inStdWith || !m_stdRandCallp) return false;

        for (AstNode* pinp = m_stdRandCallp->pinsp(); pinp; pinp = pinp->nextp()) {
            if (VN_IS(pinp, With)) continue;
            const AstArg* const argp = VN_CAST(pinp, Arg);
            if (!argp) continue;
            const AstNodeExpr* const exprp = argp->exprp();
            if (const AstNodeVarRef* const varrefp = VN_CAST(exprp, NodeVarRef)) {
                if (varrefp->varp() == varp) return true;
            } else if (const AstMemberSel* const memberselp = VN_CAST(exprp, MemberSel)) {
                if (memberselp->varp() == varp) return true;
            }
        }
        return false;
    }
>>>>>>> edb84f37
    void markMembers(const AstClass* nodep) {
        for (const AstClass* classp = nodep; classp;
             classp = classp->extendsp() ? classp->extendsp()->classp() : nullptr) {
            for (AstNode* memberp = classp->stmtsp(); memberp; memberp = memberp->nextp()) {
                AstVar* const varp = VN_CAST(memberp, Var);
                if (!varp) continue;
                // If member is randomizable and of class type, mark its class
                if (varp->rand().isRandomizable()) {
                    const AstNodeDType* const varDtypep = varp->dtypep()->skipRefp();
                    const AstClassRefDType* classRefp = VN_CAST(varDtypep, ClassRefDType);
                    if (!classRefp) {
                        const AstNodeDType* subDTypep = varDtypep->subDTypep();
                        if (subDTypep) subDTypep = subDTypep->skipRefp();
                        classRefp = VN_CAST(subDTypep, ClassRefDType);
                    }
                    if (classRefp) {
                        AstClass* const rclassp = classRefp->classp();
                        if (!rclassp->user1()) {
                            rclassp->user1(IS_RANDOMIZED_GLOBAL);
                            markGlobalConstrainedVars(rclassp);
                            markMembers(rclassp);
                            markDerived(rclassp);
                        }
                    }
                    // If the class is randomized inline, all members use rand mode
                    if (nodep->user1() == IS_RANDOMIZED_INLINE) {
                        RandomizeMode randMode = {};
                        randMode.usesMode = true;
                        varp->user1(randMode.asInt);
                    }
                }
            }
        }
    }
    void markDerived(const AstClass* nodep) {
        const auto it = m_baseToDerivedMap.find(nodep);
        if (it != m_baseToDerivedMap.end()) {
            for (auto* classp : it->second) {
                if (classp->user1() < nodep->user1()) {
                    classp->user1(nodep->user1());
                    markMembers(classp);
                    markDerived(classp);
                }
            }
        }
    }
    void markAllDerived() {
        for (const auto& p : m_baseToDerivedMap) {
            if (p.first->user1()) markDerived(p.first);
        }
    }
    void setPackageRefs() {
        for (AstNodeVarRef* staticRefp : m_staticRefs) {
            UINFO(9, "Updated classOrPackage ref for " << staticRefp->name());
            staticRefp->classOrPackagep(VN_AS(staticRefp->varp()->user2p(), NodeModule));
        }
    }
    void markNestedGlobalConstrainedRecurse(AstNode* nodep) {
        if (const AstVarRef* const refp = VN_CAST(nodep, VarRef)) {
            AstVar* const varp = refp->varp();
            if (varp->globalConstrained()) return;
            varp->globalConstrained(true);
        } else if (const AstMemberSel* const memberSelp = VN_CAST(nodep, MemberSel)) {
            if (memberSelp->varp()) {
                AstVar* const varp = memberSelp->varp();
                if (varp->globalConstrained()) return;
                varp->globalConstrained(true);
            }
            markNestedGlobalConstrainedRecurse(memberSelp->fromp());
        }
    }

    // Build MemberSel chain from variable path
    AstNodeExpr* buildMemberSelChain(AstVarRef* rootVarRefp, const std::vector<AstVar*>& path) {
        AstNodeExpr* exprp = rootVarRefp->cloneTree(false);
        for (AstVar* memberVarp : path) {
            AstMemberSel* memberSelp
                = new AstMemberSel{rootVarRefp->fileline(), exprp, memberVarp};
            memberSelp->user2p(m_classp);
            exprp = memberSelp;
        }
        return exprp;
    }

    // Process a single constraint during nested constraint cloning
    void processNestedConstraint(AstConstraint* const constrp, AstVarRef* rootVarRefp,
                                 const std::vector<AstVar*>& newPath, AstClass* targetClassp) {
        std::string pathPrefix = rootVarRefp->name();
        for (AstVar* pathMemberVarp : newPath) {
            pathPrefix += GLOBAL_CONSTRAINT_SEPARATOR + pathMemberVarp->name();
        }

        const std::string newName = pathPrefix + GLOBAL_CONSTRAINT_SEPARATOR + constrp->name();

        // Check if this constraint already exists in the target class
        bool isDuplicate = false;
        targetClassp->foreachMember([&](AstClass* const, AstConstraint* const existingConstrp) {
            if (existingConstrp->name() == newName) {
                // Multiple paths lead to same constraint - unsupported pattern
                std::string fullPath = rootVarRefp->name();
                for (AstVar* pathVar : newPath) { fullPath += "." + pathVar->name(); }
                isDuplicate = true;
            }
        });

        if (isDuplicate) return;

        AstConstraint* const cloneConstrp = constrp->cloneTree(false);
        cloneConstrp->name(newName);
        cloneConstrp->foreach([&](AstVarRef* varRefp) {
            AstNodeExpr* const chainp = buildMemberSelChain(rootVarRefp, newPath);
            AstMemberSel* const finalSelp
                = new AstMemberSel{varRefp->fileline(), chainp, varRefp->varp()};
            finalSelp->user2p(m_classp);
            varRefp->replaceWith(finalSelp);
            VL_DO_DANGLING(varRefp->deleteTree(), varRefp);
        });

        // Add constraint directly to the target class
        targetClassp->addStmtsp(cloneConstrp);
        // Immediately iterate to set user1 marks
        iterateConst(cloneConstrp);
    }

    // Clone constraints from nested rand class members
    void cloneNestedConstraintsRecurse(AstVarRef* rootVarRefp, AstClass* classp,
                                       const std::vector<AstVar*>& pathToClass,
                                       AstClass* targetClassp) {
        for (AstNode* memberNodep = classp->membersp(); memberNodep;
             memberNodep = memberNodep->nextp()) {
            AstVar* const memberVarp = VN_CAST(memberNodep, Var);
            if (!memberVarp) continue;
            if (!memberVarp->rand().isRandomizable()) continue;
            const AstClassRefDType* const memberClassRefp
                = VN_CAST(memberVarp->dtypep()->skipRefp(), ClassRefDType);
            if (!memberClassRefp || !memberClassRefp->classp()) continue;

            AstClass* nestedClassp = memberClassRefp->classp();

            std::vector<AstVar*> newPath = pathToClass;
            newPath.push_back(memberVarp);
            // Replace all variable references inside the cloned constraint with proper
            // member selections
            nestedClassp->foreachMember(
                [&](AstClass* const containingClassp, AstConstraint* const constrp) {
                    processNestedConstraint(constrp, rootVarRefp, newPath, targetClassp);
                });

            cloneNestedConstraintsRecurse(rootVarRefp, nestedClassp, newPath, targetClassp);
        }
    }

    // Note: cloneNestedConstraints and nameManipulation removed - use processNestedConstraint
    // directly Note: processGlobalConstraint from var-oriented approach removed In class-oriented
    // approach, constraints are cloned directly in visit(AstNodeFTaskRef)

    // VISITORS
    void visit(AstClass* nodep) override {
        VL_RESTORER(m_classp);
        VL_RESTORER(m_modp);
        m_modp = m_classp = nodep;
        iterateChildrenConst(nodep);
        if (nodep->extendsp()) {
            // Record derived class for inheritance hierarchy tracking
            const AstClass* const basep = nodep->extendsp()->classp();
            m_baseToDerivedMap[basep].insert(nodep);
        }
    }
    void visit(AstNodeStmt* nodep) override {
        VL_RESTORER(m_stmtp);
        m_stmtp = nodep;
        iterateChildren(nodep);
        if (!nodep->backp()) VL_DO_DANGLING(nodep->deleteTree(), nodep);
    }
    void visit(AstNodeFTaskRef* nodep) override {
        if (nodep->classOrPackagep() && nodep->classOrPackagep()->name() == "std")
            m_stdRandCallp = nodep;
        iterateChildrenConst(nodep);
        if (nodep->name() == "rand_mode") {
            AstMethodCall* const methodCallp = VN_CAST(nodep, MethodCall);
            AstNodeExpr* const fromp = methodCallp ? methodCallp->fromp() : nullptr;
            bool valid = true;
            if (VN_IS(fromp, ArraySel)) {
                nodep->v3warn(E_UNSUPPORTED,
                              "Unsupported: 'rand_mode()' on unpacked array element");
                valid = false;
            } else if (VN_IS(fromp, StructSel)) {
                nodep->v3warn(E_UNSUPPORTED,
                              "Unsupported: 'rand_mode()' on unpacked struct element");
                valid = false;
            } else if (VN_IS(fromp, Sel)) {
                nodep->v3error("Cannot call 'rand_mode()' on packed array element");
                valid = false;
            } else if (AstCMethodHard* const methodHardp = VN_CAST(fromp, CMethodHard)) {
                if (methodHardp->method() == VCMethod::ARRAY_AT
                    || methodHardp->method() == VCMethod::ARRAY_AT_WRITE) {
                    nodep->v3warn(E_UNSUPPORTED,
                                  "Unsupported: 'rand_mode()' on dynamic array element");
                    valid = false;
                } else {
                    methodHardp->v3fatalSrc("Unknown rand_mode() receiver");
                }
            }
            if (!nodep->pinsp() && VN_IS(nodep->backp(), StmtExpr)
                && !nodep->backp()->fileline()->warnIsOff(V3ErrorCode::IGNOREDRETURN)) {
                nodep->v3warn(
                    IGNOREDRETURN,
                    "Ignoring return value of non-void function (IEEE 1800-2023 13.4.1)");
                valid = false;
            }
            if (valid) {
                const RandModeTarget randModeTarget = RandModeTarget::get(fromp, m_classp);
                if ((!randModeTarget.receiverp || !randModeTarget.receiverp->isRand())
                    && !nodep->pinsp()) {
                    nodep->v3error(
                        "Cannot call 'rand_mode()' as a function on non-random variable");
                    valid = false;
                } else if (!randModeTarget.classp) {
                    nodep->v3error("Cannot call 'rand_mode()' on non-random, non-class variable");
                    valid = false;
                } else if (nodep->pinsp() && !VN_IS(nodep->backp(), StmtExpr)) {
                    nodep->v3error("'rand_mode()' with arguments cannot be called as a function");
                    valid = false;
                } else if (randModeTarget.receiverp
                           && randModeTarget.receiverp->lifetime().isStatic()
                           && randModeTarget.receiverp->isRand()) {
                    nodep->v3warn(E_UNSUPPORTED, "Unsupported: 'rand_mode()' on static variable");
                    valid = false;
                } else if (randModeTarget.receiverp && randModeTarget.receiverp->isRand()) {
                    // Called on a rand member variable
                    RandomizeMode randMode = {};
                    randMode.usesMode = true;
                    randModeTarget.receiverp->user1(randMode.asInt);
                } else {
                    // Called on 'this' or a non-rand class instance
                    randModeTarget.classp->foreachMember([&](AstClass*, AstVar* varp) {
                        if (!varp->isRand()) return;
                        if (varp->lifetime().isStatic()) {
                            nodep->v3warn(E_UNSUPPORTED,
                                          "Unsupported: 'rand_mode()' on static variable: "
                                              << varp->prettyNameQ());
                        }
                        RandomizeMode randMode = {};
                        randMode.usesMode = true;
                        varp->user1(randMode.asInt);
                    });
                }
            }
            if (!valid) {
                if (!nodep->pinsp() && !VN_IS(nodep->backp(), StmtExpr)) {
                    nodep->replaceWith(new AstConst{nodep->fileline(), 0});
                    VL_DO_DANGLING(nodep->deleteTree(), nodep);
                } else {
                    m_stmtp->unlinkFrBack();
                }
            }
            return;
        }

        if (nodep->name() == "constraint_mode") {
            bool valid = true;
            if (nodep->pinsp() && !VN_IS(nodep->backp(), StmtExpr)) {
                nodep->v3error(
                    "'constraint_mode()' with arguments cannot be called as a function");
                valid = false;
            } else if (!nodep->pinsp() && VN_IS(nodep->backp(), StmtExpr)
                       && !nodep->backp()->fileline()->warnIsOff(V3ErrorCode::IGNOREDRETURN)) {
                nodep->v3warn(
                    IGNOREDRETURN,
                    "Ignoring return value of non-void function (IEEE 1800-2023 13.4.1)");
                valid = false;
            }
            AstConstraint* constrp = nullptr;
            AstClass* classp = m_classp;
            if (const AstMethodCall* const methodCallp = VN_CAST(nodep, MethodCall)) {
                if (const AstConstraintRef* const constrRefp
                    = VN_CAST(methodCallp->fromp(), ConstraintRef)) {
                    constrp = constrRefp->constrp();
                    if (constrRefp->fromp()) classp = VN_AS(constrRefp->classOrPackagep(), Class);
                    if (constrp->isStatic()) {
                        nodep->v3warn(E_UNSUPPORTED,
                                      "Unsupported: 'constraint_mode()' on static constraint");
                        valid = false;
                    }
                } else if (AstClassRefDType* classRefDtp
                           = VN_CAST(methodCallp->fromp()->dtypep()->skipRefp(), ClassRefDType)) {
                    classp = classRefDtp->classp();
                } else {
                    nodep->v3error("Cannot call 'constraint_mode()' on a non-class variable");
                    valid = false;
                }
            }
            if (!nodep->pinsp() && !constrp) {
                nodep->v3error("Cannot call 'constraint_mode()' as a function on a variable");
                valid = false;
            }
            if (valid) {
                RandomizeMode constraintMode = {};
                constraintMode.usesMode = true;
                if (constrp) {
                    constrp->user1(constraintMode.asInt);
                } else {
                    classp->foreachMember([=](AstClass*, AstConstraint* constrp) {
                        if (constrp->isStatic()) {
                            nodep->v3warn(E_UNSUPPORTED,
                                          "Unsupported: 'constraint_mode()' on static constraint: "
                                              << constrp->prettyNameQ());
                        }
                        constrp->user1(constraintMode.asInt);
                    });
                }
            } else {
                if (!nodep->pinsp() && !VN_IS(nodep->backp(), StmtExpr)) {
                    nodep->replaceWith(new AstConst{nodep->fileline(), 0});
                    VL_DO_DANGLING(nodep->deleteTree(), nodep);
                } else {
                    m_stmtp->unlinkFrBack();
                }
            }
            return;
        }

        if (nodep->name() != "randomize") return;
        AstClass* classp = m_classp;
        if (const AstMethodCall* const methodCallp = VN_CAST(nodep, MethodCall)) {
            if (const AstClassRefDType* const classRefp
                = VN_CAST(methodCallp->fromp()->dtypep()->skipRefp(), ClassRefDType)) {
                classp = classRefp->classp();
            }
        }
        if (classp) {
            if (!classp->user1()) classp->user1(IS_RANDOMIZED);
            markMembers(classp);

            // Clone constraints from all IS_RANDOMIZED_GLOBAL members
            classp->foreachMember([&](AstClass* const, AstVar* const memberVarp) {
                if (!memberVarp->rand().isRandomizable()) return;
                const AstNodeDType* const dtypep = memberVarp->dtypep()->skipRefp();
                const AstClassRefDType* const classRefp = VN_CAST(dtypep, ClassRefDType);
                if (!classRefp || !classRefp->classp()) return;
                AstClass* const memberClassp = classRefp->classp();
                if (memberClassp->user1() != IS_RANDOMIZED_GLOBAL) return;

                memberVarp->globalConstrained(true);

                // Clone constraints from this IS_RANDOMIZED_GLOBAL member class
                AstVarRef* rootVarRefp
                    = new AstVarRef{nodep->fileline(), classp, memberVarp, VAccess::READ};
                std::vector<AstVar*> emptyPath;
                memberClassp->foreachMember([&](AstClass* const, AstConstraint* const constrp) {
                    processNestedConstraint(constrp, rootVarRefp, emptyPath, classp);
                });

                cloneNestedConstraintsRecurse(rootVarRefp, memberClassp, emptyPath, classp);

                // Delete the temporary VarRef created for constraint cloning
                VL_DO_DANGLING(rootVarRefp->deleteTree(), rootVarRefp);
            });
        }
        if (nodep->classOrPackagep()->name() == "std") {
            m_stdRandCallp = nullptr;
            for (AstNode* pinp = nodep->pinsp(); pinp; pinp = pinp->nextp()) {
                AstArg* const argp = VN_CAST(pinp, Arg);
                if (!argp) continue;
                AstNodeExpr* exprp = argp->exprp();
                while (exprp) {
                    AstVar* randVarp = nullptr;
                    if (AstMemberSel* const memberSelp = VN_CAST(exprp, MemberSel)) {
                        randVarp = memberSelp->varp();
                        exprp = memberSelp->fromp();
                    } else {
                        AstVarRef* const varrefp = VN_AS(exprp, VarRef);
                        randVarp = varrefp->varp();
                        exprp = nullptr;
                        varrefp->user1(true);
                    }
                    UASSERT_OBJ(randVarp, nodep, "No rand variable found");
                    AstNode* backp = randVarp;
                    while (backp && (!VN_IS(backp, Class) && !VN_IS(backp, NodeModule))) {
                        backp = backp->backp();
                    }
                    UASSERT_OBJ(VN_IS(backp, NodeModule), randVarp,
                                "No class or module found for rand variable");
                    backp->user1(IS_STD_RANDOMIZED);
                }
            }
            return;
        }
        for (AstNode* pinp = nodep->pinsp(); pinp; pinp = pinp->nextp()) {
            AstArg* const argp = VN_CAST(pinp, Arg);
            if (!argp) continue;
            classp->user1(IS_RANDOMIZED_INLINE);
            AstNodeExpr* exprp = argp->exprp();
            AstVar* fromVarp = nullptr;  // If nodep is a method call, this is its receiver
            if (AstMethodCall* methodCallp = VN_CAST(nodep, MethodCall)) {
                if (AstMemberSel* const memberSelp = VN_CAST(methodCallp->fromp(), MemberSel)) {
                    fromVarp = memberSelp->varp();
                } else {
                    AstVarRef* const varrefp = VN_AS(methodCallp->fromp(), VarRef);
                    fromVarp = varrefp->varp();
                }
            }
            while (exprp) {
                AstVar* randVarp = nullptr;
                if (AstMemberSel* const memberSelp = VN_CAST(exprp, MemberSel)) {
                    randVarp = memberSelp->varp();
                    exprp = memberSelp->fromp();
                } else {
                    AstVarRef* const varrefp = VN_AS(exprp, VarRef);
                    randVarp = varrefp->varp();
                    exprp = nullptr;
                }
                if (randVarp == fromVarp) break;
                UASSERT_OBJ(randVarp, nodep, "No rand variable found");
                AstNode* backp = randVarp;
                while (backp && !VN_IS(backp, Class)) backp = backp->backp();
                RandomizeMode randMode = {};
                randMode.usesMode = true;
                randVarp->user1(randMode.asInt);
                VN_AS(backp, Class)->user1(IS_RANDOMIZED_INLINE);
            }
        }
    }
    void visit(AstConstraintExpr* nodep) override {
        VL_RESTORER(m_constraintExprGenp);
        m_constraintExprGenp = nodep;
        iterateChildrenConst(nodep);
    }
    void visit(AstConstraintIf* nodep) override {
        {
            VL_RESTORER(m_constraintExprGenp);
            m_constraintExprGenp = nodep;
            iterateConst(nodep->condp());
        }
        iterateAndNextConstNull(nodep->thensp());
        iterateAndNextConstNull(nodep->elsesp());
    }
    void visit(AstNodeVarRef* nodep) override {
        if (!m_constraintExprGenp) return;

        if (nodep->varp()->lifetime().isStatic()) m_staticRefs.emplace(nodep);

        // Mark as randomizable if: rand-declared, or listed in std::randomize() args
        if (nodep->varp()->rand().isRandomizable() && !(m_inStdWith && m_stdRandCallp)) {
            nodep->user1(true);
        } else if (isVarInStdRandomizeArgs(nodep->varp())) {
            nodep->user1(true);
        }
    }
    void visit(AstMemberSel* nodep) override {
        if (!m_constraintExprGenp) return;
        iterateChildrenConst(nodep);
        const bool randObject = nodep->fromp()->user1() || VN_IS(nodep->fromp(), LambdaArgRef);
        const bool randMember = nodep->varp()->rand().isRandomizable();
        const bool inStdWith = m_inStdWith && m_stdRandCallp;
        if (randObject && randMember && !inStdWith) {
            nodep->user1(true);
        } else if (inStdWith && isVarInStdRandomizeArgs(nodep->varp())) {
            nodep->user1(true);
            // Mark parent object for constraint expression visitor
            if (VN_IS(nodep->fromp(), VarRef)) nodep->fromp()->user1(true);
        }

        if (m_withp) {
            AstNode* backp = m_withp;
            while (backp->backp()) {
                if (const AstMethodCall* const callp = VN_CAST(backp, MethodCall)) {
                    AstClassRefDType* classdtype
                        = VN_AS(callp->fromp()->dtypep()->skipRefp(), ClassRefDType);
                    nodep->user2p(classdtype->classp());
                    break;
                }
                backp = backp->backp();
            }
        } else {
            nodep->user2p(m_modp);
        }
        // Old global constraint detection removed - now handled proactively in visit(AstClass)
    }
    void visit(AstNodeModule* nodep) override {
        VL_RESTORER(m_modp);
        m_modp = nodep;
        iterateChildrenConst(nodep);
    }
    void visit(AstNodeFTask* nodep) override {
        nodep->user2p(m_modp);
        iterateChildrenConst(nodep);
    }
    void visit(AstVar* nodep) override {
        nodep->user2p(m_modp);
        iterateChildrenConst(nodep);
    }
    void visit(AstWith* nodep) override {
        VL_RESTORER(m_withp);
        m_withp = nodep;
        for (AstNode* pinp = m_stdRandCallp ? m_stdRandCallp->pinsp() : nullptr; pinp;
             pinp = pinp->nextp()) {
            AstWith* const withp = VN_CAST(pinp, With);
            if (withp == nodep) m_inStdWith = true;
        }
        iterateChildrenConst(nodep);
        m_inStdWith = false;
    }

    void visit(AstNodeExpr* nodep) override {
        iterateChildrenConst(nodep);
        if (!m_constraintExprGenp) return;
        nodep->user1((nodep->op1p() && nodep->op1p()->user1())
                     || (nodep->op2p() && nodep->op2p()->user1())
                     || (nodep->op3p() && nodep->op3p()->user1())
                     || (nodep->op4p() && nodep->op4p()->user1()));
    }
    void visit(AstNode* nodep) override { iterateChildrenConst(nodep); }

public:
    // CONSTRUCTORS
    explicit RandomizeMarkVisitor(AstNode* nodep) {
        iterateConst(nodep);
        markAllDerived();
        setPackageRefs();
    }
    ~RandomizeMarkVisitor() override = default;
};

//######################################################################
// Visitor that turns constraints into template strings for solvers

class ConstraintExprVisitor final : public VNVisitor {
    // NODE STATE
    // AstVar::user3() -> bool. Handled in constraints
    // AstNodeExpr::user1()    -> bool. Depending on a randomized variable
    // AstMemberSel::user2p()  -> AstNodeModule*. Pointer to containing module
    // VNuser3InUse m_inuser3; (Allocated for use in RandomizeVisitor)

    AstNodeFTask* const m_inlineInitTaskp;  // Method to add write_var calls to
                                            // (may be null, then new() is used)
    AstVar* const m_genp;  // VlRandomizer variable of the class
    AstVar* m_randModeVarp;  // Relevant randmode state variable
    bool m_wantSingle = false;  // Whether to merge constraint expressions with LOGAND
    VMemberMap& m_memberMap;  // Member names cached for fast lookup
    bool m_structSel = false;  // Marks when inside structSel
                               // (used to format "%@.%@" for struct arrays)
    std::set<std::string>& m_writtenVars;  // Track which variable paths have write_var generated
                                           // (shared across all constraints)

    // Build full path for a MemberSel chain (e.g., "obj.l2.l3.l4")
    std::string buildMemberPath(const AstMemberSel* const memberSelp) {
        const AstNode* fromp = memberSelp->fromp();
        if (const AstVarRef* const refp = VN_CAST(fromp, VarRef)) {
            // Base case: reached root VarRef
            return refp->name() + "." + memberSelp->name();
        } else if (const AstMemberSel* const selp = VN_CAST(fromp, MemberSel)) {
            // Recursive case: build path from outer levels
            return buildMemberPath(selp) + "." + memberSelp->name();
        }
        memberSelp->v3fatalSrc("Unexpected node type in MemberSel chain");
        return "";
    }

    AstSFormatF* getConstFormat(AstNodeExpr* nodep) {
        return new AstSFormatF{nodep->fileline(), (nodep->width() & 3) ? "#b%b" : "#x%x", false,
                               nodep};
    }
    bool editFormat(AstNodeExpr* nodep) {
        if (nodep->user1()) return false;
        // Replace computable expression with SMT constant
        VNRelinker handle;
        nodep->unlinkFrBack(&handle);
        handle.relink(getConstFormat(nodep));
        return true;
    }
    void editSMT(AstNodeExpr* nodep, AstNodeExpr* lhsp = nullptr, AstNodeExpr* rhsp = nullptr,
                 AstNodeExpr* thsp = nullptr) {
        // Replace incomputable (result-dependent) expression with SMT expression
        std::string smtExpr = nodep->emitSMT();  // Might need child width (AstExtend)
        if (smtExpr == "") {
            nodep->v3warn(E_UNSUPPORTED, "Unsupported expression inside constraint");
            return;
        }

        if (lhsp)
            lhsp = VN_AS(iterateSubtreeReturnEdits(lhsp->backp() ? lhsp->unlinkFrBack() : lhsp),
                         NodeExpr);
        if (rhsp)
            rhsp = VN_AS(iterateSubtreeReturnEdits(rhsp->backp() ? rhsp->unlinkFrBack() : rhsp),
                         NodeExpr);
        if (thsp)
            thsp = VN_AS(iterateSubtreeReturnEdits(thsp->backp() ? thsp->unlinkFrBack() : thsp),
                         NodeExpr);

        AstNodeExpr* argsp = nullptr;
        for (string::iterator pos = smtExpr.begin(); pos != smtExpr.end(); ++pos) {
            if (pos[0] == '%') {
                ++pos;
                switch (pos[0]) {
                case '%': break;
                case 'l':
                    pos[0] = '@';
                    UASSERT_OBJ(lhsp, nodep, "emitSMT() references undef node");
                    argsp = AstNode::addNext(argsp, lhsp);
                    lhsp = nullptr;
                    break;
                case 'r':
                    pos[0] = '@';
                    UASSERT_OBJ(rhsp, nodep, "emitSMT() references undef node");
                    argsp = AstNode::addNext(argsp, rhsp);
                    rhsp = nullptr;
                    break;
                case 't':
                    pos[0] = '@';
                    UASSERT_OBJ(thsp, nodep, "emitSMT() references undef node");
                    argsp = AstNode::addNext(argsp, thsp);
                    thsp = nullptr;
                    break;
                default: nodep->v3fatalSrc("Unknown emitSMT format code: %" << pos[0]); break;
                }
            }
        }
        UASSERT_OBJ(!lhsp, nodep, "Missing emitSMT %l for " << lhsp);
        UASSERT_OBJ(!rhsp, nodep, "Missing emitSMT %r for " << rhsp);
        UASSERT_OBJ(!thsp, nodep, "Missing emitSMT %t for " << thsp);
        AstSFormatF* const newp = new AstSFormatF{nodep->fileline(), smtExpr, false, argsp};
        if (m_structSel && newp->name() == "(select %@ %@)") {
            newp->name("%@.%@");
            if (!VN_IS(nodep, AssocSel)) newp->exprsp()->nextp()->name("%x");
        }
        nodep->replaceWith(newp);
        VL_DO_DANGLING(pushDeletep(nodep), nodep);
    }

    AstNodeExpr* editSingle(FileLine* fl, AstNode* itemsp) {
        if (!itemsp) return nullptr;

        VL_RESTORER(m_wantSingle);
        m_wantSingle = true;

        {
            AstBegin* const tempp
                = new AstBegin{fl, "[EditWrapper]", itemsp->unlinkFrBackWithNext(), false};
            VL_DO_DANGLING(iterateAndNextNull(tempp->stmtsp()), itemsp);
            itemsp = tempp->stmtsp();
            if (itemsp) itemsp->unlinkFrBackWithNext();
            VL_DO_DANGLING(tempp->deleteTree(), tempp);
        }
        if (!itemsp) return nullptr;

        AstNodeExpr* exprsp = VN_CAST(itemsp, NodeExpr);
        UASSERT_OBJ(exprsp, itemsp, "Single not expression?");

        if (!exprsp->nextp()) return exprsp;

        std::ostringstream fmt;
        fmt << "(bvand";
        for (AstNode* itemp = exprsp; itemp; itemp = itemp->nextp()) fmt << " %@";
        fmt << ')';
        return new AstSFormatF{fl, fmt.str(), false, exprsp};
    }

    AstNodeExpr* newSel(FileLine* fl, AstNodeExpr* arrayp, AstNodeExpr* idxp) {
        // similar to V3WidthSel.cpp
        AstNodeDType* const arrDtp = arrayp->unlinkFrBack()->dtypep();
        AstNodeExpr* selp = nullptr;
        if (VN_IS(arrDtp, QueueDType) || VN_IS(arrDtp, DynArrayDType))
            selp = new AstCMethodHard{fl, arrayp, VCMethod::ARRAY_AT, idxp};
        else if (VN_IS(arrDtp, UnpackArrayDType))
            selp = new AstArraySel{fl, arrayp, idxp};
        else if (VN_IS(arrDtp, AssocArrayDType))
            selp = new AstAssocSel{fl, arrayp, idxp};
        UASSERT_OBJ(selp, arrayp, "Selecting from non-array?");
        selp->dtypep(arrDtp->subDTypep());
        return selp;
    }

    // VISITORS
    void visit(AstNodeVarRef* nodep) override {
        AstVar* varp = nodep->varp();
        if (varp->user4p()) {
            varp->user4p()->v3warn(
                CONSTRAINTIGN,
                "Size constraint combined with element constraint may not work correctly");
        }

        // Check if this variable is marked as globally constrained
        const bool isGlobalConstrained = nodep->varp()->globalConstrained();

        AstMemberSel* membersel = nullptr;
        std::string smtName;
        if (VN_IS(nodep->backp(), MemberSel)) {
            // Build complete path from topmost MemberSel
            AstNode* topMemberSel = nodep->backp();
            while (VN_IS(topMemberSel->backp(), MemberSel)) {
                topMemberSel = topMemberSel->backp();
            }
            membersel = VN_AS(topMemberSel, MemberSel)->cloneTree(false);
            smtName = buildMemberPath(membersel);
        } else {
            // No MemberSel: just variable name
            smtName = nodep->name();
        }

        if (membersel) varp = membersel->varp();
        AstNodeModule* const classOrPackagep = nodep->classOrPackagep();
        const RandomizeMode randMode = {.asInt = varp->user1()};
        if (!randMode.usesMode && editFormat(nodep)) return;

        VNRelinker relinker;
        nodep->unlinkFrBack(&relinker);
        AstNodeExpr* exprp = new AstSFormatF{nodep->fileline(), smtName, false, nullptr};
        if (randMode.usesMode) {
            AstNodeExpr* constFormatp = getConstFormat(nodep);
            AstCMethodHard* const atp = new AstCMethodHard{
                nodep->fileline(),
                new AstVarRef{varp->fileline(), VN_AS(m_randModeVarp->user2p(), NodeModule),
                              m_randModeVarp, VAccess::READ},
                VCMethod::ARRAY_AT, new AstConst{nodep->fileline(), randMode.index}};
            atp->dtypeSetUInt32();
            exprp = new AstCond{varp->fileline(), atp, exprp, constFormatp};
        } else if (!isGlobalConstrained) {
            // Non-global constraints: delete nodep immediately
            VL_DO_DANGLING(pushDeletep(nodep), nodep);
        }
        // else: Global constraints keep nodep alive for write_var processing
        relinker.relink(exprp);

        // For global constraints: check if this specific path has been written
        // For normal constraints: only call write_var if varp->user3() is not set
        const bool alreadyWritten
            = isGlobalConstrained ? m_writtenVars.count(smtName) > 0 : varp->user3();
        const bool shouldWriteVar = !alreadyWritten;
        if (shouldWriteVar) {
            // Track this variable path as written
            if (isGlobalConstrained) { m_writtenVars.insert(smtName); }
            // For global constraints, delete nodep after processing
            if (isGlobalConstrained) VL_DO_DANGLING(pushDeletep(nodep), nodep);
            AstCMethodHard* const methodp = new AstCMethodHard{
                varp->fileline(),
                new AstVarRef{varp->fileline(), VN_AS(m_genp->user2p(), NodeModule), m_genp,
                              VAccess::READWRITE},
                VCMethod::RANDOMIZER_WRITE_VAR};
            uint32_t dimension = 0;
            if (VN_IS(varp->dtypep(), UnpackArrayDType) || VN_IS(varp->dtypep(), DynArrayDType)
                || VN_IS(varp->dtypep(), QueueDType) || VN_IS(varp->dtypep(), AssocArrayDType)) {
                const std::pair<uint32_t, uint32_t> dims
                    = varp->dtypep()->dimensions(/*includeBasic=*/true);
                const uint32_t unpackedDimensions = dims.second;
                dimension = unpackedDimensions;
            }
            if (VN_IS(varp->dtypeSkipRefp(), StructDType)
                && !VN_AS(varp->dtypeSkipRefp(), StructDType)->packed()) {
                VN_AS(varp->dtypeSkipRefp(), StructDType)->markConstrainedRand(true);
                dimension = 1;
            }
            methodp->dtypeSetVoid();
            AstNodeModule* const classp = membersel ? VN_AS(membersel->user2p(), NodeModule)
                                                    : VN_AS(varp->user2p(), NodeModule);
            if (membersel) {
                methodp->addPinsp(membersel);
            } else {
                AstVarRef* const varRefp
                    = new AstVarRef{varp->fileline(), classp, varp, VAccess::WRITE};
                varRefp->classOrPackagep(classOrPackagep);
                methodp->addPinsp(varRefp);
            }
            AstNodeDType* tmpDtypep = varp->dtypep();
            while (VN_IS(tmpDtypep, UnpackArrayDType) || VN_IS(tmpDtypep, DynArrayDType)
                   || VN_IS(tmpDtypep, QueueDType) || VN_IS(tmpDtypep, AssocArrayDType))
                tmpDtypep = tmpDtypep->subDTypep();
            const size_t width = tmpDtypep->width();
            methodp->addPinsp(
                new AstConst{varp->dtypep()->fileline(), AstConst::Unsized64{}, width});
            AstNodeExpr* const varnamep
                = new AstCExpr{varp->fileline(), "\"" + smtName + "\"", varp->width()};
            varnamep->dtypep(varp->dtypep());
            methodp->addPinsp(varnamep);
            methodp->addPinsp(
                new AstConst{varp->dtypep()->fileline(), AstConst::Unsized64{}, dimension});
            if (randMode.usesMode) {
                methodp->addPinsp(
                    new AstConst{varp->fileline(), AstConst::Unsized64{}, randMode.index});
            }
            AstNodeFTask* initTaskp = m_inlineInitTaskp;
            if (!initTaskp) {
                varp->user3(true);  // Mark as set up in new()
                initTaskp = VN_AS(m_memberMap.findMember(classp, "new"), NodeFTask);
                UASSERT_OBJ(initTaskp, classp, "No new() in class");
            }
            initTaskp->addStmtsp(methodp->makeStmt());
        } else {
            // Variable already written, clean up cloned membersel if any
            if (membersel) VL_DO_DANGLING(membersel->deleteTree(), membersel);
            // Delete nodep if it's a global constraint (not deleted yet)
            if (isGlobalConstrained) VL_DO_DANGLING(pushDeletep(nodep), nodep);
        }
    }
    void visit(AstCountOnes* nodep) override {
        // Convert it to (x & 1) + ((x & 2) >> 1) + ((x & 4) >> 2) + ...
        FileLine* const fl = nodep->fileline();
        AstNodeExpr* const argp = nodep->lhsp()->unlinkFrBack();
        V3Number numOne{nodep, argp->width(), 1};
        AstNodeExpr* sump = new AstAnd{fl, argp, new AstConst{fl, numOne}};
        sump->user1(true);
        for (int i = 1; i < argp->width(); i++) {
            V3Number numBitMask{nodep, argp->width(), 0};
            numBitMask.setBit(i, 1);
            AstAnd* const andp
                = new AstAnd{fl, argp->cloneTreePure(false), new AstConst{fl, numBitMask}};
            andp->user1(true);
            AstShiftR* const shiftp = new AstShiftR{
                fl, andp, new AstConst{fl, AstConst::WidthedValue{}, argp->width(), (uint32_t)i}};
            shiftp->user1(true);
            shiftp->dtypeFrom(nodep);
            sump = new AstAdd{nodep->fileline(), sump, shiftp};
            sump->user1(true);
        }
        // Restore the original width
        if (nodep->width() > sump->width()) {
            sump = new AstExtend{fl, sump, nodep->width()};
            sump->user1(true);
        } else if (nodep->width() < sump->width()) {
            sump = new AstSel{fl, sump, 0, nodep->width()};
            sump->user1(true);
        }
        nodep->replaceWith(sump);
        VL_DO_DANGLING(nodep->deleteTree(), nodep);
        iterate(sump);
    }
    void visit(AstNodeBiop* nodep) override {
        if (editFormat(nodep)) return;
        editSMT(nodep, nodep->lhsp(), nodep->rhsp());
    }
    void visit(AstNodeUniop* nodep) override {
        if (editFormat(nodep)) return;
        editSMT(nodep, nodep->lhsp());
    }
    void visit(AstNodeTriop* nodep) override {
        if (editFormat(nodep)) return;
        editSMT(nodep, nodep->lhsp(), nodep->rhsp(), nodep->thsp());
    }
    void visit(AstCond* nodep) override {
        if (editFormat(nodep)) return;
        if (!nodep->condp()->user1()) {
            // Do not burden the solver if cond computable: (cond ? "then" : "else")
            iterate(nodep->thenp());
            iterate(nodep->elsep());
            return;
        }
        // Fall back to "(ite cond then else)"
        visit(static_cast<AstNodeTriop*>(nodep));
    }
    void visit(AstReplicate* nodep) override {
        // Biop, but RHS is harmful
        if (editFormat(nodep)) return;
        editSMT(nodep, nodep->srcp());
    }
    void visit(AstSel* nodep) override {
        if (editFormat(nodep)) return;
        VNRelinker handle;
        FileLine* const fl = nodep->fileline();
        AstNodeExpr* const msbp = new AstSFormatF{
            fl, "%1d", false,
            new AstAdd{fl, nodep->lsbp()->cloneTreePure(false),
                       new AstConst{fl, static_cast<uint32_t>(nodep->widthConst() - 1)}}};
        AstNodeExpr* const lsbp
            = new AstSFormatF{fl, "%1d", false, nodep->lsbp()->unlinkFrBack(&handle)};
        handle.relink(lsbp);

        editSMT(nodep, nodep->fromp(), lsbp, msbp);
    }
    void visit(AstStructSel* nodep) override {
        m_structSel = true;
        if (VN_IS(nodep->fromp()->dtypep()->skipRefp(), StructDType)) {
            AstNodeExpr* const fromp = nodep->fromp();
            if (VN_IS(fromp, StructSel)) {
                VN_AS(fromp->dtypep()->skipRefp(), StructDType)->markConstrainedRand(true);
            }
            AstMemberDType* memberp = VN_AS(fromp->dtypep()->skipRefp(), StructDType)->membersp();
            while (memberp) {
                if (memberp->name() == nodep->name()) {
                    memberp->markConstrainedRand(true);
                    break;
                } else
                    memberp = VN_CAST(memberp->nextp(), MemberDType);
            }
        }
        // Mark Random for structArray
        if (VN_IS(nodep->fromp(), ArraySel) || VN_IS(nodep->fromp(), CMethodHard)) {
            AstNodeExpr* const fromp = VN_IS(nodep->fromp(), ArraySel)
                                           ? VN_AS(nodep->fromp(), ArraySel)->fromp()
                                           : VN_AS(nodep->fromp(), CMethodHard)->fromp();
            AstStructDType* const dtypep
                = VN_AS(fromp->dtypep()->skipRefp()->subDTypep()->skipRefp(), StructDType);
            dtypep->markConstrainedRand(true);
            AstMemberDType* memberp = dtypep->membersp();
            while (memberp) {
                if (memberp->name() == nodep->name()) {
                    memberp->markConstrainedRand(true);
                    break;
                } else
                    memberp = VN_CAST(memberp->nextp(), MemberDType);
            }
        }
        iterateChildren(nodep);
        if (editFormat(nodep)) return;
        FileLine* const fl = nodep->fileline();
        AstSFormatF* newp = nullptr;
        if (VN_AS(nodep->fromp(), SFormatF)->name() == "%@.%@") {
            newp = new AstSFormatF{fl, "%@.%@." + nodep->name(), false,
                                   VN_AS(nodep->fromp(), SFormatF)->exprsp()->cloneTreePure(true)};
            if (newp->exprsp()->nextp()->name().rfind("#x", 0) == 0)
                newp->exprsp()->nextp()->name("%x");  //  for #x%x to %x
        } else {
            newp = new AstSFormatF{fl, nodep->fromp()->name() + "." + nodep->name(), false,
                                   nullptr};
        }
        m_structSel = false;
        nodep->replaceWith(newp);
        VL_DO_DANGLING(pushDeletep(nodep), nodep);
    }
    void visit(AstAssocSel* nodep) override {
        if (editFormat(nodep)) return;
        FileLine* const fl = nodep->fileline();
        // Adaptive formatting and type handling for associative array keys
        if (VN_IS(nodep->bitp(), VarRef) && VN_AS(nodep->bitp(), VarRef)->isString()) {
            VNRelinker handle;
            AstNodeExpr* const idxp = new AstSFormatF{fl, (m_structSel ? "%32p" : "#x%32p"), false,
                                                      nodep->bitp()->unlinkFrBack(&handle)};
            handle.relink(idxp);
            editSMT(nodep, nodep->fromp(), idxp);
        } else if (VN_IS(nodep->bitp(), CvtPackString)
                   && VN_IS(nodep->bitp()->dtypep(), BasicDType)) {
            AstCvtPackString* const stringp = VN_AS(nodep->bitp(), CvtPackString);
            const size_t stringSize = VN_AS(stringp->lhsp(), Const)->width();
            if (stringSize > 128) {
                stringp->v3warn(
                    CONSTRAINTIGN,
                    "Unsupported: Constrained randomization of associative array keys of "
                        << stringSize << "bits, limit is 128 bits");
            }
            VNRelinker handle;
            AstNodeExpr* const idxp = new AstSFormatF{fl, (m_structSel ? "%32x" : "#x%32x"), false,
                                                      stringp->lhsp()->unlinkFrBack(&handle)};
            handle.relink(idxp);
            editSMT(nodep, nodep->fromp(), idxp);
        } else {
            if (VN_IS(nodep->bitp()->dtypep(), BasicDType)
                || (VN_IS(nodep->bitp()->dtypep(), StructDType)
                    && VN_AS(nodep->bitp()->dtypep(), StructDType)->packed())
                || VN_IS(nodep->bitp()->dtypep(), EnumDType)
                || VN_IS(nodep->bitp()->dtypep(), PackArrayDType)) {
                VNRelinker handle;
                const int actual_width = nodep->bitp()->width();
                std::string fmt;
                // Normalize to standard bit width
                if (actual_width <= 8) {
                    fmt = m_structSel ? "%2x" : "#x%2x";
                } else if (actual_width <= 16) {
                    fmt = m_structSel ? "%4x" : "#x%4x";
                } else {
                    fmt = (m_structSel ? "%" : "#x%")
                          + std::to_string(VL_WORDS_I(actual_width) * 8) + "x";
                }
                AstNodeExpr* const idxp
                    = new AstSFormatF{fl, fmt, false, nodep->bitp()->unlinkFrBack(&handle)};
                handle.relink(idxp);
                editSMT(nodep, nodep->fromp(), idxp);
            } else {
                nodep->bitp()->v3error(
                    "Illegal non-integral expression or subexpression in random constraint."
                    " (IEEE 1800-2023 18.3)");
            }
        }
    }
    void visit(AstArraySel* nodep) override {
        if (editFormat(nodep)) return;
        FileLine* const fl = nodep->fileline();
        VNRelinker handle;
        AstNodeExpr* const indexp
            = new AstSFormatF{fl, "#x%8x", false, nodep->bitp()->unlinkFrBack(&handle)};
        handle.relink(indexp);
        editSMT(nodep, nodep->fromp(), indexp);
    }
    void visit(AstMemberSel* nodep) override {
        // Step 3: Check if rootVar is globalConstrained (original var-oriented logic)
        if (nodep->varp()->rand().isRandomizable() && nodep->fromp()) {
            AstNode* rootNode = nodep->fromp();
            while (const AstMemberSel* const selp = VN_CAST(rootNode, MemberSel))
                rootNode = selp->fromp();
            // Detect array/assoc array access in global constraints
            if (VN_IS(rootNode, ArraySel) || VN_IS(rootNode, AssocSel)) {
                nodep->v3warn(E_UNSUPPORTED,
                              "Unsupported: array element access in global constraint ");
            }
            // Check if the root variable participates in global constraints
            if (const AstVarRef* const varRefp = VN_CAST(rootNode, VarRef)) {
                AstVar* const constrainedVar = varRefp->varp();
                if (constrainedVar->globalConstrained()) {
                    // Global constraint - unwrap the MemberSel
                    iterateChildren(nodep);
                    nodep->replaceWith(nodep->fromp()->unlinkFrBack());
                    VL_DO_DANGLING(nodep->deleteTree(), nodep);
                    return;
                }
            }
        }
        // Handle MemberSel references created by captureRefByThis()
        if (VN_IS(nodep->fromp(), VarRef)
            && nodep->fromp()->user1()  // Depending on a randomized variable
            && nodep->user2p()  // Pointer to containing module
            && VN_AS(nodep->user2p(), NodeModule) == nodep->varp()->user2p()) {
            // Convert to VarRef
            AstVarRef* const varRefp
                = new AstVarRef{nodep->fileline(), nodep->varp(), VAccess::READ};
            varRefp->user1(nodep->varp()->rand().isRandomizable());
            varRefp->classOrPackagep(VN_AS(nodep->user2p(), NodeModule));
            nodep->replaceWith(varRefp);
            VL_DO_DANGLING(pushDeletep(nodep), nodep);
            visit(varRefp);
        } else if (nodep->user1()) {
            iterateChildren(nodep);
            nodep->replaceWith(nodep->fromp()->unlinkFrBack());
            VL_DO_DANGLING(nodep->deleteTree(), nodep);
            return;
        } else {
            editFormat(nodep);
        }
    }
    void visit(AstSFormatF* nodep) override {}
    void visit(AstStmtExpr* nodep) override {}
    void visit(AstConstraintIf* nodep) override {
        AstNodeExpr* newp = nullptr;
        FileLine* const fl = nodep->fileline();
        AstNodeExpr* const thenp = editSingle(fl, nodep->thensp());
        AstNodeExpr* const elsep = editSingle(fl, nodep->elsesp());
        if (thenp && elsep) {
            newp = new AstCond{fl, nodep->condp()->unlinkFrBack(), thenp, elsep};
        } else if (thenp) {
            newp = new AstLogIf{fl, nodep->condp()->unlinkFrBack(), thenp};
        } else if (elsep) {
            newp = new AstLogIf{fl, new AstNot{fl, nodep->condp()->unlinkFrBack()}, elsep};
        }
        if (newp) {
            newp->user1(true);  // Assume result-dependent
            nodep->replaceWith(new AstConstraintExpr{fl, newp});
        } else {
            nodep->unlinkFrBack();
        }
        VL_DO_DANGLING(nodep->deleteTree(), nodep);
    }
    void visit(AstGenBlock* nodep) override {
        // Dubious but this is what we used to do. Does that mean no randomzie
        // methods work under a generage block?
    }
    void visit(AstBegin* nodep) override {}
    void visit(AstConstraintForeach* nodep) override {
        // Convert to plain foreach
        FileLine* const fl = nodep->fileline();

        AstNode* const arrayp = nodep->arrayp()->unlinkFrBack();
        if (m_wantSingle) {
            AstNodeExpr* const itemp = editSingle(fl, nodep->stmtsp());
            AstCStmt* const cstmtp = new AstCStmt{fl};
            cstmtp->add("ret += \" \";\n");
            cstmtp->add("ret += ");
            cstmtp->add(itemp);
            cstmtp->add(";");
            AstCExpr* const cexprp = new AstCExpr{fl};
            cexprp->dtypeSetString();
            cexprp->add("([&]{\nstd::string ret;\n");
            cexprp->add(new AstBegin{fl, "", new AstForeach{fl, arrayp, cstmtp}, true});
            cexprp->add("return ret.empty() ? \"#b1\" : \"(bvand\" + ret + \")\";\n})()");
            nodep->replaceWith(new AstSFormatF{fl, "%@", false, cexprp});
        } else {
            iterateAndNextNull(nodep->stmtsp());
            nodep->replaceWith(new AstBegin{
                fl, "", new AstForeach{fl, arrayp, nodep->stmtsp()->unlinkFrBackWithNext()},
                true});
        }
        VL_DO_DANGLING(nodep->deleteTree(), nodep);
    }
    void visit(AstConstraintBefore* nodep) override {
        nodep->v3warn(CONSTRAINTIGN, "Constraint expression ignored (imperfect distribution)");
        VL_DO_DANGLING(nodep->unlinkFrBack()->deleteTree(), nodep);
    }
    void visit(AstConstraintUnique* nodep) override {
        nodep->v3warn(CONSTRAINTIGN, "Constraint expression ignored (unsupported)");
        VL_DO_DANGLING(nodep->unlinkFrBack()->deleteTree(), nodep);
    }
    void visit(AstConstraintExpr* nodep) override {
        iterateChildren(nodep);
        if (m_wantSingle) {
            nodep->replaceWith(nodep->exprp()->unlinkFrBack());
            VL_DO_DANGLING(nodep->deleteTree(), nodep);
            return;
        }
        // Only hard constraints are currently supported
        AstCMethodHard* const callp = new AstCMethodHard{
            nodep->fileline(),
            new AstVarRef{nodep->fileline(), VN_AS(m_genp->user2p(), NodeModule), m_genp,
                          VAccess::READWRITE},
            VCMethod::RANDOMIZER_HARD, nodep->exprp()->unlinkFrBack()};
        callp->dtypeSetVoid();
        nodep->replaceWith(callp->makeStmt());
        VL_DO_DANGLING(nodep->deleteTree(), nodep);
    }
    void visit(AstCMethodHard* nodep) override {
        if (editFormat(nodep)) return;
        FileLine* const fl = nodep->fileline();

        if (nodep->method() == VCMethod::ARRAY_AT && nodep->fromp()->user1()) {
            iterateChildren(nodep);
            AstNodeExpr* pinp = nodep->pinsp()->unlinkFrBack();
            if (VN_IS(pinp, SFormatF) && m_structSel) VN_AS(pinp, SFormatF)->name("%x");
            AstNodeExpr* const argsp = AstNode::addNext(nodep->fromp()->unlinkFrBack(), pinp);
            AstSFormatF* newp = nullptr;
            if (m_structSel)
                newp = new AstSFormatF{fl, "%@.%@", false, argsp};
            else
                newp = new AstSFormatF{fl, "(select %@ %@)", false, argsp};
            nodep->replaceWith(newp);
            VL_DO_DANGLING(nodep->deleteTree(), nodep);
            return;
        }

        if (nodep->method() == VCMethod::ARRAY_INSIDE) {
            bool randArr = nodep->fromp()->user1();

            AstVar* const newVarp
                = new AstVar{fl, VVarType::BLOCKTEMP, "__Vinside", nodep->findSigned32DType()};
            AstNodeExpr* const idxRefp = new AstVarRef{nodep->fileline(), newVarp, VAccess::READ};
            AstSelLoopVars* const arrayp
                = new AstSelLoopVars{fl, nodep->fromp()->cloneTreePure(false), newVarp};
            AstNodeExpr* const selp = newSel(nodep->fileline(), nodep->fromp(), idxRefp);
            selp->user1(randArr);
            AstNode* const itemp = new AstEq{fl, selp, nodep->pinsp()->unlinkFrBack()};
            itemp->user1(true);

            AstCStmt* const cstmtp = new AstCStmt{fl};
            cstmtp->add("ret += \" \";\n");
            cstmtp->add("ret += ");
            cstmtp->add(iterateSubtreeReturnEdits(itemp));
            cstmtp->add(";");
            AstCExpr* const cexprp = new AstCExpr{fl};
            cexprp->dtypeSetString();
            cexprp->add("([&]{\nstd::string ret;\n");
            cexprp->add(new AstBegin{fl, "", new AstForeach{fl, arrayp, cstmtp}, true});
            cexprp->add("return ret.empty() ? \"#b0\" : \"(bvor\" + ret + \")\";\n})()");
            nodep->replaceWith(new AstSFormatF{fl, "%@", false, cexprp});
            VL_DO_DANGLING(nodep->deleteTree(), nodep);
            return;
        }

        nodep->v3warn(CONSTRAINTIGN,
                      "Unsupported: randomizing this expression, treating as state");
        nodep->user1(false);

        if (editFormat(nodep)) return;
        nodep->v3fatalSrc("Method not handled in constraints? " << nodep);
    }
    void visit(AstNodeExpr* nodep) override {
        if (editFormat(nodep)) return;
        nodep->v3fatalSrc(
            "Visit function missing? Constraint function missing for math node: " << nodep);
    }
    void visit(AstNode* nodep) override {
        nodep->v3fatalSrc(
            "Visit function missing? Constraint function missing for node: " << nodep);
    }

public:
    // CONSTRUCTORS
    explicit ConstraintExprVisitor(VMemberMap& memberMap, AstNode* nodep,
                                   AstNodeFTask* inlineInitTaskp, AstVar* genp,
                                   AstVar* randModeVarp, std::set<std::string>& writtenVars)
        : m_inlineInitTaskp{inlineInitTaskp}
        , m_genp{genp}
        , m_randModeVarp{randModeVarp}
        , m_memberMap{memberMap}
        , m_writtenVars{writtenVars} {
        iterateAndNextNull(nodep);
    }
};

enum class CaptureMode : uint8_t {
    CAP_NO = 0x0,
    CAP_VALUE = 0x01,
    CAP_THIS = 0x02,
    CAP_F_SET_CLASSORPACKAGEP = 0x4,
    CAP_F_XREF = 0x8
};
CaptureMode operator|(CaptureMode a, CaptureMode b) {
    return static_cast<CaptureMode>(static_cast<uint8_t>(a) | static_cast<uint8_t>(b));
}
CaptureMode operator&(CaptureMode a, CaptureMode b) {
    return static_cast<CaptureMode>(static_cast<uint8_t>(a) & static_cast<uint8_t>(b));
}
CaptureMode mode(CaptureMode a) { return a & static_cast<CaptureMode>(0x3); }
bool hasFlags(CaptureMode a, CaptureMode flags) {
    return ((static_cast<uint8_t>(a) & 0xc & static_cast<uint8_t>(flags))
            == static_cast<uint8_t>(flags));
}

class CaptureVisitor final : public VNVisitor {
    AstArg* m_argsp;  // Original references turned into arguments
    AstNodeModule* m_callerp;  // Module of the outer context (for capturing `this`)
    AstClass* m_targetp;  // Module of inner context (for symbol lookup)
    std::map<const AstVar*, AstVar*> m_varCloneMap;  // Map original var nodes to their clones
    std::set<AstNode*> m_ignore;  // Nodes to ignore for capturing
    AstVar* m_thisp = nullptr;  // Variable for outer context's object, if necessary

    // METHODS

    bool captureVariable(FileLine* const fileline, AstNodeVarRef* varrefp, AstVar*& varp) {
        auto it = m_varCloneMap.find(varrefp->varp());
        if (it == m_varCloneMap.end()) {
            AstVar* const newVarp = varrefp->varp()->cloneTree(false);
            newVarp->fileline(fileline);
            newVarp->varType(VVarType::BLOCKTEMP);
            newVarp->funcLocal(true);
            newVarp->direction(m_targetp ? VDirection::INPUT : VDirection::REF);
            newVarp->lifetime(VLifetime::AUTOMATIC_EXPLICIT);
            m_varCloneMap.emplace(varrefp->varp(), newVarp);
            varp = newVarp;
            return true;
        }
        varp = it->second;
        return false;
    }

    template <typename T_Node>
    void fixupClassOrPackage(AstNode* memberp, T_Node refp) {
        AstNodeModule* const declClassp = VN_AS(memberp->user2p(), NodeModule);
        if (declClassp != m_targetp) refp->classOrPackagep(declClassp);
    }

    template <typename T_Node>
    bool isReferenceToInnerMember(T_Node nodep) {
        return VN_IS(nodep->fromp(), LambdaArgRef);
    }

    AstVar* importThisp(FileLine* fl) {
        if (!m_thisp) {
            AstClassRefDType* const refDTypep
                = new AstClassRefDType{fl, VN_AS(m_callerp, Class), nullptr};
            v3Global.rootp()->typeTablep()->addTypesp(refDTypep);
            m_thisp = new AstVar{fl, VVarType::BLOCKTEMP, "__Vthis", refDTypep};
            m_thisp->funcLocal(true);
            m_thisp->lifetime(VLifetime::AUTOMATIC_EXPLICIT);
            m_thisp->direction(VDirection::INPUT);
            m_argsp = AstNode::addNext(m_argsp, new AstArg{fl, "", new AstThisRef{fl, refDTypep}});
        }
        return m_thisp;
    }

    AstVar* getVar(AstVar* const varp) const {
        const auto it = m_varCloneMap.find(varp);
        if (it == m_varCloneMap.end()) return nullptr;
        return it->second;
    }

    CaptureMode getVarRefCaptureMode(AstNodeVarRef* varRefp) {
        AstNodeModule* const varModp = VN_AS(varRefp->varp()->user2p(), NodeModule);
        AstClass* const varClassp = VN_CAST(varModp, Class);
        AstClass* const callerClassp = VN_CAST(m_callerp, Class);

        const bool callerIsClass = callerClassp;
        const bool refIsXref = VN_IS(varRefp, VarXRef);
        const bool varIsFuncLocal = varRefp->varp()->isFuncLocal();
        const bool varHasAutomaticLifetime = varRefp->varp()->lifetime().isAutomatic();
        const bool varIsFieldOfCaller = AstClass::isClassExtendedFrom(callerClassp, varClassp);
        const bool varIsParam = varRefp->varp()->isParam();
        const bool varIsConstraintIterator
            = VN_IS(varRefp->varp()->firstAbovep(), SelLoopVars)
              && VN_IS(varRefp->varp()->firstAbovep()->firstAbovep(), ConstraintForeach);
        if (refIsXref) return CaptureMode::CAP_VALUE | CaptureMode::CAP_F_XREF;
        if (varIsConstraintIterator) return CaptureMode::CAP_NO;
        if (varIsFuncLocal && varHasAutomaticLifetime) return CaptureMode::CAP_VALUE;
        if (varIsParam) return CaptureMode::CAP_VALUE;
        // Static var in function (will not be inlined, because it's in class)
        if (callerIsClass && varIsFuncLocal) return CaptureMode::CAP_VALUE;
        if (callerIsClass && varIsFieldOfCaller) return CaptureMode::CAP_THIS;
        UASSERT_OBJ(!callerIsClass, varRefp, "Invalid reference?");
        return CaptureMode::CAP_VALUE;
    }

    void captureRefByValue(AstNodeVarRef* nodep, CaptureMode capModeFlags) {
        AstVar* newVarp;
        bool newCapture = captureVariable(nodep->fileline(), nodep, newVarp /*ref*/);
        AstNodeVarRef* const newVarRefp = newCapture ? nodep->cloneTree(false) : nullptr;
        if (!hasFlags(capModeFlags, CaptureMode::CAP_F_SET_CLASSORPACKAGEP)) {
            // Keeping classOrPackagep will cause a broken link after inlining
            nodep->classOrPackagep(nullptr);  // AstScope will figure this out
        }
        nodep->varp(newVarp);
        if (!newCapture) return;
        if (hasFlags(capModeFlags, CaptureMode::CAP_F_XREF)) {
            AstVarRef* const notXVarRefp
                = new AstVarRef{nodep->fileline(), newVarp, VAccess::READ};
            notXVarRefp->classOrPackagep(nodep->classOrPackagep());
            nodep->replaceWith(notXVarRefp);
            nodep->deleteTree();
            nodep = notXVarRefp;
        }
        m_ignore.emplace(nodep);
        m_argsp = AstNode::addNext(m_argsp, new AstArg{nodep->fileline(), "", newVarRefp});
    }

    void captureRefByThis(AstNodeVarRef* nodep, CaptureMode capModeFlags) {
        AstVar* const thisp = importThisp(nodep->fileline());
        AstVarRef* const thisRefp = new AstVarRef{nodep->fileline(), thisp, nodep->access()};
        thisRefp->user1(true);
        m_ignore.emplace(thisRefp);
        AstMemberSel* const memberSelp
            = new AstMemberSel{nodep->fileline(), thisRefp, nodep->varp()};
        if (!m_targetp) memberSelp->user1(true);
        memberSelp->user2p(m_targetp);
        nodep->replaceWith(memberSelp);
        VL_DO_DANGLING(pushDeletep(nodep), nodep);
        m_ignore.emplace(memberSelp);
    }

    // VISITORS

    void visit(AstNodeVarRef* nodep) override {
        if (m_ignore.count(nodep)) return;
        m_ignore.emplace(nodep);
        UASSERT_OBJ(nodep->varp(), nodep, "Variable unlinked");
        CaptureMode capMode = getVarRefCaptureMode(nodep);
        if (mode(capMode) == CaptureMode::CAP_NO) return;
        if (mode(capMode) == CaptureMode::CAP_VALUE) captureRefByValue(nodep, capMode);
        if (mode(capMode) == CaptureMode::CAP_THIS) captureRefByThis(nodep, capMode);
    }
    void visit(AstNodeFTaskRef* nodep) override {
        if (m_ignore.count(nodep)) {
            iterateChildren(nodep);
            return;
        }
        m_ignore.emplace(nodep);
        UASSERT_OBJ(nodep->taskp(), nodep, "Task unlinked");
        // We assume that constraint targets are not referenced this way.
        if (VN_IS(nodep, MethodCall) || VN_IS(nodep, New)) {
            m_ignore.emplace(nodep);
            iterateChildren(nodep);
            return;
        }
        AstClass* classp = VN_CAST(nodep->taskp()->user2p(), Class);
        if ((classp == m_callerp) && VN_IS(m_callerp, Class)) {
            AstNodeExpr* const pinsp = nodep->pinsp();
            if (pinsp) pinsp->unlinkFrBack();
            AstVar* const thisp = importThisp(nodep->fileline());
            AstVarRef* const thisRefp = new AstVarRef{
                nodep->fileline(), thisp, nodep->isPure() ? VAccess::READ : VAccess::READWRITE};
            m_ignore.emplace(thisRefp);
            AstMethodCall* const methodCallp
                = new AstMethodCall{nodep->fileline(), thisRefp, thisp->name(), pinsp};
            methodCallp->taskp(nodep->taskp());
            methodCallp->dtypep(nodep->dtypep());
            nodep->replaceWith(methodCallp);
            VL_DO_DANGLING(pushDeletep(nodep), nodep);
            m_ignore.emplace(methodCallp);
        }
    }
    void visit(AstMemberSel* nodep) override {
        if (!isReferenceToInnerMember(nodep)) {
            iterateChildren(nodep);
            return;
        }
        AstVarRef* const varRefp
            = new AstVarRef{nodep->fileline(), nodep->varp(), nodep->access()};
        fixupClassOrPackage(nodep->varp(), varRefp);
        varRefp->user1(nodep->user1());
        nodep->replaceWith(varRefp);
        VL_DO_DANGLING(pushDeletep(nodep), nodep);
        m_ignore.emplace(varRefp);
    }
    void visit(AstMethodCall* nodep) override {
        if (!isReferenceToInnerMember(nodep) || m_ignore.count(nodep)) {
            iterateChildren(nodep);
            return;
        }
        AstNodeExpr* const pinsp
            = nodep->pinsp() ? nodep->pinsp()->unlinkFrBackWithNext() : nullptr;
        AstNodeFTaskRef* taskRefp = nullptr;
        if (AstTask* const taskp = VN_CAST(nodep->taskp(), Task))
            taskRefp = new AstTaskRef{nodep->fileline(), taskp, pinsp};
        else if (AstFunc* const taskp = VN_CAST(nodep->taskp(), Func))
            taskRefp = new AstFuncRef{nodep->fileline(), taskp, pinsp};
        UASSERT_OBJ(taskRefp, nodep, "Node needs to point to regular method");
        fixupClassOrPackage(nodep->taskp(), taskRefp);
        taskRefp->user1(nodep->user1());
        nodep->replaceWith(taskRefp);
        VL_DO_DANGLING(pushDeletep(nodep), nodep);
        m_ignore.emplace(taskRefp);
    }
    void visit(AstNode* nodep) override { iterateChildren(nodep); }

public:
    explicit CaptureVisitor(AstNode* const nodep, AstNodeModule* callerp, AstClass* const targetp)
        : m_argsp{nullptr}
        , m_callerp{callerp}
        , m_targetp{targetp} {
        iterateAndNextNull(nodep);
    }

    // PUBLIC METHODS

    AstArg* getArgs() const { return m_argsp; }

    void addFunctionArguments(AstNodeFTask* funcp) const {
        for (AstArg* argp = getArgs(); argp; argp = VN_AS(argp->nextp(), Arg)) {
            if (AstNodeVarRef* varrefp = VN_CAST(argp->exprp(), NodeVarRef)) {
                if ((varrefp->classOrPackagep() == m_callerp) || VN_IS(varrefp, VarXRef)) {
                    // Keeping classOrPackagep will cause a broken link after inlining
                    varrefp->classOrPackagep(nullptr);
                }
                funcp->addStmtsp(getVar(varrefp->varp()));
            } else {
                UASSERT_OBJ(VN_IS(argp->exprp(), ThisRef), argp->exprp(), "Wrong arg expression");
                funcp->addStmtsp(m_thisp);
            }
        }
    }
};

//######################################################################
// Visitor that defines a randomize method where needed

class RandomizeVisitor final : public VNVisitor {
    // NODE STATE
    // Cleared on Netlist
    //  AstClass::user1()       -> bool.  Set true to indicate needs randomize processing
    //  AstVar::user2p()        -> AstNodeModule*. Pointer to containing module
    //  AstNodeFTask::user2p()  -> AstNodeModule*. Pointer to containing module
    //  AstEnumDType::user2()   -> AstVar*.  Pointer to table with enum values
    //  AstConstraint::user2p() -> AstTask*. Pointer to constraint setup procedure
    //  AstClass::user2p()      -> AstVar*.  Rand mode state variable
    //  AstVar::user3()         -> bool. Handled in constraints
    //  AstClass::user3p()      -> AstVar*.  Constrained randomizer variable
    //  AstConstraint::user3p() -> AstTask*. Pointer to resize procedure
    //  AstClass::user4p()      -> AstVar*.  Constraint mode state variable
    //  AstVar::user4p()        -> AstVar*.  Size variable for constrained queues
    //  AstMemberSel::user2p()  -> AstNodeModule*. Pointer to containing module
    // VNUser1InUse    m_inuser1;      (Allocated for use in RandomizeMarkVisitor)
    // VNUser2InUse    m_inuser2;      (Allocated for use in RandomizeMarkVisitor)
    const VNUser3InUse m_inuser3;
    const VNUser4InUse m_inuser4;

    // STATE
    V3UniqueNames m_inlineUniqueNames;  // For generating unique function names
    V3UniqueNames m_modeUniqueNames{"__Vmode"};  // For generating unique rand/constraint
                                                 // mode state var names
    V3UniqueNames m_inlineUniqueStdName{"__VStdrand"};
    VMemberMap m_memberMap;  // Member names cached for fast lookup
    AstNodeModule* m_modp = nullptr;  // Current module
    std::unordered_map<AstNodeModule*, AstVar*> m_stdMap;  // Map from module/class to AST Var
    const AstNodeFTask* m_ftaskp = nullptr;  // Current function/task
    AstNodeStmt* m_stmtp = nullptr;  // Current statement
    AstDynArrayDType* m_dynarrayDtp = nullptr;  // Dynamic array type (for rand mode)
    size_t m_enumValueTabCount = 0;  // Number of tables with enum values created
    int m_randCaseNum = 0;  // Randcase number within a module for var naming
    std::map<std::string, AstCDType*> m_randcDtypes;  // RandC data type deduplication
    AstConstraint* m_constraintp = nullptr;  // Current constraint
    std::set<std::string> m_writtenVars;  // Track write_var calls per class to avoid duplicates

    // METHODS
    void createRandomGenerator(AstClass* const classp) {
        if (classp->user3p()) return;
        if (classp->extendsp()) {
            createRandomGenerator(classp->extendsp()->classp());
            return;
        }
        AstVar* const genp = new AstVar{classp->fileline(), VVarType::MEMBER, "constraint",
                                        classp->findBasicDType(VBasicDTypeKwd::RANDOM_GENERATOR)};
        genp->user2p(classp);
        classp->addMembersp(genp);
        classp->user3p(genp);
    }
    AstVar* createStdRandomGenerator(AstNodeModule* const modp) {
        auto it = m_stdMap.find(modp);
        if (it == m_stdMap.end()) {
            AstVar* const stdgenp
                = new AstVar{modp->fileline(), VVarType::MEMBER, "stdrand",
                             modp->findBasicDType(VBasicDTypeKwd::RANDOM_STDGENERATOR)};
            stdgenp->fileline()->warnOff(V3ErrorCode::IMPURE, true);
            modp->addStmtsp(stdgenp);
            m_stdMap.emplace(modp, stdgenp);
            return stdgenp;
        }
        return it->second;
    }
    AstVar* getRandomGenerator(AstClass* const classp) {
        if (classp->user3p()) return VN_AS(classp->user3p(), Var);
        if (classp->extendsp()) return getRandomGenerator(classp->extendsp()->classp());
        return nullptr;
    }
    AstTask* getCreateConstraintSetupFunc(AstClass* classp) {
        static const char* const name = "__Vsetup_constraints";
        AstTask* setupAllTaskp = VN_AS(m_memberMap.findMember(classp, name), Task);
        if (setupAllTaskp) return setupAllTaskp;
        setupAllTaskp = new AstTask{classp->fileline(), "__Vsetup_constraints", nullptr};
        setupAllTaskp->classMethod(true);
        setupAllTaskp->isVirtual(true);
        classp->addMembersp(setupAllTaskp);
        m_memberMap.insert(classp, setupAllTaskp);
        return setupAllTaskp;
    }
    AstTask* getCreateAggrResizeTask(AstClass* const classp) {
        static const char* const name = "__Vresize_constrained_arrays";
        AstTask* resizeTaskp = VN_AS(m_memberMap.findMember(classp, name), Task);
        if (resizeTaskp) return resizeTaskp;
        resizeTaskp = new AstTask{classp->fileline(), name, nullptr};
        resizeTaskp->classMethod(true);
        resizeTaskp->isVirtual(true);
        classp->addMembersp(resizeTaskp);
        m_memberMap.insert(classp, resizeTaskp);
        return resizeTaskp;
    }
    AstVar* getCreateRandModeVar(AstClass* const classp) {
        if (classp->user2p()) return VN_AS(classp->user2p(), Var);
        if (AstClassExtends* const extendsp = classp->extendsp()) {
            return getCreateRandModeVar(extendsp->classp());
        }
        AstVar* const randModeVarp = createModeVar(classp, "__Vrandmode");
        classp->user2p(randModeVarp);
        return randModeVarp;
    }
    static AstVar* getRandModeVar(AstClass* const classp) {
        if (classp->user2p()) return VN_AS(classp->user2p(), Var);
        if (AstClassExtends* const extendsp = classp->extendsp()) {
            return getRandModeVar(extendsp->classp());
        }
        return nullptr;
    }
    AstVar* getCreateConstraintModeVar(AstClass* const classp) {
        if (classp->user4p()) return VN_AS(classp->user4p(), Var);
        if (AstClassExtends* const extendsp = classp->extendsp()) {
            return getCreateConstraintModeVar(extendsp->classp());
        }
        AstVar* const constraintModeVarp = createModeVar(classp, "__Vconstraintmode");
        classp->user4p(constraintModeVarp);
        return constraintModeVarp;
    }
    static AstVar* getConstraintModeVar(AstClass* const classp) {
        if (classp->user4p()) return VN_AS(classp->user4p(), Var);
        if (AstClassExtends* const extendsp = classp->extendsp()) {
            return getConstraintModeVar(extendsp->classp());
        }
        return nullptr;
    }
    AstVar* createModeVar(AstClass* const classp, const char* const name) {
        FileLine* const fl = classp->fileline();
        if (!m_dynarrayDtp) {
            m_dynarrayDtp = new AstDynArrayDType{
                fl, v3Global.rootp()->typeTablep()->findBitDType()->dtypep()};
            m_dynarrayDtp->dtypep(m_dynarrayDtp);
            v3Global.rootp()->typeTablep()->addTypesp(m_dynarrayDtp);
        }
        AstVar* const modeVarp = new AstVar{fl, VVarType::MODULETEMP, name, m_dynarrayDtp};
        modeVarp->user2p(classp);
        classp->addStmtsp(modeVarp);
        return modeVarp;
    }
    static void addSetRandMode(AstNodeFTask* const ftaskp, AstVar* const genp,
                               AstVar* const randModeVarp) {
        FileLine* const fl = ftaskp->fileline();
        AstCMethodHard* const setRandModep = new AstCMethodHard{
            fl, new AstVarRef{fl, VN_AS(genp->user2p(), NodeModule), genp, VAccess::WRITE},
            VCMethod::CLASS_SET_RANDMODE,
            new AstVarRef{fl, VN_AS(randModeVarp->user2p(), NodeModule), randModeVarp,
                          VAccess::READ}};
        setRandModep->dtypeSetVoid();
        ftaskp->addStmtsp(setRandModep->makeStmt());
    }
    void createRandomizeClassVars(AstNetlist* const netlistp) {
        netlistp->foreach([this](AstClass* const classp) {
            bool hasConstraints = false;
            uint32_t randModeCount = 0;
            uint32_t constraintModeCount = 0;
            classp->foreachMember([&](AstClass*, AstNode* memberp) {
                // SystemVerilog only allows single inheritance, so we don't need to worry about
                // index overlap. If the index > 0, it's already been set.
                if (VN_IS(memberp, Constraint)) {
                    hasConstraints = true;
                    RandomizeMode constraintMode = {.asInt = memberp->user1()};
                    if (!constraintMode.usesMode) return;
                    if (constraintMode.index == 0) {
                        constraintMode.index = constraintModeCount++;
                        memberp->user1(constraintMode.asInt);
                    } else {
                        constraintModeCount = constraintMode.index + 1;
                    }
                } else if (VN_IS(memberp, Var)) {
                    RandomizeMode randMode = {.asInt = memberp->user1()};
                    if (!randMode.usesMode) return;
                    if (randMode.index == 0) {
                        randMode.index = randModeCount++;
                        memberp->user1(randMode.asInt);
                    } else {
                        randModeCount = randMode.index + 1;
                    }
                }
            });
            if (hasConstraints) createRandomGenerator(classp);
            if (randModeCount > 0) {
                AstVar* const randModeVarp = getCreateRandModeVar(classp);
                makeModeInit(randModeVarp, classp, randModeCount);
            }
            if (constraintModeCount > 0) {
                AstVar* const constraintModeVarp = getCreateConstraintModeVar(classp);
                makeModeInit(constraintModeVarp, classp, constraintModeCount);
            }
        });
    }
    void makeModeInit(AstVar* modeVarp, AstClass* classp, uint32_t modeCount) {
        AstNodeModule* const modeVarModp = VN_AS(modeVarp->user2p(), NodeModule);
        FileLine* fl = modeVarp->fileline();
        AstCMethodHard* const dynarrayNewp
            = new AstCMethodHard{fl, new AstVarRef{fl, modeVarModp, modeVarp, VAccess::WRITE},
                                 VCMethod::DYN_RESIZE, new AstConst{fl, modeCount}};
        dynarrayNewp->dtypeSetVoid();
        AstNodeFTask* const newp = VN_AS(m_memberMap.findMember(classp, "new"), NodeFTask);
        UASSERT_OBJ(newp, classp, "No new() in class");
        newp->addStmtsp(dynarrayNewp->makeStmt());
        newp->addStmtsp(makeModeSetLoop(fl,
                                        new AstVarRef{fl, modeVarModp, modeVarp, VAccess::WRITE},
                                        new AstConst{fl, 1}, true));
    }
    static AstNode* makeModeSetLoop(FileLine* const fl, AstNodeExpr* const lhsp,
                                    AstNodeExpr* const rhsp, bool inTask) {
        AstVar* const iterVarp = new AstVar{fl, VVarType::BLOCKTEMP, "i", lhsp->findUInt32DType()};
        iterVarp->funcLocal(inTask);
        iterVarp->lifetime(VLifetime::AUTOMATIC_EXPLICIT);
        AstCMethodHard* const sizep = new AstCMethodHard{fl, lhsp, VCMethod::DYN_SIZE, nullptr};
        sizep->dtypeSetUInt32();
        AstCMethodHard* const setp
            = new AstCMethodHard{fl, lhsp->cloneTree(false), VCMethod::ARRAY_AT_WRITE,
                                 new AstVarRef{fl, iterVarp, VAccess::READ}};
        setp->dtypeSetUInt32();
        AstNode* const stmtsp = iterVarp;
        stmtsp->addNext(
            new AstAssign{fl, new AstVarRef{fl, iterVarp, VAccess::WRITE}, new AstConst{fl, 0}});

        AstLoop* const loopp = new AstLoop{fl};
        stmtsp->addNext(loopp);
        loopp->addStmtsp(new AstLoopTest{
            fl, loopp, new AstLt{fl, new AstVarRef{fl, iterVarp, VAccess::READ}, sizep}});
        loopp->addStmtsp(new AstAssign{fl, setp, rhsp});
        loopp->addStmtsp(new AstAssign{
            fl, new AstVarRef{fl, iterVarp, VAccess::WRITE},
            new AstAdd{fl, new AstConst{fl, 1}, new AstVarRef{fl, iterVarp, VAccess::READ}}});
        return new AstBegin{fl, "", stmtsp, true};
    }
    static AstNodeStmt* wrapIfRandMode(AstClass* classp, AstVar* const varp, AstNodeStmt* stmtp) {
        const RandomizeMode rmode = {.asInt = varp->user1()};
        return VN_AS(wrapIfMode(rmode, getRandModeVar(classp), stmtp), NodeStmt);
    }
    static AstNode* wrapIfConstraintMode(AstClass* classp, AstConstraint* const constrp,
                                         AstNode* stmtp) {
        const RandomizeMode rmode = {.asInt = constrp->user1()};
        return wrapIfMode(rmode, getConstraintModeVar(classp), stmtp);
    }
    static AstNode* wrapIfMode(const RandomizeMode mode, AstVar* modeVarp, AstNode* stmtp) {
        FileLine* const fl = stmtp->fileline();
        if (mode.usesMode) {
            AstCMethodHard* const atp = new AstCMethodHard{
                fl, new AstVarRef{fl, VN_AS(modeVarp->user2p(), Class), modeVarp, VAccess::READ},
                VCMethod::ARRAY_AT, new AstConst{fl, mode.index}};
            atp->dtypeSetUInt32();
            return new AstIf{fl, atp, stmtp};
        }
        return stmtp;
    }
    AstVar* enumValueTabp(AstEnumDType* const nodep) {
        if (nodep->user2p()) return VN_AS(nodep->user2p(), Var);
        UINFO(9, "Construct Venumvaltab " << nodep);
        AstNodeArrayDType* const vardtypep = new AstUnpackArrayDType{
            nodep->fileline(), nodep->dtypep(),
            new AstRange{nodep->fileline(), static_cast<int>(nodep->itemCount()), 0}};
        AstInitArray* const initp = new AstInitArray{nodep->fileline(), vardtypep, nullptr};
        v3Global.rootp()->typeTablep()->addTypesp(vardtypep);
        AstVar* const varp
            = new AstVar{nodep->fileline(), VVarType::MODULETEMP,
                         "__Venumvaltab_" + cvtToStr(m_enumValueTabCount++), vardtypep};
        varp->isConst(true);
        varp->isStatic(true);
        varp->valuep(initp);
        // Add to root, as don't know module we are in, and aids later structure sharing
        v3Global.rootp()->dollarUnitPkgAddp()->addStmtsp(varp);

        UASSERT_OBJ(nodep->itemsp(), nodep, "Enum without items");
        for (AstEnumItem* itemp = nodep->itemsp(); itemp;
             itemp = VN_AS(itemp->nextp(), EnumItem)) {
            AstConst* const vconstp = VN_AS(itemp->valuep(), Const);
            UASSERT_OBJ(vconstp, nodep, "Enum item without constified value");
            initp->addValuep(vconstp->cloneTree(false));
        }
        nodep->user2p(varp);
        return varp;
    }

    AstCDType* findVlRandCDType(FileLine* const fl, uint64_t items) {
        // For 8 items we need to have a 9 item LFSR so items is max count
        // width(items) = log2(items) + 1
        const std::string type = AstCDType::typeToHold(V3Number::log2bQuad(items) + 1);
        const std::string name = "VlRandC<" + type + ", " + cvtToStr(items) + "ULL>";
        // Create or reuse (to avoid duplicates) randomization object dtype
        const auto pair = m_randcDtypes.emplace(name, nullptr);
        if (pair.second) {
            AstCDType* newp = new AstCDType{fl, name};
            v3Global.rootp()->typeTablep()->addTypesp(newp);
            pair.first->second = newp;
        }
        return pair.first->second;
    }

    AstVar* newRandcVarsp(AstVar* const varp) {
        // If a randc, make a VlRandC object to hold the state
        if (!varp->isRandC()) return nullptr;
        uint64_t items = 0;

        if (AstEnumDType* const enumDtp = VN_CAST(varp->dtypep()->skipRefToEnump(), EnumDType)) {
            items = static_cast<uint64_t>(enumDtp->itemCount());
        } else if (AstBasicDType* const basicp = varp->dtypep()->skipRefp()->basicp()) {
            if (basicp->width() > 32) {
                varp->v3error("Maximum implemented width for randc is 32 bits, "
                              << varp->prettyNameQ() << " is " << basicp->width() << " bits");
                varp->rand(VRandAttr::RAND);
                return nullptr;
            }
            items = 1ULL << basicp->width();
        } else if (AstStructDType* const dtp = VN_CAST(varp->dtypep()->skipRefp(), StructDType)) {
            UASSERT_OBJ(!dtp->packed(), dtp, "skipRef should have hidden packed before got here");
            dtp->v3error("Unpacked structs shall not be declared as randc"
                         " (IEEE 1800-2023 18.4)");
            return nullptr;
        } else {
            varp->v3fatalSrc("Unexpected randc variable dtype");
        }
        AstCDType* newdtp = findVlRandCDType(varp->fileline(), items);
        AstVar* newp
            = new AstVar{varp->fileline(), VVarType::MEMBER, varp->name() + "__Vrandc", newdtp};
        newp->isInternal(true);
        varp->addNextHere(newp);
        UINFO(9, "created " << varp);
        return newp;
    }
    AstNodeStmt* createArrayForeachLoop(FileLine* const fl, AstNodeDType* const dtypep,
                                        AstNodeExpr* exprp, AstVar* const outputVarp) {
        V3UniqueNames uniqueNames{"__Vrandarr"};
        AstNodeDType* tempDTypep = dtypep;
        AstVar* randLoopIndxp = nullptr;
        auto createLoopIndex = [&](AstNodeDType* tempDTypep) {
            if (VN_IS(tempDTypep, AssocArrayDType)) {
                return new AstVar{fl, VVarType::VAR, uniqueNames.get(""),
                                  VN_AS(tempDTypep, AssocArrayDType)->keyDTypep()};
            }
            return new AstVar{fl, VVarType::VAR, uniqueNames.get(""),
                              dtypep->findBasicDType(VBasicDTypeKwd::UINT32)};
        };
        AstNodeExpr* tempElementp = nullptr;
        while (VN_IS(tempDTypep, DynArrayDType) || VN_IS(tempDTypep, UnpackArrayDType)
               || VN_IS(tempDTypep, AssocArrayDType) || VN_IS(tempDTypep, QueueDType)) {
            AstVar* const newRandLoopIndxp = createLoopIndex(tempDTypep);
            randLoopIndxp = AstNode::addNext(randLoopIndxp, newRandLoopIndxp);
            AstNodeExpr* const tempExprp = tempElementp ? tempElementp : exprp;
            AstVarRef* const tempRefp = new AstVarRef{fl, newRandLoopIndxp, VAccess::READ};
            if (VN_IS(tempDTypep, DynArrayDType)) {
                tempElementp
                    = new AstCMethodHard{fl, tempExprp, VCMethod::ARRAY_AT_WRITE, tempRefp};
            } else if (VN_IS(tempDTypep, UnpackArrayDType)) {
                AstNodeArrayDType* const aryDTypep = VN_CAST(tempDTypep, NodeArrayDType);
                // Adjust the bitp to ensure it covers all possible indices
                tempElementp = new AstArraySel{
                    fl, tempExprp,
                    new AstSel{
                        fl,
                        new AstSub{fl, tempRefp,
                                   new AstConst{fl, static_cast<uint32_t>(aryDTypep->lo())}},
                        new AstConst{fl, 0}, V3Number::log2b(aryDTypep->hi()) + 1}};
            } else if (VN_IS(tempDTypep, AssocArrayDType)) {
                tempElementp = new AstAssocSel{fl, tempExprp, tempRefp};
            } else if (VN_IS(tempDTypep, QueueDType)) {
                tempElementp
                    = new AstCMethodHard{fl, tempExprp, VCMethod::DYN_AT_WRITE_APPEND, tempRefp};
            }
            tempElementp->dtypep(tempDTypep->subDTypep());
            tempDTypep = tempDTypep->virtRefDTypep();
        }

        AstSelLoopVars* const randLoopVarp
            = new AstSelLoopVars{fl, exprp->cloneTree(false), randLoopIndxp};
        AstNodeStmt* const randStmtsp = newRandStmtsp(fl, tempElementp, nullptr, outputVarp);
        // TODO: we should just not clone in 'newRandStmtsp' if not necessary
        if (!tempElementp->backp()) VL_DO_DANGLING(pushDeletep(tempElementp), tempElementp);
        return new AstForeach{fl, randLoopVarp, randStmtsp};
    }
    AstNodeStmt* newRandStmtsp(FileLine* fl, AstNodeExpr* exprp, AstVar* randcVarp,
                               AstVar* const outputVarp, int offset = 0,
                               AstMemberDType* memberp = nullptr) {
        AstNodeDType* const memberDtp
            = memberp ? memberp->subDTypep()->skipRefp() : exprp->dtypep()->skipRefp();
        if (const auto* const structDtp = VN_CAST(memberDtp, StructDType)) {
            AstNodeStmt* stmtsp = nullptr;
            if (structDtp->packed()) offset += memberp ? memberp->lsb() : 0;
            for (AstMemberDType* smemberp = structDtp->membersp(); smemberp;
                 smemberp = VN_AS(smemberp->nextp(), MemberDType)) {
                AstNodeStmt* randp = nullptr;
                if (structDtp->packed()) {
                    randp = newRandStmtsp(fl, stmtsp ? exprp->cloneTree(false) : exprp, nullptr,
                                          outputVarp, offset, smemberp);
                } else {
                    AstStructSel* structSelp
                        = new AstStructSel{fl, exprp->cloneTree(false), smemberp->name()};
                    structSelp->dtypep(smemberp->childDTypep());
                    if (!structSelp->dtypep()) structSelp->dtypep(smemberp->subDTypep());
                    randp = newRandStmtsp(fl, structSelp, nullptr, outputVarp);
                }
                stmtsp = stmtsp ? stmtsp->addNext(randp) : randp;
            }
            return stmtsp;
        } else if (const auto* const unionDtp = VN_CAST(memberDtp, UnionDType)) {
            if (!unionDtp->packed()) {
                unionDtp->v3error("Unpacked unions shall not be declared as rand or randc."
                                  " (IEEE 1800-2023 18.4)");
                return nullptr;
            }
            AstMemberDType* const firstMemberp = unionDtp->membersp();
            return newRandStmtsp(fl, exprp, nullptr, outputVarp, offset, firstMemberp);
        } else if (const AstClassRefDType* const classRefDtp = VN_CAST(memberDtp, ClassRefDType)) {
            AstFunc* const memberFuncp
                = V3Randomize::newRandomizeFunc(m_memberMap, classRefDtp->classp());
            AstMethodCall* const callp = new AstMethodCall{fl, exprp, "randomize", nullptr};
            callp->taskp(memberFuncp);
            callp->dtypeFrom(memberFuncp);
            AstAssign* const assignp = new AstAssign{
                fl, new AstVarRef{fl, outputVarp, VAccess::WRITE},
                new AstAnd{fl, new AstVarRef{fl, outputVarp, VAccess::READ}, callp}};
            return new AstIf{
                fl, new AstNeq{fl, exprp->cloneTree(false), new AstConst{fl, AstConst::Null{}}},
                assignp};
        } else if (AstDynArrayDType* const dynarrayDtp = VN_CAST(memberDtp, DynArrayDType)) {
            return createArrayForeachLoop(fl, dynarrayDtp, exprp, outputVarp);
        } else if (AstQueueDType* const queueDtp = VN_CAST(memberDtp, QueueDType)) {
            return createArrayForeachLoop(fl, queueDtp, exprp, outputVarp);
        } else if (AstUnpackArrayDType* const unpackarrayDtp
                   = VN_CAST(memberDtp, UnpackArrayDType)) {
            return createArrayForeachLoop(fl, unpackarrayDtp, exprp, outputVarp);
        } else if (AstAssocArrayDType* const assocarrayDtp = VN_CAST(memberDtp, AssocArrayDType)) {
            return createArrayForeachLoop(fl, assocarrayDtp, exprp, outputVarp);
        } else {
            AstNodeExpr* valp;
            if (AstEnumDType* const enumDtp = VN_CAST(memberp ? memberp->subDTypep()->subDTypep()
                                                              : exprp->dtypep()->subDTypep(),
                                                      EnumDType)) {
                AstVarRef* const tabRefp
                    = new AstVarRef{fl, enumValueTabp(enumDtp), VAccess::READ};
                tabRefp->classOrPackagep(v3Global.rootp()->dollarUnitPkgAddp());
                AstNodeExpr* const randp
                    = newRandValue(fl, randcVarp, exprp->findBasicDType(VBasicDTypeKwd::UINT32));
                AstNodeExpr* const moddivp = new AstModDiv{
                    fl, randp, new AstConst{fl, static_cast<uint32_t>(enumDtp->itemCount())}};
                moddivp->dtypep(enumDtp);
                valp = new AstArraySel{fl, tabRefp, moddivp};
            } else {
                valp
                    = newRandValue(fl, randcVarp, (memberp ? memberp->dtypep() : exprp->dtypep()));
            }
            AstAssign* assignp
                = new AstAssign{fl,
                                new AstSel{fl, exprp, offset + (memberp ? memberp->lsb() : 0),
                                           memberp ? memberp->width() : exprp->width()},
                                valp};
            AstVar* varp = nullptr;
            exprp->exists([&](const AstVarRef* varrefp) {
                if (varrefp->access().isWriteOrRW()) varp = varrefp->varp();
                return varp != nullptr;
            });
            return wrapIfRandMode(VN_AS(m_modp, Class), varp, assignp);
        }
    }
    AstNodeExpr* newRandValue(FileLine* const fl, AstVar* const randcVarp,
                              AstNodeDType* const dtypep) {
        if (randcVarp) {
            AstCExpr* const cexprp = new AstCExpr{fl};
            cexprp->add(new AstVarRef{fl, randcVarp, VAccess::READWRITE});
            cexprp->add(".randomize(__Vm_rng)");
            cexprp->dtypep(dtypep);
            return cexprp;
        }

        return new AstRandRNG{fl, dtypep};
    }
    void addPrePostCall(AstClass* const classp, AstFunc* const funcp, const string& name) {
        if (AstTask* userFuncp = VN_CAST(m_memberMap.findMember(classp, name), Task)) {
            AstTaskRef* const callp = new AstTaskRef{userFuncp->fileline(), userFuncp, nullptr};
            funcp->addStmtsp(callp->makeStmt());
        }
    }
    AstTask* newSetupConstraintTask(AstClass* const nodep, const std::string& name) {
        AstTask* const taskp = new AstTask{nodep->fileline(), name + "_setup_constraint", nullptr};
        taskp->classMethod(true);
        nodep->addMembersp(taskp);
        return taskp;
    }
    AstTask* newResizeConstrainedArrayTask(AstClass* const nodep, const std::string& name) {
        AstTask* const taskp
            = new AstTask{nodep->fileline(), name + "_resize_constrained_array", nullptr};
        taskp->classMethod(true);
        nodep->addMembersp(taskp);
        return taskp;
    }
    AstNodeStmt* implementConstraintsClear(FileLine* const fileline, AstVar* const genp) {
        AstCMethodHard* const clearp = new AstCMethodHard{
            fileline,
            new AstVarRef{fileline, VN_AS(genp->user2p(), NodeModule), genp, VAccess::READWRITE},
            VCMethod::RANDOMIZER_CLEARCONSTRAINTS};
        clearp->dtypeSetVoid();
        return clearp->makeStmt();
    }
    AstNodeStmt* implementConstraintsClearAll(FileLine* const fileline, AstVar* const genp) {
        AstCMethodHard* const clearp = new AstCMethodHard{
            fileline,
            new AstVarRef{fileline, VN_AS(genp->user2p(), NodeModule), genp, VAccess::READWRITE},
            VCMethod::RANDOMIZER_CLEARALL};
        clearp->dtypeSetVoid();
        return clearp->makeStmt();
    }
    AstVar* getVarFromRef(AstNodeExpr* const exprp) {
        if (AstMemberSel* const memberSelp = VN_CAST(exprp, MemberSel)) {
            return memberSelp->varp();
        } else if (AstVarRef* const varrefp = VN_CAST(exprp, VarRef)) {
            return varrefp->varp();
        }
        exprp->v3fatalSrc("Not a MemberSel nor VarRef");
        return nullptr;  // LCOV_EXCL_LINE
    }
    AstNodeExpr* makeSiblingRefp(AstNodeExpr* const exprp, AstVar* const varp,
                                 const VAccess access) {
        if (AstMemberSel* const memberSelp = VN_CAST(exprp, MemberSel)) {
            return new AstMemberSel{exprp->fileline(), memberSelp->fromp()->cloneTree(false),
                                    varp};
        }
        UASSERT_OBJ(VN_IS(exprp, VarRef), exprp, "Should be a VarRef");
        return new AstVarRef{exprp->fileline(), VN_AS(varp->user2p(), Class), varp, access};
    }
    AstNodeExpr* getFromp(AstNodeExpr* const exprp) {
        if (AstMemberSel* const memberSelp = VN_CAST(exprp, MemberSel)) {
            return memberSelp->fromp();
        } else if (AstMethodCall* const methodCallp = VN_CAST(exprp, MethodCall)) {
            return methodCallp->fromp();
        }
        return nullptr;
    }
    AstVar* makeTmpRandModeVar(AstNodeExpr* siblingExprp, AstVar* randModeVarp,
                               AstNode*& storeStmtspr, AstNodeStmt*& restoreStmtspr) {
        FileLine* const fl = randModeVarp->fileline();
        AstVar* const randModeTmpVarp = new AstVar{
            fl, VVarType::BLOCKTEMP, m_modeUniqueNames.get(randModeVarp), randModeVarp->dtypep()};
        randModeTmpVarp->funcLocal(m_ftaskp);
        randModeTmpVarp->lifetime(VLifetime::AUTOMATIC_EXPLICIT);
        storeStmtspr = AstNode::addNext(
            storeStmtspr,
            new AstAssign{fl, new AstVarRef{fl, randModeTmpVarp, VAccess::WRITE},
                          makeSiblingRefp(siblingExprp, randModeVarp, VAccess::READ)});
        storeStmtspr = AstNode::addNext(
            storeStmtspr,
            makeModeSetLoop(fl, makeSiblingRefp(siblingExprp, randModeVarp, VAccess::WRITE),
                            new AstConst{fl, 0}, m_ftaskp));
        restoreStmtspr = AstNode::addNext(
            restoreStmtspr,
            new AstAssign{fl, makeSiblingRefp(siblingExprp, randModeVarp, VAccess::WRITE),
                          new AstVarRef{fl, randModeTmpVarp, VAccess::READ}});
        return randModeTmpVarp;
    }
    // Returns the common prefix of two hierarchical accesses, or nullptr if there is none
    // e.g. a.b.c and a.b.d -> a.b
    AstNodeExpr* sliceToCommonPrefix(AstNodeExpr* thisp, AstNodeExpr* otherp) {
        static std::vector<AstNodeExpr*> thisHier, otherHier;  // Keep around
                                                               // to avoid reallocations
        thisHier.clear();
        otherHier.clear();
        while (thisp) {
            thisHier.push_back(thisp);
            thisp = getFromp(thisp);
        }
        while (otherp) {
            otherHier.push_back(otherp);
            otherp = getFromp(otherp);
        }
        AstNodeExpr* commonp = nullptr;
        for (auto thisIt = thisHier.rbegin(), otherIt = otherHier.rbegin();
             thisIt != thisHier.rend() && otherIt != otherHier.rend(); ++thisIt, ++otherIt) {
            if ((*thisIt)->type() != (*otherIt)->type()) break;
            if (AstMemberSel* memberSelp = VN_CAST(*thisIt, MemberSel)) {
                AstMemberSel* otherMemberSelp = VN_AS(*otherIt, MemberSel);
                if (memberSelp->varp() == otherMemberSelp->varp()) {
                    commonp = memberSelp;
                    continue;
                }
            } else if (AstMethodCall* thisMethodCallp = VN_CAST(*thisIt, MethodCall)) {
                AstMethodCall* otherMethodCallp = VN_AS(*otherIt, MethodCall);
                if (thisMethodCallp->taskp() == otherMethodCallp->taskp()) {
                    commonp = thisMethodCallp;
                    continue;
                }
            } else if (AstVarRef* firstVarRefp = VN_CAST(*thisIt, VarRef)) {
                AstVarRef* secondVarRefp = VN_AS(*otherIt, VarRef);
                if (firstVarRefp->varp() == secondVarRefp->varp()) {
                    commonp = firstVarRefp;
                    continue;
                }
            }
            break;
        }
        return commonp;
    }

    void addBasicRandomizeBody(AstFunc* const basicRandomizep, AstClass* const nodep,
                               AstVar* randModeVarp) {
        FileLine* const fl = nodep->fileline();
        AstVar* const basicFvarp = VN_AS(basicRandomizep->fvarp(), Var);
        AstVarRef* const basicFvarRefp = new AstVarRef{fl, basicFvarp, VAccess::WRITE};
        AstConst* const beginBasicValp = new AstConst{fl, AstConst::WidthedValue{}, 32, 1};
        basicRandomizep->addStmtsp(new AstAssign{fl, basicFvarRefp, beginBasicValp});
        AstNodeFTask* const newp = VN_AS(m_memberMap.findMember(nodep, "new"), NodeFTask);
        UASSERT_OBJ(newp, nodep, "No new() in class");
        nodep->foreachMember([&](AstClass* classp, AstVar* memberVarp) {
            if (!memberVarp->rand().isRandomizable()) return;
            const RandomizeMode randMode = {.asInt = memberVarp->user1()};
            if (randMode.usesMode
                && !memberVarp->rand().isRand()) {  // Not randomizable by default
                AstCMethodHard* setp = new AstCMethodHard{
                    nodep->fileline(),
                    new AstVarRef{fl, VN_AS(randModeVarp->user2p(), NodeModule), randModeVarp,
                                  VAccess::WRITE},
                    VCMethod::ARRAY_AT_WRITE, new AstConst{nodep->fileline(), randMode.index}};
                setp->dtypeSetUInt32();
                newp->addStmtsp(new AstAssign{fl, setp, new AstConst{fl, 0}});
            }
            if (memberVarp->user3()) return;  // Handled in constraints
            const AstNodeDType* const dtypep = memberVarp->dtypep()->skipRefp();
            if (const AstClassRefDType* const classRefp = VN_CAST(dtypep, ClassRefDType)) {
                if (classRefp->classp() == nodep) {
                    memberVarp->v3warn(E_UNSUPPORTED,
                                       "Unsupported: random member variable with the "
                                       "type of the containing class");
                    return;
                }
                AstFunc* const memberFuncp
                    = memberVarp->globalConstrained()
                          ? V3Randomize::newRandomizeFunc(m_memberMap, classRefp->classp(),
                                                          BASIC_RANDOMIZE_FUNC_NAME)
                          : V3Randomize::newRandomizeFunc(m_memberMap, classRefp->classp());
                AstMethodCall* const callp
                    = memberVarp->globalConstrained()
                          ? new AstMethodCall{fl,
                                              new AstVarRef{fl, classp, memberVarp,
                                                            VAccess::WRITE},
                                              BASIC_RANDOMIZE_FUNC_NAME, nullptr}
                          : new AstMethodCall{
                                fl, new AstVarRef{fl, classp, memberVarp, VAccess::WRITE},
                                "randomize", nullptr};
                callp->taskp(memberFuncp);
                callp->dtypeFrom(memberFuncp);
                AstVarRef* const basicFvarRefReadp = basicFvarRefp->cloneTree(false);
                basicFvarRefReadp->access(VAccess::READ);
                AstIf* const assignIfNotNullp = new AstIf{
                    fl,
                    new AstNeq{fl, new AstVarRef{fl, classp, memberVarp, VAccess::READ},
                               new AstConst{fl, AstConst::Null{}}},
                    new AstAssign{fl, basicFvarRefp->cloneTree(false),
                                  new AstAnd{fl, basicFvarRefReadp, callp}}};
                basicRandomizep->addStmtsp(wrapIfRandMode(nodep, memberVarp, assignIfNotNullp));
            } else {
                AstVar* const randcVarp = newRandcVarsp(memberVarp);
                AstVarRef* const refp = new AstVarRef{fl, classp, memberVarp, VAccess::WRITE};
                AstNodeStmt* const stmtp = newRandStmtsp(fl, refp, randcVarp, basicFvarp);
                if (!refp->backp()) VL_DO_DANGLING(refp->deleteTree(), refp);
                basicRandomizep->addStmtsp(new AstBegin{fl, "", stmtp, false});
            }
        });
    }

    // Creates a lvalue reference to the randomize mode var. Called by visit(AstNodeFTaskRef*)
    AstNodeExpr* makeModeAssignLhs(FileLine* const fl, AstClass* const classp,
                                   AstNodeExpr* const fromp, AstVar* const modeVarp) {
        if (classp == m_modp) {
            // Called on 'this' or a member of 'this'
            return new AstVarRef{fl, VN_AS(modeVarp->user2p(), NodeModule), modeVarp,
                                 VAccess::WRITE};
        } else {
            AstMemberSel* const memberselp = new AstMemberSel{fl, fromp->unlinkFrBack(), modeVarp};
            memberselp->foreach([](AstVarRef* varrefp) { varrefp->access(VAccess::WRITE); });
            return memberselp;
        }
    }
    // Replace the node with an assignment to the mode variable. Called by visit(AstNodeFTaskRef*)
    void replaceWithModeAssign(AstNodeFTaskRef* const ftaskRefp, AstNode* const receiverp,
                               AstNodeExpr* const lhsp) {
        FileLine* const fl = ftaskRefp->fileline();
        if (ftaskRefp->pinsp()) {
            UASSERT_OBJ(VN_IS(ftaskRefp->backp(), StmtExpr), ftaskRefp, "Should be a statement");
            AstNodeExpr* const rhsp = VN_AS(ftaskRefp->pinsp(), Arg)->exprp()->unlinkFrBack();
            if (receiverp) {
                // Called on a rand member variable/constraint. Set the variable/constraint's
                // mode
                const RandomizeMode rmode = {.asInt = receiverp->user1()};
                UASSERT_OBJ(rmode.usesMode, ftaskRefp, "Failed to set usesMode");
                AstCMethodHard* const setp = new AstCMethodHard{fl, lhsp, VCMethod::ARRAY_AT_WRITE,
                                                                new AstConst{fl, rmode.index}};
                setp->dtypeSetUInt32();
                m_stmtp->replaceWith(new AstAssign{fl, setp, rhsp});
            } else {
                // For rand_mode: Called on 'this' or a non-rand class instance.
                // For constraint_mode: Called on a class instance.
                // Set the rand mode of all members
                m_stmtp->replaceWith(makeModeSetLoop(fl, lhsp, rhsp, m_ftaskp));
            }
            pushDeletep(m_stmtp);
        } else {
            UASSERT_OBJ(receiverp, ftaskRefp, "Should have receiver");
            const RandomizeMode rmode = {.asInt = receiverp->user1()};
            UASSERT_OBJ(rmode.usesMode, ftaskRefp, "Failed to set usesMode");
            AstCMethodHard* const setp = new AstCMethodHard{fl, lhsp, VCMethod::ARRAY_AT_WRITE,
                                                            new AstConst{fl, rmode.index}};
            setp->dtypeSetUInt32();
            ftaskRefp->replaceWith(setp);
            VL_DO_DANGLING(pushDeletep(ftaskRefp), ftaskRefp);
        }
    };

    // Handle inline random variable control. After this, the randomize() call has no args
    void handleRandomizeArgs(AstNodeFTaskRef* const nodep) {
        if (!nodep->pinsp()) return;
        // This assumes arguments to always be a member sel from nodep->fromp(), if applicable
        // e.g. LinkDot transformed a.randomize(b, a.c) -> a.randomize(a.b, a.c)
        // Merge pins with common prefixes so that setting their rand mode doesn't interfere
        // with each other.
        // e.g. a.randomize(a.b, a.c, a.b.d) -> a.randomize(a.b, a.c)
        for (AstNode *pinp = nodep->pinsp(), *nextp = nullptr; pinp; pinp = nextp) {
            nextp = pinp->nextp();
            AstArg* const argp = VN_CAST(pinp, Arg);
            if (!argp) continue;
            AstNode* otherNextp = nullptr;
            for (AstNode* otherPinp = nextp; otherPinp; otherPinp = otherNextp) {
                otherNextp = otherPinp->nextp();
                AstArg* const otherArgp = VN_CAST(otherPinp, Arg);
                if (!otherArgp) continue;
                if (AstNodeExpr* const prefixp
                    = sliceToCommonPrefix(argp->exprp(), otherArgp->exprp())) {
                    if (prefixp == argp->exprp()) {
                        if (nextp == otherPinp) nextp = nextp->nextp();
                        VL_DO_DANGLING(otherPinp->unlinkFrBack()->deleteTree(), otherPinp);
                        continue;
                    }
                }
                if (AstNodeExpr* const prefixp
                    = sliceToCommonPrefix(otherArgp->exprp(), argp->exprp())) {
                    if (prefixp == otherArgp->exprp()) {
                        VL_DO_DANGLING(pinp->unlinkFrBack()->deleteTree(), pinp);
                        break;
                    }
                }
            }
        }
        // Construct temp vars, and store and restore statements
        std::set<AstVar*> savedRandModeVarps;
        AstVar* tmpVarps = nullptr;
        AstNode* storeStmtsp = nullptr;
        AstNode* setStmtsp = nullptr;
        AstNodeStmt* restoreStmtsp = nullptr;
        for (AstNode *pinp = nodep->pinsp(), *nextp = nullptr; pinp; pinp = nextp) {
            nextp = pinp->nextp();
            AstArg* const argp = VN_CAST(pinp, Arg);
            if (!argp) continue;
            AstNodeExpr* exprp = VN_AS(pinp, Arg)->exprp();
            AstNodeExpr* const commonPrefixp = sliceToCommonPrefix(exprp, nodep);
            UASSERT_OBJ(commonPrefixp != exprp, nodep,
                        "Common prefix should be different than pin");
            FileLine* const fl = argp->fileline();
            while (exprp) {
                if (commonPrefixp == exprp) break;
                AstVar* const randVarp = getVarFromRef(exprp);
                AstClass* const classp = VN_AS(randVarp->user2p(), Class);
                AstVar* const randModeVarp = getRandModeVar(classp);
                if (savedRandModeVarps.find(randModeVarp) == savedRandModeVarps.end()) {
                    AstVar* const randModeTmpVarp
                        = makeTmpRandModeVar(exprp, randModeVarp, storeStmtsp, restoreStmtsp);
                    savedRandModeVarps.insert(randModeVarp);
                    tmpVarps = AstNode::addNext(tmpVarps, randModeTmpVarp);
                }
                const RandomizeMode randMode = {.asInt = randVarp->user1()};
                AstCMethodHard* setp = new AstCMethodHard{
                    fl, makeSiblingRefp(exprp, randModeVarp, VAccess::WRITE),
                    VCMethod::ARRAY_AT_WRITE, new AstConst{fl, randMode.index}};
                setp->dtypeSetUInt32();
                setStmtsp
                    = AstNode::addNext(setStmtsp, new AstAssign{fl, setp, new AstConst{fl, 1}});
                exprp = getFromp(exprp);
            }
            pinp->unlinkFrBack()->deleteTree();
        }
        if (tmpVarps) {
            UASSERT_OBJ(storeStmtsp && setStmtsp && restoreStmtsp, nodep, "Should have stmts");
            VNRelinker relinker;
            m_stmtp->unlinkFrBack(&relinker);
            AstNode* const stmtsp = tmpVarps;
            stmtsp->addNext(storeStmtsp);
            stmtsp->addNext(setStmtsp);
            stmtsp->addNext(m_stmtp);
            stmtsp->addNext(restoreStmtsp);
            relinker.relink(new AstBegin{nodep->fileline(), "", stmtsp, true});
        }
    }

    // VISITORS
    void visit(AstNodeModule* nodep) override {
        VL_RESTORER(m_modp);
        VL_RESTORER(m_randCaseNum);
        m_modp = nodep;
        m_randCaseNum = 0;
        iterateChildren(nodep);
    }
    void visit(AstNodeFTask* nodep) override {
        VL_RESTORER(m_ftaskp);
        m_ftaskp = nodep;
        iterateChildren(nodep);
    }
    void visit(AstClass* nodep) override {
        VL_RESTORER(m_modp);
        VL_RESTORER(m_randCaseNum);
        m_modp = nodep;
        m_randCaseNum = 0;
        m_writtenVars.clear();  // Each class has its own set of written variables

        iterateChildren(nodep);
        if (!nodep->user1()) return;  // Doesn't need randomize, or already processed
        UINFO(9, "Define randomize() for " << nodep);
        nodep->baseMostClassp()->needRNG(true);

        FileLine* fl = nodep->fileline();
        AstFunc* const randomizep = V3Randomize::newRandomizeFunc(m_memberMap, nodep);
        AstVar* const fvarp = VN_AS(randomizep->fvarp(), Var);
        AstVar* const randModeVarp = getRandModeVar(nodep);

        addPrePostCall(nodep, randomizep, "pre_randomize");

        // Both IS_RANDOMIZED and IS_RANDOMIZED_GLOBAL classes need full constraint support
        // IS_RANDOMIZED_GLOBAL classes can be randomized independently (e.g.,
        // obj.member.randomize())
        AstNodeExpr* beginValp = nullptr;
        AstVar* genp = getRandomGenerator(nodep);
        if (genp) {
            nodep->foreachMember([&](AstClass* const classp, AstConstraint* const constrp) {
                AstTask* taskp = VN_AS(constrp->user2p(), Task);
                if (!taskp) {
                    taskp = newSetupConstraintTask(classp, constrp->name());
                    constrp->user2p(taskp);
                }
                AstTaskRef* const setupTaskRefp
                    = new AstTaskRef{constrp->fileline(), taskp, nullptr};
                setupTaskRefp->classOrPackagep(classp);

                AstTask* const setupAllTaskp = getCreateConstraintSetupFunc(nodep);

                setupAllTaskp->addStmtsp(setupTaskRefp->makeStmt());

                if (AstTask* const resizeTaskp = VN_CAST(constrp->user3p(), Task)) {
                    AstTask* const resizeAllTaskp = getCreateAggrResizeTask(nodep);
                    AstTaskRef* const resizeTaskRefp
                        = new AstTaskRef{constrp->fileline(), resizeTaskp, nullptr};
                    resizeTaskRefp->classOrPackagep(classp);
                    resizeAllTaskp->addStmtsp(resizeTaskRefp->makeStmt());
                }

                ConstraintExprVisitor{m_memberMap, constrp->itemsp(), nullptr,
                                      genp,        randModeVarp,      m_writtenVars};
                if (constrp->itemsp()) {
                    taskp->addStmtsp(wrapIfConstraintMode(
                        nodep, constrp, constrp->itemsp()->unlinkFrBackWithNext()));
                }
            });
            randomizep->addStmtsp(implementConstraintsClear(fl, genp));
            AstTask* setupAllTaskp = getCreateConstraintSetupFunc(nodep);
            AstTaskRef* const setupTaskRefp = new AstTaskRef{fl, setupAllTaskp, nullptr};
            randomizep->addStmtsp(setupTaskRefp->makeStmt());

            AstNodeModule* const genModp = VN_AS(genp->user2p(), NodeModule);

            AstCExpr* const solverCallp = new AstCExpr{fl};
            solverCallp->dtypeSetBit();
            solverCallp->add(new AstVarRef{fl, genModp, genp, VAccess::READWRITE});
            solverCallp->add(".next(__Vm_rng)");
            beginValp = solverCallp;
            if (randModeVarp) {
                AstNodeModule* const randModeClassp = VN_AS(randModeVarp->user2p(), Class);
                AstNodeFTask* const newp
                    = VN_AS(m_memberMap.findMember(randModeClassp, "new"), NodeFTask);
                UASSERT_OBJ(newp, randModeClassp, "No new() in class");
                addSetRandMode(newp, genp, randModeVarp);
            }
        } else {
            beginValp = new AstConst{fl, AstConst::WidthedValue{}, 32, 1};
        }

        AstVarRef* const fvarRefp = new AstVarRef{fl, fvarp, VAccess::WRITE};
        randomizep->addStmtsp(new AstAssign{fl, fvarRefp, beginValp});

        if (AstTask* const resizeAllTaskp
            = VN_AS(m_memberMap.findMember(nodep, "__Vresize_constrained_arrays"), Task)) {
            AstTaskRef* const resizeTaskRefp = new AstTaskRef{fl, resizeAllTaskp, nullptr};
            randomizep->addStmtsp(resizeTaskRefp->makeStmt());
        }

        AstVarRef* const fvarRefReadp = fvarRefp->cloneTree(false);
        fvarRefReadp->access(VAccess::READ);

        AstFunc* const basicRandomizep
            = V3Randomize::newRandomizeFunc(m_memberMap, nodep, BASIC_RANDOMIZE_FUNC_NAME);
        addBasicRandomizeBody(basicRandomizep, nodep, randModeVarp);
        AstFuncRef* const basicRandomizeCallp = new AstFuncRef{fl, basicRandomizep, nullptr};
        randomizep->addStmtsp(new AstAssign{fl, fvarRefp->cloneTree(false),
                                            new AstAnd{fl, fvarRefReadp, basicRandomizeCallp}});

        addPrePostCall(nodep, randomizep, "post_randomize");
        nodep->user1(false);

        // Clear user3 marks for this class's own variables (not inherited)
        // This allows nested classes to be randomized independently
        // nodep->foreachMember([&](AstClass*, AstVar* varp) {
        //     if (varp->user2p() == nodep && varp->user3()) { varp->user3(false); }
        // });
    }
    void visit(AstRandCase* nodep) override {
        // RANDCASE
        //   CASEITEM expr1 : stmt1
        //   CASEITEM expr2 : stmt2
        // ->
        //   tmp = URandomRange{0, num} + 1   // + 1 so weight 0 means never
        //   if (tmp < expr1) stmt1;
        //   else if (tmp < (expr2 + expr1)) stmt1;
        //   else warning
        // Note this code assumes that the expressions after V3Const are fast to compute
        // Optimize: we would be better with a binary search tree to reduce ifs that execute
        UINFOTREE(9, nodep, "", "rcin:");
        AstNodeDType* const sumDTypep = nodep->findUInt64DType();

        FileLine* const fl = nodep->fileline();
        const std::string name = "__Vrandcase" + cvtToStr(m_randCaseNum++);
        AstVar* const randVarp = new AstVar{fl, VVarType::BLOCKTEMP, name, sumDTypep};
        randVarp->noSubst(true);
        if (m_ftaskp) randVarp->funcLocal(true);
        AstNodeExpr* sump = new AstConst{fl, AstConst::WidthedValue{}, 64, 0};
        AstNodeIf* const firstIfsp
            = new AstIf{fl, new AstConst{fl, AstConst::BitFalse{}}, nullptr, nullptr};
        AstNodeIf* ifsp = firstIfsp;

        for (AstCaseItem* itemp = nodep->itemsp(); itemp;
             itemp = VN_AS(itemp->nextp(), CaseItem)) {
            AstNodeExpr* const condp = itemp->condsp()->unlinkFrBack();
            sump
                = new AstAdd{condp->fileline(), sump, new AstExtend{itemp->fileline(), condp, 64}};
            AstNode* const stmtsp
                = itemp->stmtsp() ? itemp->stmtsp()->unlinkFrBackWithNext() : nullptr;
            AstVarRef* const randVarRefp = new AstVarRef{fl, randVarp, VAccess::WRITE};
            AstNodeIf* const newifp
                = new AstIf{itemp->fileline(),
                            new AstLte{condp->fileline(), randVarRefp, sump->cloneTreePure(true)},
                            stmtsp, nullptr};
            ifsp->addElsesp(newifp);
            ifsp = newifp;
        }
        AstDisplay* dispp = new AstDisplay{
            fl, VDisplayType::DT_ERROR, "All randcase items had 0 weights (IEEE 1800-2023 18.16)",
            nullptr, nullptr};
        UASSERT_OBJ(m_modp, nodep, "randcase not under module");
        dispp->fmtp()->timeunit(m_modp->timeunit());
        ifsp->addElsesp(dispp);

        AstNode* const newp = randVarp;
        AstNodeExpr* randp = new AstRand{fl, nullptr, false};
        randp->dtypeSetUInt64();
        AstVarRef* const randVarRefp = new AstVarRef{fl, randVarp, VAccess::WRITE};
        newp->addNext(new AstAssign{fl, randVarRefp,
                                    new AstAdd{fl, new AstConst{fl, AstConst::Unsized64{}, 1},
                                               new AstModDiv{fl, randp, sump}}});
        newp->addNext(firstIfsp);
        if (debug() >= 9) newp->dumpTreeAndNext(cout, "-  rcnew: ");
        nodep->replaceWith(newp);
        VL_DO_DANGLING(pushDeletep(nodep), nodep);
    }
    void visit(AstNodeFTaskRef* nodep) override {
        if (nodep->name() == "rand_mode") {
            AstMethodCall* const methodCallp = VN_CAST(nodep, MethodCall);
            AstNodeExpr* const fromp = methodCallp ? methodCallp->fromp() : nullptr;
            const RandModeTarget randModeTarget = RandModeTarget::get(fromp, m_modp);
            UASSERT_OBJ(randModeTarget.classp, nodep,
                        "Should have checked in RandomizeMarkVisitor");
            AstVar* const receiverp = randModeTarget.receiverp;
            AstVar* const randModeVarp = getRandModeVar(randModeTarget.classp);
            AstNodeExpr* const lhsp = makeModeAssignLhs(nodep->fileline(), randModeTarget.classp,
                                                        randModeTarget.fromp, randModeVarp);
            replaceWithModeAssign(nodep,
                                  // If the receiver is not rand, set the rand_mode for all members
                                  receiverp && receiverp->rand().isRand() ? receiverp : nullptr,
                                  lhsp);
            return;
        }

        if (nodep->name() == "constraint_mode") {
            AstMethodCall* const methodCallp = VN_CAST(nodep, MethodCall);
            AstNodeExpr* fromp = methodCallp ? methodCallp->fromp() : nullptr;
            AstConstraint* constrp = nullptr;
            AstClass* classp = VN_CAST(m_modp, Class);
            if (AstConstraintRef* const constrRefp = VN_CAST(fromp, ConstraintRef)) {
                constrp = constrRefp->constrp();
                if (constrRefp->fromp()) {
                    fromp = constrRefp->fromp();
                    classp = VN_AS(fromp->dtypep()->skipRefp(), ClassRefDType)->classp();
                }
            } else if (fromp) {
                classp = VN_AS(fromp->dtypep()->skipRefp(), ClassRefDType)->classp();
            }
            UASSERT_OBJ(classp, nodep, "Failed to find class");
            AstVar* const constraintModeVarp = getConstraintModeVar(classp);
            AstNodeExpr* const lhsp
                = makeModeAssignLhs(nodep->fileline(), classp, fromp, constraintModeVarp);
            replaceWithModeAssign(nodep, constrp, lhsp);
            return;
        }

        if (nodep->name() != "randomize") return;

        if (nodep->classOrPackagep() && nodep->classOrPackagep()->name() == "std") {
            // Handle std::randomize; create wrapper function that calls basicStdRandomization on
            // each varref argument, then transform nodep to call that wrapper
            AstVar* const stdrand = createStdRandomGenerator(m_modp);
            AstFunc* const randomizeFuncp = V3Randomize::newRandomizeStdFunc(
                m_memberMap, m_modp, m_inlineUniqueStdName.get(nodep));
            randomizeFuncp->addStmtsp(
                new AstAssign{nodep->fileline(),
                              new AstVarRef{nodep->fileline(), VN_AS(randomizeFuncp->fvarp(), Var),
                                            VAccess::WRITE},
                              new AstConst{nodep->fileline(), AstConst::WidthedValue{}, 32, 1}});
            std::unique_ptr<CaptureVisitor> withCapturep;
            int argn = 0;
            for (AstNode* pinp = nodep->pinsp(); pinp; pinp = pinp->nextp()) {
                AstArg* const argp = VN_CAST(pinp, Arg);
                AstWith* const withp = VN_CAST(pinp, With);
                if (withp) {
                    FileLine* const fl = nodep->fileline();
                    withCapturep
                        = std::make_unique<CaptureVisitor>(withp->exprp(), m_modp, nullptr);
                    withCapturep->addFunctionArguments(randomizeFuncp);
                    // Clear old constraints and variables for std::randomize with clause
                    if (stdrand) {
                        randomizeFuncp->addStmtsp(
                            implementConstraintsClearAll(randomizeFuncp->fileline(), stdrand));
                    }
                    AstNode* const capturedTreep = withp->exprp()->unlinkFrBackWithNext();
                    randomizeFuncp->addStmtsp(capturedTreep);
                    {
                        ConstraintExprVisitor{m_memberMap, capturedTreep, randomizeFuncp, stdrand,
                                              nullptr};
                    }
                    AstCExpr* const solverCallp = new AstCExpr{fl};
                    solverCallp->dtypeSetBit();
                    solverCallp->add(new AstVarRef{fl, stdrand, VAccess::READWRITE});
                    solverCallp->add(".next()");
                    AstVar* const fvarp = VN_AS(randomizeFuncp->fvarp(), Var);
                    AstVarRef* const retvalReadp = new AstVarRef{fl, fvarp, VAccess::READ};
                    AstNodeExpr* const andExprp = new AstAnd{fl, retvalReadp, solverCallp};
                    AstVarRef* const retvalWritep = new AstVarRef{fl, fvarp, VAccess::WRITE};
                    randomizeFuncp->addStmtsp(new AstAssign{fl, retvalWritep, andExprp});
                }
                if (!argp) continue;
                AstNodeExpr* exprp = argp->exprp();

                AstCMethodHard* const basicMethodp = new AstCMethodHard{
                    nodep->fileline(),
                    new AstVarRef{nodep->fileline(), stdrand, VAccess::READWRITE},
                    VCMethod::RANDOMIZER_BASIC_STD_RANDOMIZATION};
                AstVar* const refvarp
                    = new AstVar{exprp->fileline(), VVarType::MEMBER,
                                 "__Varg"s + std::to_string(++argn), exprp->dtypep()};
                refvarp->direction(VDirection::REF);
                refvarp->funcLocal(true);
                refvarp->lifetime(VLifetime::AUTOMATIC_EXPLICIT);
                randomizeFuncp->addStmtsp(refvarp);

                const size_t width = exprp->width();
                basicMethodp->addPinsp(
                    new AstVarRef{exprp->fileline(), refvarp, VAccess::READWRITE});

                basicMethodp->addPinsp(
                    new AstConst{nodep->fileline(), AstConst::Unsized64{}, width});
                basicMethodp->dtypeSetBit();

                randomizeFuncp->addStmtsp(new AstAssign{
                    nodep->fileline(),
                    new AstVarRef{nodep->fileline(), VN_AS(randomizeFuncp->fvarp(), Var),
                                  VAccess::WRITE},
                    new AstAnd{nodep->fileline(),
                               new AstVarRef{nodep->fileline(),
                                             VN_AS(randomizeFuncp->fvarp(), Var), VAccess::READ},
                               basicMethodp}});
            }
            // Remove With nodes from pins as they have been processed
            for (AstNode* pinp = nodep->pinsp(); pinp;) {
                AstNode* const nextp = pinp->nextp();
                if (VN_IS(pinp, With)) {
                    VL_DO_DANGLING(pinp->unlinkFrBack()->deleteTree(), pinp);
                }
                pinp = nextp;
            }
            // Replace the node with a call to that function
            nodep->name(randomizeFuncp->name());
            nodep->taskp(randomizeFuncp);
            nodep->dtypeFrom(randomizeFuncp->dtypep());
            if (VN_IS(m_modp, Class)) nodep->classOrPackagep(m_modp);
            if (withCapturep) nodep->addPinsp(withCapturep->getArgs());
            UINFOTREE(9, nodep, "", "std::rnd-call");
            UINFOTREE(9, randomizeFuncp, "", "std::rnd-func");
            return;
        }
        handleRandomizeArgs(nodep);

        AstWith* const withp = VN_CAST(nodep->pinsp(), With);
        if (!withp) {
            iterateChildren(nodep);
            return;
        }
        withp->unlinkFrBack();
        iterateChildren(nodep);

        AstClass* classp = nullptr;
        if (AstMethodCall* const callp = VN_CAST(nodep, MethodCall)) {
            const AstNodeDType* const fromDTypep = callp->fromp()->dtypep();
            UASSERT_OBJ(fromDTypep, callp->fromp(), "Object dtype is not linked");
            const AstClassRefDType* const classrefdtypep
                = VN_CAST(fromDTypep->skipRefp(), ClassRefDType);
            UASSERT_OBJ(classrefdtypep, callp->fromp(),
                        "Randomize called on expression of non-class type "
                            << fromDTypep->skipRefp()->prettyDTypeNameQ()
                            << " (it should be detected earlier)");
            classp = classrefdtypep->classp();
            UASSERT_OBJ(classp, classrefdtypep, "Class type is unlinked to its ref type");
        } else {
            classp = VN_CAST(m_modp, Class);
            UASSERT_OBJ(classp, m_modp, "Module not class, should have failed in V3Width");
        }
        if (classp->user1()) {
            // We need to first ensure that the class constraints are transformed
            // NOTE: This is safe only because AstClass visit function overwrites all
            // nesting-dependent state variables
            iterate(classp);
        }

        AstVar* const classGenp = getRandomGenerator(classp);
        AstVar* const localGenp
            = new AstVar{nodep->fileline(), VVarType::BLOCKTEMP, "randomizer",
                         classp->findBasicDType(VBasicDTypeKwd::RANDOM_GENERATOR)};
        localGenp->funcLocal(true);

        AstFunc* const randomizeFuncp = V3Randomize::newRandomizeFunc(
            m_memberMap, classp, m_inlineUniqueNames.get(nodep), false);

        addPrePostCall(classp, randomizeFuncp, "pre_randomize");

        // Detach the expression and prepare variable copies
        const CaptureVisitor captured{withp->exprp(), m_modp, classp};
        // Add function arguments
        captured.addFunctionArguments(randomizeFuncp);

        // Add constraints clearing code
        if (classGenp) {
            randomizeFuncp->addStmtsp(
                implementConstraintsClear(randomizeFuncp->fileline(), classGenp));
        }

        randomizeFuncp->addStmtsp(localGenp);

        AstFunc* const basicRandomizeFuncp
            = V3Randomize::newRandomizeFunc(m_memberMap, classp, BASIC_RANDOMIZE_FUNC_NAME);
        AstFuncRef* const basicRandomizeFuncCallp
            = new AstFuncRef{nodep->fileline(), basicRandomizeFuncp, nullptr};

        // Copy (derive) class constraints if present
        if (classGenp) {
            AstTask* const constrSetupFuncp = getCreateConstraintSetupFunc(classp);
            AstTaskRef* const callp = new AstTaskRef{nodep->fileline(), constrSetupFuncp, nullptr};
            randomizeFuncp->addStmtsp(callp->makeStmt());
            randomizeFuncp->addStmtsp(new AstAssign{
                nodep->fileline(), new AstVarRef{nodep->fileline(), localGenp, VAccess::WRITE},
                new AstVarRef{nodep->fileline(), VN_AS(classGenp->user2p(), NodeModule), classGenp,
                              VAccess::READ}});
        }

        // Set rand mode if present (not needed if classGenp exists and was copied)
        AstVar* const randModeVarp = getRandModeVar(classp);
        if (!classGenp && randModeVarp) addSetRandMode(randomizeFuncp, localGenp, randModeVarp);

        // Generate constraint setup code and a hardcoded call to the solver
        AstNode* const capturedTreep = withp->exprp()->unlinkFrBackWithNext();
        randomizeFuncp->addStmtsp(capturedTreep);
        {
            ConstraintExprVisitor{m_memberMap, capturedTreep, randomizeFuncp,
                                  localGenp,   randModeVarp,  m_writtenVars};
        }

        // Call the solver and set return value
        AstCExpr* const solverCallp = new AstCExpr{nodep->fileline()};
        solverCallp->dtypeSetBit();
        solverCallp->add(new AstVarRef{nodep->fileline(), localGenp, VAccess::READWRITE});
        solverCallp->add(".next(__Vm_rng)");
        randomizeFuncp->addStmtsp(new AstAssign{
            nodep->fileline(),
            new AstVarRef{nodep->fileline(), VN_AS(randomizeFuncp->fvarp(), Var), VAccess::WRITE},
            new AstAnd{nodep->fileline(), basicRandomizeFuncCallp, solverCallp}});

        addPrePostCall(classp, randomizeFuncp, "post_randomize");

        // Replace the node with a call to that function
        nodep->name(randomizeFuncp->name());
        nodep->addPinsp(captured.getArgs());
        nodep->taskp(randomizeFuncp);
        nodep->dtypeFrom(randomizeFuncp->dtypep());
        nodep->classOrPackagep(classp);
        UINFO(9, "Added `%s` randomization procedure");
        VL_DO_DANGLING(withp->deleteTree(), withp);
    }
    void visit(AstConstraint* nodep) override {
        VL_RESTORER(m_constraintp);
        m_constraintp = nodep;
        iterateChildren(nodep);
    }
    void visit(AstCMethodHard* nodep) override {
        iterateChildren(nodep);
        FileLine* const fl = nodep->fileline();
        if (m_constraintp && nodep->fromp()->user1()
            && (nodep->method() == VCMethod::ASSOC_SIZE
                || nodep->method() == VCMethod::DYN_SIZE)) {
            AstClass* const classp = VN_AS(m_modp, Class);
            AstVarRef* const queueVarRefp = VN_CAST(nodep->fromp(), VarRef);
            if (!queueVarRefp) {
                // Warning from ConstraintExprVisitor will be thrown
                return;
            }
            AstVar* const queueVarp = queueVarRefp->varp();
            AstVar* sizeVarp = VN_CAST(queueVarp->user4p(), Var);
            if (!sizeVarp) {
                sizeVarp = new AstVar{fl, VVarType::BLOCKTEMP, "__V" + queueVarp->name() + "_size",
                                      nodep->findSigned32DType()};
                classp->addMembersp(sizeVarp);
                m_memberMap.insert(classp, sizeVarp);
                sizeVarp->user2p(classp);

                queueVarp->user4p(sizeVarp);

                AstTask* resizerTaskp = VN_AS(m_constraintp->user3p(), Task);
                if (!resizerTaskp) {
                    resizerTaskp = newResizeConstrainedArrayTask(classp, m_constraintp->name());
                    m_constraintp->user3p(resizerTaskp);
                }
                AstCMethodHard* const resizep
                    = new AstCMethodHard{fl, nodep->fromp()->unlinkFrBack(), VCMethod::DYN_RESIZE,
                                         new AstVarRef{fl, sizeVarp, VAccess::READ}};
                resizep->dtypep(nodep->findVoidDType());
                resizerTaskp->addStmtsp(new AstStmtExpr{fl, resizep});

                // Since size variable is signed int, we need additional constraint
                // to make sure it is always >= 0.
                AstVarRef* const sizeVarRefp = new AstVarRef{fl, sizeVarp, VAccess::READ};
                sizeVarRefp->user1(true);
                AstGteS* const sizeGtep = new AstGteS{fl, sizeVarRefp, new AstConst{fl, 0}};
                sizeGtep->user1(true);
                m_constraintp->addItemsp(new AstConstraintExpr{fl, sizeGtep});
            }
            AstVarRef* const sizeVarRefp = new AstVarRef{fl, sizeVarp, VAccess::READ};
            sizeVarRefp->user1(true);
            nodep->replaceWith(sizeVarRefp);
            VL_DO_DANGLING(nodep->deleteTree(), nodep);
        }
    }
    void visit(AstNodeStmt* nodep) override {
        VL_RESTORER(m_stmtp);
        m_stmtp = nodep;
        iterateChildren(nodep);
    }
    void visit(AstNode* nodep) override { iterateChildren(nodep); }

public:
    // CONSTRUCTORS
    explicit RandomizeVisitor(AstNetlist* nodep)
        : m_inlineUniqueNames{"__Vrandwith"} {
        createRandomizeClassVars(nodep);

        // Mark variables in global constraints (cloned or direct nested member access)
        // These should not be randomized in nested class's __VBasicRand
        nodep->foreach([&](AstConstraint* constrp) {
            constrp->foreach([&](AstMemberSel* memberSelp) {
                // Only mark if this MemberSel was created during constraint cloning
                // user2p is set in processNestedConstraint line 278
                if (memberSelp->user2p()) {
                    AstVar* const varp = memberSelp->varp();
                    if (!varp->user3()) varp->user3(true);
                }
            });
        });

        iterate(nodep);
        nodep->foreach([&](AstConstraint* constrp) {
            VL_DO_DANGLING(pushDeletep(constrp->unlinkFrBack()), constrp);
        });
    }
    ~RandomizeVisitor() override = default;
};

//######################################################################
// Randomize method class functions

void V3Randomize::randomizeNetlist(AstNetlist* nodep) {
    UINFO(2, __FUNCTION__ << ":");
    {
        const RandomizeMarkVisitor markVisitor{nodep};
        RandomizeVisitor randomizeVisitor{nodep};
    }
    V3Global::dumpCheckGlobalTree("randomize", 0, dumpTreeEitherLevel() >= 3);
}

AstFunc* V3Randomize::newRandomizeFunc(VMemberMap& memberMap, AstClass* nodep,
                                       const std::string& name, bool allowVirtual,
                                       bool childDType) {
    AstFunc* funcp = VN_AS(memberMap.findMember(nodep, name), Func);
    if (!funcp) {
        v3Global.useRandomizeMethods(true);
        AstNodeDType* const dtypep
            = childDType
                  ? new AstBasicDType{nodep->fileline(), VBasicDTypeKwd::INT}
                  : nodep->findBitDType(32, 32, VSigning::SIGNED);  // IEEE says int return of 0/1
        AstVar* const fvarp = childDType
                                  ? new AstVar{nodep->fileline(), VVarType::MEMBER, name,
                                               VFlagChildDType{}, dtypep}
                                  : new AstVar{nodep->fileline(), VVarType::MEMBER, name, dtypep};
        fvarp->fileline()->warnOff(V3ErrorCode::NORETURN, true);
        fvarp->lifetime(VLifetime::AUTOMATIC_EXPLICIT);
        fvarp->funcLocal(true);
        fvarp->funcReturn(true);
        fvarp->direction(VDirection::OUTPUT);
        nodep->addMembersp(funcp);
        funcp = new AstFunc{nodep->fileline(), name, nullptr, fvarp};
        if (!childDType) funcp->dtypep(dtypep);
        funcp->classMethod(true);
        funcp->isVirtual(allowVirtual && nodep->isExtended());
        nodep->addMembersp(funcp);
        memberMap.insert(nodep, funcp);
    }
    return funcp;
}

AstFunc* V3Randomize::newRandomizeStdFunc(VMemberMap& memberMap, AstNodeModule* nodep,
                                          const std::string& name) {
    AstFunc* funcp = nullptr;
    v3Global.useRandomizeMethods(true);
    AstNodeDType* const dtypep = nodep->findBitDType(32, 32, VSigning::SIGNED);
    AstVar* const fvarp = new AstVar{nodep->fileline(), VVarType::MEMBER, name, dtypep};
    fvarp->lifetime(VLifetime::AUTOMATIC_EXPLICIT);
    fvarp->funcLocal(true);
    fvarp->funcReturn(true);
    fvarp->direction(VDirection::OUTPUT);
    funcp = new AstFunc{nodep->fileline(), name, nullptr, fvarp};
    funcp->dtypep(dtypep);
    if (VN_IS(nodep, Class)) {
        funcp->classMethod(true);
    } else {
        funcp->classMethod(false);
        funcp->isStatic(true);
    }
    nodep->addStmtsp(funcp);
    return funcp;
}

AstFunc* V3Randomize::newSRandomFunc(VMemberMap& memberMap, AstClass* nodep) {
    AstClass* const basep = nodep->baseMostClassp();
    AstFunc* funcp = VN_AS(memberMap.findMember(basep, "srandom"), Func);
    if (!funcp) {
        v3Global.useRandomizeMethods(true);
        AstNodeDType* const dtypep
            = basep->findBitDType(32, 32, VSigning::SIGNED);  // IEEE says argument 0/1
        AstVar* const ivarp = new AstVar{basep->fileline(), VVarType::MEMBER, "seed", dtypep};
        ivarp->lifetime(VLifetime::AUTOMATIC_EXPLICIT);
        ivarp->funcLocal(true);
        ivarp->direction(VDirection::INPUT);
        funcp = new AstFunc{basep->fileline(), "srandom", ivarp, nullptr};
        funcp->dtypep(basep->findVoidDType());
        funcp->classMethod(true);
        funcp->isVirtual(false);
        basep->addMembersp(funcp);
        memberMap.insert(nodep, funcp);
        funcp->addStmtsp(new AstCStmt{basep->fileline(), "__Vm_rng.srandom(seed);"});
        basep->needRNG(true);
    }
    return funcp;
}<|MERGE_RESOLUTION|>--- conflicted
+++ resolved
@@ -152,7 +152,6 @@
     std::unordered_set<const AstVar*> m_processedVars;  // Track by variable instance, not class
 
     // METHODS
-<<<<<<< HEAD
     // Step 3: Mark all rand variables in IS_RANDOMIZED_GLOBAL classes as globalConstrained
     void markGlobalConstrainedVars(AstClass* classp) {
         for (const AstClass* cp = classp; cp;
@@ -165,7 +164,6 @@
         }
     }
 
-=======
     // Check if a variable is listed in std::randomize() arguments
     bool isVarInStdRandomizeArgs(const AstVar* varp) const {
         if (!m_inStdWith || !m_stdRandCallp) return false;
@@ -183,7 +181,6 @@
         }
         return false;
     }
->>>>>>> edb84f37
     void markMembers(const AstClass* nodep) {
         for (const AstClass* classp = nodep; classp;
              classp = classp->extendsp() ? classp->extendsp()->classp() : nullptr) {
