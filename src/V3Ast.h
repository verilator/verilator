--- conflicted
+++ resolved
@@ -2216,10 +2216,7 @@
 class AstNodeIf VL_NOT_FINAL : public AstNodeStmt {
 private:
     VBranchPred m_branchPred;  // Branch prediction as taken/untaken?
-<<<<<<< HEAD
     bool m_isBoundsCheck;  // True if this if node was inserted for array bounds checking
-=======
->>>>>>> 2143bcfa
 protected:
     AstNodeIf(AstType t, FileLine* fl, AstNode* condp, AstNode* ifsp, AstNode* elsesp)
         : AstNodeStmt{t, fl} {
