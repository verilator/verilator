// -*- mode: C++; c-file-style: "cc-mode" -*-
//*************************************************************************
// DESCRIPTION: Verilator: Parse module/signal name references
//
// Code available from: https://verilator.org
//
//*************************************************************************
//
// Copyright 2003-2025 by Wilson Snyder. This program is free software; you
// can redistribute it and/or modify it under the terms of either the GNU
// Lesser General Public License Version 3 or the Perl Artistic License
// Version 2.0.
// SPDX-License-Identifier: LGPL-3.0-only OR Artistic-2.0
//
//*************************************************************************
// Slice TRANSFORMATIONS:
//      Top-down traversal (SliceVisitor):
//        NODEASSIGN
//          ARRAYSEL
//            Compare the dimensions to the Var to check for implicit slices.
//            Using ->length() calculate the number of clones needed.
//          VARREF
//            Check the dimensions of the Var for an implicit slice.
//            Replace with ArraySel nodes if needed.
//          SEL, EXTEND
//            We might be assigning a 1-D packed array to a 2-D packed array,
//            this is unsupported.
//          SliceCloneVisitor (called if this node is a slice):
//            NODEASSIGN
//              Clone and iterate the clone:
//                ARRAYSEL
//                  Modify bitp() for the new value and set ->length(1)
//
// TODO: This code was written before SLICESEL was a type, it might be
// simplified to look primarily for SLICESELs.
//*************************************************************************

#include "V3PchAstNoMT.h"  // VL_MT_DISABLED_CODE_UNIT

#include "V3Slice.h"

#include "V3Stats.h"

VL_DEFINE_DEBUG_FUNCTIONS;

//*************************************************************************

class SliceVisitor final : public VNVisitor {
    // NODE STATE
    // Cleared on netlist
    //  AstNodeAssign::user1()      -> bool.  True if find is complete
    //  AstNodeUniop::user1()       -> bool.  True if find is complete
    //  AstArraySel::user1p()       -> AstVarRef. The VarRef that the final ArraySel points to
    const VNUser1InUse m_inuser1;
    //  AstInitArray::user2()       -> Previously accessed itemIdx
    //  AstInitItem::user2()        -> Corresponding first elemIdx
    const VNUser2InUse m_inuser2;

    // STATE - across all visitors
    VDouble0 m_statAssigns;  // Statistic tracking

    // STATE - for current visit position (use VL_RESTORER)
    AstNode* m_assignp = nullptr;  // Assignment we are under
    bool m_assignError = false;  // True if the current assign already has an error
    bool m_okInitArray = false;  // Allow InitArray children

    // METHODS
    AstNodeExpr* cloneAndSel(AstNodeExpr* const nodep, int elements, int elemIdx,
                             const bool needPure) {
        // Insert an ArraySel, except for a few special cases
        const AstUnpackArrayDType* const arrayp
            = VN_CAST(nodep->dtypep()->skipRefp(), UnpackArrayDType);
        if (!arrayp) {  // V3Width should have complained, but...
            if (!m_assignError) {
                nodep->v3error(
                    nodep->prettyTypeName()
                    << " is not an unpacked array, but is in an unpacked array context");
            } else {
                V3Error::incErrors();  // Otherwise might infinite loop
            }
            m_assignError = true;
            // Likely will cause downstream errors
            return nodep->cloneTree(false, needPure);
        }
        if (arrayp->rangep()->elementsConst() != elements) {
            if (!m_assignError) {
                nodep->v3error(
                    "Slices of arrays in assignments have different unpacked dimensions, "
                    << elements << " versus " << arrayp->rangep()->elementsConst());
            }
            m_assignError = true;
            elements = 1;
            elemIdx = 0;
        }
        AstNodeExpr* newp;
        if (AstInitArray* const initp = VN_CAST(nodep, InitArray)) {
            UINFO(9, "  cloneInitArray(" << elements << "," << elemIdx << ") " << nodep << endl);

            auto considerOrder = [](const auto* nodep, int idxFromLeft) -> int {
                return !nodep->rangep()->ascending()
                           ? nodep->rangep()->elementsConst() - 1 - idxFromLeft
                           : idxFromLeft;
            };
            newp = nullptr;
            int itemIdx = 0;
            int i = 0;
            if (const int prevItemIdx = initp->user2()) {
                const AstInitArray::KeyItemMap& itemMap = initp->map();
                const auto it = itemMap.find(considerOrder(arrayp, prevItemIdx));
                if (it != itemMap.end()) {
                    const AstInitItem* itemp = it->second;
                    if (itemp->user2() && itemp->user2() < elemIdx) {
                        // Let's resume traversal from the previous position
                        itemIdx = prevItemIdx;
                        i = itemp->user2();
                    }
                }
            }
            const AstNodeDType* const expectedItemDTypep = arrayp->subDTypep()->skipRefp();
            while (i <= elemIdx) {
                AstNodeExpr* const itemp
                    = initp->getIndexDefaultedValuep(considerOrder(arrayp, itemIdx));
                if (!itemp && !m_assignError) {
                    nodep->v3error("Array initialization has too few elements, need element "
                                   << elemIdx);
                    m_assignError = true;
                }
                const AstNodeDType* itemRawDTypep = itemp->dtypep()->skipRefp();
                const VCastable castable
                    = AstNode::computeCastable(expectedItemDTypep, itemRawDTypep, itemp);
                if (castable == VCastable::SAMEISH || castable == VCastable::COMPATIBLE) {
                    if (i == elemIdx) {
                        newp = itemp->cloneTreePure(false);
                        break;
                    } else {  // Check the next item
                        ++i;
                        ++itemIdx;
                    }
                } else {
                    const AstUnpackArrayDType* const itemDTypep
                        = VN_CAST(itemRawDTypep, UnpackArrayDType);
                    if (!itemDTypep
                        || !expectedItemDTypep->isSame(itemDTypep->subDTypep()->skipRefp())) {
                        if (!m_assignError) {
                            itemp->v3error("Item is incompatible with the array type.");
                        }
                        m_assignError = true;
                        break;
                    }
                    if (i + itemDTypep->elementsConst()
                        > elemIdx) {  // This item contains the element
                        int offset = considerOrder(itemDTypep, elemIdx - i);
                        if (AstSliceSel* const slicep = VN_CAST(itemp, SliceSel)) {
                            offset += slicep->declRange().lo();
                            newp = new AstArraySel{nodep->fileline(),
                                                   slicep->fromp()->cloneTreePure(false), offset};
                        } else {
                            newp = new AstArraySel{nodep->fileline(), itemp->cloneTreePure(false),
                                                   offset};
                        }

                        if (!m_assignError && elemIdx + 1 == elements
                            && i + itemDTypep->elementsConst() > elements) {
                            nodep->v3error("Array initialization has too many elements. "
                                           << elements << " elements are expected, but at least "
                                           << i + itemDTypep->elementsConst()
                                           << " elements exist.");
                            m_assignError = true;
                        }
                        break;
                    } else {  // Check the next item
                        i += itemDTypep->elementsConst();
                        ++itemIdx;
                    }
                }
            }
            if (elemIdx + 1 == elements && static_cast<size_t>(itemIdx) + 1 < initp->map().size()
                && !m_assignError) {
                nodep->v3error("Array initialization has too many elements. "
                               << elements << " elements are expected, but at least "
                               << i + initp->map().size() - itemIdx << " elements exist.");
                m_assignError = true;
            }
            if (newp) {
                const AstInitArray::KeyItemMap& itemMap = initp->map();
                const auto it = itemMap.find(considerOrder(arrayp, itemIdx));
                if (it != itemMap.end()) {  // Remember current position for the next invocation.
                    initp->user2(itemIdx);
                    it->second->user2(i);
                }
            }
            if (!newp) newp = new AstConst{nodep->fileline(), 0};
        } else if (AstNodeCond* const snodep = VN_CAST(nodep, NodeCond)) {
            UINFO(9, "  cloneCond(" << elements << "," << elemIdx << ") " << nodep << endl);
            return snodep->cloneType(snodep->condp()->cloneTree(false, needPure),
                                     cloneAndSel(snodep->thenp(), elements, elemIdx, needPure),
                                     cloneAndSel(snodep->elsep(), elements, elemIdx, needPure));
        } else if (const AstSliceSel* const snodep = VN_CAST(nodep, SliceSel)) {
            UINFO(9, "  cloneSliceSel(" << elements << "," << elemIdx << ") " << nodep << endl);
            const int leOffset = (snodep->declRange().lo()
                                  + (!snodep->declRange().ascending()
                                         ? snodep->declRange().elements() - 1 - elemIdx
                                         : elemIdx));
            newp = new AstArraySel{nodep->fileline(), snodep->fromp()->cloneTree(false, needPure),
                                   leOffset};
        } else if (VN_IS(nodep, NodeVarRef) || VN_IS(nodep, NodeSel) || VN_IS(nodep, CMethodHard)
                   || VN_IS(nodep, MemberSel) || VN_IS(nodep, ExprStmt)
                   || VN_IS(nodep, StructSel)) {
            UINFO(9, "  cloneSel(" << elements << "," << elemIdx << ") " << nodep << endl);
            const int leOffset = !arrayp->rangep()->ascending()
                                     ? arrayp->rangep()->elementsConst() - 1 - elemIdx
                                     : elemIdx;
            newp = new AstArraySel{nodep->fileline(), nodep->cloneTree(false, needPure), leOffset};
        } else {
            if (!m_assignError) {
                nodep->v3error(nodep->prettyTypeName()
                               << " unexpected in assignment to unpacked array");
            }
            m_assignError = true;
            // Likely will cause downstream errors
            newp = nodep->cloneTree(false, needPure);
        }
        return newp;
    }

    bool assignOptimize(AstNodeAssign* nodep) {
        // Return true if did optimization
        AstNodeDType* const dtp = nodep->lhsp()->dtypep()->skipRefp();
        AstNode* stp = nodep->rhsp();
        const AstUnpackArrayDType* const arrayp = VN_CAST(dtp, UnpackArrayDType);
        if (!arrayp) return false;
        if (VN_IS(stp, CvtPackedToArray)) return false;

        // Any isSc variables must be expanded regardless of --fno-slice
        const bool hasSc
            = nodep->exists([&](const AstVarRef* refp) -> bool { return refp->varp()->isSc(); });
        if (!hasSc && !v3Global.opt.fSlice()) {
            m_okInitArray = true;  // VL_RESTORER in visit(AstNodeAssign)
            return false;
        }

        UINFO(4, "Slice optimizing " << nodep << endl);
        ++m_statAssigns;

        // Left and right could have different ascending/descending range,
        // but #elements is common and all variables are realigned to start at zero
        // Assign of an ascending range slice to a descending range one must reverse
        // the elements
        AstNodeAssign* newlistp = nullptr;
        const int elements = arrayp->rangep()->elementsConst();
        for (int elemIdx = 0; elemIdx < elements; ++elemIdx) {
            // Original node is replaced, so it is safe to copy it one time even if it is impure.
            AstNodeAssign* const newp
                = nodep->cloneType(cloneAndSel(nodep->lhsp(), elements, elemIdx, elemIdx != 0),
                                   cloneAndSel(nodep->rhsp(), elements, elemIdx, elemIdx != 0));
            if (elemIdx == 0) {
                nodep->foreach([this](AstExprStmt* const exprp) {
                    // Result expression is always evaluated to the same value, so the statements
                    // can be removed once they were included in the expression created for the 1st
                    // element.
                    AstNodeExpr* const resultp = exprp->resultp()->unlinkFrBack();
                    exprp->replaceWith(resultp);
                    VL_DO_DANGLING(pushDeletep(exprp), exprp);
                });
            }
            if (debug() >= 9) newp->dumpTree("-  new: ");
            newlistp = AstNode::addNext(newlistp, newp);
        }
        if (debug() >= 9) nodep->dumpTree("-  Deslice-Dn: ");
        nodep->replaceWith(newlistp);
        VL_DO_DANGLING(nodep->deleteTree(), nodep);
        // Normal edit iterator will now iterate on all of the expansion assignments
        // This will potentially call this function again to resolve next level of slicing
        return true;
    }

    void visit(AstNodeAssign* nodep) override {
        // Called recursively on newly created assignments
        if (nodep->user1SetOnce()) return;  // Process once
        if (VN_IS(nodep, AssignAlias)) return;
        if (debug() >= 9) nodep->dumpTree("-  Deslice-In: ");
        VL_RESTORER(m_assignError);
        VL_RESTORER(m_assignp);
        VL_RESTORER(m_okInitArray);  // Set in assignOptimize
        m_assignError = false;
        m_assignp = nodep;
        if (assignOptimize(nodep)) return;
        iterateChildren(nodep);
    }

    void visit(AstConsPackUOrStruct* nodep) override {
        VL_RESTORER(m_okInitArray);
        m_okInitArray = true;
        iterateChildren(nodep);
    }
    void visit(AstConsDynArray* nodep) override {
        VL_RESTORER(m_okInitArray);
        m_okInitArray = true;
        iterateChildren(nodep);
    }
    void visit(AstConsQueue* nodep) override {
        VL_RESTORER(m_okInitArray);
        m_okInitArray = true;
        iterateChildren(nodep);
    }
    void visit(AstInitArray* nodep) override {
        UASSERT_OBJ(!m_assignp || m_okInitArray, nodep,
                    "Array initialization should have been removed earlier");
    }

    void expandBiOp(AstNodeBiop* nodep) {
        if (nodep->user1SetOnce()) return;  // Process once
        UINFO(9, "  Bi-Eq/Neq expansion " << nodep << endl);

        // Only expand if lhs is an unpacked array (we assume type checks already passed)
        const AstNodeDType* const fromDtp = nodep->lhsp()->dtypep()->skipRefp();
        if (const AstUnpackArrayDType* const adtypep = VN_CAST(fromDtp, UnpackArrayDType)) {
            AstNodeBiop* logp = nullptr;
<<<<<<< HEAD
            const int elements = adtypep->rangep()->elementsConst();
            for (int elemIdx = 0; elemIdx < elements; ++elemIdx) {
                // EQ(a,b) -> LOGAND(EQ(ARRAYSEL(a,0), ARRAYSEL(b,0)), ...[1])
                AstNodeBiop* const clonep
                    = VN_AS(nodep->cloneType(cloneAndSel(nodep->lhsp(), elements, elemIdx),
                                             cloneAndSel(nodep->rhsp(), elements, elemIdx)),
                            NodeBiop);
                if (!logp) {
                    logp = clonep;
                } else {
                    switch (nodep->type()) {
                    case VNType::atEq:  // FALLTHRU
                    case VNType::atEqCase:
                        logp = new AstLogAnd{nodep->fileline(), logp, clonep};
                        break;
                    case VNType::atNeq:  // FALLTHRU
                    case VNType::atNeqCase:
                        logp = new AstLogOr{nodep->fileline(), logp, clonep};
                        break;
                    default: nodep->v3fatalSrc("Unknown node type processing array slice"); break;
=======
            if (!VN_IS(nodep->lhsp()->dtypep()->skipRefp(), NodeArrayDType)) {
                nodep->lhsp()->v3error(
                    "Slice operator "
                    << nodep->lhsp()->prettyTypeName()
                    << " on non-slicable (e.g. non-vector) left-hand-side operand");
            } else if (!VN_IS(nodep->rhsp()->dtypep()->skipRefp(), NodeArrayDType)) {
                nodep->rhsp()->v3error(
                    "Slice operator "
                    << nodep->rhsp()->prettyTypeName()
                    << " on non-slicable (e.g. non-vector) right-hand-side operand");
            } else {
                const int elements = adtypep->rangep()->elementsConst();
                for (int elemIdx = 0; elemIdx < elements; ++elemIdx) {
                    // EQ(a,b) -> LOGAND(EQ(ARRAYSEL(a,0), ARRAYSEL(b,0)), ...[1])
                    // Original node is replaced, so it is safe to copy it one time even if it is
                    // impure.
                    AstNodeBiop* const clonep
                        = VN_AS(nodep->cloneType(
                                    cloneAndSel(nodep->lhsp(), elements, elemIdx, elemIdx != 0),
                                    cloneAndSel(nodep->rhsp(), elements, elemIdx, elemIdx != 0)),
                                NodeBiop);
                    if (elemIdx == 0) {
                        nodep->foreach([this](AstExprStmt* const exprp) {
                            // Result expression is always evaluated to the same value, so the
                            // statements can be removed once they were included in the expression
                            // created for the 1st element.
                            AstNodeExpr* const resultp = exprp->resultp()->unlinkFrBack();
                            exprp->replaceWith(resultp);
                            VL_DO_DANGLING(pushDeletep(exprp), exprp);
                        });
                    }

                    if (!logp) {
                        logp = clonep;
                    } else {
                        switch (nodep->type()) {
                        case VNType::atEq:  // FALLTHRU
                        case VNType::atEqCase:
                            logp = new AstLogAnd{nodep->fileline(), logp, clonep};
                            break;
                        case VNType::atNeq:  // FALLTHRU
                        case VNType::atNeqCase:
                            logp = new AstLogOr{nodep->fileline(), logp, clonep};
                            break;
                        default:
                            nodep->v3fatalSrc("Unknown node type processing array slice");
                            break;
                        }
>>>>>>> 27eb8cfe
                    }
                }
            }
            UASSERT_OBJ(logp, nodep, "Unpacked array with empty indices range");
            nodep->replaceWith(logp);
            VL_DO_DANGLING(pushDeletep(nodep), nodep);
            nodep = logp;
        }

        iterateChildren(nodep);
    }

    void visit(AstEq* nodep) override { expandBiOp(nodep); }
    void visit(AstNeq* nodep) override { expandBiOp(nodep); }
    void visit(AstEqCase* nodep) override { expandBiOp(nodep); }
    void visit(AstNeqCase* nodep) override { expandBiOp(nodep); }

    void visit(AstNode* nodep) override { iterateChildren(nodep); }

public:
    // CONSTRUCTORS
    explicit SliceVisitor(AstNetlist* nodep) { iterate(nodep); }
    ~SliceVisitor() override {
        V3Stats::addStat("Optimizations, Slice array assignments", m_statAssigns);
    }
};

//######################################################################
// Link class functions

void V3Slice::sliceAll(AstNetlist* nodep) {
    UINFO(2, __FUNCTION__ << ": " << endl);
    { SliceVisitor{nodep}; }  // Destruct before checking
    V3Global::dumpCheckGlobalTree("slice", 0, dumpTreeEitherLevel() >= 3);
}<|MERGE_RESOLUTION|>--- conflicted
+++ resolved
@@ -316,14 +316,27 @@
         const AstNodeDType* const fromDtp = nodep->lhsp()->dtypep()->skipRefp();
         if (const AstUnpackArrayDType* const adtypep = VN_CAST(fromDtp, UnpackArrayDType)) {
             AstNodeBiop* logp = nullptr;
-<<<<<<< HEAD
+
             const int elements = adtypep->rangep()->elementsConst();
             for (int elemIdx = 0; elemIdx < elements; ++elemIdx) {
                 // EQ(a,b) -> LOGAND(EQ(ARRAYSEL(a,0), ARRAYSEL(b,0)), ...[1])
-                AstNodeBiop* const clonep
-                    = VN_AS(nodep->cloneType(cloneAndSel(nodep->lhsp(), elements, elemIdx),
-                                             cloneAndSel(nodep->rhsp(), elements, elemIdx)),
-                            NodeBiop);
+                // Original node is replaced, so it is safe to copy it one time even if it is
+                // impure.
+                AstNodeBiop* const clonep = VN_AS(
+                    nodep->cloneType(cloneAndSel(nodep->lhsp(), elements, elemIdx, elemIdx != 0),
+                                     cloneAndSel(nodep->rhsp(), elements, elemIdx, elemIdx != 0)),
+                    NodeBiop);
+                if (elemIdx == 0) {
+                    nodep->foreach([this](AstExprStmt* const exprp) {
+                        // Result expression is always evaluated to the same value, so the
+                        // statements can be removed once they were included in the expression
+                        // created for the 1st element.
+                        AstNodeExpr* const resultp = exprp->resultp()->unlinkFrBack();
+                        exprp->replaceWith(resultp);
+                        VL_DO_DANGLING(pushDeletep(exprp), exprp);
+                    });
+                }
+
                 if (!logp) {
                     logp = clonep;
                 } else {
@@ -337,56 +350,6 @@
                         logp = new AstLogOr{nodep->fileline(), logp, clonep};
                         break;
                     default: nodep->v3fatalSrc("Unknown node type processing array slice"); break;
-=======
-            if (!VN_IS(nodep->lhsp()->dtypep()->skipRefp(), NodeArrayDType)) {
-                nodep->lhsp()->v3error(
-                    "Slice operator "
-                    << nodep->lhsp()->prettyTypeName()
-                    << " on non-slicable (e.g. non-vector) left-hand-side operand");
-            } else if (!VN_IS(nodep->rhsp()->dtypep()->skipRefp(), NodeArrayDType)) {
-                nodep->rhsp()->v3error(
-                    "Slice operator "
-                    << nodep->rhsp()->prettyTypeName()
-                    << " on non-slicable (e.g. non-vector) right-hand-side operand");
-            } else {
-                const int elements = adtypep->rangep()->elementsConst();
-                for (int elemIdx = 0; elemIdx < elements; ++elemIdx) {
-                    // EQ(a,b) -> LOGAND(EQ(ARRAYSEL(a,0), ARRAYSEL(b,0)), ...[1])
-                    // Original node is replaced, so it is safe to copy it one time even if it is
-                    // impure.
-                    AstNodeBiop* const clonep
-                        = VN_AS(nodep->cloneType(
-                                    cloneAndSel(nodep->lhsp(), elements, elemIdx, elemIdx != 0),
-                                    cloneAndSel(nodep->rhsp(), elements, elemIdx, elemIdx != 0)),
-                                NodeBiop);
-                    if (elemIdx == 0) {
-                        nodep->foreach([this](AstExprStmt* const exprp) {
-                            // Result expression is always evaluated to the same value, so the
-                            // statements can be removed once they were included in the expression
-                            // created for the 1st element.
-                            AstNodeExpr* const resultp = exprp->resultp()->unlinkFrBack();
-                            exprp->replaceWith(resultp);
-                            VL_DO_DANGLING(pushDeletep(exprp), exprp);
-                        });
-                    }
-
-                    if (!logp) {
-                        logp = clonep;
-                    } else {
-                        switch (nodep->type()) {
-                        case VNType::atEq:  // FALLTHRU
-                        case VNType::atEqCase:
-                            logp = new AstLogAnd{nodep->fileline(), logp, clonep};
-                            break;
-                        case VNType::atNeq:  // FALLTHRU
-                        case VNType::atNeqCase:
-                            logp = new AstLogOr{nodep->fileline(), logp, clonep};
-                            break;
-                        default:
-                            nodep->v3fatalSrc("Unknown node type processing array slice");
-                            break;
-                        }
->>>>>>> 27eb8cfe
                     }
                 }
             }
