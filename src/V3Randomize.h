// -*- mode: C++; c-file-style: "cc-mode" -*-
//*************************************************************************
// DESCRIPTION: Verilator: Generate randomization procedures
//
// Code available from: https://verilator.org
//
//*************************************************************************
//
// Copyright 2003-2024 by Wilson Snyder. This program is free software; you
// can redistribute it and/or modify it under the terms of either the GNU
// Lesser General Public License Version 3 or the Perl Artistic License
// Version 2.0.
// SPDX-License-Identifier: LGPL-3.0-only OR Artistic-2.0
//
//*************************************************************************

#ifndef VERILATOR_V3RANDOMIZE_METHOD_H_
#define VERILATOR_V3RANDOMIZE_METHOD_H_

#include "config_build.h"
#include "verilatedos.h"

#include "V3ThreadSafety.h"

class AstClass;
class AstFunc;
class AstNetlist;

class VMemberMap;

class V3Randomize final {
public:
    static void randomizeNetlist(AstNetlist* nodep) VL_MT_DISABLED;

<<<<<<< HEAD
    static AstFunc* newRandomizeFunc(AstClass* nodep, const std::string& name = "randomize",
                                     bool allowVirtual = true) VL_MT_DISABLED;
    static AstFunc* newSRandomFunc(AstClass* nodep) VL_MT_DISABLED;
=======
    static AstFunc* newRandomizeFunc(VMemberMap& memberMap, AstClass* nodep,
                                     const std::string& name = "randomize") VL_MT_DISABLED;
    static AstFunc* newSRandomFunc(VMemberMap& memberMap, AstClass* nodep) VL_MT_DISABLED;
>>>>>>> 095b1ccb
};

#endif  // Guard<|MERGE_RESOLUTION|>--- conflicted
+++ resolved
@@ -32,15 +32,10 @@
 public:
     static void randomizeNetlist(AstNetlist* nodep) VL_MT_DISABLED;
 
-<<<<<<< HEAD
-    static AstFunc* newRandomizeFunc(AstClass* nodep, const std::string& name = "randomize",
+    static AstFunc* newRandomizeFunc(VMemberMap& memberMap, AstClass* nodep,
+                                     const std::string& name = "randomize",
                                      bool allowVirtual = true) VL_MT_DISABLED;
-    static AstFunc* newSRandomFunc(AstClass* nodep) VL_MT_DISABLED;
-=======
-    static AstFunc* newRandomizeFunc(VMemberMap& memberMap, AstClass* nodep,
-                                     const std::string& name = "randomize") VL_MT_DISABLED;
     static AstFunc* newSRandomFunc(VMemberMap& memberMap, AstClass* nodep) VL_MT_DISABLED;
->>>>>>> 095b1ccb
 };
 
 #endif  // Guard