--- conflicted
+++ resolved
@@ -163,21 +163,11 @@
             // always makes progress
             while (i < scpname.length()) {
                 if (scpname[i] == '\\') {
-<<<<<<< HEAD
-                    while (i < scpname.length() && scpname[i] != ' ') { i++; }
-                    ++i;  // proc ' ', it should always be there. Then grab '.' on next cycle
-                } else {
-                    while (i < scpname.length() && scpname[i] != '.') { i++; }
-                    if (i < scpname.length()) {
-                        pos = i++;
-                    }
-=======
                     while (i < scpname.length() && scpname[i] != ' ') ++i;
                     ++i;  // Proc ' ', it should always be there. Then grab '.' on next cycle
                 } else {
                     while (i < scpname.length() && scpname[i] != '.') ++i;
                     if (i < scpname.length()) { pos = i++; }
->>>>>>> 162299a1
                 }
             }
         }
