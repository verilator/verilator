--- conflicted
+++ resolved
@@ -643,8 +643,7 @@
     // @astgen op1 := fromp : AstNodeExpr // Subject of method call
     // @astgen op2 := pinsp : List[AstNodeExpr] // Arguments
     string m_name;  // Name of method
-    VPurity m_purity;
-
+    bool m_pure = false;  // Pure optimizable
 public:
     AstCMethodHard(FileLine* fl, AstNodeExpr* fromp, const string& name,
                    AstNodeExpr* pinsp = nullptr)
@@ -661,23 +660,14 @@
         const AstCMethodHard* asamep = static_cast<const AstCMethodHard*>(samep);
         return (m_name == asamep->m_name);
     }
-<<<<<<< HEAD
-    bool isPure() override;
-    const char* broken() const override;
-=======
-    bool isPure() const override { return m_pure; }
->>>>>>> c446cc25
+    bool isPure() override { return m_pure; }
     int instrCount() const override;
     string emitVerilog() override { V3ERROR_NA_RETURN(""); }
     string emitC() override { V3ERROR_NA_RETURN(""); }
     bool cleanOut() const override { return true; }
 
 private:
-<<<<<<< HEAD
-    bool getPurity() const;
-=======
     void setPurity();
->>>>>>> c446cc25
 };
 class AstCast final : public AstNodeExpr {
     // Cast to appropriate data type
