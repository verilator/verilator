// -*- mode: C++; c-file-style: "cc-mode" -*-
//*************************************************************************
// DESCRIPTION: Verilator: Add temporaries, such as for task nodes
//
// Code available from: https://verilator.org
//
//*************************************************************************
//
// Copyright 2003-2020 by Wilson Snyder.  This program is free software; you can
// redistribute it and/or modify it under the terms of either the GNU
// Lesser General Public License Version 3 or the Perl Artistic License
// Version 2.0.
//
// Verilator is distributed in the hope that it will be useful,
// but WITHOUT ANY WARRANTY; without even the implied warranty of
// MERCHANTABILITY or FITNESS FOR A PARTICULAR PURPOSE.  See the
// GNU General Public License for more details.
//
//*************************************************************************
// V3Task's Transformations:
//
// Each module:
//      Look for TASKREF
//          Insert task's statements into the referrer
//      Look for TASKs
//          Remove them, they're inlined
//
//*************************************************************************

#include "config_build.h"
#include "verilatedos.h"

#include "V3Global.h"
#include "V3Const.h"
#include "V3Task.h"
#include "V3Inst.h"
#include "V3Ast.h"
#include "V3EmitCBase.h"
#include "V3Graph.h"
#include "V3LinkLValue.h"

#include <cstdarg>
#include <map>

//######################################################################
// Graph subclasses

class TaskBaseVertex : public V3GraphVertex {
    AstNode*    m_impurep;      // Node causing impure function w/ outside references
    bool        m_noInline;     // Marked with pragma
public:
    explicit TaskBaseVertex(V3Graph* graphp)
        : V3GraphVertex(graphp), m_impurep(NULL), m_noInline(false) {}
    virtual ~TaskBaseVertex() {}
    bool pure() const { return m_impurep==NULL; }
    AstNode* impureNode() const { return m_impurep; }
    void impure(AstNode* nodep) { m_impurep = nodep; }
    bool noInline() const { return m_noInline; }
    void noInline(bool flag) { m_noInline = flag; }
};

class TaskFTaskVertex : public TaskBaseVertex {
    // Every task gets a vertex, and we link tasks together based on funcrefs.
    AstNodeFTask* m_nodep;
    AstCFunc* m_cFuncp;
public:
    TaskFTaskVertex(V3Graph* graphp, AstNodeFTask* nodep)
        : TaskBaseVertex(graphp), m_nodep(nodep) {
        m_cFuncp = NULL;
    }
    virtual ~TaskFTaskVertex() {}
    AstNodeFTask* nodep() const { return m_nodep; }
    virtual string name() const { return nodep()->name(); }
    virtual string dotColor() const { return pure() ? "black" : "red"; }
    virtual FileLine* fileline() const { return nodep()->fileline(); }
    AstCFunc* cFuncp() const { return m_cFuncp; }
    void cFuncp(AstCFunc* nodep) { m_cFuncp = nodep; }
};

class TaskCodeVertex : public TaskBaseVertex {
    // Top vertex for all calls not under another task
public:
    explicit TaskCodeVertex(V3Graph* graphp)
        : TaskBaseVertex(graphp) {}
    virtual ~TaskCodeVertex() {}
    virtual string name() const { return "*CODE*"; }
    virtual string dotColor() const { return "green"; }
};

class TaskEdge : public V3GraphEdge {
public:
    TaskEdge(V3Graph* graphp, TaskBaseVertex* fromp, TaskBaseVertex* top)
        : V3GraphEdge(graphp, fromp, top, 1, false) {}
    virtual ~TaskEdge() {}
    virtual string dotLabel() const { return "w"+cvtToStr(weight()); }
};

//######################################################################

class TaskStateVisitor : public AstNVisitor {
private:
    // NODE STATE
    //  Output:
    //   AstNodeFTask::user3p   // AstScope* this FTask is under
    //   AstNodeFTask::user4p   // GraphFTaskVertex* this FTask is under
    //   AstVar::user4p         // GraphFTaskVertex* this variable is declared in

    AstUser3InUse       m_inuser3;
    AstUser4InUse       m_inuser4;

    // TYPES
    typedef std::map<std::pair<AstScope*,AstVar*>,AstVarScope*> VarToScopeMap;
    // MEMBERS
    VarToScopeMap       m_varToScopeMap;        // Map for Var -> VarScope mappings
    AstAssignW*         m_assignwp;             // Current assignment
    V3Graph             m_callGraph;            // Task call graph
    TaskBaseVertex*     m_curVxp;               // Current vertex we're adding to

public:
    // METHODS
    AstScope* getScope(AstNodeFTask* nodep) {
        AstScope* scopep = VN_CAST(nodep->user3p(), Scope);
        UASSERT_OBJ(scopep, nodep, "No scope for function");
        return scopep;
    }
    AstVarScope* findVarScope(AstScope* scopep, AstVar* nodep) {
        VarToScopeMap::iterator iter = m_varToScopeMap.find(make_pair(scopep, nodep));
        UASSERT_OBJ(iter != m_varToScopeMap.end(), nodep, "No scope for var");
        return iter->second;
    }
    bool ftaskNoInline(AstNodeFTask* nodep) {
        return getFTaskVertex(nodep)->noInline();
    }
    AstCFunc* ftaskCFuncp(AstNodeFTask* nodep) {
        return getFTaskVertex(nodep)->cFuncp();
    }
    void ftaskCFuncp(AstNodeFTask* nodep, AstCFunc* cfuncp) {
        getFTaskVertex(nodep)->cFuncp(cfuncp);
    }
    void checkPurity(AstNodeFTask* nodep) {
        checkPurity(nodep, getFTaskVertex(nodep));
    }
    void checkPurity(AstNodeFTask* nodep, TaskBaseVertex* vxp) {
        if (!vxp->pure()) {
            nodep->v3warn(IMPURE, "Unsupported: External variable referenced by non-inlined function/task: "
                          <<nodep->prettyNameQ()<<endl
                          <<nodep->warnContextPrimary()<<endl
                          <<vxp->impureNode()->warnOther()<<"... Location of the external reference: "
                          <<vxp->impureNode()->prettyNameQ()<<endl
                          <<vxp->impureNode()->warnContextSecondary());
        }
        // And, we need to check all tasks this task calls
        for (V3GraphEdge* edgep = vxp->outBeginp(); edgep; edgep=edgep->outNextp()) {
            checkPurity(nodep, static_cast<TaskBaseVertex*>(edgep->top()));
        }
    }
private:
    TaskFTaskVertex* getFTaskVertex(AstNodeFTask* nodep) {
        if (!nodep->user4p()) {
            nodep->user4p(new TaskFTaskVertex(&m_callGraph, nodep));
        }
        return static_cast<TaskFTaskVertex*>(nodep->user4u().toGraphVertex());
    }

    // VISITORS
    virtual void visit(AstScope* nodep) {
        // Each FTask is unique per-scope, so AstNodeFTaskRefs do not need
        // pointers to what scope the FTask is to be invoked under.
        // However, to create variables, we need to track the scopes involved.
        // Find all var->varscope mappings, for later cleanup
        for (AstNode* stmtp = nodep->varsp(); stmtp; stmtp=stmtp->nextp()) {
            if (AstVarScope* vscp = VN_CAST(stmtp, VarScope)) {
                if (vscp->varp()->isFuncLocal()) {
                    UINFO(9,"   funcvsc "<<vscp<<endl);
                    m_varToScopeMap.insert(std::make_pair(std::make_pair(nodep, vscp->varp()), vscp));
                }
            }
        }
        // Likewise, all FTask->scope mappings
        for (AstNode* stmtp = nodep->blocksp(); stmtp; stmtp=stmtp->nextp()) {
            if (AstNodeFTask* taskp = VN_CAST(stmtp, NodeFTask)) {
                taskp->user3p(nodep);
            }
        }
        iterateChildren(nodep);
    }
    virtual void visit(AstAssignW* nodep) {
        m_assignwp = nodep;
        VL_DO_DANGLING(iterateChildren(nodep), nodep);  // May delete nodep.
        m_assignwp = NULL;
    }
    virtual void visit(AstNodeFTaskRef* nodep) {
        if (m_assignwp) {
            // Wire assigns must become always statements to deal with insertion
            // of multiple statements.  Perhaps someday make all wassigns into always's?
            UINFO(5,"     IM_WireRep  "<<m_assignwp<<endl);
            m_assignwp->convertToAlways();
            VL_DO_CLEAR(pushDeletep(m_assignwp), m_assignwp = NULL);
        }
        // We make multiple edges if a task is called multiple times from another task.
        UASSERT_OBJ(nodep->taskp(), nodep, "Unlinked task");
        new TaskEdge(&m_callGraph, m_curVxp, getFTaskVertex(nodep->taskp()));
    }
    virtual void visit(AstNodeFTask* nodep) {
        UINFO(9,"  TASK "<<nodep<<endl);
        TaskBaseVertex* lastVxp = m_curVxp;
        m_curVxp = getFTaskVertex(nodep);
        if (nodep->dpiImport()) m_curVxp->noInline(true);
        iterateChildren(nodep);
        m_curVxp = lastVxp;
    }
    virtual void visit(AstPragma* nodep) {
        if (nodep->pragType() == AstPragmaType::NO_INLINE_TASK) {
            // Just mark for the next steps, and we're done with it.
            m_curVxp->noInline(true);
            VL_DO_DANGLING(nodep->unlinkFrBack()->deleteTree(), nodep);
        }
        else {
            iterateChildren(nodep);
        }
    }
    virtual void visit(AstVar* nodep) {
        iterateChildren(nodep);
        nodep->user4p(m_curVxp);  // Remember what task it's under
    }
    virtual void visit(AstVarRef* nodep) {
        iterateChildren(nodep);
        if (nodep->varp()->user4u().toGraphVertex() != m_curVxp) {
            if (m_curVxp->pure()
                && !nodep->varp()->isXTemp()) {
                m_curVxp->impure(nodep);
            }
        }
    }
    //--------------------
    // Default: Just iterate
    virtual void visit(AstNode* nodep) {
        iterateChildren(nodep);
    }
public:
    // CONSTRUCTORS
    explicit TaskStateVisitor(AstNetlist* nodep) {
        m_assignwp = NULL;
        m_curVxp = new TaskCodeVertex(&m_callGraph);
        AstNode::user3ClearTree();
        AstNode::user4ClearTree();
        //
        iterate(nodep);
        //
        m_callGraph.removeRedundantEdgesSum(&TaskEdge::followAlwaysTrue);
        m_callGraph.dumpDotFilePrefixed("task_call");
    }
    virtual ~TaskStateVisitor() {}
    VL_UNCOPYABLE(TaskStateVisitor);
};

//######################################################################

class TaskRelinkVisitor : public AstNVisitor {
    // Replace varrefs with new var pointer
private:
    // NODE STATE
    //  Input:
    //   AstVar::user2p         // AstVarScope* to replace varref with

    // VISITORS
    virtual void visit(AstVarRef* nodep) {
        // Similar code in V3Inline
        if (nodep->varp()->user2p()) {  // It's being converted to an alias.
            UINFO(9, "    relinkVar "<<cvtToHex(nodep->varp()->user2p())<<" "<<nodep<<endl);
            AstVarScope* newvscp = VN_CAST(nodep->varp()->user2p(), VarScope);
            UASSERT_OBJ(newvscp, nodep, "not linked");
            nodep->varScopep(newvscp);
            nodep->varp(nodep->varScopep()->varp());
            nodep->name(nodep->varp()->name());
        }
        iterateChildren(nodep);
    }

    //--------------------
    virtual void visit(AstNode* nodep) {
        iterateChildren(nodep);
    }
public:
    // CONSTRUCTORS
    explicit TaskRelinkVisitor(AstBegin* nodep) {  // Passed temporary tree
        iterate(nodep);
    }
    virtual ~TaskRelinkVisitor() {}
};

//######################################################################
// Task state, as a visitor of each AstNode

class TaskVisitor : public AstNVisitor {
private:
    // NODE STATE
    // Each module:
    //    AstNodeFTask::user    // True if its been expanded
    // Each funccall
    //  to TaskRelinkVisitor:
    //    AstVar::user2p        // AstVarScope* to replace varref with

    AstUser1InUse       m_inuser1;
    AstUser2InUse       m_inuser2;

    // TYPES
    enum  InsertMode {
        IM_BEFORE,              // Pointing at statement ref is in, insert before this
        IM_AFTER,               // Pointing at last inserted stmt, insert after
        IM_WHILE_PRECOND        // Pointing to for loop, add to body end
    };
    typedef std::map<string,std::pair<AstNodeFTask*,string> > DpiNames;

    // STATE
    TaskStateVisitor*   m_statep;       // Common state between visitors
    AstNodeModule*      m_modp;         // Current module
    AstTopScope*        m_topScopep;    // Current top scope
    AstScope*   m_scopep;       // Current scope
    InsertMode  m_insMode;      // How to insert
    AstNode*    m_insStmtp;     // Where to insert statement
    int         m_modNCalls;    // Incrementing func # for making symbols
    DpiNames    m_dpiNames;     // Map of all created DPI functions

    // METHODS
    VL_DEBUG_FUNC;  // Declare debug()

    AstVarScope* createFuncVar(AstCFunc* funcp, const string& name, AstVar* examplep) {
        AstVar* newvarp = new AstVar(funcp->fileline(), AstVarType::BLOCKTEMP, name,
                                     examplep);
        newvarp->funcLocal(true);
        funcp->addInitsp(newvarp);
        AstVarScope* newvscp = new AstVarScope(funcp->fileline(), m_scopep, newvarp);
        m_scopep->addVarp(newvscp);
        return newvscp;
    }
    AstVarScope* createInputVar(AstCFunc* funcp, const string& name, AstBasicDTypeKwd kwd) {
        AstVar* newvarp = new AstVar(funcp->fileline(), AstVarType::BLOCKTEMP, name,
                                     funcp->findBasicDType(kwd));
        newvarp->funcLocal(true);
        newvarp->direction(VDirection::INPUT);
        funcp->addArgsp(newvarp);
        AstVarScope* newvscp = new AstVarScope(funcp->fileline(), m_scopep, newvarp);
        m_scopep->addVarp(newvscp);
        return newvscp;
    }
    AstVarScope* createVarScope(AstVar* invarp, const string& name) {
        // We could create under either the ref's scope or the ftask's scope.
        // It shouldn't matter, as they are only local variables.
        // We choose to do it under whichever called this function, which results
        // in more cache locality.
        AstVar* newvarp = new AstVar(invarp->fileline(), AstVarType::BLOCKTEMP,
                                     name, invarp);
        newvarp->funcLocal(false);
        newvarp->propagateAttrFrom(invarp);
        m_modp->addStmtp(newvarp);
        AstVarScope* newvscp = new AstVarScope(newvarp->fileline(), m_scopep, newvarp);
        m_scopep->addVarp(newvscp);
        return newvscp;
    }

    AstNode* createInlinedFTask(AstNodeFTaskRef* refp,
                                const string& namePrefix, AstVarScope* outvscp) {
        // outvscp is the variable for functions only, if NULL, it's a task
        UASSERT_OBJ(refp->taskp(), refp, "Unlinked?");
        AstNode* newbodysp = AstNode::cloneTreeNull(refp->taskp()->stmtsp(), true);  // Maybe NULL
        AstNode* beginp = new AstComment(refp->fileline(),
                                         string("Function: ")+refp->name(), true);
        if (newbodysp) beginp->addNext(newbodysp);
        if (debug()>=9) { beginp->dumpTreeAndNext(cout, "-newbegi:"); }
        //
        // Create input variables
        AstNode::user2ClearTree();
        V3TaskConnects tconnects = V3Task::taskConnects(refp, beginp);
        for (V3TaskConnects::iterator it=tconnects.begin(); it!=tconnects.end(); ++it) {
            AstVar* portp = it->first;
            AstArg* argp = it->second;
            AstNode* pinp = argp->exprp();
            portp->unlinkFrBack(); pushDeletep(portp);  // Remove it from the clone (not original)
            if (pinp==NULL) {
                // Too few arguments in function call
            } else {
                UINFO(9, "     Port "<<portp<<endl);
                UINFO(9, "      pin "<<pinp<<endl);
                pinp->unlinkFrBack();  // Relinked to assignment below
                VL_DO_DANGLING(argp->unlinkFrBack()->deleteTree(), argp);  // Args no longer needed
                //
                if (portp->isWritable() && VN_IS(pinp, Const)) {
                    pinp->v3error("Function/task "
                                  +portp->direction().prettyName()  // e.g. "output"
                                  +" connected to constant instead of variable: "
                                  +portp->prettyNameQ());
                }
                else if (portp->isInoutish()) {
                    // Correct lvalue; see comments below
                    V3LinkLValue::linkLValueSet(pinp);

                    if (AstVarRef* varrefp = VN_CAST(pinp, VarRef)) {
                        // Connect to this exact variable
                        AstVarScope* localVscp = varrefp->varScopep();
                        UASSERT_OBJ(localVscp, varrefp, "Null var scope");
                        portp->user2p(localVscp);
                        pushDeletep(pinp);
                    } else {
                        pinp->v3warn(E_TASKNSVAR, "Unsupported: Function/task input argument is not simple variable");
                    }
                }
                else if (portp->isWritable()) {
                    // Make output variables
                    // Correct lvalue; we didn't know when we linked
                    // This is slightly scary; are we sure no decisions were made
                    // before here based on this not being a lvalue?
                    // Doesn't seem so; V3Unknown uses it earlier, but works ok.
                    V3LinkLValue::linkLValueSet(pinp);

                    // Even if it's referencing a varref, we still make a temporary
                    // Else task(x,x,x) might produce incorrect results
                    AstVarScope* outvscp
                        = createVarScope(portp, namePrefix+"__"+portp->shortName());
                    portp->user2p(outvscp);
                    AstAssign* assp = new AstAssign(pinp->fileline(),
                                                    pinp,
                                                    new AstVarRef(outvscp->fileline(), outvscp, false));
                    assp->fileline()->modifyWarnOff(V3ErrorCode::BLKSEQ, true);  // Ok if in <= block
                    // Put assignment BEHIND of all other statements
                    beginp->addNext(assp);
                }
                else if (portp->isNonOutput()) {
                    // Make input variable
                    AstVarScope* inVscp
                        = createVarScope(portp, namePrefix+"__"+portp->shortName());
                    portp->user2p(inVscp);
                    AstAssign* assp = new AstAssign(pinp->fileline(),
                                                    new AstVarRef(inVscp->fileline(), inVscp, true),
                                                    pinp);
                    assp->fileline()->modifyWarnOff(V3ErrorCode::BLKSEQ, true);  // Ok if in <= block
                    // Put assignment in FRONT of all other statements
                    if (AstNode* afterp = beginp->nextp()) {
                        afterp->unlinkFrBackWithNext();
                        assp->addNext(afterp);
                    }
                    beginp->addNext(assp);
                }
            }
        }
        UASSERT_OBJ(!refp->pinsp(), refp, "Pin wasn't removed by above loop");
        {
            AstNode* nextstmtp;
            for (AstNode* stmtp = beginp; stmtp; stmtp=nextstmtp) {
                nextstmtp = stmtp->nextp();
                if (AstVar* portp = VN_CAST(stmtp, Var)) {
                    // Any I/O variables that fell out of above loop were already linked
                    if (!portp->user2p()) {
                        // Move it to a new localized variable
                        portp->unlinkFrBack(); pushDeletep(portp);  // Remove it from the clone (not original)
                        AstVarScope* localVscp
                            = createVarScope(portp, namePrefix+"__"+portp->shortName());
                        portp->user2p(localVscp);
                    }
                }
            }
        }
        // Create function output variables
        if (outvscp) {
            //UINFO(0, "setflag on "<<funcp->fvarp()<<" to "<<outvscp<<endl);
            refp->taskp()->fvarp()->user2p(outvscp);
        }
        // Replace variable refs
        // Iteration requires a back, so put under temporary node
        {
            AstBegin* tempp = new AstBegin(beginp->fileline(), "[EditWrapper]", beginp);
            TaskRelinkVisitor visit (tempp);
<<<<<<< HEAD
            tempp->stmtsp()->unlinkFrBackWithNext(); VL_DO_DANGLING(tempp->deleteTree(), tempp);
=======
            tempp->stmtsp()->unlinkFrBackWithNext();
            VL_DO_DANGLING(tempp->deleteTree(), tempp);
>>>>>>> 18e83733
        }
        //
        if (debug()>=9) { beginp->dumpTreeAndNext(cout, "-iotask: "); }
        return beginp;
    }

    AstNode* createNonInlinedFTask(AstNodeFTaskRef* refp, const string& namePrefix,
                                   AstVarScope* outvscp) {
        // outvscp is the variable for functions only, if NULL, it's a task
        UASSERT_OBJ(refp->taskp(), refp, "Unlinked?");
        AstCFunc* cfuncp = m_statep->ftaskCFuncp(refp->taskp());
        UASSERT_OBJ(cfuncp, refp, "No non-inline task associated with this task call?");
        //
        AstNode* beginp = new AstComment(refp->fileline(),
                                         string("Function: ")+refp->name(), true);
        AstCCall* ccallp = new AstCCall(refp->fileline(), cfuncp, NULL);
        beginp->addNext(ccallp);

        // Convert complicated outputs to temp signals
        V3TaskConnects tconnects = V3Task::taskConnects(refp, refp->taskp()->stmtsp());
        for (V3TaskConnects::iterator it=tconnects.begin(); it!=tconnects.end(); ++it) {
            AstVar* portp = it->first;
            AstNode* pinp = it->second->exprp();
            if (!pinp) {
                // Too few arguments in function call
            } else {
                UINFO(9, "     Port "<<portp<<endl);
                UINFO(9, "      pin "<<pinp<<endl);
                if (portp->isWritable() && VN_IS(pinp, Const)) {
                    pinp->v3error("Function/task "
                                  +portp->direction().prettyName()  // e.g. "output"
                                  +" connected to constant instead of variable: "
                                  +portp->prettyNameQ());
                }
                else if (portp->isInoutish()) {
                    // Correct lvalue; see comments below
                    V3LinkLValue::linkLValueSet(pinp);

                    if (VN_IS(pinp, VarRef)) {
                        // Connect to this exact variable
                    } else {
                        pinp->v3warn(E_TASKNSVAR, "Unsupported: Function/task input argument is not simple variable");
                    }
                }
                else if (portp->isWritable()) {
                    // Make output variables
                    // Correct lvalue; we didn't know when we linked
                    // This is slightly scary; are we sure no decisions were made
                    // before here based on this not being a lvalue?
                    // Seems correct assumption; V3Unknown uses it earlier, but works ok.
                    V3LinkLValue::linkLValueSet(pinp);

                    // Even if it's referencing a varref, we still make a temporary
                    // Else task(x,x,x) might produce incorrect results
                    AstVarScope* outvscp
                        = createVarScope(portp, namePrefix+"__"+portp->shortName());
                    portp->user2p(outvscp);
                    pinp->replaceWith(new AstVarRef(outvscp->fileline(), outvscp, true));
                    AstAssign* assp = new AstAssign(pinp->fileline(),
                                                    pinp,
                                                    new AstVarRef(outvscp->fileline(), outvscp, false));
                    assp->fileline()->modifyWarnOff(V3ErrorCode::BLKSEQ, true);  // Ok if in <= block
                    // Put assignment BEHIND of all other statements
                    beginp->addNext(assp);
                }
            }
        }
        // First argument is symbol table, then output if a function
        bool needSyms = !refp->taskp()->dpiImport();
        if (needSyms) ccallp->argTypes("vlSymsp");

        if (refp->taskp()->dpiContext()) {
            // __Vscopep
            AstNode* snp = refp->scopeNamep()->unlinkFrBack();
            UASSERT_OBJ(snp, refp, "Missing scoping context");
            ccallp->addArgsp(snp);
            // __Vfilenamep
            ccallp->addArgsp(new AstCMath(refp->fileline(),
                                          "\""+refp->fileline()->filename()+"\"", 64, true));
            // __Vlineno
            ccallp->addArgsp(new AstConst(refp->fileline(), refp->fileline()->lineno()));
        }

        // Create connections
        AstNode* nextpinp;
        for (AstNode* pinp = refp->pinsp(); pinp; pinp=nextpinp) {
            nextpinp = pinp->nextp();
            // Move pin to the CCall, removing all Arg's
            AstNode* exprp = VN_CAST(pinp, Arg)->exprp();
            exprp->unlinkFrBack();
            ccallp->addArgsp(exprp);
        }

        if (outvscp) {
            ccallp->addArgsp(new AstVarRef(refp->fileline(), outvscp, true));
        }

        if (debug()>=9) { beginp->dumpTreeAndNext(cout, "-nitask: "); }
        return beginp;
    }

    string dpiprotoName(AstNodeFTask* nodep, AstVar* rtnvarp) const {
        // Return fancy export-ish name for DPI function
        // Variable names are NOT included so differences in only IO names won't matter
        string dpiproto;
        if (nodep->pure()) dpiproto += "pure ";
        if (nodep->dpiContext()) dpiproto += "context ";
        dpiproto += rtnvarp ? rtnvarp->dpiArgType(true, true) : "void";
        dpiproto += " "+nodep->cname()+" (";
        string args;
        for (AstNode* stmtp = nodep->stmtsp(); stmtp; stmtp=stmtp->nextp()) {
            if (const AstVar* portp = VN_CAST(stmtp, Var)) {
                if (portp->isIO() && !portp->isFuncReturn() && portp!=rtnvarp) {
                    if (args != "") { args+= ", "; dpiproto+= ", "; }
                    args += portp->name();  // Leftover so ,'s look nice
                    if (nodep->dpiImport()) dpiproto += portp->dpiArgType(false, false);
                }
            }
        }
        dpiproto += ")";
        return dpiproto;
    }

    AstNode* createDpiTemp(AstVar* portp, const string& suffix) {
        bool bitvec = (portp->basicp()->keyword().isDpiBitVal() && portp->width() > 32);
        bool logicvec = (portp->basicp()->keyword().isDpiLogicVal() && portp->width() > 1);
        string stmt;
        if (bitvec) {
            stmt += "svBitVecVal "+portp->name()+suffix;
            stmt += " ["+cvtToStr(portp->widthWords())+"]";
        } else if (logicvec) {
            stmt += "svLogicVecVal "+portp->name()+suffix;
            stmt += " ["+cvtToStr(portp->widthWords())+"]";
        } else {
            stmt += portp->dpiArgType(true, true);
            stmt += " "+portp->name()+suffix;
        }
        stmt += ";\n";
        return new AstCStmt(portp->fileline(), stmt);
    }

    AstNode* createAssignInternalToDpi(AstVar* portp, bool isRtn, bool isPtr,
                                       const string& frSuffix, const string& toSuffix) {
        string stmt = V3Task::assignInternalToDpi(portp, isRtn, isPtr, frSuffix, toSuffix);
        return new AstCStmt(portp->fileline(), stmt);
    }

    AstNode* createAssignDpiToInternal(AstVarScope* portvscp, const string& frName, bool cvt) {
        // Create assignment from DPI temporary into internal format
        AstVar* portp = portvscp->varp();
        string frstmt;
        bool useSetWSvlv = V3Task::dpiToInternalFrStmt(portp, frName, cvt, frstmt);
        if (useSetWSvlv) {
            AstNode* linesp = new AstText(portp->fileline(), frstmt);
            linesp->addNext(new AstVarRef(portp->fileline(), portvscp, true));
            linesp->addNext(new AstText(portp->fileline(), ","+frName+");"));
            return new AstCStmt(portp->fileline(), linesp);
        }
        // Use a AstCMath, as we want V3Clean to mask off bits that don't make sense.
        int cwidth = VL_IDATASIZE;
        if (portp->basicp()) {
            if (portp->basicp()->keyword().isBitLogic()) {
                cwidth = VL_EDATASIZE * portp->widthWords();
            } else {
                cwidth = portp->basicp()->keyword().width();
            }
        }
        AstNode* newp = new AstAssign(portp->fileline(),
                                      new AstVarRef(portp->fileline(), portvscp, true),
                                      new AstSel(portp->fileline(),
                                                 new AstCMath(portp->fileline(), frstmt, cwidth, false),
                                                 0, portp->width()));
        return newp;
    }

    void makeDpiExportWrapper(AstNodeFTask* nodep, AstVar* rtnvarp) {
        AstCFunc* dpip = new AstCFunc(nodep->fileline(),
                                      nodep->cname(),
                                      m_scopep,
                                      (rtnvarp ? rtnvarp->dpiArgType(true, true) : ""));
        dpip->dontCombine(true);
        dpip->entryPoint(true);
        dpip->isStatic(true);
        dpip->dpiExportWrapper(true);
        dpip->protect(false);
        dpip->cname(nodep->cname());
        // Add DPI reference to top, since it's a global function
        m_topScopep->scopep()->addActivep(dpip);

        {  // Create dispatch wrapper
            // Note this function may dispatch to myfunc on a different class.
            // Thus we need to be careful not to assume a particular function layout.
            //
            // Func numbers must be the same for each function, even when there are
            // completely different models with the same function name.
            // Thus we can't just use a constant computed at Verilation time.
            // We could use 64-bits of a MD5/SHA hash rather than a string here,
            // but the compare is only done on first call then memoized, so
            // it's not worth optimizing.
            string stmt;
            stmt += "static int __Vfuncnum = -1;\n";  // Static doesn't need save-restore as if below will re-fill proper value
            // First time init (faster than what the compiler does if we did a singleton
            stmt += "if (VL_UNLIKELY(__Vfuncnum==-1)) { __Vfuncnum = Verilated::exportFuncNum(\""
                +nodep->cname()+"\"); }\n";
            // If the find fails, it will throw an error
            stmt += "const VerilatedScope* __Vscopep = Verilated::dpiScope();\n";
            // If dpiScope is fails and is null; the exportFind function throws and error
            string cbtype = VIdProtect::protect(v3Global.opt.prefix()
                                                +"__Vcb_"+nodep->cname()+"_t");
            stmt += cbtype+" __Vcb = ("+cbtype+")(VerilatedScope::exportFind(__Vscopep, __Vfuncnum));\n";  // Can't use static_cast
            // If __Vcb is null the exportFind function throws and error
            dpip->addStmtsp(new AstCStmt(nodep->fileline(), stmt));
        }

        // Convert input/inout DPI arguments to Internal types
        string args;
        args += ("("+EmitCBaseVisitor::symClassName()
                 +"*)(__Vscopep->symsp())");  // Upcast w/o overhead
        AstNode* argnodesp = NULL;
        for (AstNode* stmtp = nodep->stmtsp(); stmtp; stmtp=stmtp->nextp()) {
            if (AstVar* portp = VN_CAST(stmtp, Var)) {
                if (portp->isIO() && !portp->isFuncReturn() && portp != rtnvarp) {
                    // No createDpiTemp; we make a real internal variable instead
                    // SAME CODE BELOW
                    args+= ", ";
                    if (args != "") {
                        argnodesp = argnodesp->addNext(
                            new AstText(portp->fileline(), args, true));
                        args = "";
                    }
                    AstVarScope* outvscp = createFuncVar(dpip, portp->name()+"__Vcvt", portp);
                    // No information exposure; is already visible in import/export func template
                    outvscp->varp()->protect(false);
                    portp->protect(false);
                    AstVarRef* refp = new AstVarRef(portp->fileline(), outvscp,
                                                    portp->isWritable());
                    argnodesp = argnodesp->addNextNull(refp);

                    if (portp->isNonOutput()) {
                        dpip->addStmtsp(createAssignDpiToInternal(outvscp, portp->name(), false));
                    }
                }
            }
        }

        if (rtnvarp) {
            AstVar* portp = rtnvarp;
            // SAME CODE ABOVE
            args+= ", ";
            if (args != "") {
                argnodesp = argnodesp->addNext(new AstText(portp->fileline(), args, true));
                args="";
            }
            AstVarScope* outvscp = createFuncVar(dpip, portp->name()+"__Vcvt", portp);
            // No information exposure; is already visible in import/export func template
            outvscp->varp()->protect(false);
            AstVarRef* refp = new AstVarRef(portp->fileline(), outvscp, portp->isWritable());
            argnodesp = argnodesp->addNextNull(refp);
        }

        {  // Call the user function
            // Add the variables referenced as VarRef's so that lifetime analysis
            // doesn't rip up the variables on us
            string stmt;
            stmt += "(*__Vcb)(";
            args += ");\n";
            AstCStmt* newp = new AstCStmt(nodep->fileline(), stmt);
            newp->addBodysp(argnodesp); VL_DANGLING(argnodesp);
            newp->addBodysp(new AstText(nodep->fileline(), args, true));
            dpip->addStmtsp(newp);
        }

        // Convert output/inout arguments back to internal type
        for (AstNode* stmtp = nodep->stmtsp(); stmtp; stmtp=stmtp->nextp()) {
            if (AstVar* portp = VN_CAST(stmtp, Var)) {
                if (portp->isIO() && portp->isWritable() && !portp->isFuncReturn()) {
                    dpip->addStmtsp(createAssignInternalToDpi(portp, false, true, "__Vcvt", ""));
                }
            }
        }

        if (rtnvarp) {
            dpip->addStmtsp(createDpiTemp(rtnvarp, ""));
            dpip->addStmtsp(createAssignInternalToDpi(rtnvarp, true, false, "__Vcvt", ""));
            string stmt = "return "+rtnvarp->name()+";\n";
            dpip->addStmtsp(new AstCStmt(nodep->fileline(), stmt));
        }
        makePortList(nodep, dpip);
    }

    void makeDpiImportProto(AstNodeFTask* nodep, AstVar* rtnvarp) {
        if (nodep->cname() != AstNode::prettyName(nodep->cname())) {
            nodep->v3error("DPI function has illegal characters in C identifier name: "
                           <<AstNode::prettyNameQ(nodep->cname()));
        }
        AstCFunc* dpip = new AstCFunc(nodep->fileline(),
                                      nodep->cname(),
                                      m_scopep,
                                      (rtnvarp ? rtnvarp->dpiArgType(true, true)
                                       // Tasks (but not void functions)
                                       // return bool indicating disabled
                                       : nodep->dpiTask() ? "int"
                                       : ""));
        dpip->dontCombine(true);
        dpip->entryPoint(false);
        dpip->funcPublic(true);
        dpip->isStatic(false);
        dpip->protect(false);
        dpip->pure(nodep->pure());
        dpip->dpiImport(true);
        // Add DPI reference to top, since it's a global function
        m_topScopep->scopep()->addActivep(dpip);
        makePortList(nodep, dpip);
    }

    bool duplicatedDpiProto(AstNodeFTask* nodep, const string& dpiproto) {
        // Only create one DPI extern prototype for each specified cname
        // as it's legal for the user to attach multiple tasks to one dpi cname
        DpiNames::iterator iter = m_dpiNames.find(nodep->cname());
        if (iter == m_dpiNames.end()) {
            m_dpiNames.insert(make_pair(nodep->cname(), make_pair(nodep, dpiproto)));
            return false;
        }
        else if (iter->second.second != dpiproto) {
            nodep->v3error("Duplicate declaration of DPI function with different formal arguments: "
                           <<nodep->prettyNameQ()<<endl
                           <<nodep->warnContextPrimary()<<endl
                           <<nodep->warnMore()<<"... New prototype:      "<<dpiproto<<endl
                           <<iter->second.first->warnOther()<<"... Original prototype: "
                           <<iter->second.second<<endl
                           <<iter->second.first->warnContextSecondary());
            return true;
        }
        else {
            return true;
        }
    }

    void makePortList(AstNodeFTask* nodep, AstCFunc* dpip) {
        // Copy nodep's list of function I/O to the new dpip c function
        for (AstNode* stmtp = nodep->stmtsp(); stmtp; stmtp=stmtp->nextp()) {
            if (AstVar* portp = VN_CAST(stmtp, Var)) {
                if (portp->isIO()) {
                    // Move it to new function
                    AstVar* newPortp = portp->cloneTree(false);
                    newPortp->funcLocal(true);
                    dpip->addArgsp(newPortp);
                    if (!portp->basicp()) {
                        portp->v3error("Unsupported: DPI argument of type "
                                       <<portp->basicp()->prettyTypeName()<<endl
                                       <<portp->warnMore()<<"... For best portability, use bit, byte, int, or longint");
                        // We don't warn on logic either, although the 4-stateness is lost.
                        // That's what other simulators do.
                    }
                }
            }
        }
    }

    void bodyDpiImportFunc(AstNodeFTask* nodep, AstVarScope* rtnvscp, AstCFunc* cfuncp) {
        // Convert input/inout arguments to DPI types
        string args;
        for (AstNode* stmtp = cfuncp->argsp(); stmtp; stmtp=stmtp->nextp()) {
            if (AstVar* portp = VN_CAST(stmtp, Var)) {
                AstVarScope* portvscp = VN_CAST(portp->user2p(), VarScope);  // Remembered when we created it earlier
                if (portp->isIO() && !portp->isFuncReturn() && portvscp != rtnvscp
                    && portp->name() != "__Vscopep"  // Passed to dpiContext, not callee
                    && portp->name() != "__Vfilenamep"
                    && portp->name() != "__Vlineno") {
                    bool openarray = portp->isDpiOpenArray();
                    bool bitvec = (portp->basicp()->keyword().isDpiBitVal()
                                   && portp->width() > 32);
                    bool logicvec = (portp->basicp()->keyword().isDpiLogicVal()
                                     && portp->width() > 1);

                    if (args != "") { args+= ", "; }

                    if (openarray) {
                        // Ideally we'd make a table of variable
                        // characteristics, and reuse it wherever we can
                        // At least put them into the module's CTOR as static?
                        string propName = portp->name()+"__Vopenprops";
                        string propCode = ("static const VerilatedVarProps "+propName
                                           +"("+portp->vlPropInit()+");\n");
                        cfuncp->addStmtsp(new AstCStmt(portp->fileline(), propCode));
                        //
                        // At runtime we need the svOpenArrayHandle to
                        // point to this task & thread's data, in addition
                        // to static info about the variable
                        string name = portp->name()+"__Vopenarray";
                        string varCode = ("VerilatedDpiOpenVar "
                                          // NOLINTNEXTLINE(performance-inefficient-string-concatenation)
                                          +name+" (&"+propName+", &"+portp->name()+");\n");
                        cfuncp->addStmtsp(new AstCStmt(portp->fileline(), varCode));
                        args += "&"+name;
                    }
                    else {
                        if (bitvec) {}
                        else if (logicvec) {}
                        else if (portp->isWritable()) args += "&";
                        else if (portp->basicp() && portp->basicp()->keyword().isDpiBitVal()
                                 && portp->width() != 1) args += "&";  // it's a svBitVecVal (2-32 bits wide)

                        args += portp->name()+"__Vcvt";

                        cfuncp->addStmtsp(createDpiTemp(portp, "__Vcvt"));
                        if (portp->isNonOutput()) {
                            cfuncp->addStmtsp(createAssignInternalToDpi(
                                                  portp, false, false, "", "__Vcvt"));
                        }
                    }
                }
            }
        }

        // Store context, if needed
        if (nodep->dpiContext()) {
            string stmt = "Verilated::dpiContext(__Vscopep, __Vfilenamep, __Vlineno);\n";
            cfuncp->addStmtsp(new AstCStmt(nodep->fileline(), stmt));
        }

        {  // Call the user function
            string stmt;
            if (rtnvscp) {  // isFunction will no longer work as we unlinked the return var
                stmt += (rtnvscp->varp()->dpiArgType(true, true)
                         + " "+rtnvscp->varp()->name()+"__Vcvt = ");
            }
            stmt += nodep->cname()+"("+args+");\n";
            cfuncp->addStmtsp(new AstCStmt(nodep->fileline(), stmt));
        }

        // Convert output/inout arguments back to internal type
        for (AstNode* stmtp = cfuncp->argsp(); stmtp; stmtp=stmtp->nextp()) {
            if (AstVar* portp = VN_CAST(stmtp, Var)) {
                portp->protect(false);  // No additional exposure - already part of shown proto
                if (portp->isIO() && (portp->isWritable() || portp->isFuncReturn())
                    && !portp->isDpiOpenArray()) {
                    AstVarScope* portvscp = VN_CAST(portp->user2p(), VarScope);  // Remembered when we created it earlier
                    cfuncp->addStmtsp(createAssignDpiToInternal(portvscp, portp->name()+"__Vcvt", true));
                }
            }
        }
    }

    AstCFunc* makeUserFunc(AstNodeFTask* nodep, bool ftaskNoInline) {
        // Given a already cloned node, make a public C function, or a non-inline C function
        // Probably some of this work should be done later, but...
        // should the type of the function be bool/uint32/64 etc (based on lookup) or IData?
        AstNode::user2ClearTree();
        AstVar* rtnvarp = NULL;
        if (nodep->isFunction()) {
            AstVar* portp = VN_CAST(nodep->fvarp(), Var);
            UASSERT_OBJ(portp, nodep, "function without function output variable");
            if (!portp->isFuncReturn()) nodep->v3error("Not marked as function return var");
            if (portp->isWide()) nodep->v3error("Unsupported: Public functions with return > 64 bits wide. (Make it a output instead.)");
            if (ftaskNoInline || nodep->dpiExport()) portp->funcReturn(false);  // Converting return to 'outputs'
            if ((nodep->dpiImport() || nodep->dpiExport())
                && portp->dtypep()->basicp()
                && portp->dtypep()->basicp()->keyword().isDpiUnreturnable()) {
                portp->v3error("DPI function may not return type "
                               <<portp->basicp()->prettyTypeName()
                               <<" (IEEE 2017 35.5.5)");
            }
            portp->unlinkFrBack();
            rtnvarp = portp;
            rtnvarp->funcLocal(true);
            rtnvarp->name(rtnvarp->name()+"__Vfuncrtn");  // Avoid conflict with DPI function name
            if (nodep->dpiImport() || nodep->dpiExport()) rtnvarp->protect(false);
        }

        if (nodep->dpiImport()) {
            if (nodep->dpiOpenChild()) {  // The parent will make the dpi proto
                UASSERT_OBJ(!nodep->dpiOpenParent(), nodep,
                            "DPI task should be parent or wrapper, not both");
            }
            else {  // Parent or not open child, make wrapper
                string dpiproto = dpiprotoName(nodep, rtnvarp);
                if (!duplicatedDpiProto(nodep, dpiproto)) {
                    makeDpiImportProto(nodep, rtnvarp);
                }
                if (nodep->dpiOpenParent()) {
                    // No need to make more than just the c prototype, children will
                    VL_DO_DANGLING(pushDeletep(nodep), nodep);
                    return NULL;
                }
            }

        } else if (nodep->dpiExport()) {
            string dpiproto = dpiprotoName(nodep, rtnvarp);
            if (!duplicatedDpiProto(nodep, dpiproto)) {
                makeDpiExportWrapper(nodep, rtnvarp);
            }
        }

        AstVarScope* rtnvscp = NULL;
        if (rtnvarp) {
            rtnvscp = new AstVarScope(rtnvarp->fileline(), m_scopep, rtnvarp);
            m_scopep->addVarp(rtnvscp);
            rtnvarp->user2p(rtnvscp);
        }

        string prefix;
        if (nodep->dpiImport()) prefix = "__Vdpiimwrap_";
        else if (nodep->dpiExport()) prefix = "__Vdpiexp_";
        else if (ftaskNoInline) prefix = "__VnoInFunc_";
        // Unless public, v3Descope will not uniquify function names even if duplicate per-scope,
        // so make it unique now.
        string suffix;  // So, make them unique
        if (!nodep->taskPublic()) suffix = "_"+m_scopep->nameDotless();
        AstCFunc* cfuncp = new AstCFunc(nodep->fileline(),
                                        prefix + nodep->name() + suffix,
                                        m_scopep,
                                        ((nodep->taskPublic() && rtnvarp)
                                         ? rtnvarp->cPubArgType(true, true)
                                         : ""));
        // It's ok to combine imports because this is just a wrapper;
        // duplicate wrappers can get merged.
        cfuncp->dontCombine(!nodep->dpiImport());
        cfuncp->entryPoint(!nodep->dpiImport());
        cfuncp->funcPublic(nodep->taskPublic());
        cfuncp->dpiExport(nodep->dpiExport());
        cfuncp->dpiImportWrapper(nodep->dpiImport());
        cfuncp->isStatic(!(nodep->dpiImport()||nodep->taskPublic()));
        cfuncp->pure(nodep->pure());
        //cfuncp->dpiImport   // Not set in the wrapper - the called function has it set
        if (cfuncp->dpiExport()) cfuncp->cname(nodep->cname());

        bool needSyms = !nodep->dpiImport();
        if (needSyms) {
            if (nodep->taskPublic()) {
                // We need to get a pointer to all of our variables (may
                // have eval'ed something else earlier)
                cfuncp->addInitsp(
                    new AstCStmt(nodep->fileline(),
                                 EmitCBaseVisitor::symClassVar()+" = this->__VlSymsp;\n"));
            } else {
                // Need symbol table
                cfuncp->argTypes(EmitCBaseVisitor::symClassVar());
            }
        }
        if (nodep->dpiContext()) {
            // First three args go to dpiContext call
            createInputVar(cfuncp, "__Vscopep", AstBasicDTypeKwd::SCOPEPTR);
            createInputVar(cfuncp, "__Vfilenamep", AstBasicDTypeKwd::CHARPTR);
            createInputVar(cfuncp, "__Vlineno", AstBasicDTypeKwd::INT);
        }

        if (!nodep->dpiImport()) {
            cfuncp->addInitsp(new AstCStmt(nodep->fileline(),
                                           EmitCBaseVisitor::symTopAssign()+"\n"));
        }

        if (nodep->dpiExport()) {
            AstScopeName* snp = nodep->scopeNamep();
            UASSERT_OBJ(snp, nodep, "Missing scoping context");
            snp->dpiExport(true);  // The AstScopeName is really a statement(ish) for tracking, not a function
            snp->unlinkFrBack();
            cfuncp->addInitsp(snp);
        }

        // Create list of arguments and move to function
        for (AstNode* nextp, *stmtp = nodep->stmtsp(); stmtp; stmtp = nextp) {
            nextp = stmtp->nextp();
            if (AstVar* portp = VN_CAST(stmtp, Var)) {
                if (portp->isIO()) {
                    // Move it to new function
                    portp->unlinkFrBack();
                    portp->funcLocal(true);
                    cfuncp->addArgsp(portp);
                } else {
                    // "Normal" variable, mark inside function
                    portp->funcLocal(true);
                }
                AstVarScope* newvscp = new AstVarScope(portp->fileline(), m_scopep, portp);
                m_scopep->addVarp(newvscp);
                portp->user2p(newvscp);
            }
        }

        // Fake output variable if was a function.  It's more efficient to
        // have it last, rather than first, as the C compiler can sometimes
        // avoid copying variables when calling shells if argument 1
        // remains argument 1 (which it wouldn't if a return got added).
        if (rtnvarp) cfuncp->addArgsp(rtnvarp);

        // Move body
        AstNode* bodysp = nodep->stmtsp();
        if (bodysp) { bodysp->unlinkFrBackWithNext(); cfuncp->addStmtsp(bodysp); }
        if (nodep->dpiImport()) {
            bodyDpiImportFunc(nodep, rtnvscp, cfuncp);
        }

        // Return statement
        if (rtnvscp && nodep->taskPublic()) {
            cfuncp->addFinalsp(new AstCReturn(rtnvscp->fileline(),
                                              new AstVarRef(rtnvscp->fileline(), rtnvscp, false)));
        }
        // Replace variable refs
        // Iteration requires a back, so put under temporary node
        {
            AstBegin* tempp = new AstBegin(cfuncp->fileline(), "[EditWrapper]", cfuncp);
            TaskRelinkVisitor visit (tempp);
<<<<<<< HEAD
            tempp->stmtsp()->unlinkFrBackWithNext(); VL_DO_DANGLING(tempp->deleteTree(), tempp);
=======
            tempp->stmtsp()->unlinkFrBackWithNext();
            VL_DO_DANGLING(tempp->deleteTree(), tempp);
>>>>>>> 18e83733
        }
        // Delete rest of cloned task and return new func
        VL_DO_DANGLING(pushDeletep(nodep), nodep);
        if (debug()>=9) { cfuncp->dumpTree(cout, "-userFunc: "); }
        return cfuncp;
    }

    void iterateIntoFTask(AstNodeFTask* nodep) {
        // Iterate into the FTask we are calling.  Note it may be under a different
        // scope then the caller, so we need to restore state.
        AstScope* oldscopep = m_scopep;
        InsertMode prevInsMode = m_insMode;
        AstNode* prevInsStmtp = m_insStmtp;
        m_scopep = m_statep->getScope(nodep);
        iterate(nodep);
        m_scopep = oldscopep;
        m_insMode = prevInsMode;
        m_insStmtp = prevInsStmtp;
    }
    AstNode* insertBeforeStmt(AstNode* nodep, AstNode* newp) {
        // Return node that must be visited, if any
        // See also AstNode::addBeforeStmt; this predates that function
        if (debug()>=9) { nodep->dumpTree(cout, "-newstmt:"); }
        UASSERT_OBJ(m_insStmtp, nodep, "Function not underneath a statement");
        AstNode* visitp = NULL;
        if (m_insMode == IM_BEFORE) {
            // Add the whole thing before insertAt
            UINFO(5,"     IM_Before  "<<m_insStmtp<<endl);
            if (debug()>=9) { newp->dumpTree(cout, "-newfunc:"); }
            m_insStmtp->addHereThisAsNext(newp);
        }
        else if (m_insMode == IM_AFTER) {
            UINFO(5,"     IM_After   "<<m_insStmtp<<endl);
            m_insStmtp->addNextHere(newp);
        }
        else if (m_insMode == IM_WHILE_PRECOND) {
            UINFO(5,"     IM_While_Precond "<<m_insStmtp<<endl);
            AstWhile* whilep = VN_CAST(m_insStmtp, While);
            UASSERT_OBJ(whilep, nodep, "Insert should be under WHILE");
            whilep->addPrecondsp(newp);
            visitp = newp;
        }
        else {
            nodep->v3fatalSrc("Unknown InsertMode");
        }
        m_insMode = IM_AFTER;
        m_insStmtp = newp;
        return visitp;
    }

    // VISITORS
    virtual void visit(AstNodeModule* nodep) {
        m_modp = nodep;
        m_insStmtp = NULL;
        m_modNCalls = 0;
        iterateChildren(nodep);
        m_modp = NULL;
    }
    virtual void visit(AstTopScope* nodep) {
        m_topScopep = nodep;
        iterateChildren(nodep);
    }
    virtual void visit(AstScope* nodep) {
        m_scopep = nodep;
        m_insStmtp = NULL;
        iterateChildren(nodep);
        m_scopep = NULL;
    }
    virtual void visit(AstNodeFTaskRef* nodep) {
        UASSERT_OBJ(nodep->taskp(), nodep, "Unlinked?");
        iterateIntoFTask(nodep->taskp());  // First, do hierarchical funcs
        UINFO(4," FTask REF   "<<nodep<<endl);
        if (debug()>=9) { nodep->dumpTree(cout, "-inlfunc:"); }
        UASSERT_OBJ(m_scopep, nodep, "func ref not under scope");
        string namePrefix = ((VN_IS(nodep, FuncRef) ? "__Vfunc_":"__Vtask_")
                             +nodep->taskp()->shortName()+"__"+cvtToStr(m_modNCalls++));
        // Create output variable
        AstVarScope* outvscp = NULL;
        if (nodep->taskp()->isFunction()) {
            // Not that it's a FUNCREF, but that we're calling a function (perhaps as a task)
            outvscp = createVarScope(VN_CAST(nodep->taskp()->fvarp(), Var),
                                     namePrefix+"__Vfuncout");
        }
        // Create cloned statements
        AstNode* beginp;
        if (m_statep->ftaskNoInline(nodep->taskp())) {
            // This may share VarScope's with a public task, if any.  Yuk.
            beginp = createNonInlinedFTask(nodep, namePrefix, outvscp);
        } else {
            beginp = createInlinedFTask(nodep, namePrefix, outvscp);
        }
        // Replace the ref
        AstNode* visitp = NULL;
        if (VN_IS(nodep, FuncRef)) {
            UASSERT_OBJ(nodep->taskp()->isFunction(), nodep, "func reference to non-function");
            AstVarRef* outrefp = new AstVarRef(nodep->fileline(), outvscp, false);
            nodep->replaceWith(outrefp);
            // Insert new statements
            visitp = insertBeforeStmt(nodep, beginp);
        } else {
            if (nodep->taskp()->isFunction()) {
                nodep->v3warn(IGNOREDRETURN,
                              "Ignoring return value of non-void function (IEEE 2017 13.4.1)");
            }
            // outvscp maybe non-NULL if calling a function in a taskref,
            // but if so we want to simply ignore the function result
            nodep->replaceWith(beginp);
        }
        // Cleanup
        VL_DO_DANGLING(nodep->deleteTree(), nodep);
        UINFO(4,"  FTask REF Done.\n");
        // Visit nodes that normal iteration won't find
        if (visitp) iterateAndNextNull(visitp);
    }
    virtual void visit(AstNodeFTask* nodep) {
        UINFO(4," Inline   "<<nodep<<endl);
        InsertMode prevInsMode = m_insMode;
        AstNode* prevInsStmtp = m_insStmtp;
        m_insMode = IM_BEFORE;
        m_insStmtp = nodep->stmtsp();  // Might be null if no statements, but we won't use it
        if (!nodep->user1SetOnce()) {  // Just one creation needed per function
            // Expand functions in it
            int modes = 0;
            if (nodep->dpiImport()) modes++;
            if (nodep->dpiExport()) modes++;
            if (nodep->taskPublic()) modes++;
            if (v3Global.opt.protectIds() && nodep->taskPublic()) {
                // We always call protect() on names, we don't check if public or not
                // Hence any external references wouldn't be able to find the refed public object.
                nodep->v3error("Unsupported: Using --protect-ids with public function");
            }
            if (modes > 1) nodep->v3error("Cannot mix DPI import, DPI export and/or public on same function: "
                                          <<nodep->prettyNameQ());

            if (nodep->dpiImport() || nodep->dpiExport()
                || nodep->taskPublic() || m_statep->ftaskNoInline(nodep)) {
                // Clone it first, because we may have later FTaskRef's that still need
                // the original version.
                if (m_statep->ftaskNoInline(nodep)) m_statep->checkPurity(nodep);
                AstNodeFTask* clonedFuncp = nodep->cloneTree(false);
                AstCFunc* cfuncp = makeUserFunc(clonedFuncp, m_statep->ftaskNoInline(nodep));
                if (cfuncp) {
                    nodep->addNextHere(cfuncp);
                    if (nodep->dpiImport() || m_statep->ftaskNoInline(nodep)) {
                        m_statep->ftaskCFuncp(nodep, cfuncp);
                    }
                    iterateIntoFTask(clonedFuncp);  // Do the clone too
                }
            }

            // Any variables inside the function still have varscopes pointing to them.
            // We're going to delete the vars, so delete the varscopes.
            if (nodep->isFunction()) {
                if (AstVar* portp = VN_CAST(nodep->fvarp(), Var)) {
                    AstVarScope* vscp = m_statep->findVarScope(m_scopep, portp);
                    UINFO(9,"   funcremovevsc "<<vscp<<endl);
                    VL_DO_DANGLING(pushDeletep(vscp->unlinkFrBack()), vscp);
                }
            }
            for (AstNode* nextp, *stmtp = nodep->stmtsp(); stmtp; stmtp = nextp) {
                nextp = stmtp->nextp();
                if (AstVar* portp = VN_CAST(stmtp, Var)) {
                    AstVarScope* vscp = m_statep->findVarScope(m_scopep, portp);
                    UINFO(9,"   funcremovevsc "<<vscp<<endl);
                    VL_DO_DANGLING(pushDeletep(vscp->unlinkFrBack()), vscp);
                }
            }
            // Just push for deletion, as other references to func may
            // remain until visitor exits
            nodep->unlinkFrBack();
            VL_DO_DANGLING(pushDeletep(nodep), nodep);
        }
        m_insMode = prevInsMode;
        m_insStmtp = prevInsStmtp;
    }
    virtual void visit(AstWhile* nodep) {
        // Special, as statements need to be put in different places
        // Preconditions insert first just before themselves (the normal
        // rule for other statement types)
        m_insStmtp = NULL;  // First thing should be new statement
        iterateAndNextNull(nodep->precondsp());
        // Conditions insert first at end of precondsp.
        m_insMode = IM_WHILE_PRECOND;
        m_insStmtp = nodep;
        iterateAndNextNull(nodep->condp());
        // Body insert just before themselves
        m_insStmtp = NULL;  // First thing should be new statement
        iterateAndNextNull(nodep->bodysp());
        iterateAndNextNull(nodep->incsp());
        // Done the loop
        m_insStmtp = NULL;  // Next thing should be new statement
    }
    virtual void visit(AstNodeFor* nodep) {
        nodep->v3fatalSrc("For statements should have been converted to while statements in V3Begin.cpp");
    }
    virtual void visit(AstNodeStmt* nodep) {
        if (!nodep->isStatement()) {
            iterateChildren(nodep);
            return;
        }
        m_insMode = IM_BEFORE;
        m_insStmtp = nodep;
        iterateChildren(nodep);
        m_insStmtp = NULL;  // Next thing should be new statement
    }
    //--------------------
    // Default: Just iterate
    virtual void visit(AstNode* nodep) {
        iterateChildren(nodep);
    }

public:
    // CONSTRUCTORS
    TaskVisitor(AstNetlist* nodep, TaskStateVisitor* statep)
        : m_statep(statep) {
        m_modp = NULL;
        m_topScopep = NULL;
        m_scopep = NULL;
        m_insMode = IM_BEFORE;
        m_insStmtp = NULL;
        m_modNCalls = 0;
        AstNode::user1ClearTree();
        iterate(nodep);
    }
    virtual ~TaskVisitor() {}
};

//######################################################################
// Task class functions

V3TaskConnects V3Task::taskConnects(AstNodeFTaskRef* nodep, AstNode* taskStmtsp) {
    // Output list will be in order of the port declaration variables (so
    // func calls are made right in C)
    // Missing pin/expr?  We return (pinvar, NULL)
    // Extra   pin/expr?  We clean it up

    typedef std::map<string,int> NameToIndex;
    NameToIndex nameToIndex;
    V3TaskConnects tconnects;
    UASSERT_OBJ(nodep->taskp(), nodep, "unlinked");

    // Find ports
    int tpinnum = 0;
    AstVar* sformatp = NULL;
    for (AstNode* stmtp = taskStmtsp; stmtp; stmtp=stmtp->nextp()) {
        if (AstVar* portp = VN_CAST(stmtp, Var)) {
            if (portp->isIO()) {
                tconnects.push_back(make_pair(portp, static_cast<AstArg*>(NULL)));
                nameToIndex.insert(make_pair(portp->name(), tpinnum));  // For name based connections
                tpinnum++;
                if (portp->attrSFormat()) {
                    sformatp = portp;
                } else if (sformatp) {
                    nodep->v3error("/*verilator sformat*/ can only be applied to last argument of a function");
                }
            }
        }
    }

    // Find pins
    int ppinnum = 0;
    bool reorganize = false;
    for (AstNode* nextp, *pinp = nodep->pinsp(); pinp; pinp=nextp) {
        nextp = pinp->nextp();
        AstArg* argp = VN_CAST(pinp, Arg);
        UASSERT_OBJ(argp, pinp, "Non-arg under ftask reference");
        if (argp->name() != "") {
            // By name
            NameToIndex::iterator it = nameToIndex.find(argp->name());
            if (it == nameToIndex.end()) {
                pinp->v3error("No such argument "<<argp->prettyNameQ()
                              <<" in function call to "<<nodep->taskp()->prettyTypeName());
                // We'll just delete it; seems less error prone than making a false argument
                VL_DO_DANGLING(pinp->unlinkFrBack()->deleteTree(), pinp);
            } else {
                if (tconnects[it->second].second) {
                    pinp->v3error("Duplicate argument "<<argp->prettyNameQ()
                                  <<" in function call to "<<nodep->taskp()->prettyTypeName());
                }
                argp->name("");  // Can forget name as will add back in pin order
                tconnects[it->second].second = argp;
                reorganize = true;
            }
        } else {  // By pin number
            if (ppinnum >= tpinnum) {
                if (sformatp) {
                    tconnects.push_back(make_pair(sformatp, static_cast<AstArg*>(NULL)));
                    tconnects[ppinnum].second = argp;
                    tpinnum++;
                } else {
                    pinp->v3error("Too many arguments in function call to "
                                  <<nodep->taskp()->prettyTypeName());
                    // We'll just delete it; seems less error prone than making a false argument
                    VL_DO_DANGLING(pinp->unlinkFrBack()->deleteTree(), pinp);
                }
            } else {
                tconnects[ppinnum].second = argp;
            }
        }
        ppinnum++;
    }

    // Connect missing ones
    for (int i=0; i<tpinnum; ++i) {
        AstVar* portp = tconnects[i].first;
        if (!tconnects[i].second || !tconnects[i].second->exprp()) {
            AstNode* newvaluep = NULL;
            if (!portp->valuep()) {
                nodep->v3error("Missing argument on non-defaulted argument "<<portp->prettyNameQ()
                               <<" in function call to "<<nodep->taskp()->prettyTypeName());
                newvaluep = new AstConst(nodep->fileline(), AstConst::Unsized32(), 0);
            } else if (!VN_IS(portp->valuep(), Const)) {
                // The default value for this port might be a constant
                // expression that hasn't been folded yet. Try folding it
                // now; we don't have much to lose if it fails.
                newvaluep = V3Const::constifyParamsEdit(portp->valuep());
                if (!VN_IS(newvaluep, Const)) {
                    // Problem otherwise is we might have a varref, task
                    // call, or something else that only makes sense in the
                    // domain of the function, not the callee.
                    nodep->v3error("Unsupported: Non-constant default value in missing argument "
                                   <<portp->prettyNameQ()
                                   <<" in function call to "<<nodep->taskp()->prettyTypeName());
                    newvaluep = new AstConst(nodep->fileline(), AstConst::Unsized32(), 0);
                }
                else {
                    newvaluep = newvaluep->cloneTree(true);
                }
            } else {
                newvaluep = portp->valuep()->cloneTree(true);
            }
            // To avoid problems with callee needing to know to deleteTree
            // or not, we make this into a pin
            UINFO(9,"Default pin for "<<portp<<endl);
            AstArg* newp = new AstArg(nodep->fileline(), portp->name(), newvaluep);
            if (tconnects[i].second) {  // Have a "NULL" pin already defined for it
                VL_DO_CLEAR(tconnects[i].second->unlinkFrBack()->deleteTree(),
                            tconnects[i].second = NULL);
            }
            tconnects[i].second = newp;
            reorganize = true;
        }
        if (tconnects[i].second) { UINFO(9,"Connect "<<portp
                                         <<"  ->  "<<tconnects[i].second<<endl); }
        else { UINFO(9,"Connect "<<portp<<"  ->  NONE"<<endl); }
    }

    if (reorganize) {
        // To simplify downstream, put argument list back into pure pinnumber ordering
        while (nodep->pinsp()) nodep->pinsp()->unlinkFrBack();  // Must unlink each pin, not all pins linked together as one list
        for (int i=0; i<tpinnum; ++i) {
            AstArg* argp = tconnects[i].second;
            UASSERT_OBJ(argp, nodep, "Lost argument in func conversion");
            nodep->addPinsp(argp);
        }
    }

    if (debug()>=9) {
        nodep->dumpTree(cout, "-ftref-out: ");
        for (int i=0; i<tpinnum; ++i) {
            UINFO(0,"   pin "<<i<<"  conn="<<cvtToHex(tconnects[i].second)<<endl);
        }
    }
    return tconnects;
}

string V3Task::assignInternalToDpi(AstVar* portp, bool isRtn, bool isPtr,
                                   const string& frSuffix, const string& toSuffix,
                                   const string& frPrefix) {
    // Create assignment from internal format into DPI temporary
    bool bitvec = (portp->basicp()->keyword().isDpiBitVal() && portp->width() > 32);
    bool logicvec = (portp->basicp()->keyword().isDpiLogicVal() && portp->width() > 1);
    if (isRtn && (bitvec || logicvec)) {
        portp->v3error("DPI functions cannot return > 32 bits or four-state;"
                       " use a two-state type or task instead: "<<portp->prettyNameQ());
        // Code below works, but won't compile right, and IEEE illegal
    }
    string stmt;
    string ket;
    // Someday we'll have better type support, and this can make variables and casts.
    // But for now, we'll just text-bash it.
    string frName = frPrefix+portp->name()+frSuffix;
    string toName = portp->name()+toSuffix;
    if (bitvec) {
        if (portp->isWide()) {
            stmt += ("VL_SET_SVBV_W("+cvtToStr(portp->width())
                     +", "+toName+", "+frName+")");
        } else {
            stmt += "VL_SET_WQ("+toName+", "+frName+")";
        }
    } else if (logicvec) {
        stmt += ("VL_SET_SVLV_" + string(portp->dtypep()->charIQWN()) + "("
                 + cvtToStr(portp->width())
                 + ", "+toName+", "+frName+")");
    } else {
        if (isPtr) stmt += "*";  // DPI outputs are pointers
        stmt += toName+" = ";
        if (portp->basicp() && portp->basicp()->keyword()==AstBasicDTypeKwd::CHANDLE) {
            stmt += "VL_CVT_Q_VP(";
            ket += ")";
        }
        stmt += frName;
        if (portp->basicp() && portp->basicp()->keyword()==AstBasicDTypeKwd::STRING) {
            stmt += ".c_str()";
        }
    }
    stmt += ket + ";\n";
    return stmt;
}

bool V3Task::dpiToInternalFrStmt(AstVar* portp, const string& frName, bool cvt, string& frstmt) {
    if (portp->basicp() && portp->basicp()->keyword()==AstBasicDTypeKwd::CHANDLE) {
        frstmt = "VL_CVT_VP_Q("+frName+")";
    }
    else if (portp->basicp() && portp->basicp()->keyword().isDpiBitVal()
             && portp->width() != 1 && portp->isQuad()) {
        // SV is vector, Verilator isn't
        frstmt = "VL_SET_QW("+frName+")";
    }
    else if (portp->basicp() && portp->basicp()->keyword().isDpiLogicVal()
             && portp->width() != 1 && portp->isQuad()) {
        frstmt = "VL_SET_Q_SVLV("+frName+")";
    }
    else if (portp->basicp() && portp->basicp()->keyword().isDpiLogicVal()
             && portp->width() != 1 && !portp->isWide()) {
        frstmt = "VL_SET_I_SVLV("+frName+")";
    }
    else if (!cvt
             && portp->basicp() && portp->basicp()->keyword().isDpiBitVal()
             && portp->width() != 1 && !portp->isWide()) {
        frstmt = "*"+frName;  // it's a svBitVecVal, which other code won't think is arrayed (as WData aren't), but really is
    }
    else if (portp->basicp() && portp->basicp()->keyword().isDpiLogicVal()
             && portp->width() != 1 && portp->isWide()) {
        // Need to convert to wide, using special function
        frstmt = "VL_SET_W_SVLV("+cvtToStr(portp->width()) + ",";
        return true;
    }
    else {
        frstmt = frName;
    }
    return false;
}

void V3Task::taskAll(AstNetlist* nodep) {
    UINFO(2,__FUNCTION__<<": "<<endl);
    {
        TaskStateVisitor visitors (nodep);
        TaskVisitor visitor (nodep, &visitors);
    }  // Destruct before checking
    V3Global::dumpCheckGlobalTree("task", 0, v3Global.opt.dumpTreeLevel(__FILE__) >= 3);
}<|MERGE_RESOLUTION|>--- conflicted
+++ resolved
@@ -470,12 +470,8 @@
         {
             AstBegin* tempp = new AstBegin(beginp->fileline(), "[EditWrapper]", beginp);
             TaskRelinkVisitor visit (tempp);
-<<<<<<< HEAD
-            tempp->stmtsp()->unlinkFrBackWithNext(); VL_DO_DANGLING(tempp->deleteTree(), tempp);
-=======
             tempp->stmtsp()->unlinkFrBackWithNext();
             VL_DO_DANGLING(tempp->deleteTree(), tempp);
->>>>>>> 18e83733
         }
         //
         if (debug()>=9) { beginp->dumpTreeAndNext(cout, "-iotask: "); }
@@ -1078,12 +1074,8 @@
         {
             AstBegin* tempp = new AstBegin(cfuncp->fileline(), "[EditWrapper]", cfuncp);
             TaskRelinkVisitor visit (tempp);
-<<<<<<< HEAD
-            tempp->stmtsp()->unlinkFrBackWithNext(); VL_DO_DANGLING(tempp->deleteTree(), tempp);
-=======
             tempp->stmtsp()->unlinkFrBackWithNext();
             VL_DO_DANGLING(tempp->deleteTree(), tempp);
->>>>>>> 18e83733
         }
         // Delete rest of cloned task and return new func
         VL_DO_DANGLING(pushDeletep(nodep), nodep);
