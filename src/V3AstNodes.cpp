--- conflicted
+++ resolved
@@ -1286,15 +1286,6 @@
 }
 void AstNodeModule::dump(std::ostream& str) const {
     this->AstNode::dump(str);
-<<<<<<< HEAD
-    str<<"  L"<<level();
-    if (modPublic()) str<<" [P]";
-    if (inLibrary()) str<<" [LIB]";
-    if (dead()) str<<" [DEAD]";
-    if (recursiveClone()) str<<" [RECURSIVE-CLONE]";
-    else if (recursive()) str<<" [RECURSIVE]";
-    str << " [" << timeunit() << "]";
-=======
     str << "  L" << level();
     if (modPublic()) str << " [P]";
     if (inLibrary()) str << " [LIB]";
@@ -1304,7 +1295,7 @@
     } else if (recursive()) {
         str << " [RECURSIVE]";
     }
->>>>>>> f3308d23
+    str << " [" << timeunit() << "]";
 }
 void AstPackageExport::dump(std::ostream& str) const {
     this->AstNode::dump(str);
