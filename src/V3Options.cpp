// -*- mode: C++; c-file-style: "cc-mode" -*-
//*************************************************************************
// DESCRIPTION: Verilator: Options parsing
//
// Code available from: https://verilator.org
//
//*************************************************************************
//
// Copyright 2003-2020 by Wilson Snyder. This program is free software; you
// can redistribute it and/or modify it under the terms of either the GNU
// Lesser General Public License Version 3 or the Perl Artistic License
// Version 2.0.
// SPDX-License-Identifier: LGPL-3.0-only OR Artistic-2.0
//
//*************************************************************************

#include "config_build.h"
#include "verilatedos.h"

#include "V3Global.h"
#include "V3String.h"
#include "V3Os.h"
#include "V3Options.h"
#include "V3Error.h"
#include "V3File.h"
#include "V3PreShell.h"

// clang-format off
#include <sys/types.h>
#include <sys/stat.h>
#ifndef _WIN32
# include <sys/utsname.h>
#endif
#include <algorithm>
#include <cctype>
#include <dirent.h>
#include <fcntl.h>
#include <list>
#include <map>
#include <memory>
#include <set>

#include "config_rev.h"

#if defined(_WIN32) || defined(__MINGW32__)
# include <io.h>  // open, close
#endif
// clang-format on

//######################################################################
// V3 Internal state

class V3OptionsImp {
public:
    // TYPES
    typedef std::map<string, std::set<string> > DirMap;  // Directory listing

    // STATE
    std::list<string> m_allArgs;  // List of every argument encountered
    std::list<string> m_incDirUsers;  // Include directories (ordered)
    std::set<string> m_incDirUserSet;  // Include directories (for removing duplicates)
    std::list<string> m_incDirFallbacks;  // Include directories (ordered)
    std::set<string> m_incDirFallbackSet;  // Include directories (for removing duplicates)
    std::map<string, V3LangCode> m_langExts;  // Language extension map
    std::list<string> m_libExtVs;  // Library extensions (ordered)
    std::set<string> m_libExtVSet;  // Library extensions (for removing duplicates)
    DirMap m_dirMap;  // Directory listing

    // ACCESSOR METHODS
    void addIncDirUser(const string& incdir) {
        if (m_incDirUserSet.find(incdir) == m_incDirUserSet.end()) {
            // cppcheck-suppress stlFindInsert  // cppcheck 1.90 bug
            m_incDirUserSet.insert(incdir);
            m_incDirUsers.push_back(incdir);
            m_incDirFallbacks.remove(incdir);  // User has priority over Fallback
            m_incDirFallbackSet.erase(incdir);  // User has priority over Fallback
        }
    }
    void addIncDirFallback(const string& incdir) {
        if (m_incDirUserSet.find(incdir)
            == m_incDirUserSet.end()) {  // User has priority over Fallback
            if (m_incDirFallbackSet.find(incdir) == m_incDirFallbackSet.end()) {
                // cppcheck-suppress stlFindInsert  // cppcheck 1.90 bug
                m_incDirFallbackSet.insert(incdir);
                m_incDirFallbacks.push_back(incdir);
            }
        }
    }
    void addLangExt(const string& langext, const V3LangCode& lc) {
        // New language extension replaces any pre-existing one.
        (void)m_langExts.erase(langext);
        m_langExts[langext] = lc;
    }

    void addLibExtV(const string& libext) {
        if (m_libExtVSet.find(libext) == m_libExtVSet.end()) {
            // cppcheck-suppress stlFindInsert  // cppcheck 1.90 bug
            m_libExtVSet.insert(libext);
            m_libExtVs.push_back(libext);
        }
    }
    V3OptionsImp() {}
    ~V3OptionsImp() {}
};

//######################################################################
// V3LangCode class functions

V3LangCode::V3LangCode(const char* textp) {
    // Return code for given string, or ERROR, which is a bad code
    for (int codei = V3LangCode::L_ERROR; codei < V3LangCode::_ENUM_END; ++codei) {
        V3LangCode code = V3LangCode(codei);
        if (0 == VL_STRCASECMP(textp, code.ascii())) {
            m_e = code;
            return;
        }
    }
    m_e = V3LangCode::L_ERROR;
}

//######################################################################
// VTimescale class functions

VTimescale::VTimescale(const string& value, bool& badr)
    : m_e(VTimescale::NONE) {
    badr = true;
    string spaceless = VString::removeWhitespace(value);
    for (int i = TS_1S; i < _ENUM_END; ++i) {
        VTimescale ts(i);
        if (spaceless == ts.ascii()) {
            badr = false;
            m_e = ts.m_e;
            break;
        }
    }
}

void VTimescale::parseSlashed(FileLine* fl, const char* textp, VTimescale& unitr,
                              VTimescale& precr, bool allowEmpty) {
    // Parse `timescale of <number><units> / <number><units>
    unitr = VTimescale::NONE;
    precr = VTimescale::NONE;

    const char* cp = textp;
    for (; isspace(*cp); ++cp) {}
    const char* unitp = cp;
    for (; *cp && *cp != '/'; ++cp) {}
    string unitStr(unitp, cp - unitp);
    for (; isspace(*cp); ++cp) {}
    string precStr;
    if (*cp == '/') {
        ++cp;
        for (; isspace(*cp); ++cp) {}
        const char* precp = cp;
        for (; *cp && *cp != '/'; ++cp) {}
        precStr = string(precp, cp - precp);
    }
    for (; isspace(*cp); ++cp) {}
    if (*cp) {
        fl->v3error("`timescale syntax error: '" << textp << "'");
        return;
    }

    bool unitbad;
    VTimescale unit(unitStr, unitbad /*ref*/);
    if (unitbad && !(unitStr.empty() && allowEmpty)) {
        fl->v3error("`timescale timeunit syntax error: '" << unitStr << "'");
        return;
    }
    unitr = unit;

    if (!precStr.empty()) {
        VTimescale prec(VTimescale::NONE);
        bool precbad;
        prec = VTimescale(precStr, precbad /*ref*/);
        if (precbad) {
            fl->v3error("`timescale timeprecision syntax error: '" << precStr << "'");
            return;
        }
        if (!unit.isNone() && !prec.isNone() && unit < prec) {
            fl->v3error("`timescale timeunit '"
                        << unitStr << "' must be greater than or equal to timeprecision '"
                        << precStr << "'");
            return;
        }
        precr = prec;
    }
}

//######################################################################
// V3Options class functions

void V3Options::addIncDirUser(const string& incdir) { m_impp->addIncDirUser(incdir); }
void V3Options::addIncDirFallback(const string& incdir) { m_impp->addIncDirFallback(incdir); }
void V3Options::addLangExt(const string& langext, const V3LangCode& lc) {
    m_impp->addLangExt(langext, lc);
}
void V3Options::addLibExtV(const string& libext) { m_impp->addLibExtV(libext); }
void V3Options::addDefine(const string& defline, bool allowPlus) {
    // Split +define+foo=value into the appropriate parts and parse
    // Optional + says to allow multiple defines on the line
    // + is not quotable, as other simulators do not allow that
    string left = defline;
    while (left != "") {
        string def = left;
        string::size_type pos;
        if (allowPlus && ((pos = left.find('+')) != string::npos)) {
            left = left.substr(pos + 1);
            def.erase(pos);
        } else {
            left = "";
        }
        string value;
        if ((pos = def.find('=')) != string::npos) {
            value = def.substr(pos + 1);
            def.erase(pos);
        }
        V3PreShell::defineCmdLine(def, value);
    }
}
void V3Options::addParameter(const string& paramline, bool allowPlus) {
    // Split +define+foo=value into the appropriate parts and parse
    // Optional + says to allow multiple defines on the line
    // + is not quotable, as other simulators do not allow that
    string left = paramline;
    while (left != "") {
        string param = left;
        string::size_type pos;
        if (allowPlus && ((pos = left.find('+')) != string::npos)) {
            left = left.substr(pos + 1);
            param.erase(pos);
        } else {
            left = "";
        }
        string value;
        if ((pos = param.find('=')) != string::npos) {
            value = param.substr(pos + 1);
            param.erase(pos);
        }
        UINFO(4, "Add parameter" << param << "=" << value << endl);
        (void)m_parameters.erase(param);
        m_parameters[param] = value;
    }
}

bool V3Options::hasParameter(const string& name) {
    return m_parameters.find(name) != m_parameters.end();
}

string V3Options::parameter(const string& name) {
    string value = m_parameters.find(name)->second;
    m_parameters.erase(m_parameters.find(name));
    return value;
}

void V3Options::checkParameters() {
    if (!m_parameters.empty()) {
        std::stringstream msg;
        msg << "Parameters from the command line were not found in the design:";
        for (std::map<string, string>::iterator it = m_parameters.begin();
             it != m_parameters.end(); ++it) {
            msg << " " << it->first;
        }
        v3error(msg.str());
    }
}

void V3Options::addCppFile(const string& filename) { m_cppFiles.insert(filename); }
void V3Options::addCFlags(const string& filename) { m_cFlags.push_back(filename); }
void V3Options::addLdLibs(const string& filename) { m_ldLibs.push_back(filename); }
void V3Options::addFuture(const string& flag) { m_futures.insert(flag); }
bool V3Options::isFuture(const string& flag) const {
    return m_futures.find(flag) != m_futures.end();
}
bool V3Options::isLibraryFile(const string& filename) const {
    return m_libraryFiles.find(filename) != m_libraryFiles.end();
}
void V3Options::addLibraryFile(const string& filename) { m_libraryFiles.insert(filename); }
bool V3Options::isClocker(const string& signame) const {
    return m_clockers.find(signame) != m_clockers.end();
}
void V3Options::addClocker(const string& signame) { m_clockers.insert(signame); }
bool V3Options::isNoClocker(const string& signame) const {
    return m_noClockers.find(signame) != m_noClockers.end();
}
void V3Options::addNoClocker(const string& signame) { m_noClockers.insert(signame); }
void V3Options::addVFile(const string& filename) {
    // We use a list for v files, because it's legal to have includes
    // in a specific order and multiple of them.
    m_vFiles.push_back(filename);
}
void V3Options::addForceInc(const string& filename) { m_forceIncs.push_back(filename); }

void V3Options::addArg(const string& arg) { m_impp->m_allArgs.push_back(arg); }

string V3Options::allArgsString() {
    string out;
    for (std::list<string>::const_iterator it = m_impp->m_allArgs.begin();
         it != m_impp->m_allArgs.end(); ++it) {
        if (out != "") out += " ";
        out += *it;
    }
    return out;
}

//######################################################################
// File searching

bool V3Options::fileStatDir(const string& filename) {
    // NOLINTNEXTLINE(cppcoreguidelines-pro-type-member-init)
    struct stat sstat;  // Stat information
    int err = stat(filename.c_str(), &sstat);
    if (err != 0) return false;
    if (!S_ISDIR(sstat.st_mode)) return false;
    return true;
}

bool V3Options::fileStatNormal(const string& filename) {
    // NOLINTNEXTLINE(cppcoreguidelines-pro-type-member-init)
    struct stat sstat;  // Stat information
    int err = stat(filename.c_str(), &sstat);
    if (err != 0) return false;
    if (S_ISDIR(sstat.st_mode)) return false;
    return true;
}

void V3Options::fileNfsFlush(const string& filename) {
    // NFS caches stat() calls so to get up-to-date information must
    // do a open or opendir on the filename.
    // Faster to just try both rather than check if a file is a dir.
    if (DIR* dirp = opendir(filename.c_str())) {
        closedir(dirp);
    } else if (int fd = ::open(filename.c_str(), O_RDONLY)) {
        if (fd > 0) ::close(fd);
    }
}

string V3Options::fileExists(const string& filename) {
    // Surprisingly, for VCS and other simulators, this process
    // is quite slow; presumably because of re-reading each directory
    // many times.  So we read a whole dir at once and cache it

    string dir = V3Os::filenameDir(filename);
    string basename = V3Os::filenameNonDir(filename);

    V3OptionsImp::DirMap::iterator diriter = m_impp->m_dirMap.find(dir);
    if (diriter == m_impp->m_dirMap.end()) {
        // Read the listing
        m_impp->m_dirMap.insert(std::make_pair(dir, std::set<string>()));
        diriter = m_impp->m_dirMap.find(dir);

        std::set<string>* setp = &(diriter->second);

        if (DIR* dirp = opendir(dir.c_str())) {
            while (struct dirent* direntp = readdir(dirp)) setp->insert(direntp->d_name);
            closedir(dirp);
        }
    }
    // Find it
    std::set<string>* filesetp = &(diriter->second);
    std::set<string>::iterator fileiter = filesetp->find(basename);
    if (fileiter == filesetp->end()) {
        return "";  // Not found
    }
    // Check if it is a directory, ignore if so
    string filenameOut = V3Os::filenameFromDirBase(dir, basename);
    if (!fileStatNormal(filenameOut)) return "";  // Directory
    return filenameOut;
}

string V3Options::filePathCheckOneDir(const string& modname, const string& dirname) {
    for (std::list<string>::iterator extIter = m_impp->m_libExtVs.begin();
         extIter != m_impp->m_libExtVs.end(); ++extIter) {
        string fn = V3Os::filenameFromDirBase(dirname, modname + *extIter);
        string exists = fileExists(fn);
        if (exists != "") {
            // Strip ./, it just looks ugly
            if (exists.substr(0, 2) == "./") exists.erase(0, 2);
            return exists;
        }
    }
    return "";
}

string V3Options::filePath(FileLine* fl, const string& modname, const string& lastpath,
                           const string& errmsg) {  // Error prefix or "" to suppress error
    // Find a filename to read the specified module name,
    // using the incdir and libext's.
    // Return "" if not found.
    for (std::list<string>::iterator dirIter = m_impp->m_incDirUsers.begin();
         dirIter != m_impp->m_incDirUsers.end(); ++dirIter) {
        string exists = filePathCheckOneDir(modname, *dirIter);
        if (exists != "") return exists;
    }
    for (std::list<string>::iterator dirIter = m_impp->m_incDirFallbacks.begin();
         dirIter != m_impp->m_incDirFallbacks.end(); ++dirIter) {
        string exists = filePathCheckOneDir(modname, *dirIter);
        if (exists != "") return exists;
    }

    if (m_relativeIncludes) {
        string exists = filePathCheckOneDir(modname, lastpath);
        if (exists != "") return V3Os::filenameRealPath(exists);
    }

    // Warn and return not found
    if (errmsg != "") {
        fl->v3error(errmsg + modname);
        filePathLookedMsg(fl, modname);
    }
    return "";
}

void V3Options::filePathLookedMsg(FileLine* fl, const string& modname) {
    static bool shown_notfound_msg = false;
    if (modname.find("__Vhsh") != string::npos) {
        std::cerr << V3Error::warnMore() << "... Unsupported: Name is longer than 127 characters;"
                  << " automatic file lookup not supported.\n";
        std::cerr << V3Error::warnMore() << "... Suggest putting filename with this module/package"
                  << " onto command line instead.\n";
    } else if (!shown_notfound_msg) {
        shown_notfound_msg = true;
        if (m_impp->m_incDirUsers.empty()) {
            fl->v3error("This may be because there's no search path specified with -I<dir>."
                        << endl);
        }
        std::cerr << V3Error::warnMore() << "... Looked in:" << endl;
        for (std::list<string>::iterator dirIter = m_impp->m_incDirUsers.begin();
             dirIter != m_impp->m_incDirUsers.end(); ++dirIter) {
            for (std::list<string>::iterator extIter = m_impp->m_libExtVs.begin();
                 extIter != m_impp->m_libExtVs.end(); ++extIter) {
                string fn = V3Os::filenameFromDirBase(*dirIter, modname + *extIter);
                std::cerr << V3Error::warnMore() << "     " << fn << endl;
            }
        }
        for (std::list<string>::iterator dirIter = m_impp->m_incDirFallbacks.begin();
             dirIter != m_impp->m_incDirFallbacks.end(); ++dirIter) {
            for (std::list<string>::iterator extIter = m_impp->m_libExtVs.begin();
                 extIter != m_impp->m_libExtVs.end(); ++extIter) {
                string fn = V3Os::filenameFromDirBase(*dirIter, modname + *extIter);
                std::cerr << V3Error::warnMore() << "     " << fn << endl;
            }
        }
    }
}

//! Determine what language is associated with a filename

//! If we recognize the extension, use its language, otherwise, use the
//! default language.
V3LangCode V3Options::fileLanguage(const string& filename) {
    string ext = V3Os::filenameNonDir(filename);
    string::size_type pos;
    if ((pos = ext.rfind('.')) != string::npos) {
        ext.erase(0, pos + 1);
        std::map<string, V3LangCode>::iterator it = m_impp->m_langExts.find(ext);
        if (it != m_impp->m_langExts.end()) return it->second;
    }
    return m_defaultLanguage;
}

//######################################################################
// Environment

string V3Options::getenvBuiltins(const string& var) {
    if (var == "PERL") {
        return getenvPERL();
    } else if (var == "SYSTEMC") {
        return getenvSYSTEMC();
    } else if (var == "SYSTEMC_ARCH") {
        return getenvSYSTEMC_ARCH();
    } else if (var == "SYSTEMC_INCLUDE") {
        return getenvSYSTEMC_INCLUDE();
    } else if (var == "SYSTEMC_LIBDIR") {
        return getenvSYSTEMC_LIBDIR();
    } else if (var == "VERILATOR_ROOT") {
        return getenvVERILATOR_ROOT();
    } else {
        return V3Os::getenvStr(var, "");
    }
}

string V3Options::getenvPERL() {  //
    return V3Os::getenvStr("PERL", "perl");
}

string V3Options::getenvSYSTEMC() {
    string var = V3Os::getenvStr("SYSTEMC", "");
    if (var == "" && string(DEFENV_SYSTEMC) != "") {
        var = DEFENV_SYSTEMC;
        V3Os::setenvStr("SYSTEMC", var, "Hardcoded at build time");
    }
    return var;
}

string V3Options::getenvSYSTEMC_ARCH() {
    string var = V3Os::getenvStr("SYSTEMC_ARCH", "");
    if (var == "" && string(DEFENV_SYSTEMC_ARCH) != "") {
        var = DEFENV_SYSTEMC_ARCH;
        V3Os::setenvStr("SYSTEMC_ARCH", var, "Hardcoded at build time");
    }
    if (var == "") {
#if defined(__MINGW32__)
        // Hardcoded with MINGW current version. Would like a better way.
        string sysname = "MINGW32_NT-5.0";
        var = "mingw32";
#elif defined(_WIN32)
        string sysname = "WIN32";
        var = "win32";
#else
        // NOLINTNEXTLINE(cppcoreguidelines-pro-type-member-init)
        struct utsname uts;
        uname(&uts);
        string sysname = VString::downcase(uts.sysname);  // aka  'uname -s'
        if (VString::wildmatch(sysname.c_str(), "*solaris*")) {
            var = "gccsparcOS5";
        } else if (VString::wildmatch(sysname.c_str(), "*cygwin*")) {
            var = "cygwin";
        } else {
            var = "linux";
        }
#endif
        V3Os::setenvStr("SYSTEMC_ARCH", var, "From sysname '" + sysname + "'");
    }
    return var;
}

string V3Options::getenvSYSTEMC_INCLUDE() {
    string var = V3Os::getenvStr("SYSTEMC_INCLUDE", "");
    if (var == "" && string(DEFENV_SYSTEMC_INCLUDE) != "") {
        var = DEFENV_SYSTEMC_INCLUDE;
        V3Os::setenvStr("SYSTEMC_INCLUDE", var, "Hardcoded at build time");
    }
    if (var == "") {
        string sc = getenvSYSTEMC();
        if (sc != "") var = sc + "/include";
    }
    // Only correct or check it if we really need the value
    if (v3Global.opt.usingSystemCLibs()) {
        if (var == "") {
            v3fatal("Need $SYSTEMC_INCLUDE in environment or when Verilator configured\n"
                    "Probably System-C isn't installed, see http://www.systemc.org\n");
        }
    }
    return var;
}

string V3Options::getenvSYSTEMC_LIBDIR() {
    string var = V3Os::getenvStr("SYSTEMC_LIBDIR", "");
    if (var == "" && string(DEFENV_SYSTEMC_LIBDIR) != "") {
        var = DEFENV_SYSTEMC_LIBDIR;
        V3Os::setenvStr("SYSTEMC_LIBDIR", var, "Hardcoded at build time");
    }
    if (var == "") {
        string sc = getenvSYSTEMC();
        string arch = getenvSYSTEMC_ARCH();
        if (sc != "" && arch != "") var = sc + "/lib-" + arch;
    }
    // Only correct or check it if we really need the value
    if (v3Global.opt.usingSystemCLibs()) {
        if (var == "") {
            v3fatal("Need $SYSTEMC_LIBDIR in environment or when Verilator configured\n"
                    "Probably System-C isn't installed, see http://www.systemc.org\n");
        }
    }
    return var;
}

string V3Options::getenvVERILATOR_ROOT() {
    string var = V3Os::getenvStr("VERILATOR_ROOT", "");
    if (var == "" && string(DEFENV_VERILATOR_ROOT) != "") {
        var = DEFENV_VERILATOR_ROOT;
        V3Os::setenvStr("VERILATOR_ROOT", var, "Hardcoded at build time");
    }
    if (var == "") v3fatal("$VERILATOR_ROOT needs to be in environment\n");
    return var;
}

//######################################################################
// V3 Options notification methods

void V3Options::notify() {
    // Notify that all arguments have been passed and final modification can be made.
    if (!outFormatOk() && !cdc() && !dpiHdrOnly() && !lintOnly() && !preprocOnly() && !xmlOnly()) {
        v3fatal("verilator: Need --cc, --sc, --cdc, --dpi-hdr-only, --lint-only, "
                "--xml-only or --E option");
    }

    // Make sure at least one make system is enabled
    if (!m_gmake && !m_cmake) m_gmake = true;

    if (protectIds()) {
        FileLine* cmdfl = new FileLine(FileLine::commandLineFilename());
        if (allPublic()) {
            // We always call protect() on names, we don't check if public or not
            // Hence any external references wouldn't be able to find the refed public object.
            cmdfl->v3error("Unsupported: Using --protect-ids with --public\n"  //
                           + V3Error::warnMore() + "... Suggest remove --public.");
        }
        if (trace()) {
            cmdfl->v3warn(INSECURE,
                          "Using --protect-ids with --trace may expose private design details\n"
                              + V3Error::warnMore() + "... Suggest remove --trace.");
        }
        if (vpi()) {
            cmdfl->v3warn(INSECURE,
                          "Using --protect-ids with --vpi may expose private design details\n"
                              + V3Error::warnMore() + "... Suggest remove --vpi.");
        }
    }

    // Default some options if not turned on or off
    if (v3Global.opt.skipIdentical().isDefault()) {
        v3Global.opt.m_skipIdentical.setTrueOrFalse(  //
            !v3Global.opt.cdc()  //
            && !v3Global.opt.dpiHdrOnly()  //
            && !v3Global.opt.lintOnly()  //
            && !v3Global.opt.preprocOnly()  //
            && !v3Global.opt.xmlOnly());
    }
    if (v3Global.opt.makeDepend().isDefault()) {
        v3Global.opt.m_makeDepend.setTrueOrFalse(  //
            !v3Global.opt.cdc()  //
            && !v3Global.opt.dpiHdrOnly()  //
            && !v3Global.opt.lintOnly()  //
            && !v3Global.opt.preprocOnly()  //
            && !v3Global.opt.xmlOnly());
    }
}

//######################################################################
// V3 Options accessors

string V3Options::version() {
    string ver = DTVERSION;
    ver += " rev " + cvtToStr(DTVERSION_rev);
    return ver;
}

string V3Options::protectKeyDefaulted() {
    if (m_protectKey.empty()) {
        // Create a key with a human-readable symbol-like name.
        // This conversion drops ~2 bits of entropy out of 256, shouldn't matter.
        VHashSha256 digest(V3Os::trueRandom(32));
        m_protectKey = "VL-KEY-" + digest.digestSymbol();
    }
    return m_protectKey;
}

void V3Options::throwSigsegv() {
#if !(defined(VL_CPPCHECK) || defined(__clang_analyzer__))
    // clang-format off
    { char* zp = NULL; *zp = 0; }  // Intentional core dump, ignore warnings here
    // clang-format on
#endif
}

VTimescale V3Options::timeComputePrec(const VTimescale& flag) const {
    if (!timeOverridePrec().isNone()) return timeOverridePrec();
    else if (flag.isNone()) return timeDefaultPrec();
    else return flag;
}

VTimescale V3Options::timeComputeUnit(const VTimescale& flag) const {
    if (!timeOverrideUnit().isNone()) return timeOverrideUnit();
    else if (flag.isNone()) return timeDefaultUnit();
    else return flag;
}

//######################################################################
// V3 Options utilities

string V3Options::argString(int argc, char** argv) {
    // Return list of arguments as simple string
    string opts;
    for (int i = 0; i < argc; ++i) {
        if (i != 0) opts += " ";
        opts += string(argv[i]);
    }
    return opts;
}

//######################################################################
// V3 Options Parsing

void V3Options::parseOpts(FileLine* fl, int argc, char** argv) {
    // Parse all options
    // Initial entry point from Verilator.cpp
    parseOptsList(fl, ".", argc, argv);

    // Default certain options and error check
    // Detailed error, since this is what we often get when run with minimal arguments
    const V3StringList& vFilesList = vFiles();
    if (vFilesList.empty()) {
        v3fatal("verilator: No Input Verilog file specified on command line, "
                "see verilator --help for more information\n");
    }

    // Default prefix to the filename
    if (prefix() == "" && topModule() != "") m_prefix = string("V") + topModule();
    if (prefix() == "" && vFilesList.size() >= 1) {
        m_prefix = string("V") + V3Os::filenameNonExt(*(vFilesList.begin()));
    }
    if (modPrefix() == "") m_modPrefix = prefix();

    // Find files in makedir
    addIncDirFallback(makeDir());
}

//======================================================================

bool V3Options::onoff(const char* sw, const char* arg, bool& flag) {
    // if sw==arg, then return true (found it), and flag=true
    // if sw=="-no-arg", then return true (found it), and flag=false
    // if sw=="-noarg", then return true (found it), and flag=false
    // else return false
    if (arg[0] != '-') v3fatalSrc("OnOff switches must have leading dash");
    if (0 == strcmp(sw, arg)) {
        flag = true;
        return true;
    } else if (0 == strncmp(sw, "-no", 3) && (0 == strcmp(sw + 3, arg + 1))) {
        flag = false;
        return true;
    } else if (0 == strncmp(sw, "-no-", 4) && (0 == strcmp(sw + 4, arg + 1))) {
        flag = false;
        return true;
    }
    return false;
}
bool V3Options::onoffb(const char* sw, const char* arg, VOptionBool& flagr) {
    bool flag;
    if (onoff(sw, arg, flag /*ref*/)) {
        flagr.setTrueOrFalse(flag);
        return true;
    } else {
        return false;
    }
}

bool V3Options::suffixed(const string& sw, const char* arg) {
    if (strlen(arg) > sw.length()) return false;
    return (0 == strcmp(sw.c_str() + sw.length() - strlen(arg), arg));
}

void V3Options::parseOptsList(FileLine* fl, const string& optdir, int argc, char** argv) {
    // Parse parameters
    // Note argc and argv DO NOT INCLUDE the filename in [0]!!!
    // May be called recursively when there are -f files.
    for (int i = 0; i < argc; ++i) {
        addArg(argv[i]);  // -f's really should be inserted in the middle, but this is for debug
    }
#define shift \
    { ++i; }
    for (int i = 0; i < argc;) {
        UINFO(9, " Option: " << argv[i] << endl);
        // + options
        if (argv[i][0] == '+') {
            char* sw = argv[i];
            if (!strncmp(sw, "+define+", 8)) {
                addDefine(string(sw + strlen("+define+")), true);
            } else if (!strncmp(sw, "+incdir+", 8)) {
                addIncDirUser(parseFileArg(optdir, string(sw + strlen("+incdir+"))));
            } else if (parseLangExt(sw, "+systemverilogext+", V3LangCode::L1800_2017)
                       || parseLangExt(sw, "+verilog1995ext+", V3LangCode::L1364_1995)
                       || parseLangExt(sw, "+verilog2001ext+", V3LangCode::L1364_2001)
                       || parseLangExt(sw, "+1364-1995ext+", V3LangCode::L1364_1995)
                       || parseLangExt(sw, "+1364-2001ext+", V3LangCode::L1364_2001)
                       || parseLangExt(sw, "+1364-2005ext+", V3LangCode::L1364_2005)
                       || parseLangExt(sw, "+1800-2005ext+", V3LangCode::L1800_2005)
                       || parseLangExt(sw, "+1800-2009ext+", V3LangCode::L1800_2009)
                       || parseLangExt(sw, "+1800-2012ext+", V3LangCode::L1800_2012)
                       || parseLangExt(sw, "+1800-2017ext+", V3LangCode::L1800_2017)) {
                // Nothing to do here - all done in the test

            } else if (!strncmp(sw, "+libext+", 8)) {
                string exts = string(sw + strlen("+libext+"));
                string::size_type pos;
                while ((pos = exts.find('+')) != string::npos) {
                    addLibExtV(exts.substr(0, pos));
                    exts = exts.substr(pos + 1);
                }
                addLibExtV(exts);
            } else if (!strcmp(sw, "+librescan")) {  // NOP
            } else if (!strcmp(sw, "+notimingchecks")) {  // NOP
            } else {
                fl->v3fatal("Invalid Option: " << argv[i]);
            }
            shift;
        }
        // - options
        else if (argv[i][0] == '-') {
            const char* sw = argv[i];
            bool flag = true;
            VOptionBool bflag;
            // Allow gnu -- switches
            if (sw[0] == '-' && sw[1] == '-') ++sw;
            bool hadSwitchPart1 = true;
            // Single switches
            // clang-format off
            if (!strcmp(sw, "-E"))                              { m_preprocOnly = true; }
            else if ( onoffb(sw, "-MMD", bflag/*ref*/))         { m_makeDepend = bflag; }
            else if ( onoff (sw, "-MP", flag/*ref*/))           { m_makePhony = flag; }
            else if (!strcmp(sw, "-P"))                         { m_preprocNoLine = true; }
            else if ( onoff (sw, "-assert", flag/*ref*/))       { m_assert = flag; }
            else if ( onoff (sw, "-autoflush", flag/*ref*/))    { m_autoflush = flag; }
            else if ( onoff (sw, "-bbox-sys", flag/*ref*/))     { m_bboxSys = flag; }
            else if ( onoff (sw, "-bbox-unsup", flag/*ref*/))   { m_bboxUnsup = flag; }
            else if (!strcmp(sw, "-cc"))                        { m_outFormatOk = true; m_systemC = false; }
            else if ( onoff (sw, "-cdc", flag/*ref*/))          { m_cdc = flag; }
            else if ( onoff (sw, "-coverage", flag/*ref*/))     { coverage(flag); }
            else if ( onoff (sw, "-coverage-line", flag/*ref*/)){ m_coverageLine = flag; }
            else if ( onoff (sw, "-coverage-toggle", flag/*ref*/)){ m_coverageToggle = flag; }
            else if ( onoff (sw, "-coverage-underscore", flag/*ref*/)){ m_coverageUnderscore = flag; }
            else if ( onoff (sw, "-coverage-user", flag/*ref*/)){ m_coverageUser = flag; }
            else if ( onoff (sw, "-covsp", flag/*ref*/))        { }  // TBD
            else if (!strcmp(sw, "-debug-abort")) { abort(); }  // Undocumented, see also --debug-sigsegv
            else if ( onoff (sw, "-debug-check", flag/*ref*/))  { m_debugCheck = flag; }
            else if ( onoff (sw, "-debug-collision", flag/*ref*/)) { m_debugCollision = flag; }  // Undocumented
            else if ( onoff (sw, "-debug-leak", flag/*ref*/))   { m_debugLeak = flag; }
            else if ( onoff (sw, "-debug-nondeterminism", flag/*ref*/)){ m_debugNondeterminism = flag; }
            else if ( onoff (sw, "-debug-partition", flag/*ref*/)){ m_debugPartition = flag; }  // Undocumented
            else if ( onoff (sw, "-debug-protect", flag/*ref*/)){ m_debugProtect = flag; }  // Undocumented
            else if ( onoff (sw, "-debug-self-test", flag/*ref*/)){ m_debugSelfTest = flag; }  // Undocumented
            else if (!strcmp(sw, "-debug-sigsegv"))             { throwSigsegv(); }  // Undocumented, see also --debug-abort
            else if (!strcmp(sw, "-debug-fatalsrc"))            { v3fatalSrc("--debug-fatal-src"); }  // Undocumented, see also --debug-abort
            else if ( onoff (sw, "-decoration", flag/*ref*/))   { m_decoration = flag; }
            else if ( onoff (sw, "-dpi-hdr-only", flag/*ref*/)) { m_dpiHdrOnly = flag; }
            else if ( onoff (sw, "-dump-defines", flag/*ref*/)) { m_dumpDefines = flag; }
            else if ( onoff (sw, "-dump-tree", flag/*ref*/))    { m_dumpTree = flag ? 3 : 0; }  // Also see --dump-treei
            else if ( onoff (sw, "-exe", flag/*ref*/))          { m_exe = flag; }
            else if ( onoff (sw, "-ignc", flag/*ref*/))         { m_ignc = flag; }
            else if ( onoff (sw, "-inhibit-sim", flag/*ref*/))  { m_inhibitSim = flag; }
            else if ( onoff (sw, "-lint-only", flag/*ref*/))    { m_lintOnly = flag; }
            else if (!strcmp(sw, "-no-pins64"))                 { m_pinsBv = 33; }
            else if ( onoff (sw, "-order-clock-delay", flag/*ref*/)) { m_orderClockDly = flag; }
            else if (!strcmp(sw, "-pins64"))                    { m_pinsBv = 65; }
            else if ( onoff (sw, "-pins-sc-uint", flag/*ref*/)) { m_pinsScUint = flag; if (!m_pinsScBigUint) m_pinsBv = 65; }
            else if ( onoff (sw, "-pins-sc-biguint", flag/*ref*/)){ m_pinsScBigUint = flag; m_pinsBv = 513; }
            else if ( onoff (sw, "-pins-uint8", flag/*ref*/))   { m_pinsUint8 = flag; }
            else if ( onoff (sw, "-pp-comments", flag/*ref*/))  { m_ppComments = flag; }
            else if (!strcmp(sw, "-private"))                   { m_public = false; }
            else if ( onoff (sw, "-prof-cfuncs", flag/*ref*/))       { m_profCFuncs = flag; }
            else if ( onoff (sw, "-profile-cfuncs", flag/*ref*/))    { m_profCFuncs = flag; }  // Undocumented, for backward compat
            else if ( onoff (sw, "-prof-threads", flag/*ref*/))      { m_profThreads = flag; }
            else if ( onoff (sw, "-protect-ids", flag/*ref*/))       { m_protectIds = flag; }
            else if ( onoff (sw, "-public", flag/*ref*/))            { m_public = flag; }
            else if ( onoff (sw, "-public-flat-rw", flag/*ref*/) )   { m_publicFlatRW = flag; v3Global.dpi(true); }
            else if (!strncmp(sw, "-pvalue+", strlen("-pvalue+")))   { addParameter(string(sw+strlen("-pvalue+")), false); }
            else if ( onoff (sw, "-quiet-exit", flag/*ref*/))        { m_quietExit = flag; }
            else if ( onoff (sw, "-relative-cfuncs", flag/*ref*/))   { m_relativeCFuncs = flag; }
            else if ( onoff (sw, "-relative-includes", flag/*ref*/)) { m_relativeIncludes = flag; }
            else if ( onoff (sw, "-report-unoptflat", flag/*ref*/))  { m_reportUnoptflat = flag; }
            else if ( onoff (sw, "-savable", flag/*ref*/))           { m_savable = flag; }
            else if (!strcmp(sw, "-sc"))                             { m_outFormatOk = true; m_systemC = true; }
            else if ( onoffb(sw, "-skip-identical", bflag/*ref*/))   { m_skipIdentical = bflag; }
            else if ( onoff (sw, "-stats", flag/*ref*/))             { m_stats = flag; }
            else if ( onoff (sw, "-stats-vars", flag/*ref*/))        { m_statsVars = flag; m_stats |= flag; }
            else if ( onoff (sw, "-structs-unpacked", flag/*ref*/))  { m_structsPacked = flag; }
            else if (!strcmp(sw, "-sv"))                             { m_defaultLanguage = V3LangCode::L1800_2005; }
            else if ( onoff (sw, "-threads-coarsen", flag/*ref*/))   { m_threadsCoarsen = flag; }  // Undocumented, debug
            else if ( onoff (sw, "-trace", flag/*ref*/))             { m_trace = flag; }
            else if ( onoff (sw, "-trace-coverage", flag/*ref*/))    { m_traceCoverage = flag; }
            else if ( onoff (sw, "-trace-dups", flag/*ref*/))        { m_traceDups = flag; }
            else if ( onoff (sw, "-trace-params", flag/*ref*/))      { m_traceParams = flag; }
            else if ( onoff (sw, "-trace-structs", flag/*ref*/))     { m_traceStructs = flag; }
            else if ( onoff (sw, "-trace-underscore", flag/*ref*/))  { m_traceUnderscore = flag; }
            else if ( onoff (sw, "-underline-zero", flag/*ref*/))    { m_underlineZero = flag; }  // Undocumented, old Verilator-2
            else if ( onoff (sw, "-vpi", flag/*ref*/))               { m_vpi = flag; }
            else if ( onoff (sw, "-Wpedantic", flag/*ref*/))         { m_pedantic = flag; }
            else if ( onoff (sw, "-x-initial-edge", flag/*ref*/))    { m_xInitialEdge = flag; }
            else if ( onoff (sw, "-xml-only", flag/*ref*/))          { m_xmlOnly = flag; }  // Undocumented, still experimental
            else { hadSwitchPart1 = false; }
            // clang-format on

            if (hadSwitchPart1) {
            } else if (!strncmp(sw, "-O", 2)) {
                // Optimization
                for (const char* cp = sw + strlen("-O"); *cp; ++cp) {
                    flag = isupper(*cp);
                    switch (tolower(*cp)) {
                    case '0': optimize(0); break;  // 0=all off
                    case '1': optimize(1); break;  // 1=all on
                    case '2': optimize(2); break;  // 2=not used
                    case '3': optimize(3); break;  // 3=high
                    case 'a': m_oTable = flag; break;
                    case 'b': m_oCombine = flag; break;
                    case 'c': m_oConst = flag; break;
                    case 'd': m_oDedupe = flag; break;
                    case 'm': m_oAssemble = flag; break;
                    case 'e': m_oCase = flag; break;
                    case 'g': m_oGate = flag; break;
                    case 'i': m_oInline = flag; break;
                    case 'k': m_oSubstConst = flag; break;
                    case 'l': m_oLife = flag; break;
                    case 'p':
                        m_public = !flag;
                        break;  // With -Op so flag=0, we want public on so few optimizations done
                    case 'r': m_oReorder = flag; break;
                    case 's': m_oSplit = flag; break;
                    case 't': m_oLifePost = flag; break;
                    case 'u': m_oSubst = flag; break;
                    case 'v': m_oReloop = flag; break;
                    case 'x': m_oExpand = flag; break;
                    case 'y': m_oAcycSimp = flag; break;
                    case 'z': m_oLocalize = flag; break;
                    default: break;  // No error, just ignore
                    }
                }
            }
            // Parameterized switches
            else if (!strcmp(sw, "-CFLAGS") && (i + 1) < argc) {
                shift;
                addCFlags(argv[i]);
            } else if (!strcmp(sw, "-comp-limit-blocks") && (i + 1) < argc) {  // Undocumented
                shift;
                m_compLimitBlocks = atoi(argv[i]);
            } else if (!strcmp(sw, "-comp-limit-members") && (i + 1) < argc) {  // Undocumented
                shift;
                m_compLimitMembers
                    = atoi(argv[i]);  // Ideally power-of-two so structs stay aligned
            } else if (!strcmp(sw, "-comp-limit-parens") && (i + 1) < argc) {  // Undocumented
                shift;
                m_compLimitParens = atoi(argv[i]);
            } else if (!strcmp(sw, "-comp-limit-syms") && (i + 1) < argc) {  // Undocumented
                shift;
                VName::maxLength(atoi(argv[i]));
            } else if (!strcmp(sw, "-converge-limit") && (i + 1) < argc) {
                shift;
                m_convergeLimit = atoi(argv[i]);
            } else if (!strncmp(sw, "-D", 2)) {
                addDefine(string(sw + strlen("-D")), false);
            } else if (!strcmp(sw, "-debug")) {
                setDebugMode(3);
            } else if (!strcmp(sw, "-debugi") && (i + 1) < argc) {
                shift;
                setDebugMode(atoi(argv[i]));
            } else if (!strncmp(sw, "-debugi-", strlen("-debugi-"))) {
                const char* src = sw + strlen("-debugi-");
                shift;
                setDebugSrcLevel(src, atoi(argv[i]));
            } else if (!strcmp(sw, "-dump-treei") && (i + 1) < argc) {
                shift;
                m_dumpTree = atoi(argv[i]);
            } else if (!strncmp(sw, "-dump-treei-", strlen("-dump-treei-"))) {
                const char* src = sw + strlen("-dump-treei-");
                shift;
                setDumpTreeLevel(src, atoi(argv[i]));
            } else if (!strcmp(sw, "-error-limit") && (i + 1) < argc) {
                shift;
                V3Error::errorLimit(atoi(argv[i]));
            } else if (!strcmp(sw, "-FI") && (i + 1) < argc) {
                shift;
                addForceInc(parseFileArg(optdir, string(argv[i])));
            } else if (!strncmp(sw, "-G", strlen("-G"))) {
                addParameter(string(sw + strlen("-G")), false);
            } else if (!strcmp(sw, "-gate-stmts") && (i + 1) < argc) {
                shift;
                m_gateStmts = atoi(argv[i]);
            } else if (!strcmp(sw, "-generate-key")) {
                cout << protectKeyDefaulted() << endl;
                exit(0);
            } else if (!strcmp(sw, "-getenv") && (i + 1) < argc) {
                shift;
                cout << V3Options::getenvBuiltins(argv[i]) << endl;
                exit(0);
            } else if (!strncmp(sw, "-I", 2)) {
                addIncDirUser(parseFileArg(optdir, string(sw + strlen("-I"))));
            } else if (!strcmp(sw, "-if-depth") && (i + 1) < argc) {
                shift;
                m_ifDepth = atoi(argv[i]);
            } else if (!strcmp(sw, "-inline-mult") && (i + 1) < argc) {
                shift;
                m_inlineMult = atoi(argv[i]);
            } else if (!strcmp(sw, "-LDFLAGS") && (i + 1) < argc) {
                shift;
                addLdLibs(argv[i]);
            } else if (!strcmp(sw, "-l2-name") && (i + 1) < argc) {
                shift;
                m_l2Name = argv[i];
            } else if (!strcmp(sw, "-l2name")) {  // Historical and undocumented
                m_l2Name = "v";
            } else if (!strcmp(sw, "-make")) {
                shift;
                if (!strcmp(argv[i], "cmake")) {
                    m_cmake = true;
                } else if (!strcmp(argv[i], "gmake")) {
                    m_gmake = true;
                } else {
                    fl->v3fatal("Unknown --make system specified: '" << argv[i] << "'");
                }
            } else if (!strcmp(sw, "-max-num-width")) {
                shift;
                m_maxNumWidth = atoi(argv[i]);
            } else if (!strcmp(sw, "-no-l2name")) {  // Historical and undocumented
                m_l2Name = "";
            } else if ((!strcmp(sw, "-language") && (i + 1) < argc)
                       || (!strcmp(sw, "-default-language") && (i + 1) < argc)) {
                shift;
                V3LangCode optval = V3LangCode(argv[i]);
                if (optval.legal()) {
                    m_defaultLanguage = optval;
                } else {
                    fl->v3fatal("Unknown language specified: " << argv[i]);
                }
            } else if (!strcmp(sw, "-Mdir") && (i + 1) < argc) {
                shift;
                m_makeDir = argv[i];
                addIncDirFallback(m_makeDir);  // Need to find generated files there too
            } else if (!strcmp(sw, "-o") && (i + 1) < argc) {
                shift;
                m_exeName = argv[i];
            } else if (!strcmp(sw, "-output-split") && (i + 1) < argc) {
                shift;
                m_outputSplit = atoi(argv[i]);
            } else if (!strcmp(sw, "-output-split-cfuncs") && (i + 1) < argc) {
                shift;
                m_outputSplitCFuncs = atoi(argv[i]);
                if (m_outputSplitCFuncs
                    && (!m_outputSplitCTrace || m_outputSplitCTrace > m_outputSplitCFuncs)) {
                    m_outputSplitCTrace = m_outputSplitCFuncs;
                }
            } else if (!strcmp(sw, "-output-split-ctrace")) {  // Undocumented optimization tweak
                shift;
                m_outputSplitCTrace = atoi(argv[i]);
            } else if (!strcmp(sw, "-protect-lib") && (i + 1) < argc) {
                shift;
                m_protectLib = argv[i];
                m_protectIds = true;
            } else if (!strcmp(sw, "-trace-fst")) {
                m_trace = true;
                m_traceFormat = TraceFormat::FST;
                addLdLibs("-lz");
            } else if (!strcmp(sw, "-trace-fst-thread")) {
                m_trace = true;
                m_traceFormat = TraceFormat::FST_THREAD;
                addLdLibs("-lz");
            } else if (!strcmp(sw, "-trace-depth") && (i + 1) < argc) {
                shift;
                m_traceDepth = atoi(argv[i]);
            } else if (!strcmp(sw, "-trace-max-array") && (i + 1) < argc) {
                shift;
                m_traceMaxArray = atoi(argv[i]);
            } else if (!strcmp(sw, "-trace-max-width") && (i + 1) < argc) {
                shift;
                m_traceMaxWidth = atoi(argv[i]);
            } else if (!strncmp(sw, "-U", 2)) {
                V3PreShell::undef(string(sw + strlen("-U")));
            } else if (!strcmp(sw, "-unroll-count")) {  // Undocumented optimization tweak
                shift;
                m_unrollCount = atoi(argv[i]);
            } else if (!strcmp(sw, "-unroll-stmts")) {  // Undocumented optimization tweak
                shift;
                m_unrollStmts = atoi(argv[i]);
            } else if (!strcmp(sw, "-v") && (i + 1) < argc) {
                shift;
                V3Options::addLibraryFile(parseFileArg(optdir, argv[i]));
            } else if (!strcmp(sw, "-clk") && (i + 1) < argc) {
                shift;
                V3Options::addClocker(argv[i]);
            } else if (!strcmp(sw, "-no-clk") && (i + 1) < argc) {
                shift;
                V3Options::addNoClocker(argv[i]);
            } else if (!strcmp(sw, "-V")) {
                showVersion(true);
                exit(0);
            } else if (!strcmp(sw, "-version")) {
                showVersion(false);
                exit(0);
            } else if (!strcmp(sw, "-Wall")) {
                FileLine::globalWarnLintOff(false);
                FileLine::globalWarnStyleOff(false);
            } else if (!strncmp(sw, "-Werror-", strlen("-Werror-"))) {
                string msg = sw + strlen("-Werror-");
                V3ErrorCode code(msg.c_str());
                if (code == V3ErrorCode::EC_ERROR) {
                    if (!isFuture(msg)) { fl->v3fatal("Unknown warning specified: " << sw); }
                } else {
                    V3Error::pretendError(code, true);
                }
            } else if (!strncmp(sw, "-Wfuture-", strlen("-Wfuture-"))) {
                string msg = sw + strlen("-Wfuture-");
                // Note it may not be a future option, but one that is currently implemented.
                addFuture(msg);
            } else if (!strncmp(sw, "-Wno-", 5)) {
                if (!strcmp(sw, "-Wno-context")) {
                    m_context = false;
                } else if (!strcmp(sw, "-Wno-fatal")) {
                    V3Error::warnFatal(false);
                } else if (!strcmp(sw, "-Wno-lint")) {
                    FileLine::globalWarnLintOff(true);
                    FileLine::globalWarnStyleOff(true);
                } else if (!strcmp(sw, "-Wno-style")) {
                    FileLine::globalWarnStyleOff(true);
                } else {
                    string msg = sw + strlen("-Wno-");
                    if (!(FileLine::globalWarnOff(msg, true))) {
                        fl->v3fatal("Unknown warning specified: " << sw);
                    }
                }
            } else if (!strncmp(sw, "-Wwarn-", 5)) {
                if (!strcmp(sw, "-Wwarn-lint")) {
                    FileLine::globalWarnLintOff(false);
                } else if (!strcmp(sw, "-Wwarn-style")) {
                    FileLine::globalWarnStyleOff(false);
                } else {
                    string msg = sw + strlen("-Wwarn-");
                    V3ErrorCode code(msg.c_str());
                    if (code == V3ErrorCode::EC_ERROR) {
                        if (!isFuture(msg)) { fl->v3fatal("Unknown warning specified: " << sw); }
                    } else {
                        FileLine::globalWarnOff(code, false);
                        V3Error::pretendError(code, false);
                    }
                }
            } else if (!strcmp(sw, "-bin") && (i + 1) < argc) {
                shift;
                m_bin = argv[i];
            } else if (!strcmp(sw, "-compiler") && (i + 1) < argc) {
                shift;
                if (!strcmp(argv[i], "clang")) {
                    m_compLimitBlocks = 80;  // limit unknown
                    m_compLimitMembers = 64;  // soft limit, has slowdown bug as of clang++ 3.8
                    m_compLimitParens = 80;  // limit unknown
                } else if (!strcmp(argv[i], "gcc")) {
                    m_compLimitBlocks = 0;  // Bug free
                    m_compLimitMembers = 64;  // soft limit, has slowdown bug as of g++ 7.1
                    m_compLimitParens = 0;  // Bug free
                } else if (!strcmp(argv[i], "msvc")) {
                    m_compLimitBlocks = 80;  // 128, but allow some room
                    m_compLimitMembers = 0;  // probably ok, and AFAIK doesn't support anon structs
                    m_compLimitParens = 80;  // 128, but allow some room
                } else {
                    fl->v3fatal("Unknown setting for --compiler: " << argv[i]);
                }
            } else if (!strcmp(sw, "-F") && (i + 1) < argc) {
                shift;
                parseOptsFile(fl, parseFileArg(optdir, argv[i]), true);
            } else if (!strcmp(sw, "-f") && (i + 1) < argc) {
                shift;
                parseOptsFile(fl, parseFileArg(optdir, argv[i]), false);
            } else if (!strcmp(sw, "-gdb")) {
                // Used only in perl shell
            } else if (!strcmp(sw, "-rr")) {
                // Used only in perl shell
            } else if (!strcmp(sw, "-gdbbt")) {
                // Used only in perl shell
            } else if (!strcmp(sw, "-quiet-exit")) {
                // Used only in perl shell
            } else if (!strcmp(sw, "-mod-prefix") && (i + 1) < argc) {
                shift;
                m_modPrefix = argv[i];
            } else if (!strcmp(sw, "-pins-bv") && (i + 1) < argc) {
                shift;
                m_pinsBv = atoi(argv[i]);
                if (m_pinsBv > 65) fl->v3fatal("--pins-bv maximum is 65: " << argv[i]);
            } else if (!strcmp(sw, "-pipe-filter") && (i + 1) < argc) {
                shift;
                m_pipeFilter = argv[i];
            } else if (!strcmp(sw, "-prefix") && (i + 1) < argc) {
                shift;
                m_prefix = argv[i];
                if (m_modPrefix == "") m_modPrefix = m_prefix;
            } else if (!strcmp(sw, "-protect-key") && (i + 1) < argc) {
                shift;
                m_protectKey = argv[i];
            } else if (!strcmp(sw, "-no-threads")) {
                m_threads = 0;
            } else if (!strcmp(sw, "-threads") && (i + 1) < argc) {
                shift;
                m_threads = atoi(argv[i]);
                if (m_threads < 0) fl->v3fatal("--threads must be >= 0: " << argv[i]);
            } else if (!strcmp(sw, "-threads-dpi") && (i + 1) < argc) {
                shift;
                if (!strcmp(argv[i], "all")) {
                    m_threadsDpiPure = true;
                    m_threadsDpiUnpure = true;
                } else if (!strcmp(argv[i], "none")) {
                    m_threadsDpiPure = false;
                    m_threadsDpiUnpure = false;
                } else if (!strcmp(argv[i], "pure")) {
                    m_threadsDpiPure = true;
                    m_threadsDpiUnpure = false;
                } else {
                    fl->v3fatal("Unknown setting for --threads-dpi: " << argv[i]);
                }
            } else if (!strcmp(sw, "-threads-max-mtasks")) {
                shift;
                m_threadsMaxMTasks = atoi(argv[i]);
                if (m_threadsMaxMTasks < 1)
<<<<<<< HEAD
                    fl->v3fatal("--threads-max-mtasks must be >= 1: "<<argv[i]);
            }
            else if (!strcmp(sw, "-timescale") && (i + 1) < argc) {
                shift;
                VTimescale unit;
                VTimescale prec;
                VTimescale::parseSlashed(fl, argv[i], unit /*ref*/, prec /*ref*/);
                if (!unit.isNone() && timeOverrideUnit().isNone()) m_timeDefaultUnit = unit;
                if (!prec.isNone() && timeOverridePrec().isNone()) m_timeDefaultPrec = prec;
            }
            else if (!strcmp(sw, "-timescale-override") && (i + 1) < argc) {
                shift;
                VTimescale unit;
                VTimescale prec;
                VTimescale::parseSlashed(fl, argv[i], unit /*ref*/, prec /*ref*/, true);
                if (!unit.isNone()) {
                    m_timeDefaultUnit = unit;
                    m_timeOverrideUnit = unit;
                }
                if (!prec.isNone()) {
                    m_timeDefaultPrec = prec;
                    m_timeOverridePrec = prec;
                }
            }
            else if (!strcmp(sw, "-top-module") && (i+1)<argc) {
                shift; m_topModule = argv[i];
            }
            else if (!strcmp(sw, "-unused-regexp") && (i+1)<argc) {
                shift; m_unusedRegexp = argv[i];
            }
            else if (!strcmp(sw, "-x-assign") && (i+1)<argc) {
=======
                    fl->v3fatal("--threads-max-mtasks must be >= 1: " << argv[i]);
            } else if (!strcmp(sw, "-top-module") && (i + 1) < argc) {
>>>>>>> 1b94e3b0
                shift;
                m_topModule = argv[i];
            } else if (!strcmp(sw, "-unused-regexp") && (i + 1) < argc) {
                shift;
                m_unusedRegexp = argv[i];
            } else if (!strcmp(sw, "-x-assign") && (i + 1) < argc) {
                shift;
                if (!strcmp(argv[i], "0")) {
                    m_xAssign = "0";
                } else if (!strcmp(argv[i], "1")) {
                    m_xAssign = "1";
                } else if (!strcmp(argv[i], "fast")) {
                    m_xAssign = "fast";
                } else if (!strcmp(argv[i], "unique")) {
                    m_xAssign = "unique";
                } else {
                    fl->v3fatal("Unknown setting for --x-assign: " << argv[i]);
                }
            } else if (!strcmp(sw, "-x-initial") && (i + 1) < argc) {
                shift;
                if (!strcmp(argv[i], "0")) {
                    m_xInitial = "0";
                } else if (!strcmp(argv[i], "fast")) {
                    m_xInitial = "fast";
                } else if (!strcmp(argv[i], "unique")) {
                    m_xInitial = "unique";
                } else {
                    fl->v3fatal("Unknown setting for --x-initial: " << argv[i]);
                }
            } else if (!strcmp(sw, "-xml-output") && (i + 1) < argc) {
                shift;
                m_xmlOutput = argv[i];
                m_xmlOnly = true;
            } else if (!strcmp(sw, "-y") && (i + 1) < argc) {
                shift;
                addIncDirUser(parseFileArg(optdir, string(argv[i])));
            } else {
                fl->v3fatal("Invalid Option: " << argv[i]);
            }
            shift;
        }  // - options
        else {
            // Filename
            string filename = parseFileArg(optdir, argv[i]);
            if (suffixed(filename, ".cpp")  //
                || suffixed(filename, ".cxx")  //
                || suffixed(filename, ".cc")  //
                || suffixed(filename, ".c")  //
                || suffixed(filename, ".sp")) {
                V3Options::addCppFile(filename);
            } else if (suffixed(filename, ".a")  //
                       || suffixed(filename, ".o")  //
                       || suffixed(filename, ".so")) {
                V3Options::addLdLibs(filename);
            } else {
                V3Options::addVFile(filename);
            }
            shift;
        }
    }
#undef shift
}

//======================================================================

void V3Options::parseOptsFile(FileLine* fl, const string& filename, bool rel) {
    // Read the specified -f filename and process as arguments
    UINFO(1, "Reading Options File " << filename << endl);

    const vl_unique_ptr<std::ifstream> ifp(V3File::new_ifstream(filename));
    if (ifp->fail()) {
        fl->v3error("Cannot open -f command file: " + filename);
        return;
    }

    string whole_file;
    bool inCmt = false;
    while (!ifp->eof()) {
        string line = V3Os::getline(*ifp);
        // Strip simple comments
        string oline;
        // cppcheck-suppress StlMissingComparison
        char lastch = ' ';
        for (string::const_iterator pos = line.begin(); pos != line.end(); lastch = *pos++) {
            if (inCmt) {
                if (*pos == '*' && *(pos + 1) == '/') {
                    inCmt = false;
                    ++pos;
                }
            } else if (*pos == '/' && *(pos + 1) == '/'
                       && (pos == line.begin() || isspace(lastch))) {  // But allow /file//path
                break;  // Ignore to EOL
            } else if (*pos == '/' && *(pos + 1) == '*') {
                inCmt = true;
                // cppcheck-suppress StlMissingComparison
                ++pos;
            } else {
                oline += *pos;
            }
        }
        whole_file += oline + " ";
    }
    whole_file += "\n";  // So string match below is simplified
    if (inCmt) fl->v3error("Unterminated /* comment inside -f file.");

    fl = new FileLine(filename);

    // Split into argument list and process
    // Note we try to respect escaped char, double/simple quoted strings
    // Other simulators don't respect a common syntax...

    // Strip off arguments and parse into words
    std::vector<string> args;

    // Parse file using a state machine, taking into account quoted strings and escaped chars
    enum state { ST_IN_OPTION, ST_ESCAPED_CHAR, ST_IN_QUOTED_STR, ST_IN_DOUBLE_QUOTED_STR };

    state st = ST_IN_OPTION;
    state last_st = ST_IN_OPTION;
    string arg;
    for (string::size_type pos = 0; pos < whole_file.length(); ++pos) {
        char curr_char = whole_file[pos];
        switch (st) {
        case ST_IN_OPTION:  // Get all chars up to a white space or a "="
            if (isspace(curr_char)) {  // End of option
                if (!arg.empty()) {  // End of word
                    args.push_back(arg);
                }
                arg = "";
                break;
            }
            if (curr_char == '\\') {  // Escape char, we wait for next char
                last_st = st;  // Memorize current state
                st = ST_ESCAPED_CHAR;
                break;
            }
            if (curr_char == '\'') {  // Find begin of quoted string
                // Examine next char in order to decide between
                // a string or a base specifier for integer literal
                ++pos;
                if (pos < whole_file.length()) curr_char = whole_file[pos];
                if (curr_char == '"') {  // String
                    st = ST_IN_QUOTED_STR;
                } else {  // Base specifier
                    arg += '\'';
                }
                arg += curr_char;
                break;
            }
            if (curr_char == '"') {  // Find begin of double quoted string
                // Doesn't insert the quote
                st = ST_IN_DOUBLE_QUOTED_STR;
                break;
            }
            arg += curr_char;
            break;
        case ST_IN_QUOTED_STR:  // Just store all chars inside string
            if (curr_char != '\'') {
                arg += curr_char;
            } else {  // End of quoted string
                st = ST_IN_OPTION;
            }
            break;
        case ST_IN_DOUBLE_QUOTED_STR:  // Take into account escaped chars
            if (curr_char != '"') {
                if (curr_char == '\\') {
                    last_st = st;
                    st = ST_ESCAPED_CHAR;
                } else {
                    arg += curr_char;
                }
            } else {  // End of double quoted string
                st = ST_IN_OPTION;
            }
            break;
        case ST_ESCAPED_CHAR:  // Just add the escaped char
            arg += curr_char;
            st = last_st;
            break;
        }
    }
    if (!arg.empty()) {  // Add last word
        args.push_back(arg);
    }

    // Path
    string optdir = (rel ? V3Os::filenameDir(filename) : ".");

    // Convert to argv style arg list and parse them
    std::vector<char*> argv;
    argv.reserve(args.size() + 1);
    for (std::vector<std::string>::const_iterator it = args.begin(); it != args.end(); ++it) {
        argv.push_back(const_cast<char*>(it->c_str()));
    }
    argv.push_back(NULL);  // argv is NULL-terminated
    parseOptsList(fl, optdir, static_cast<int>(argv.size() - 1), argv.data());
}

//======================================================================

string V3Options::parseFileArg(const string& optdir, const string& relfilename) {
    string filename = V3Os::filenameSubstitute(relfilename);
    if (optdir != "." && V3Os::filenameIsRel(filename)) filename = optdir + "/" + filename;
    return filename;
}

//======================================================================

//! Utility to see if we have a language extension argument and if so add it.
bool V3Options::parseLangExt(const char* swp,  //!< argument text
                             const char* langswp,  //!< option to match
                             const V3LangCode& lc) {  //!< language code
    int len = strlen(langswp);
    if (!strncmp(swp, langswp, len)) {
        addLangExt(swp + len, lc);
        return true;
    } else {
        return false;
    }
}

//======================================================================

void V3Options::showVersion(bool verbose) {
    cout << version();
    cout << endl;
    if (!verbose) return;

    cout << endl;
    cout << "Copyright 2003-2020 by Wilson Snyder.  Verilator is free software; you can\n";
    cout << "redistribute it and/or modify the Verilator internals under the terms of\n";
    cout << "either the GNU Lesser General Public License Version 3 or the Perl Artistic\n";
    cout << "License Version 2.0.\n";

    cout << endl;
    cout << "See https://verilator.org for documentation\n";

    cout << endl;
    cout << "Summary of configuration:\n";
    cout << "  Compiled in defaults if not in environment:\n";
    cout << "    SYSTEMC            = " << DEFENV_SYSTEMC << endl;
    cout << "    SYSTEMC_ARCH       = " << DEFENV_SYSTEMC_ARCH << endl;
    cout << "    SYSTEMC_INCLUDE    = " << DEFENV_SYSTEMC_INCLUDE << endl;
    cout << "    SYSTEMC_LIBDIR     = " << DEFENV_SYSTEMC_LIBDIR << endl;
    cout << "    VERILATOR_ROOT     = " << DEFENV_VERILATOR_ROOT << endl;

    cout << endl;
    cout << "Environment:\n";
    cout << "    PERL               = " << V3Os::getenvStr("PERL", "") << endl;
    cout << "    SYSTEMC            = " << V3Os::getenvStr("SYSTEMC", "") << endl;
    cout << "    SYSTEMC_ARCH       = " << V3Os::getenvStr("SYSTEMC_ARCH", "") << endl;
    cout << "    SYSTEMC_INCLUDE    = " << V3Os::getenvStr("SYSTEMC_INCLUDE", "") << endl;
    cout << "    SYSTEMC_LIBDIR     = " << V3Os::getenvStr("SYSTEMC_LIBDIR", "") << endl;
    cout << "    VERILATOR_ROOT     = " << V3Os::getenvStr("VERILATOR_ROOT", "") << endl;
    // wrapper uses this:
    cout << "    VERILATOR_BIN      = " << V3Os::getenvStr("VERILATOR_BIN", "") << endl;
}

//======================================================================

V3Options::V3Options() {
    m_impp = new V3OptionsImp;

    m_assert = false;
    m_autoflush = false;
    m_bboxSys = false;
    m_bboxUnsup = false;
    m_cdc = false;
    m_cmake = false;
    m_context = true;
    m_coverageLine = false;
    m_coverageToggle = false;
    m_coverageUnderscore = false;
    m_coverageUser = false;
    m_debugCheck = false;
    m_debugCollision = false;
    m_debugLeak = true;
    m_debugNondeterminism = false;
    m_debugPartition = false;
    m_debugProtect = false;
    m_debugSelfTest = false;
    m_decoration = true;
    m_dpiHdrOnly = false;
    m_dumpDefines = false;
    m_exe = false;
    m_ignc = false;
    m_inhibitSim = false;
    m_lintOnly = false;
    m_gmake = false;
    m_makePhony = false;
    m_orderClockDly = true;
    m_outFormatOk = false;
    m_pedantic = false;
    m_pinsBv = 65;
    m_pinsScUint = false;
    m_pinsScBigUint = false;
    m_pinsUint8 = false;
    m_ppComments = false;
    m_profCFuncs = false;
    m_profThreads = false;
    m_protectIds = false;
    m_preprocOnly = false;
    m_preprocNoLine = false;
    m_public = false;
    m_publicFlatRW = false;
    m_quietExit = false;
    m_relativeCFuncs = true;
    m_relativeIncludes = false;
    m_reportUnoptflat = false;
    m_savable = false;
    m_stats = false;
    m_statsVars = false;
    m_structsPacked = true;
    m_systemC = false;
    m_threads = 0;
    m_threadsDpiPure = true;
    m_threadsDpiUnpure = false;
    m_threadsCoarsen = true;
    m_threadsMaxMTasks = 0;
    m_trace = false;
    m_traceCoverage = false;
    m_traceDups = false;
    m_traceFormat = TraceFormat::VCD;
    m_traceParams = true;
    m_traceStructs = false;
    m_traceUnderscore = false;
    m_underlineZero = false;
    m_vpi = false;
    m_xInitialEdge = false;
    m_xmlOnly = false;

    m_convergeLimit = 100;
    m_dumpTree = 0;
    m_gateStmts = 100;
    m_ifDepth = 0;
    m_inlineMult = 2000;
    m_maxNumWidth = 65536;
    m_moduleRecursion = 100;
    m_outputSplit = 0;
    m_outputSplitCFuncs = 0;
    m_outputSplitCTrace = 0;
    m_traceDepth = 0;
    m_traceMaxArray = 32;
    m_traceMaxWidth = 256;
    m_unrollCount = 64;
    m_unrollStmts = 30000;

    m_compLimitBlocks = 0;
    m_compLimitMembers = 64;
    m_compLimitParens = 0;

    m_makeDir = "obj_dir";
    m_bin = "";
    m_flags = "";
    m_l2Name = "";
    m_unusedRegexp = "*unused*";
    m_xAssign = "fast";

    m_defaultLanguage = V3LangCode::mostRecent();

    VName::maxLength(128);  // Linux filename limits 256; leave half for prefix

    optimize(1);
    // Default +libext+
    addLibExtV("");  // So include "filename.v" will find the same file
    addLibExtV(".v");
    addLibExtV(".sv");
    // Default -I
    addIncDirFallback(".");  // Looks better than {long_cwd_path}/...
}

V3Options::~V3Options() { VL_DO_CLEAR(delete m_impp, m_impp = NULL); }

void V3Options::setDebugMode(int level) {
    V3Error::debugDefault(level);
    if (!m_dumpTree) m_dumpTree = 3;  // Don't override if already set.
    m_stats = true;
    m_debugCheck = true;
    cout << "Starting " << version() << endl;
}

void V3Options::setDebugSrcLevel(const string& srcfile, int level) {
    DebugSrcMap::iterator iter = m_debugSrcs.find(srcfile);
    if (iter != m_debugSrcs.end()) {
        iter->second = level;
    } else {
        m_debugSrcs.insert(make_pair(srcfile, level));
    }
}

int V3Options::debugSrcLevel(const string& srcfile_path, int default_level) {
    // For simplicity, calling functions can just use __FILE__ for srcfile.
    // That means though we need to cleanup the filename from ../Foo.cpp -> Foo
    string srcfile = V3Os::filenameNonDirExt(srcfile_path);
    DebugSrcMap::iterator iter = m_debugSrcs.find(srcfile);
    if (iter != m_debugSrcs.end()) {
        return iter->second;
    } else {
        return default_level;
    }
}

void V3Options::setDumpTreeLevel(const string& srcfile, int level) {
    DebugSrcMap::iterator iter = m_dumpTrees.find(srcfile);
    if (iter != m_dumpTrees.end()) {
        iter->second = level;
    } else {
        m_dumpTrees.insert(make_pair(srcfile, level));
    }
}

int V3Options::dumpTreeLevel(const string& srcfile_path) {
    // For simplicity, calling functions can just use __FILE__ for srcfile.
    // That means though we need to cleanup the filename from ../Foo.cpp -> Foo
    string srcfile = V3Os::filenameNonDirExt(srcfile_path);
    DebugSrcMap::iterator iter = m_dumpTrees.find(srcfile);
    if (iter != m_dumpTrees.end()) {
        return iter->second;
    } else {
        return m_dumpTree;
    }
}

void V3Options::optimize(int level) {
    // Set all optimizations to on/off
    bool flag = level > 0;
    m_oAcycSimp = flag;
    m_oCase = flag;
    m_oCombine = flag;
    m_oConst = flag;
    m_oExpand = flag;
    m_oGate = flag;
    m_oInline = flag;
    m_oLife = flag;
    m_oLifePost = flag;
    m_oLocalize = flag;
    m_oReloop = flag;
    m_oReorder = flag;
    m_oSplit = flag;
    m_oSubst = flag;
    m_oSubstConst = flag;
    m_oTable = flag;
    m_oDedupe = flag;
    m_oAssemble = flag;
    // And set specific optimization levels
    if (level >= 3) {
        m_inlineMult = -1;  // Maximum inlining
    }
}<|MERGE_RESOLUTION|>--- conflicted
+++ resolved
@@ -1187,18 +1187,15 @@
                 shift;
                 m_threadsMaxMTasks = atoi(argv[i]);
                 if (m_threadsMaxMTasks < 1)
-<<<<<<< HEAD
-                    fl->v3fatal("--threads-max-mtasks must be >= 1: "<<argv[i]);
-            }
-            else if (!strcmp(sw, "-timescale") && (i + 1) < argc) {
+                    fl->v3fatal("--threads-max-mtasks must be >= 1: " << argv[i]);
+            } else if (!strcmp(sw, "-timescale") && (i + 1) < argc) {
                 shift;
                 VTimescale unit;
                 VTimescale prec;
                 VTimescale::parseSlashed(fl, argv[i], unit /*ref*/, prec /*ref*/);
                 if (!unit.isNone() && timeOverrideUnit().isNone()) m_timeDefaultUnit = unit;
                 if (!prec.isNone() && timeOverridePrec().isNone()) m_timeDefaultPrec = prec;
-            }
-            else if (!strcmp(sw, "-timescale-override") && (i + 1) < argc) {
+            } else if (!strcmp(sw, "-timescale-override") && (i + 1) < argc) {
                 shift;
                 VTimescale unit;
                 VTimescale prec;
@@ -1211,18 +1208,7 @@
                     m_timeDefaultPrec = prec;
                     m_timeOverridePrec = prec;
                 }
-            }
-            else if (!strcmp(sw, "-top-module") && (i+1)<argc) {
-                shift; m_topModule = argv[i];
-            }
-            else if (!strcmp(sw, "-unused-regexp") && (i+1)<argc) {
-                shift; m_unusedRegexp = argv[i];
-            }
-            else if (!strcmp(sw, "-x-assign") && (i+1)<argc) {
-=======
-                    fl->v3fatal("--threads-max-mtasks must be >= 1: " << argv[i]);
             } else if (!strcmp(sw, "-top-module") && (i + 1) < argc) {
->>>>>>> 1b94e3b0
                 shift;
                 m_topModule = argv[i];
             } else if (!strcmp(sw, "-unused-regexp") && (i + 1) < argc) {
