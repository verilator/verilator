--- conflicted
+++ resolved
@@ -195,28 +195,11 @@
     }
 }
 
-<<<<<<< HEAD
-void V3Options::addCppFile(const string& filename) {
-    m_cppFiles.insert(filename);
-}
-void V3Options::addCFlags(const string& filename) {
-    m_cFlags.push_back(filename);
-}
-void V3Options::addLdLibs(const string& filename) {
-    m_ldLibs.push_back(filename);
-}
-void V3Options::addMakeFlags(const string& filename) {
-    m_makeFlags.push_back(filename);
-}
-void V3Options::addFuture(const string& flag) {
-    m_futures.insert(flag);
-}
-=======
 void V3Options::addCppFile(const string& filename) { m_cppFiles.insert(filename); }
 void V3Options::addCFlags(const string& filename) { m_cFlags.push_back(filename); }
 void V3Options::addLdLibs(const string& filename) { m_ldLibs.push_back(filename); }
+void V3Options::addMakeFlags(const string& filename) { m_makeFlags.push_back(filename); }
 void V3Options::addFuture(const string& flag) { m_futures.insert(flag); }
->>>>>>> f3308d23
 bool V3Options::isFuture(const string& flag) const {
     return m_futures.find(flag) != m_futures.end();
 }
@@ -411,17 +394,9 @@
 // Environment
 
 string V3Options::getenvBuiltins(const string& var) {
-<<<<<<< HEAD
-    if (var == "MAKE") return getenvMAKE();
-    else if (var == "PERL") return getenvPERL();
-    else if (var == "SYSTEMC") return getenvSYSTEMC();
-    else if (var == "SYSTEMC_ARCH") return getenvSYSTEMC_ARCH();
-    else if (var == "SYSTEMC_INCLUDE") return getenvSYSTEMC_INCLUDE();
-    else if (var == "SYSTEMC_LIBDIR") return getenvSYSTEMC_LIBDIR();
-    else if (var == "VERILATOR_ROOT") return getenvVERILATOR_ROOT();
-    else {
-=======
-    if (var == "PERL") {
+    if (var == "MAKE") {
+        return getenvMAKE();
+    } else if (var == "PERL") {
         return getenvPERL();
     } else if (var == "SYSTEMC") {
         return getenvSYSTEMC();
@@ -434,20 +409,15 @@
     } else if (var == "VERILATOR_ROOT") {
         return getenvVERILATOR_ROOT();
     } else {
->>>>>>> f3308d23
         return V3Os::getenvStr(var, "");
     }
 }
 
-<<<<<<< HEAD
 string V3Options::getenvMAKE() {
     return V3Os::getenvStr("MAKE", "make");
 }
 
-string V3Options::getenvPERL() {
-=======
 string V3Options::getenvPERL() {  //
->>>>>>> f3308d23
     return V3Os::getenvStr("PERL", "perl");
 }
 
@@ -928,9 +898,7 @@
             } else if (!strcmp(sw, "-inline-mult") && (i + 1) < argc) {
                 shift;
                 m_inlineMult = atoi(argv[i]);
-<<<<<<< HEAD
-            }
-            else if (!strcmp(sw, "-j")) {
+            } else if (!strcmp(sw, "-j")) {
                 if ((i+1) >= argc || !isdigit(argv[i+1][0])) {  // No value is given
                     m_buildJobs = 0;  // Unlimited parallelism
                 }
@@ -941,22 +909,10 @@
                         fl->v3error("-j accepts positive integer, but "<<argv[i]<<" is passed");
                     }
                 }
-            }
-            else if (!strcmp(sw, "-LDFLAGS") && (i+1)<argc) {
-                shift;
-                addLdLibs(argv[i]);
-            }
-            else if (!strcmp(sw, "-MAKEFLAGS") && (i+1)<argc) {
-                shift;
-                addMakeFlags(argv[i]);
-            }
-            else if (!strcmp(sw, "-l2-name") && (i+1)<argc) {
-=======
             } else if (!strcmp(sw, "-LDFLAGS") && (i + 1) < argc) {
                 shift;
                 addLdLibs(argv[i]);
             } else if (!strcmp(sw, "-l2-name") && (i + 1) < argc) {
->>>>>>> f3308d23
                 shift;
                 m_l2Name = argv[i];
             } else if (!strcmp(sw, "-l2name")) {  // Historical and undocumented
@@ -970,6 +926,9 @@
                 } else {
                     fl->v3fatal("Unknown --make system specified: '" << argv[i] << "'");
                 }
+            } else if (!strcmp(sw, "-MAKEFLAGS") && (i+1)<argc) {
+                shift;
+                addMakeFlags(argv[i]);
             } else if (!strcmp(sw, "-max-num-width")) {
                 shift;
                 m_maxNumWidth = atoi(argv[i]);
@@ -1419,16 +1378,7 @@
 
     cout << endl;
     cout << "Environment:\n";
-<<<<<<< HEAD
     cout << "    MAKE               = " << V3Os::getenvStr("MAKE","") << endl;
-    cout << "    PERL               = " << V3Os::getenvStr("PERL","")<<endl;
-    cout << "    SYSTEMC            = " << V3Os::getenvStr("SYSTEMC","")<<endl;
-    cout << "    SYSTEMC_ARCH       = " << V3Os::getenvStr("SYSTEMC_ARCH","")<<endl;
-    cout << "    SYSTEMC_INCLUDE    = " << V3Os::getenvStr("SYSTEMC_INCLUDE","")<<endl;
-    cout << "    SYSTEMC_LIBDIR     = " << V3Os::getenvStr("SYSTEMC_LIBDIR","")<<endl;
-    cout << "    VERILATOR_ROOT     = " << V3Os::getenvStr("VERILATOR_ROOT","")<<endl;
-    cout << "    VERILATOR_BIN      = " << V3Os::getenvStr("VERILATOR_BIN","")<<endl;  // wrapper uses this
-=======
     cout << "    PERL               = " << V3Os::getenvStr("PERL", "") << endl;
     cout << "    SYSTEMC            = " << V3Os::getenvStr("SYSTEMC", "") << endl;
     cout << "    SYSTEMC_ARCH       = " << V3Os::getenvStr("SYSTEMC_ARCH", "") << endl;
@@ -1437,7 +1387,6 @@
     cout << "    VERILATOR_ROOT     = " << V3Os::getenvStr("VERILATOR_ROOT", "") << endl;
     // wrapper uses this:
     cout << "    VERILATOR_BIN      = " << V3Os::getenvStr("VERILATOR_BIN", "") << endl;
->>>>>>> f3308d23
 }
 
 //======================================================================
