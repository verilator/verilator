// -*- mode: C++; c-file-style: "cc-mode" -*-
//*************************************************************************
// DESCRIPTION: Verilator: Options parsing
//
// Code available from: https://verilator.org
//
//*************************************************************************
//
// Copyright 2003-2025 by Wilson Snyder. This program is free software; you
// can redistribute it and/or modify it under the terms of either the GNU
// Lesser General Public License Version 3 or the Perl Artistic License
// Version 2.0.
// SPDX-License-Identifier: LGPL-3.0-only OR Artistic-2.0
//
//*************************************************************************

#include "V3PchAstMT.h"

#include "V3Options.h"

#include "V3Error.h"
#include "V3File.h"
#include "V3Global.h"
#include "V3Mutex.h"
#include "V3OptionParser.h"
#include "V3Os.h"
#include "V3PreShell.h"
#include "V3String.h"

// clang-format off
#include <sys/types.h>
#include <sys/stat.h>
#ifndef _WIN32
# include <sys/utsname.h>
#endif
#include <algorithm>
#include <cctype>
#ifdef _MSC_VER
# include <filesystem> // C++17
# define S_ISDIR(mode) (((mode) & _S_IFMT) == _S_IFDIR)
#else
# include <dirent.h>
#endif
#include <fcntl.h>
#include <list>
#include <map>
#include <memory>
#include <thread>
#include <set>
#include <string>

#include "config_rev.h"

#if defined(_WIN32) || defined(__MINGW32__)
# include <io.h>  // open, close
#endif
// clang-format on

VL_DEFINE_DEBUG_FUNCTIONS;

//######################################################################
// V3 Internal state

class V3OptionsImp final {
public:
    // TYPES
    using DirMap = std::map<const string, std::set<std::string>>;  // Directory listing

    // STATE
    std::list<string> m_lineArgs;  // List of command line argument encountered
    // List of arguments encounterd, and a bool in needed for rerunning --dump-inputs
    std::list<std::pair<std::list<std::string>, bool>> m_allArgs;
    std::list<string> m_incDirUsers;  // Include directories (ordered)
    std::set<string> m_incDirUserSet;  // Include directories (for removing duplicates)
    std::list<string> m_incDirFallbacks;  // Include directories (ordered)
    std::set<string> m_incDirFallbackSet;  // Include directories (for removing duplicates)
    std::map<const string, V3LangCode> m_langExts;  // Language extension map
    std::list<string> m_libExtVs;  // Library extensions (ordered)
    std::set<string> m_libExtVSet;  // Library extensions (for removing duplicates)
    DirMap m_dirMap;  // Directory listing

    // ACCESSOR METHODS
    void addIncDirUser(const string& incdir) {
        const string& dir = V3Os::filenameCleanup(incdir);
        const auto itFoundPair = m_incDirUserSet.insert(dir);
        if (itFoundPair.second) {
            // cppcheck-suppress stlFindInsert  // cppcheck 1.90 bug
            m_incDirUsers.push_back(dir);
            m_incDirFallbacks.remove(dir);  // User has priority over Fallback
            m_incDirFallbackSet.erase(dir);  // User has priority over Fallback
        }
    }
    void addIncDirFallback(const string& incdir) {
        const string& dir = V3Os::filenameCleanup(incdir);
        if (m_incDirUserSet.find(dir)
            == m_incDirUserSet.end()) {  // User has priority over Fallback
            const auto itFoundPair = m_incDirFallbackSet.insert(dir);
            if (itFoundPair.second) m_incDirFallbacks.push_back(dir);
        }
    }
    void addLangExt(const string& langext, const V3LangCode& lc) {
        // New language extension replaces any pre-existing one.
        string addext = langext;
        if (addext[0] == '.') addext = addext.substr(1);
        (void)m_langExts.erase(addext);
        m_langExts[addext] = lc;
    }

    void addLibExtV(const string& libext) {
        const auto itFoundPair = m_libExtVSet.insert(libext);
        if (itFoundPair.second) m_libExtVs.push_back(libext);
    }
    V3OptionsImp() = default;
    ~V3OptionsImp() = default;
};

//######################################################################
// V3LangCode class functions

V3LangCode::V3LangCode(const char* textp) {
    // Return code for given string, or ERROR, which is a bad code
    for (int codei = V3LangCode::L_ERROR; codei < V3LangCode::_ENUM_END; ++codei) {
        const V3LangCode code{codei};
        if (0 == VL_STRCASECMP(textp, code.ascii())) {
            m_e = code;
            return;
        }
    }
    m_e = V3LangCode::L_ERROR;
}

//######################################################################
// VTimescale class functions

VTimescale::VTimescale(const string& value, bool& badr)
    : m_e{VTimescale::NONE} {
    badr = true;
    const string spaceless = VString::removeWhitespace(value);
    for (int i = TS_100S; i < _ENUM_END; ++i) {
        const VTimescale ts{i};
        if (spaceless == ts.ascii()) {
            badr = false;
            m_e = ts.m_e;
            break;
        }
    }
}

//######################################################################
// V3HierarchicalBlockOption class functions

// Parse "--hierarchical-block orig_name,mangled_name,param0_name,param0_value,... " option.
// The format of value is as same as -G option. (can be string literal surrounded by ")
V3HierarchicalBlockOption::V3HierarchicalBlockOption(const string& opts) {
    VStringList vals;
    bool inStr = false;
    string cur;
    static const string hierBlock("--hierarchical-block");
    FileLine cmdfl(FileLine::commandLineFilename());
    // Split by ','. If ',' appears between "", that is not a separator.
    for (string::const_iterator it = opts.begin(); it != opts.end();) {
        if (inStr) {
            if (*it == '\\') {
                ++it;
                if (it == opts.end()) {
                    cmdfl.v3error(hierBlock + " must not end with \\");
                    break;
                }
                if (*it != '"' && *it != '\\') {
                    cmdfl.v3error(hierBlock + " does not allow '" + *it + "' after \\");
                    break;
                }
                cur.push_back(*it);
                ++it;
            } else if (*it == '"') {  // end of string
                cur.push_back(*it);
                vals.push_back(cur);
                cur.clear();
                ++it;
                if (it != opts.end()) {
                    if (*it != ',') {
                        cmdfl.v3error(hierBlock + " expects ',', but '" + *it + "' is passed");
                        break;
                    }
                    ++it;
                    if (it == opts.end()) {
                        cmdfl.v3error(hierBlock + " must not end with ','");
                        break;
                    }
                    inStr = *it == '"';
                    cur.push_back(*it);
                    ++it;
                }
            } else {
                cur.push_back(*it);
                ++it;
            }
        } else {
            if (*it == '"') {
                cmdfl.v3error(hierBlock + " does not allow '\"' in the middle of literal");
                break;
            }
            if (*it == ',') {  // end of this parameter
                vals.push_back(cur);
                cur.clear();
                ++it;
                if (it == opts.end()) {
                    cmdfl.v3error(hierBlock + " must not end with ','");
                    break;
                }
                inStr = *it == '"';
            }
            cur.push_back(*it);
            ++it;
        }
    }
    if (!cur.empty()) vals.push_back(cur);
    if (vals.size() >= 2) {
        if (vals.size() % 2) {
            cmdfl.v3error(hierBlock + " requires the number of entries to be even");
        }
        m_origName = vals[0];
        m_mangledName = vals[1];
    } else {
        cmdfl.v3error(hierBlock + " requires at least two comma-separated values");
    }
    for (size_t i = 2; i + 1 < vals.size(); i += 2) {
        const bool inserted = m_parameters.emplace(vals[i], vals[i + 1]).second;
        if (!inserted) {
            cmdfl.v3error("Module name '" + vals[i] + "' is duplicated in " + hierBlock);
        }
    }
}

//######################################################################
// V3Options class functions

void VTimescale::parseSlashed(FileLine* fl, const char* textp, VTimescale& unitr,
                              VTimescale& precr, bool allowEmpty) {
    // Parse `timescale of <number><units> / <number><units>
    unitr = VTimescale::NONE;
    precr = VTimescale::NONE;

    const char* cp = textp;
    for (; std::isspace(*cp); ++cp) {}
    const char* const unitp = cp;
    for (; *cp && *cp != '/'; ++cp) {}
    const string unitStr(unitp, cp - unitp);
    for (; std::isspace(*cp); ++cp) {}
    string precStr;
    if (*cp == '/') {
        ++cp;
        for (; std::isspace(*cp); ++cp) {}
        const char* const precp = cp;
        for (; *cp && *cp != '/'; ++cp) {}
        precStr = string(precp, cp - precp);
    }
    for (; std::isspace(*cp); ++cp) {}
    if (*cp) {
        fl->v3error("`timescale syntax error: '" << textp << "'");
        return;
    }

    bool unitbad = false;
    const VTimescale unit{unitStr, unitbad /*ref*/};
    if (unitbad && !(unitStr.empty() && allowEmpty)) {
        fl->v3error("`timescale timeunit syntax error: '" << unitStr << "'");
        return;
    }
    unitr = unit;

    if (!precStr.empty()) {
        VTimescale prec{VTimescale::NONE};
        bool precbad;
        prec = VTimescale{precStr, precbad /*ref*/};
        if (precbad) {
            fl->v3error("`timescale timeprecision syntax error: '" << precStr << "'");
            return;
        }
        if (!unit.isNone() && !prec.isNone() && unit < prec) {
            fl->v3error("`timescale timeunit '"
                        << unitStr << "' must be greater than or equal to timeprecision '"
                        << precStr << "'");
            return;
        }
        precr = prec;
    }
}

//######################################################################
// V3Options class functions

void V3Options::addIncDirUser(const string& incdir) { m_impp->addIncDirUser(incdir); }
void V3Options::addIncDirFallback(const string& incdir) { m_impp->addIncDirFallback(incdir); }
void V3Options::addLangExt(const string& langext, const V3LangCode& lc) {
    m_impp->addLangExt(langext, lc);
}
void V3Options::addLibExtV(const string& libext) { m_impp->addLibExtV(libext); }
void V3Options::addDefine(const string& defline, bool allowPlus) VL_MT_DISABLED {
    // Split +define+foo=value into the appropriate parts and parse
    // Optional + says to allow multiple defines on the line
    // + is not quotable, as other simulators do not allow that
    string left = defline;
    while (left != "") {
        string def = left;
        string::size_type pos;
        if (allowPlus && ((pos = left.find('+')) != string::npos)) {
            left = left.substr(pos + 1);
            def.erase(pos);
        } else {
            left = "";
        }
        string value;
        if ((pos = def.find('=')) != string::npos) {
            value = def.substr(pos + 1);
            def.erase(pos);
        }
        V3PreShell::defineCmdLine(def, value);
    }
}
void V3Options::addParameter(const string& paramline, bool allowPlus) {
    // Split +define+foo=value into the appropriate parts and parse
    // Optional + says to allow multiple defines on the line
    // + is not quotable, as other simulators do not allow that
    string left = paramline;
    while (left != "") {
        string param = left;
        string::size_type pos;
        if (allowPlus && ((pos = left.find('+')) != string::npos)) {
            left = left.substr(pos + 1);
            param.erase(pos);
        } else {
            left = "";
        }
        string value;
        if ((pos = param.find('=')) != string::npos) {
            value = param.substr(pos + 1);
            param.erase(pos);
        }
        UINFO(4, "Add parameter" << param << "=" << value);
        (void)m_parameters.erase(param);
        m_parameters[param] = value;
    }
}

bool V3Options::hasParameter(const string& name) {
    return m_parameters.find(name) != m_parameters.end();
}

string V3Options::parameter(const string& name) {
    string value = m_parameters.find(name)->second;
    m_parameters.erase(m_parameters.find(name));
    return value;
}

void V3Options::checkParameters() {
    if (!m_parameters.empty()) {
        std::stringstream msg;
        msg << "Parameters from the command line were not found in the design:";
        for (const auto& i : m_parameters) msg << " " << i.first;
        v3error(msg.str());
    }
}

void V3Options::addCppFile(const string& filename) { m_cppFiles.insert(filename); }
void V3Options::addCFlags(const string& filename) { m_cFlags.push_back(filename); }
void V3Options::addLibMapFile(const string& filename) { m_libmapFiles.insert(filename); }
void V3Options::addCompilerIncludes(const string& filename) {
    m_compilerIncludes.insert(filename);
}
void V3Options::addLdLibs(const string& filename) { m_ldLibs.push_back(filename); }
void V3Options::addMakeFlags(const string& filename) { m_makeFlags.push_back(filename); }
void V3Options::addFuture(const string& flag) { m_futures.insert(flag); }
void V3Options::addFuture0(const string& flag) { m_future0s.insert(flag); }
void V3Options::addFuture1(const string& flag) { m_future1s.insert(flag); }
bool V3Options::isFuture(const string& flag) const {
    return m_futures.find(flag) != m_futures.end();
}
bool V3Options::isFuture0(const string& flag) const {
    return m_future0s.find(flag) != m_future0s.end();
}
bool V3Options::isFuture1(const string& flag) const {
    return m_future1s.find(flag) != m_future1s.end();
}
bool V3Options::isLibraryFile(const string& filename, const string& libname) const {
    return m_libraryFiles.find({filename, libname}) != m_libraryFiles.end();
}
void V3Options::addLibraryFile(const string& filename, const string& libname) {
    m_libraryFiles.insert({filename, libname});
}
void V3Options::addVFile(const string& filename, const string& libname) {
    // We use a list for v files, because it's legal to have includes
    // in a specific order and multiple of them.
    m_vFiles.push_back({filename, libname});
}
void V3Options::addVltFile(const string& filename, const string& libname) {
    m_vltFiles.insert({filename, libname});
}
void V3Options::addForceInc(const string& filename) { m_forceIncs.push_back(filename); }

void V3Options::addLineArg(const string& arg) { m_impp->m_lineArgs.push_back(arg); }

void V3Options::addArg(char** argv, size_t count, bool isForRerun) {
    m_impp->m_allArgs.emplace_back();
    std::pair<std::list<std::string>, bool>& pair = m_impp->m_allArgs.back();
    pair.second = isForRerun;
    for (size_t n = 0; n < count; ++n) pair.first.emplace_back(argv[n]);
}

void V3Options::addArg(const std::string& arg, bool isForRerun) {
    m_impp->m_allArgs.emplace_back();
    std::pair<std::list<std::string>, bool>& pair = m_impp->m_allArgs.back();
    pair.second = isForRerun;
    pair.first.emplace_back(arg);
}

const std::list<std::pair<std::list<std::string>, bool>>& V3Options::allArgs() const {
    return m_impp->m_allArgs;
}

string V3Options::allArgsString() const VL_MT_SAFE {
    string result;
    for (const auto& pair : m_impp->m_allArgs) {
        for (const string& arg : pair.first) {
            if (!result.empty()) result += " ";
            result += arg;
        }
    }
    return result;
}

// Delete some options for Verilation of the hierarchical blocks.
string V3Options::allArgsStringForHierBlock(bool forTop) const {
    // cppcheck-suppress shadowFunction
    std::set<string> vFiles;
    for (const auto& vFile : m_vFiles) vFiles.insert(vFile.filename());
    string out;
    bool stripArg = false;
    bool stripArgIfNum = false;
    for (const string& arg : m_impp->m_lineArgs) {
        if (stripArg) {
            stripArg = false;
            continue;
        }
        if (stripArgIfNum) {
            stripArgIfNum = false;
            if (isdigit(arg[0])) continue;
        }
        int skip = 0;
        if (arg.length() >= 2 && arg[0] == '-' && arg[1] == '-') {
            skip = 2;
        } else if (arg.length() >= 1 && arg[0] == '-') {
            skip = 1;
        }
        if (skip > 0) {  // arg is an option
            const string opt = arg.substr(skip);  // Remove '-' in the beginning
            const int numStrip = stripOptionsForChildRun(opt, forTop);
            if (numStrip) {
                UASSERT(0 <= numStrip && numStrip <= 3, "should be one of 0, 1, 2, 3");
                if (numStrip == 2) stripArg = true;
                if (numStrip == 3) stripArgIfNum = true;
                continue;
            }
        } else {  // Not an option
            if (vFiles.find(arg) != vFiles.end()  // Remove HDL
                || m_cppFiles.find(arg) != m_cppFiles.end()) {  // Remove C++
                continue;
            }
        }
        if (out != "") out += " ";
        // Don't use opt here because '-' is removed in arg
        // Use double quote because arg may contain whitespaces
        out += '"' + VString::quoteAny(arg, '"', '\\') + '"';
    }
    return out;
}

void V3Options::ccSet() {  // --cc
    m_outFormatOk = true;
    m_systemC = false;
}

void V3Options::decorations(FileLine* fl, const string& arg) {  // --decorations
    if (arg == "none") {
        m_decoration = false;
        m_decorationNodes = false;
    } else if (arg == "node") {
        m_decoration = true;
        m_decorationNodes = true;
    } else if (arg == "medium") {
        m_decoration = true;
        m_decorationNodes = false;
    } else {
        fl->v3error("Unknown setting for --decorations: '"
                    << arg << "'\n"
                    << fl->warnMore() << "... Suggest 'none', 'medium', or 'node'");
    }
}

std::vector<std::string> V3Options::traceClassBases() const VL_MT_SAFE {
    std::vector<std::string> result;
    if (traceEnabledFst()) result.emplace_back("VerilatedFst");
    if (traceEnabledSaif()) result.emplace_back("VerilatedSaif");
    if (traceEnabledVcd()) result.emplace_back("VerilatedVcd");
    return result;
}
std::vector<std::string> V3Options::traceClassLangs() const VL_MT_SAFE {
    std::vector<std::string> result;
    for (const auto& cbase : traceClassBases())
        result.emplace_back(cbase + (systemC() ? "Sc" : "C"));
    return result;
}
std::vector<std::string> V3Options::traceSourceBases() const VL_MT_SAFE {
    std::vector<std::string> result;
    if (traceEnabledFst()) result.emplace_back("verilated_fst");
    if (traceEnabledSaif()) result.emplace_back("verilated_saif");
    if (traceEnabledVcd()) result.emplace_back("verilated_vcd");
    return result;
}
std::vector<std::string> V3Options::traceSourceLangs() const VL_MT_SAFE {
    std::vector<std::string> result = traceSourceBases();
    for (std::string& str : result) str += systemC() ? "_sc"s : "_c"s;
    return result;
}
std::string V3Options::traceClassBase() const VL_MT_SAFE {
    // Deprecated - Needs to be fixed to support multiple trace, issue #5813
    UASSERT(!traceClassBases().empty(), "Call traceClassBase only when trace() enabled");
    return traceClassBases().front();
}
std::string V3Options::traceClassLang() const VL_MT_SAFE {
    // Deprecated - Needs to be fixed to support multiple trace, issue #5813
    UASSERT(!traceClassBases().empty(), "Call traceClassLang only when trace() enabled");
    return traceClassLangs().front();
}

//######################################################################
// File searching

bool V3Options::fileStatNormal(const string& filename) {
    // NOLINTNEXTLINE(cppcoreguidelines-pro-type-member-init)
    struct stat sstat;  // Stat information
    const int err = stat(filename.c_str(), &sstat);
    if (err != 0) return false;
    if (S_ISDIR(sstat.st_mode)) return false;
    return true;
}

string V3Options::fileExists(const string& filename) {
    // Surprisingly, for VCS and other simulators, this process
    // is quite slow; presumably because of re-reading each directory
    // many times.  So we read a whole dir at once and cache it

    const string dir = V3Os::filenameDir(filename);
    const string basename = V3Os::filenameNonDir(filename);

    auto diriter = m_impp->m_dirMap.find(dir);
    if (diriter == m_impp->m_dirMap.end()) {
        // Read the listing
        m_impp->m_dirMap.emplace(dir, std::set<string>());
        diriter = m_impp->m_dirMap.find(dir);

        std::set<string>* const setp = &(diriter->second);

#ifdef _MSC_VER
        try {
            for (const auto& dirEntry : std::filesystem::directory_iterator(dir.c_str()))
                setp->insert(dirEntry.path().filename().string());
        } catch (std::filesystem::filesystem_error const& ex) {
            (void)ex;
            return "";
        }
#else
        if (DIR* const dirp = opendir(dir.c_str())) {
            while (struct dirent* direntp = readdir(dirp)) setp->insert(direntp->d_name);
            closedir(dirp);
        }
#endif
    }
    // Find it
    const std::set<string>* const filesetp = &(diriter->second);
    const auto fileiter = filesetp->find(basename);
    if (fileiter == filesetp->end()) return "";  // Not found
    // Check if it is a directory, ignore if so
    const string filenameOut = V3Os::filenameJoin(dir, basename);
    if (!fileStatNormal(filenameOut)) return "";  // Directory
    return filenameOut;
}

string V3Options::filePathCheckOneDir(const string& modname, const string& dirname) {
    for (const string& i : m_impp->m_libExtVs) {
        const string fn = V3Os::filenameJoin(dirname, modname + i);
        const string exists = fileExists(fn);
        if (exists != "") return exists;
    }
    return "";
}

// Checks if a option needs to be stripped for child run of hierarchical Verilation.
// 0: Keep the option including its argument
// 1: Delete the option which has no argument
// 2: Delete the option and its argument
// 3: Delete the option and its argument if it is a number
int V3Options::stripOptionsForChildRun(const string& opt, bool forTop) {
    // Options to strip for both the top wrapper, and hier blocks
    static const std::unordered_map<std::string, int> commonOpts{
        //
        {"j", 3},
        //
        {"Mdir", 2},
        {"clk", 2},
        {"lib-create", 2},
        {"f", 2},
        {"F", 2},
        {"v", 2},
        {"l2-name", 2},
        {"mod-prefix", 2},
        {"prefix", 2},
        {"protect-lib", 2},
        {"protect-key", 2},
        {"threads", 2},
        {"top-module", 2},
        //
        {"build", 1},
        {"hierarchical", 1},
    };
    if (commonOpts.count(opt)) return commonOpts.at(opt);

    // Options to strip only for hier blocks
    if (!forTop) {
        static const std::unordered_map<std::string, int> subOpts{
            {"cc", 1},
            {"exe", 1},
            {"sc", 1},
            {"binary", 1},
        };
        if (subOpts.count(opt)) return subOpts.at(opt);
        if (VString::startsWith(opt, "G")) return 1;
        if (VString::startsWith(opt, "pvalue")) return 1;
    }

    // Do not strip
    return 0;
}

void V3Options::validateIdentifier(FileLine* fl, const string& arg, const string& opt) {
    if (!VString::isIdentifier(arg)) {
        fl->v3error(opt << " argument must be a legal C++ identifier: '" << arg << "'");
    }
}

string V3Options::filePath(FileLine* fl, const string& modname, const string& lastpath,
                           const string& errmsg) {  // Error prefix or "" to suppress error
    // Find a filename to read the specified module name,
    // using the incdir and libext's.
    // Return "" if not found.
    const string filename = V3Os::filenameCleanup(VName::dehash(modname));
    if (!V3Os::filenameIsRel(filename)) {
        // filename is an absolute path, so can find getStdPackagePath()/getStdWaiverPath()
        const string exists = filePathCheckOneDir(filename, "");
        if (exists != "") return exists;
    }
    for (const string& dir : m_impp->m_incDirUsers) {
        const string exists = filePathCheckOneDir(filename, dir);
        if (exists != "") return exists;
    }
    for (const string& dir : m_impp->m_incDirFallbacks) {
        const string exists = filePathCheckOneDir(filename, dir);
        if (exists != "") return exists;
    }

    if (m_relativeIncludes) {
        const string exists = filePathCheckOneDir(filename, lastpath);
        if (exists != "") return V3Os::filenameRealPath(exists);
    }

    // Warn and return not found
    if (errmsg != "") {
        fl->v3error(errmsg << "'"s << filename << "'\n"s << fl->warnContextPrimary()
                           << V3Error::warnAdditionalInfo() << filePathLookedMsg(fl, filename));
    }
    return "";
}

string V3Options::filePathLookedMsg(FileLine* fl, const string& modname) {
    static bool s_shown_notfound_msg = false;
    std::ostringstream ss;
    if (modname.find("__Vhsh") != string::npos) {
        ss << V3Error::warnMore() << "... Note: Name is longer than 127 characters; automatic"
           << " file lookup may have failed due to OS filename length limits.\n";
        ss << V3Error::warnMore() << "... Suggest putting filename with this module/package"
           << " onto command line instead.\n";
    } else if (!s_shown_notfound_msg) {
        s_shown_notfound_msg = true;
        if (m_impp->m_incDirUsers.empty()) {
            ss << V3Error::warnMore()
               << "... This may be because there's no search path specified with -I<dir>.\n";
        }
        ss << V3Error::warnMore() << "... Looked in:\n";
        for (const string& dir : m_impp->m_incDirUsers) {
            for (const string& ext : m_impp->m_libExtVs) {
                const string fn = V3Os::filenameJoin(dir, modname + ext);
                ss << V3Error::warnMore() << "     " << fn << "\n";
            }
        }
        for (const string& dir : m_impp->m_incDirFallbacks) {
            for (const string& ext : m_impp->m_libExtVs) {
                const string fn = V3Os::filenameJoin(dir, modname + ext);
                ss << V3Error::warnMore() << "     " << fn << "\n";
            }
        }
    }
    return ss.str();
}

//! Determine what language is associated with a filename

//! If we recognize the extension, use its language, otherwise, use the
//! default language.
V3LangCode V3Options::fileLanguage(const string& filename) {
    string ext = V3Os::filenameNonDir(filename);
    string::size_type pos;
    if (filename == V3Options::getStdPackagePath() || filename == V3Options::getStdWaiverPath()) {
        return V3LangCode::mostRecent();
    } else if ((pos = ext.rfind('.')) != string::npos) {
        ext.erase(0, pos + 1);
        const auto it = m_impp->m_langExts.find(ext);
        if (it != m_impp->m_langExts.end()) return it->second;
    }
    return m_defaultLanguage;
}

//######################################################################
// Environment

string V3Options::getenvBuiltins(const string& var) {
    // If update below, also update V3Options::showVersion()
    if (var == "MAKE") {
        return getenvMAKE();
    } else if (var == "PERL") {
        return getenvPERL();
    } else if (var == "PYTHON3") {
        return getenvPYTHON3();
    } else if (var == "SYSTEMC") {
        return getenvSYSTEMC();
    } else if (var == "SYSTEMC_ARCH") {
        return getenvSYSTEMC_ARCH();
    } else if (var == "SYSTEMC_INCLUDE") {
        return getenvSYSTEMC_INCLUDE();
    } else if (var == "SYSTEMC_LIBDIR") {
        return getenvSYSTEMC_LIBDIR();
    } else if (var == "VERILATOR_ROOT") {
        return getenvVERILATOR_ROOT();
    } else {
        return V3Os::getenvStr(var, "");
    }
}

#ifdef __FreeBSD__
string V3Options::getenvMAKE() { return V3Os::getenvStr("MAKE", "gmake"); }
#else
string V3Options::getenvMAKE() { return V3Os::getenvStr("MAKE", "make"); }
#endif

string V3Options::getenvMAKEFLAGS() {  //
    return V3Os::getenvStr("MAKEFLAGS", "");
}

string V3Options::getenvPERL() {  //
    return V3Os::filenameCleanup(V3Os::getenvStr("PERL", "perl"));
}

string V3Options::getenvPYTHON3() {  //
    return V3Os::filenameCleanup(V3Os::getenvStr("PYTHON3", "python3"));
}

string V3Options::getenvSYSTEMC() {
    string var = V3Os::getenvStr("SYSTEMC", "");
    // Treat compiled-in DEFENV string literals as C-strings to enable
    // binary patching for relocatable installs (e.g. conda)
    string defenv = string{DEFENV_SYSTEMC}.c_str();
    if (var == "" && defenv != "") {
        var = defenv;
        V3Os::setenvStr("SYSTEMC", var, "Hardcoded at build time");
    }
    return V3Os::filenameCleanup(var);
}

string V3Options::getenvSYSTEMC_ARCH() {
    string var = V3Os::getenvStr("SYSTEMC_ARCH", "");
    // Treat compiled-in DEFENV string literals as C-strings to enable
    // binary patching for relocatable installs (e.g. conda)
    string defenv = string{DEFENV_SYSTEMC_ARCH}.c_str();
    if (var == "" && defenv != "") {
        var = defenv;
        V3Os::setenvStr("SYSTEMC_ARCH", var, "Hardcoded at build time");
    }
    if (var == "") {
#if defined(__MINGW32__)
        // Hardcoded with MINGW current version. Would like a better way.
        const string sysname = "MINGW32_NT-5.0";
        var = "mingw32";
#elif defined(_WIN32)
        const string sysname = "WIN32";
        var = "win32";
#else
        // NOLINTNEXTLINE(cppcoreguidelines-pro-type-member-init)
        struct utsname uts;
        uname(&uts);
        const string sysname = VString::downcase(uts.sysname);  // aka  'uname -s'
        if (VL_UNCOVERABLE(VString::wildmatch(sysname.c_str(), "*solaris*"))) {
            var = "gccsparcOS5";  // LCOV_EXCL_LINE
        } else if (VL_UNCOVERABLE(VString::wildmatch(sysname.c_str(), "*cygwin*"))) {
            var = "cygwin";  // LCOV_EXCL_LINE
        } else {
            var = "linux";
        }
#endif
        V3Os::setenvStr("SYSTEMC_ARCH", var, "From sysname '" + sysname + "'");
    }
    return var;
}

string V3Options::getenvSYSTEMC_INCLUDE() {
    string var = V3Os::getenvStr("SYSTEMC_INCLUDE", "");
    // Treat compiled-in DEFENV string literals as C-strings to enable
    // binary patching for relocatable installs (e.g. conda)
    string defenv = string{DEFENV_SYSTEMC_INCLUDE}.c_str();
    if (var == "" && defenv != "") {
        var = defenv;
        V3Os::setenvStr("SYSTEMC_INCLUDE", var, "Hardcoded at build time");
    }
    if (var == "") {
        const string sc = getenvSYSTEMC();
        if (sc != "") var = V3Os::filenameJoin(sc, "include");
    }
    return V3Os::filenameCleanup(var);
}

string V3Options::getenvSYSTEMC_LIBDIR() {
    string var = V3Os::getenvStr("SYSTEMC_LIBDIR", "");
    // Treat compiled-in DEFENV string literals as C-strings to enable
    // binary patching for relocatable installs (e.g. conda)
    string defenv = string{DEFENV_SYSTEMC_LIBDIR}.c_str();
    if (var == "" && defenv != "") {
        var = defenv;
        V3Os::setenvStr("SYSTEMC_LIBDIR", var, "Hardcoded at build time");
    }
    if (var == "") {
        const string sc = getenvSYSTEMC();
        const string arch = getenvSYSTEMC_ARCH();
        if (sc != "" && arch != "") var = V3Os::filenameJoin(sc, "lib-" + arch);
    }
    return V3Os::filenameCleanup(var);
}

string V3Options::getenvVERILATOR_ROOT() {
    string var = V3Os::getenvStr("VERILATOR_ROOT", "");
    // Treat compiled-in DEFENV string literals as C-strings to enable
    // binary patching for relocatable installs (e.g. conda)
    string defenv = string{DEFENV_VERILATOR_ROOT}.c_str();
    if (var == "" && defenv != "") {
        var = defenv;
        V3Os::setenvStr("VERILATOR_ROOT", var, "Hardcoded at build time");
    }
    if (var == "") v3fatal("$VERILATOR_ROOT needs to be in environment\n");
    return V3Os::filenameCleanup(var);
}

string V3Options::getenvVERILATOR_SOLVER() {
    string var = V3Os::getenvStr("VERILATOR_SOLVER", "");
    // Treat compiled-in DEFENV string literals as C-strings to enable
    // binary patching for relocatable installs (e.g. conda)
    string defenv = string{DEFENV_VERILATOR_SOLVER}.c_str();
    if (var == "" && defenv != "") {
        var = defenv;
        V3Os::setenvStr("VERILATOR_SOLVER", var, "Hardcoded at build time");
    }
    return var;
}

string V3Options::getStdPackagePath() {
    return V3Os::filenameJoin(getenvVERILATOR_ROOT(), "include", "verilated_std.sv");
}
string V3Options::getStdWaiverPath() {
    return V3Os::filenameJoin(getenvVERILATOR_ROOT(), "include", "verilated_std_waiver.vlt");
}

string V3Options::getSupported(const string& var) {
    // If update below, also update V3Options::showVersion()
    if (var == "COROUTINES" && coroutineSupport()) {
        return "1";
    } else if (var == "DEV_ASAN" && devAsan()) {
        return "1";
    } else if (var == "DEV_GCOV" && devGcov()) {
        return "1";
        // cppcheck-suppress knownConditionTrueFalse
    } else if (var == "SYSTEMC" && systemCFound()) {
        return "1";
    } else {
        return "";
    }
}

bool V3Options::systemCSystemWide() {
#ifdef HAVE_SYSTEMC
    return true;
#else
    return false;
#endif
}

bool V3Options::systemCFound() {
    return (systemCSystemWide()
            || (!getenvSYSTEMC_INCLUDE().empty() && !getenvSYSTEMC_LIBDIR().empty()));
}

bool V3Options::coroutineSupport() {
#ifdef HAVE_COROUTINES
    return true;
#else
    return false;
#endif
}

bool V3Options::devAsan() {
#ifdef HAVE_DEV_ASAN
    return true;
#else
    return false;
#endif
}

bool V3Options::devGcov() {
#ifdef HAVE_DEV_GCOV
    return true;
#else
    return false;
#endif
}

//######################################################################
// V3 Options notification methods

void V3Options::notify() VL_MT_DISABLED {
    // Notify that all arguments have been passed and final modification can be made.
    FileLine* const cmdfl = new FileLine{FileLine::commandLineFilename()};

    if (!outFormatOk() && v3Global.opt.main()) ccSet();  // --main implies --cc if not provided
    if (!outFormatOk() && !dpiHdrOnly() && !lintOnly() && !preprocOnly() && !serializeOnly()) {
        v3fatal("verilator: Need --binary, --cc, --sc, --dpi-hdr-only, --lint-only, "
                "--xml-only, --json-only or --E option");
    }

    if (m_build && (m_gmake || m_cmake || m_makeJson)) {
        cmdfl->v3error("--make cannot be used together with --build. Suggest see manual");
    }

    // m_build, m_preprocOnly, m_dpiHdrOnly, m_lintOnly, m_jsonOnly and m_xmlOnly are mutually
    // exclusive
    std::vector<std::string> backendFlags;
    if (m_build) {
        if (m_binary)
            backendFlags.push_back("--binary");
        else
            backendFlags.push_back("--build");
    }
    if (m_preprocOnly) backendFlags.push_back("-E");
    if (m_dpiHdrOnly) backendFlags.push_back("--dpi-hdr-only");
    if (m_lintOnly) backendFlags.push_back("--lint-only");
    if (m_xmlOnly) backendFlags.push_back("--xml-only");
    if (m_jsonOnly) backendFlags.push_back("--json-only");
    if (backendFlags.size() > 1) {
        std::string backendFlagsString = backendFlags.front();
        for (size_t i = 1; i < backendFlags.size(); i++) {
            backendFlagsString += ", " + backendFlags[i];
        }
        v3error("The following cannot be used together: " + backendFlagsString
                + ". Suggest see manual");
    }

    if (m_exe && !v3Global.opt.libCreate().empty()) {
        cmdfl->v3error("--exe cannot be used together with --lib-create. Suggest see manual");
    }

    // Make sure at least one make system is enabled
    if (!m_gmake && !m_cmake && !m_makeJson) m_gmake = true;

    if (m_hierarchical && (m_hierChild || !m_hierBlocks.empty())) {
        cmdfl->v3error(
            "--hierarchical must not be set with --hierarchical-child or --hierarchical-block");
    }
    if (m_hierChild) {
        if (m_hierBlocks.empty()) {
            cmdfl->v3error("--hierarchical-block must be set when --hierarchical-child is set");
        }
        m_main = false;
    }

    if (trace() && !traceEnabledFst() && !traceEnabledSaif() && !traceEnabledVcd()) {
        m_traceEnabledVcd = true;  // No format, with --trace means wanted --trace-vcd
    }
    if (traceEnabledFst() || traceEnabledSaif() || traceEnabledVcd()) m_trace = true;
    const int ntraces = traceEnabledFst() + traceEnabledSaif() + traceEnabledVcd();
    if (ntraces > 1)  // Issue #5813
        cmdfl->v3error("Only one of --trace-fst, --trace-saif or --trace--vcd may be used");

    if (protectIds()) {
        if (allPublic()) {
            // We always call protect() on names, we don't check if public or not
            // Hence any external references wouldn't be able to find the refed public object.
            cmdfl->v3warn(E_UNSUPPORTED, "Unsupported: Using --protect-ids with --public\n"  //
                                             + cmdfl->warnMore() + "... Suggest remove --public.");
        }
        if (trace()) {
            cmdfl->v3warn(INSECURE,
                          "Using --protect-ids with --trace may expose private design details\n"
                              + cmdfl->warnMore() + "... Suggest remove --trace.");
        }
        if (vpi()) {
            cmdfl->v3warn(INSECURE,
                          "Using --protect-ids with --vpi may expose private design details\n"
                              + cmdfl->warnMore() + "... Suggest remove --vpi.");
        }
    }

    // Default some options if not turned on or off
    if (v3Global.opt.skipIdentical().isDefault()) {
        v3Global.opt.m_skipIdentical.setTrueOrFalse(  //
            !v3Global.opt.dpiHdrOnly()  //
            && !v3Global.opt.lintOnly()  //
            && !v3Global.opt.preprocOnly()  //
            && !v3Global.opt.serializeOnly());
    }
    if (v3Global.opt.makeDepend().isDefault()) {
        v3Global.opt.m_makeDepend.setTrueOrFalse(  //
            !v3Global.opt.dpiHdrOnly()  //
            && !v3Global.opt.lintOnly()  //
            && !v3Global.opt.preprocOnly()  //
            && !v3Global.opt.serializeOnly());
    }

    if (trace()) {
        // With --trace-vcd, --trace-threads is ignored
        if (traceEnabledVcd()) m_traceThreads = 1;
    }

    UASSERT(!(useTraceParallel() && useTraceOffload()),
            "Cannot use both parallel and offloaded tracing");

    // Default split limits if not specified
    if (m_outputSplitCFuncs < 0) m_outputSplitCFuncs = m_outputSplit;
    if (m_outputSplitCTrace < 0) m_outputSplitCTrace = m_outputSplit;

    if (v3Global.opt.main() && v3Global.opt.systemC()) {
        cmdfl->v3warn(E_UNSUPPORTED,
                      "--main not usable with SystemC. Suggest see examples for sc_main().");
    }

    if (coverage() && savable()) {
        cmdfl->v3error("Unsupported: --coverage and --savable not supported together");
    }
    if (v3Global.opt.timing().isSetTrue() && savable()) {
        cmdfl->v3error("Unsupported: --timing and --savable not supported together");
    }

    // --dump-tree-dot will turn on tree dumping.
    if (!m_dumpLevel.count("tree") && m_dumpLevel.count("tree-dot")) {
        m_dumpLevel["tree"] = m_dumpLevel["tree-dot"];
    }

    // Sanity check of expected configuration
    UASSERT(threads() >= 1, "'threads()' must return a value >= 1");
    if (m_outputGroups == -1) m_outputGroups = (m_buildJobs != -1) ? m_buildJobs : 0;
    if (m_buildJobs == -1) m_buildJobs = 1;
    if (m_verilateJobs == -1) m_verilateJobs = 1;

    // Preprocessor defines based on options used
    if (timing().isSetTrue()) V3PreShell::defineCmdLine("VERILATOR_TIMING", "1");

    // === Leave last
    // Mark options as available
    m_available = true;
}

//######################################################################
// V3 Options accessors

string V3Options::version() VL_PURE {
    string ver = PACKAGE_STRING;
    ver += " rev " + cvtToStr(DTVERSION_rev);
    return ver;
}

string V3Options::protectKeyDefaulted() VL_MT_SAFE {
    static V3Mutex s_mutex;
    const V3LockGuard lock{s_mutex};
    if (m_protectKey.empty()) {
        // Create a key with a human-readable symbol-like name.
        // This conversion drops ~2 bits of entropy out of 256, shouldn't matter.
        VHashSha256 digest{V3Os::trueRandom(32)};
        m_protectKey = "VL-KEY-" + digest.digestSymbol();
    }
    return m_protectKey;
}

void V3Options::throwSigsegv() {  // LCOV_EXCL_START
#if !(defined(VL_CPPCHECK) || defined(__clang_analyzer__))
    // clang-format off
    *static_cast<volatile char*>(nullptr) = 0;  // Intentional core dump, ignore warnings here
    // clang-format on
#endif
}  // LCOV_EXCL_STOP

VTimescale V3Options::timeComputePrec(const VTimescale& flag) const {
    if (!timeOverridePrec().isNone()) {
        return timeOverridePrec();
    } else if (flag.isNone()) {
        return timeDefaultPrec();
    } else {
        return flag;
    }
}

VTimescale V3Options::timeComputeUnit(const VTimescale& flag) const {
    if (!timeOverrideUnit().isNone()) {
        return timeOverrideUnit();
    } else if (flag.isNone()) {
        return timeDefaultUnit();
    } else {
        return flag;
    }
}

//######################################################################
// V3 Options utilities

string V3Options::argString(int argc, char** argv) {
    // Return list of arguments as simple string
    string opts;
    for (int i = 0; i < argc; ++i) {
        if (i != 0) opts += " ";
        opts += string{argv[i]};
    }
    return opts;
}

//######################################################################
// V3 Options Parsing

void V3Options::parseOpts(FileLine* fl, int argc, char** argv) VL_MT_DISABLED {
    // Save command line options
    for (int i = 0; i < argc; ++i) addLineArg(argv[i]);

    // Parse all options
    // Initial entry point from Verilator.cpp
    parseOptsList(fl, ".", argc, argv);

    // Default certain options and error check
    // Detailed error, since this is what we often get when run with minimal arguments
    if (vFiles().empty()) {
        v3fatal("verilator: No Input Verilog file specified on command line, "
                "see verilator --help for more information\n");
    }

    // Default prefix to the filename
    if (prefix() == "" && topModule() != "") m_prefix = "V"s + AstNode::encodeName(topModule());
    if (prefix() == "" && vFiles().size() >= 1)
        m_prefix
            = "V"s + AstNode::encodeName(V3Os::filenameNonDirExt(vFiles().begin()->filename()));
    if (modPrefix() == "") m_modPrefix = prefix();

    // Find files in makedir
    addIncDirFallback(makeDir());
}

//======================================================================

bool V3Options::suffixed(const string& sw, const char* arg) {
    if (std::strlen(arg) > sw.length()) return false;
    return (0 == std::strcmp(sw.c_str() + sw.length() - std::strlen(arg), arg));
}

void V3Options::parseOptsList(FileLine* fl, const string& optdir, int argc,
                              char** argv) VL_MT_DISABLED {
    // Parse parameters
    // Note argc and argv DO NOT INCLUDE the filename in [0]!!!
    // May be called recursively when there are -f files.

    V3OptionParser parser;
    const V3OptionParser::AppendHelper DECL_OPTION{parser};
    V3OPTION_PARSER_DECL_TAGS;

    const auto callStrSetter = [this](void (V3Options::*cbStr)(const string&)) {
        return [this, cbStr](const string& v) { (this->*cbStr)(v); };
    };
    // Usage
    // DECL_OPTION("-option", action, pointer_or_lambda);
    // action: one of Set, OnOff, CbCall, CbOnOff, CbVal, CbPartialMatch, and CbPartialMatchVal
    //   Set              : Set value to a variable, pointer_or_lambda must be a pointer to the
    //                      variable.
    //                      true is set to bool-ish variable when '-opt' is passed to verilator.
    //                      val is set to int and string variable when '-opt val' is passed.
    //   OnOff            : Set value to a bool-ish variable, pointer_or_lambda must be a pointer
    //                      to bool or VOptionBool.
    //                      true is set if "-opt" is passed to verilator while false is set if
    //                      "-no-opt" is given.
    //   CbCall           : Call lambda or function that does not take argument.
    //   CbOnOff          : Call lambda or function that takes bool argument.
    //                      Supports "-opt" and "-no-opt" style options.
    //   CbVal            : Call lambda or function that takes int or const char*.
    //                      "-opt val" is passed to verilator, val is passed to the lambda.
    //                      If a function to be called is a member of V3Options that only takes
    //                      const string&, callStrSetter(&V3Options::memberFunc) can be passed
    //                      instead of lambda as a syntax sugar.
    //   CbPartialMatch   : Call lambda or function that takes remaining string.
    //                      e.g. DECL_OPTION("-opt-", CbPartialMatch, [](const char*optp) { cout <<
    //                      optp << endl; }); and "-opt-ABC" is passed, "ABC" will be emit to
    //                      stdout.
    //   CbPartialMatchVal: Call lambda or function that takes remaining string and value.
    //                      e.g. DECL_OPTION("-opt-", CbPartialMatchVal, [](const char*optp, const
    //                      char*valp) {
    //                               cout << optp << ":" << valp << endl; });
    //                      and "-opt-ABC VAL" is passed, "ABC:VAL" will be emit to stdout.
    //
    // DECL_OPTION is not C-macro to get correct line coverage even when lambda is passed.
    // (If DECL_OPTION is a macro, then lambda would be collapsed into a single line).

    // Plus options
    DECL_OPTION("+define+", CbPartialMatch, [this](const char* optp) VL_MT_DISABLED {
        addDefine(optp, true);
    }).notForRerun();
    DECL_OPTION("+incdir+", CbPartialMatch, [this, &optdir](const char* optp) {
        string dirs = optp;
        string::size_type pos;
        while ((pos = dirs.find('+')) != string::npos) {
            addIncDirUser(parseFileArg(optdir, dirs.substr(0, pos)));
            dirs = dirs.substr(pos + 1);
        }
        addIncDirUser(parseFileArg(optdir, dirs));
    }).notForRerun();
    DECL_OPTION("+libext+", CbPartialMatch, [this](const char* optp) {
        string exts = optp;
        string::size_type pos;
        while ((pos = exts.find('+')) != string::npos) {
            addLibExtV(exts.substr(0, pos));
            exts = exts.substr(pos + 1);
        }
        addLibExtV(exts);
    }).notForRerun();
    DECL_OPTION("+librescan", CbCall, []() {}).notForRerun();  // NOP
    DECL_OPTION("+notimingchecks", CbCall, []() {}).notForRerun();  // NOP
    DECL_OPTION("+systemverilogext+", CbPartialMatch, [this](const char* optp) {
        addLangExt(optp, V3LangCode::L1800_2017);
    }).notForRerun();
    DECL_OPTION("+verilog1995ext+", CbPartialMatch, [this](const char* optp) {
        addLangExt(optp, V3LangCode::L1364_1995);
    }).notForRerun();
    DECL_OPTION("+verilog2001ext+", CbPartialMatch, [this](const char* optp) {
        addLangExt(optp, V3LangCode::L1364_2001);
    }).notForRerun();
    DECL_OPTION("+1364-1995ext+", CbPartialMatch, [this](const char* optp) {
        addLangExt(optp, V3LangCode::L1364_1995);
    }).notForRerun();
    DECL_OPTION("+1364-2001ext+", CbPartialMatch, [this](const char* optp) {
        addLangExt(optp, V3LangCode::L1364_2001);
    }).notForRerun();
    DECL_OPTION("+1364-2005ext+", CbPartialMatch, [this](const char* optp) {
        addLangExt(optp, V3LangCode::L1364_2005);
    }).notForRerun();
    DECL_OPTION("+1800-2005ext+", CbPartialMatch, [this](const char* optp) {
        addLangExt(optp, V3LangCode::L1800_2005);
    }).notForRerun();
    DECL_OPTION("+1800-2009ext+", CbPartialMatch, [this](const char* optp) {
        addLangExt(optp, V3LangCode::L1800_2009);
    }).notForRerun();
    DECL_OPTION("+1800-2012ext+", CbPartialMatch, [this](const char* optp) {
        addLangExt(optp, V3LangCode::L1800_2012);
    }).notForRerun();
    DECL_OPTION("+1800-2017ext+", CbPartialMatch, [this](const char* optp) {
        addLangExt(optp, V3LangCode::L1800_2017);
    }).notForRerun();
    DECL_OPTION("+1800-2023ext+", CbPartialMatch, [this](const char* optp) {
        addLangExt(optp, V3LangCode::L1800_2023);
    }).notForRerun();

    // Minus options
    DECL_OPTION("-aslr", CbOnOff, [](bool) {});  // Processed only in bin/verilator shell
    DECL_OPTION("-assert", CbOnOff, [this](bool flag) {
        m_assert = flag;
        m_assertCase = flag;
    });
    DECL_OPTION("-assert-case", OnOff, &m_assertCase);
    DECL_OPTION("-autoflush", OnOff, &m_autoflush);

    DECL_OPTION("-bbox-sys", OnOff, &m_bboxSys);
    DECL_OPTION("-bbox-unsup", CbOnOff, [this](bool flag) {
        m_bboxUnsup = flag;
        FileLine::globalWarnOff(V3ErrorCode::E_UNSUPPORTED, true);
    });
    DECL_OPTION("-binary", CbCall, [this]() {
        m_binary = true;
        m_build = true;
        m_exe = true;
        m_main = true;
        if (m_timing.isDefault()) m_timing = VOptionBool::OPT_TRUE;
    });
    DECL_OPTION("-build", Set, &m_build);
    DECL_OPTION("-build-dep-bin", Set, &m_buildDepBin);
    DECL_OPTION("-build-jobs", CbVal, [this, fl](const char* valp) {
        int val = std::atoi(valp);
        if (val < 0) {
            fl->v3error("--build-jobs requires a non-negative integer, but '" << valp
                                                                              << "' was passed");
            val = 1;
        } else if (val == 0) {
            val = VlOs::getProcessDefaultParallelism();
        }
        m_buildJobs = val;
    });

    DECL_OPTION("-CFLAGS", CbVal, callStrSetter(&V3Options::addCFlags));
    DECL_OPTION("-cc", CbCall, [this]() { ccSet(); });
    DECL_OPTION("-clk", CbVal, [fl](const std::string&) {
        fl->v3warn(DEPRECATED, "Option '--clk' is deprecated and has no effect.");
    });
    DECL_OPTION("-no-clk", CbVal, [fl](const std::string&) {
        fl->v3warn(DEPRECATED, "Option '--no-clk' is deprecated and has no effect.");
    });
    DECL_OPTION("-comp-limit-blocks", Set, &m_compLimitBlocks).undocumented();
    DECL_OPTION("-comp-limit-members", Set,
                &m_compLimitMembers)
        .undocumented();  // Ideally power-of-two so structs stay aligned
    DECL_OPTION("-comp-limit-parens", Set, &m_compLimitParens).undocumented();
    DECL_OPTION("-comp-limit-syms", CbVal, [](int val) { VName::maxLength(val); }).undocumented();
    DECL_OPTION("-compiler", CbVal, [this, fl](const char* valp) {
        if (!std::strcmp(valp, "clang")) {
            m_compLimitBlocks = 80;  // limit unknown
            m_compLimitMembers = 64;  // soft limit, has slowdown bug as of clang++ 3.8
            m_compLimitParens = 240;  // controlled by -fbracket-depth, which defaults to 256
        } else if (!std::strcmp(valp, "gcc")) {
            m_compLimitBlocks = 0;  // Bug free
            m_compLimitMembers = 64;  // soft limit, has slowdown bug as of g++ 7.1
            m_compLimitParens = 240;  // Unlimited, but generate same code as for clang
        } else if (!std::strcmp(valp, "msvc")) {
            m_compLimitBlocks = 80;  // 128, but allow some room
            m_compLimitMembers = 0;  // probably ok, and AFAIK doesn't support anon structs
            m_compLimitParens = 80;  // 128, but allow some room
        } else {
            fl->v3error("Unknown setting for --compiler: '"
                        << valp << "'\n"
                        << fl->warnMore() << "... Suggest 'clang', 'gcc', or 'msvc'");
        }
    });
    DECL_OPTION("-compiler-include", CbVal, callStrSetter(&V3Options::addCompilerIncludes));
    DECL_OPTION("-converge-limit", Set, &m_convergeLimit);
    DECL_OPTION("-coverage", CbOnOff, [this](bool flag) { coverage(flag); });
    DECL_OPTION("-coverage-expr", OnOff, &m_coverageExpr);
    DECL_OPTION("-coverage-expr-max", Set, &m_coverageExprMax);
    DECL_OPTION("-coverage-line", OnOff, &m_coverageLine);
    DECL_OPTION("-coverage-max-width", Set, &m_coverageMaxWidth);
    DECL_OPTION("-coverage-toggle", OnOff, &m_coverageToggle);
    DECL_OPTION("-coverage-underscore", OnOff, &m_coverageUnderscore);
    DECL_OPTION("-coverage-user", OnOff, &m_coverageUser);

    DECL_OPTION("-D", CbPartialMatch, [this](const char* valp) VL_MT_DISABLED {
        addDefine(valp, false);
    }).notForRerun();
    DECL_OPTION("-debug", CbCall, [this]() { setDebugMode(3); }).notForRerun();
    DECL_OPTION("-debugi", CbVal, [this](int v) { setDebugMode(v); }).notForRerun();
    DECL_OPTION("-debugi-", CbPartialMatchVal, [this](const char* optp, const char* valp) {
        m_debugLevel[optp] = std::atoi(valp);
    });
    DECL_OPTION("-debug-abort", CbCall, []() {
        V3Error::vlAbort();  // LCOV_EXCL_LINE
    }).undocumented();  // See also --debug-sigseg
    DECL_OPTION("-debug-check", OnOff, &m_debugCheck);
    DECL_OPTION("-debug-collision", OnOff, &m_debugCollision).undocumented();
    DECL_OPTION("-debug-emitv", OnOff, &m_debugEmitV).undocumented();
    DECL_OPTION("-debug-exit-elab", OnOff, &m_debugExitElab).undocumented();
    DECL_OPTION("-debug-exit-parse", OnOff, &m_debugExitParse).undocumented();
    DECL_OPTION("-debug-fatalsrc", CbCall, []() {
        v3fatalSrc("--debug-fatal-src");
    }).undocumented();  // See also --debug-abort
    DECL_OPTION("-debug-leak", OnOff, &m_debugLeak);
    DECL_OPTION("-debug-nondeterminism", OnOff, &m_debugNondeterminism).undocumented();
    DECL_OPTION("-debug-options", OnOff, &m_debugOptions).undocumented();
    DECL_OPTION("-debug-partition", OnOff, &m_debugPartition).undocumented();
    DECL_OPTION("-debug-preproc-passthru", OnOff, &m_debugPreprocPassthru).undocumented();
    DECL_OPTION("-debug-protect", OnOff, &m_debugProtect).undocumented();
    DECL_OPTION("-debug-self-test", OnOff, &m_debugSelfTest).undocumented();
    DECL_OPTION("-debug-sigsegv", CbCall, throwSigsegv).undocumented();  // See also --debug-abort
    DECL_OPTION("-debug-stack-check", OnOff, &m_debugStackCheck).undocumented();
    DECL_OPTION("-debug-width", OnOff, &m_debugWidth).undocumented();
    DECL_OPTION("-decoration", CbCall, [this, fl]() { decorations(fl, "medium"); });
    DECL_OPTION("-decorations", CbVal, [this, fl](const char* optp) { decorations(fl, optp); });
    DECL_OPTION("-no-decoration", CbCall, [this, fl]() { decorations(fl, "none"); });
    DECL_OPTION("-diagnostics-sarif", OnOff, &m_diagnosticsSarif);
    DECL_OPTION("-diagnostics-sarif-output", CbVal, [this](const char* optp) {
        m_diagnosticsSarifOutput = optp;
        m_diagnosticsSarif = true;
    });
    DECL_OPTION("-dpi-hdr-only", OnOff, &m_dpiHdrOnly);
    DECL_OPTION("-dump-", CbPartialMatch, [this](const char* optp) {
        m_dumpLevel[optp] = 3;
    }).notForRerun();
    DECL_OPTION("-no-dump-", CbPartialMatch, [this](const char* optp) {
        m_dumpLevel[optp] = 0;
    }).notForRerun();
    DECL_OPTION("-dumpi-", CbPartialMatchVal, [this](const char* optp, const char* valp) {
        m_dumpLevel[optp] = std::atoi(valp);
    }).notForRerun();

    DECL_OPTION("-E", CbOnOff, [this](bool flag) {
        if (flag) {
            m_stdPackage = false;
            m_stdWaiver = false;
        }
        m_preprocOnly = flag;
    });
    DECL_OPTION("-emit-accessors", OnOff, &m_emitAccessors);
    DECL_OPTION("-error-limit", CbVal, static_cast<void (*)(int)>(&V3Error::errorLimit));
    DECL_OPTION("-exe", OnOff, &m_exe);
    DECL_OPTION("-expand-limit", CbVal,
                [this](const char* valp) { m_expandLimit = std::atoi(valp); });

    DECL_OPTION("-F", CbVal, [this, fl, &optdir](const char* valp) VL_MT_DISABLED {
        parseOptsFile(fl, parseFileArg(optdir, valp), true);
    }).notForRerun();
    DECL_OPTION("-FI", CbVal,
                [this, &optdir](const char* valp) { addForceInc(parseFileArg(optdir, valp)); });
    DECL_OPTION("-f", CbVal, [this, fl, &optdir](const char* valp) VL_MT_DISABLED {
        parseOptsFile(fl, parseFileArg(optdir, valp), false);
    }).notForRerun();
    DECL_OPTION("-flatten", OnOff, &m_flatten);
    DECL_OPTION("-future0", CbVal, [this](const char* valp) { addFuture0(valp); });
    DECL_OPTION("-future1", CbVal, [this](const char* valp) { addFuture1(valp); });

    DECL_OPTION("-facyc-simp", FOnOff, &m_fAcycSimp);
    DECL_OPTION("-fassemble", FOnOff, &m_fAssemble);
    DECL_OPTION("-fcase", FOnOff, &m_fCase);
    DECL_OPTION("-fcombine", FOnOff, &m_fCombine);
    DECL_OPTION("-fconst", FOnOff, &m_fConst);
    DECL_OPTION("-fconst-before-dfg", FOnOff, &m_fConstBeforeDfg);
    DECL_OPTION("-fconst-bit-op-tree", FOnOff, &m_fConstBitOpTree);
    DECL_OPTION("-fconst-eager", FOnOff, &m_fConstEager);
    DECL_OPTION("-fdead-assigns", FOnOff, &m_fDeadAssigns);
    DECL_OPTION("-fdead-cells", FOnOff, &m_fDeadCells);
    DECL_OPTION("-fdedup", FOnOff, &m_fDedupe);
    DECL_OPTION("-fdfg", CbFOnOff, [this](bool flag) {
        m_fDfgPreInline = flag;
        m_fDfgPostInline = flag;
        m_fDfgScoped = flag;
    });
    DECL_OPTION("-fdfg-break-cycles", FOnOff, &m_fDfgBreakCycles);
    DECL_OPTION("-fdfg-peephole", FOnOff, &m_fDfgPeephole);
    DECL_OPTION("-fdfg-peephole-", CbPartialMatch, [this](const char* optp) {  //
        m_fDfgPeepholeDisabled.erase(optp);
    });
    DECL_OPTION("-fno-dfg-peephole-", CbPartialMatch, [this](const char* optp) {  //
        m_fDfgPeepholeDisabled.emplace(optp);
    });
    DECL_OPTION("-fdfg-pre-inline", FOnOff, &m_fDfgPreInline);
    DECL_OPTION("-fdfg-post-inline", FOnOff, &m_fDfgPostInline);
    DECL_OPTION("-fdfg-scoped", FOnOff, &m_fDfgScoped);
    DECL_OPTION("-fdfg-synthesize-all", FOnOff, &m_fDfgSynthesizeAll);
    DECL_OPTION("-fexpand", FOnOff, &m_fExpand);
    DECL_OPTION("-ffunc-opt", CbFOnOff, [this](bool flag) {  //
        m_fFuncSplitCat = flag;
        m_fFuncBalanceCat = flag;
    });
    DECL_OPTION("-ffunc-opt-balance-cat", FOnOff, &m_fFuncBalanceCat);
    DECL_OPTION("-ffunc-opt-split-cat", FOnOff, &m_fFuncSplitCat);
    DECL_OPTION("-fgate", FOnOff, &m_fGate);
    DECL_OPTION("-finline", FOnOff, &m_fInline);
    DECL_OPTION("-finline-funcs", FOnOff, &m_fInlineFuncs);
    DECL_OPTION("-finline-funcs-eager", FOnOff, &m_fInlineFuncsEager);
    DECL_OPTION("-flife", FOnOff, &m_fLife);
    DECL_OPTION("-flife-post", FOnOff, &m_fLifePost);
    DECL_OPTION("-flocalize", FOnOff, &m_fLocalize);
    DECL_OPTION("-fmerge-cond", FOnOff, &m_fMergeCond);
    DECL_OPTION("-fmerge-cond-motion", FOnOff, &m_fMergeCondMotion);
    DECL_OPTION("-fmerge-const-pool", FOnOff, &m_fMergeConstPool);
    DECL_OPTION("-freloop", FOnOff, &m_fReloop);
    DECL_OPTION("-freorder", FOnOff, &m_fReorder);
    DECL_OPTION("-fslice", FOnOff, &m_fSlice);
    DECL_OPTION("-fslice-element-limit", CbVal, [this, fl](const char* valp) {
        m_fSliceElementLimit = std::atoi(valp);
        if (m_fSliceElementLimit < 0) fl->v3fatal("--fslice-element-limit must be >= 0: " << valp);
    });
    DECL_OPTION("-fsplit", FOnOff, &m_fSplit);
    DECL_OPTION("-fsubst", FOnOff, &m_fSubst);
    DECL_OPTION("-fsubst-const", FOnOff, &m_fSubstConst);
    DECL_OPTION("-ftable", FOnOff, &m_fTable);
    DECL_OPTION("-ftaskify-all-forked", FOnOff, &m_fTaskifyAll).undocumented();  // Debug
    DECL_OPTION("-fvar-split", FOnOff, &m_fVarSplit);
    DECL_OPTION("-G", CbPartialMatch, [this](const char* optp) { addParameter(optp, false); });
    DECL_OPTION("-gate-stmts", Set, &m_gateStmts);
    DECL_OPTION("-gdb", CbCall, []() {});  // Processed only in bin/verilator shell
    DECL_OPTION("-gdbbt", CbCall, []() {});  // Processed only in bin/verilator shell
    DECL_OPTION("-generate-key", CbCall, [this]() {
        cout << protectKeyDefaulted() << endl;
        v3Global.vlExit(0);
    });
    DECL_OPTION("-getenv", CbVal, [](const char* valp) {
        cout << V3Options::getenvBuiltins(valp) << endl;
        v3Global.vlExit(0);
    });
    DECL_OPTION("-get-supported", CbVal, [](const char* valp) {
        cout << V3Options::getSupported(valp) << endl;
        v3Global.vlExit(0);
    });

    DECL_OPTION("-hierarchical", OnOff, &m_hierarchical);
    DECL_OPTION("-hierarchical-block", CbVal, [this](const char* valp) {
        const V3HierarchicalBlockOption opt{valp};
        m_hierBlocks.emplace(opt.mangledName(), opt);
    });
    DECL_OPTION("-hierarchical-child", Set, &m_hierChild);
    DECL_OPTION("-hierarchical-params-file", CbVal,
                [this](const char* optp) { m_hierParamsFile.push_back({optp, work()}); });

    DECL_OPTION("-I", CbPartialMatch, [this, &optdir](const char* optp) {
        addIncDirUser(parseFileArg(optdir, optp));
    }).notForRerun();
    DECL_OPTION("-if-depth", Set, &m_ifDepth);
    DECL_OPTION("-ignc", OnOff, &m_ignc).undocumented();
    DECL_OPTION("-inline-mult", Set, &m_inlineMult);
    DECL_OPTION("-instr-count-dpi", CbVal, [this, fl](int val) {
        m_instrCountDpi = val;
        if (m_instrCountDpi < 0) fl->v3fatal("--instr-count-dpi must be non-negative: " << val);
    });

    DECL_OPTION("-json-edit-nums", OnOff, &m_jsonEditNums);
    DECL_OPTION("-json-ids", OnOff, &m_jsonIds);
    DECL_OPTION("-json-only", OnOff, &m_jsonOnly);
    DECL_OPTION("-json-only-meta-output", CbVal, [this](const char* valp) {
        m_jsonOnlyMetaOutput = valp;
        m_jsonOnly = true;
    });
    DECL_OPTION("-json-only-output", CbVal, [this](const char* valp) {
        m_jsonOnlyOutput = valp;
        m_jsonOnly = true;
    });

    DECL_OPTION("-LDFLAGS", CbVal, callStrSetter(&V3Options::addLdLibs));
    DECL_OPTION("-l2-name", Set, &m_l2Name);
    DECL_OPTION("-no-l2name", CbCall, [this]() { m_l2Name = ""; }).undocumented();  // Historical
    DECL_OPTION("-l2name", CbCall, [this]() { m_l2Name = "v"; }).undocumented();  // Historical
    const auto setLang = [this, fl](const char* valp) {
        const V3LangCode optval{valp};
        if (optval.legal()) {
            m_defaultLanguage = optval;
        } else {
            VSpellCheck spell;
            for (int i = V3LangCode::L_ERROR + 1; i < V3LangCode::_ENUM_END; ++i) {
                spell.pushCandidate(V3LangCode{i}.ascii());
            }
            fl->v3error("Unknown language specified: " << valp << spell.bestCandidateMsg(valp));
        }
    };
<<<<<<< HEAD
    DECL_OPTION("-default-language", CbVal, setLang);
    DECL_OPTION("-language", CbVal, setLang);
    DECL_OPTION("-libmap", CbVal, [this](const char* valp) { addLibMapFile(valp); });
=======
    DECL_OPTION("-default-language", CbVal, setLang).notForRerun();
    DECL_OPTION("-language", CbVal, setLang).notForRerun();
>>>>>>> 66b37904
    DECL_OPTION("-lib-create", CbVal, [this, fl](const char* valp) {
        validateIdentifier(fl, valp, "--lib-create");
        m_libCreate = valp;
    });
    DECL_OPTION("-lint-only", OnOff, &m_lintOnly);
    DECL_OPTION("-localize-max-size", Set, &m_localizeMaxSize);

    DECL_OPTION("-MAKEFLAGS", CbVal, callStrSetter(&V3Options::addMakeFlags));
    DECL_OPTION("-MMD", OnOff, &m_makeDepend);
    DECL_OPTION("-MP", OnOff, &m_makePhony);
    DECL_OPTION("-Mdir", CbVal, [this](const char* valp) {
        m_makeDir = valp;
        addIncDirFallback(m_makeDir);  // Need to find generated files there too
    }).notForRerun();
    DECL_OPTION("-main", OnOff, &m_main);
    DECL_OPTION("-main-top-name", Set, &m_mainTopName);
    DECL_OPTION("-make", CbVal, [this, fl](const char* valp) {
        if (!std::strcmp(valp, "cmake")) {
            m_cmake = true;
            fl->v3warn(DEPRECATED,
                       "Option '--make cmake' is deprecated, use '--make json' instead");
        } else if (!std::strcmp(valp, "gmake")) {
            m_gmake = true;
        } else if (!std::strcmp(valp, "json")) {
            m_makeJson = true;
        } else {
            fl->v3error("Unknown --make system specified: '" << valp << "'");
        }
    });
    DECL_OPTION("-max-num-width", Set, &m_maxNumWidth);
    DECL_OPTION("-mod-prefix", CbVal, [this, fl](const char* valp) {
        validateIdentifier(fl, valp, "--mod-prefix");
        m_modPrefix = valp;
    });

    DECL_OPTION("-O0", CbCall, [this]() { optimize(0); });
    DECL_OPTION("-O1", CbCall, [this]() { optimize(1); });
    DECL_OPTION("-O2", CbCall, [this]() { optimize(2); });
    DECL_OPTION("-O3", CbCall, [this]() { optimize(3); });

    DECL_OPTION("-o", Set, &m_exeName);
    DECL_OPTION("-order-clock-delay", CbOnOff, [fl](bool /*flag*/) {
        fl->v3warn(DEPRECATED, "Option order-clock-delay is deprecated and has no effect.");
    }).undocumented();
    DECL_OPTION("-output-groups", CbVal, [this, fl](const char* valp) {
        m_outputGroups = std::atoi(valp);
        if (m_outputGroups < -1) fl->v3error("--output-groups must be >= -1: " << valp);
    });
    DECL_OPTION("-output-split", Set, &m_outputSplit);
    DECL_OPTION("-output-split-cfuncs", CbVal, [this, fl](const char* valp) {
        m_outputSplitCFuncs = std::atoi(valp);
        if (m_outputSplitCFuncs < 0) {
            fl->v3error("--output-split-cfuncs must be >= 0: " << valp);
        }
    });
    DECL_OPTION("-output-split-ctrace", CbVal, [this, fl](const char* valp) {
        m_outputSplitCTrace = std::atoi(valp);
        if (m_outputSplitCTrace < 0) {
            fl->v3error("--output-split-ctrace must be >= 0: " << valp);
        }
    });

    DECL_OPTION("-P", Set, &m_preprocNoLine);
    DECL_OPTION("-pins64", CbCall, [this]() { m_pinsBv = 65; });
    DECL_OPTION("-no-pins64", CbCall, [this]() { m_pinsBv = 33; });
    DECL_OPTION("-pins-bv", CbVal, [this, fl](const char* valp) {
        m_pinsBv = std::atoi(valp);
        if (m_pinsBv > 65) fl->v3error("--pins-bv maximum is 65: " << valp);
    });
    DECL_OPTION("-pins-inout-enables", OnOff, &m_pinsInoutEnables);
    DECL_OPTION("-pins-sc-uint", CbOnOff, [this](bool flag) {
        m_pinsScUint = flag;
        if (!m_pinsScBigUint) m_pinsBv = 65;
    });
    DECL_OPTION("-pins-sc-uint-bool", CbOnOff, [this](bool flag) { m_pinsScUintBool = flag; });
    DECL_OPTION("-pins-sc-biguint", CbOnOff, [this](bool flag) {
        m_pinsScBigUint = flag;
        m_pinsBv = 513;
    });
    DECL_OPTION("-pins-uint8", OnOff, &m_pinsUint8);
    DECL_OPTION("-pipe-filter", Set, &m_pipeFilter);
    DECL_OPTION("-pp-comments", OnOff, &m_preprocComments).undocumented();  // Renamed
    DECL_OPTION("-prefix", CbVal, [this, fl](const char* valp) {
        validateIdentifier(fl, valp, "--prefix");
        m_prefix = valp;
    });
    DECL_OPTION("-preproc-comments", OnOff, &m_preprocComments);
    DECL_OPTION("-preproc-defines", OnOff, &m_preprocDefines);
    DECL_OPTION("-preproc-resolve", OnOff, &m_preprocResolve);
    DECL_OPTION("-preproc-token-limit", CbVal, [this, fl](const char* valp) {
        m_preprocTokenLimit = std::atoi(valp);
        if (m_preprocTokenLimit <= 0) fl->v3error("--preproc-token-limit must be > 0: " << valp);
    });
    DECL_OPTION("-private", CbCall, [this]() { m_public = false; });
    DECL_OPTION("-prof-c", OnOff, &m_profC);
    DECL_OPTION("-prof-cfuncs", CbCall, [this]() { m_profC = m_profCFuncs = true; });
    DECL_OPTION("-prof-exec", OnOff, &m_profExec);
    DECL_OPTION("-prof-pgo", OnOff, &m_profPgo);
    DECL_OPTION("-profile-cfuncs", CbCall, [this]() {
        m_profC = m_profCFuncs = true;
    }).undocumented();  // Renamed
    DECL_OPTION("-protect-ids", OnOff, &m_protectIds);
    DECL_OPTION("-protect-key", Set, &m_protectKey);
    DECL_OPTION("-protect-lib", CbVal, [this, fl](const char* valp) {
        validateIdentifier(fl, valp, "--protect-lib");
        m_libCreate = valp;
        m_protectIds = true;
    });
    DECL_OPTION("-public", OnOff, &m_public);
    DECL_OPTION("-public-depth", Set, &m_publicDepth);
    DECL_OPTION("-public-flat-rw", CbOnOff, [this](bool flag) {
        m_publicFlatRW = flag;
        v3Global.dpi(true);
    });
    DECL_OPTION("-public-ignore", CbOnOff, [this](bool flag) { m_publicIgnore = flag; });
    DECL_OPTION("-public-params", CbOnOff, [this](bool flag) {
        m_publicParams = flag;
        v3Global.dpi(true);
    });
    DECL_OPTION("-pvalue+", CbPartialMatch,
                [this](const char* varp) { addParameter(varp, false); });

    DECL_OPTION("-quiet", CbOnOff, [this](bool flag) {
        m_quietExit = flag;
        m_quietStats = flag;
    });
    DECL_OPTION("-quiet-exit", OnOff, &m_quietExit);
    DECL_OPTION("-quiet-stats", OnOff, &m_quietStats);

    DECL_OPTION("-relative-includes", OnOff, &m_relativeIncludes);
    DECL_OPTION("-reloop-limit", CbVal, [this, fl](const char* valp) {
        m_reloopLimit = std::atoi(valp);
        if (m_reloopLimit < 2) fl->v3error("--reloop-limit must be >= 2: " << valp);
    });
    DECL_OPTION("-report-unoptflat", OnOff, &m_reportUnoptflat);
    DECL_OPTION("-rr", CbCall, []() {});  // Processed only in bin/verilator shell
    DECL_OPTION("-runtime-debug", CbCall, [this, fl]() {
        decorations(fl, "node");
        addCFlags("-ggdb");
        addLdLibs("-ggdb");
        addCFlags("-fsanitize=address,undefined");
        addLdLibs("-fsanitize=address,undefined");
        addCFlags("-D_GLIBCXX_DEBUG");
        addCFlags("-DVL_DEBUG=1");
    });

    DECL_OPTION("-savable", OnOff, &m_savable);
    DECL_OPTION("-sc", CbCall, [this]() {
        m_outFormatOk = true;
        m_systemC = true;
    });
    DECL_OPTION("-skip-identical", OnOff, &m_skipIdentical);
    DECL_OPTION("-stats", OnOff, &m_stats);
    DECL_OPTION("-stats-vars", CbOnOff, [this](bool flag) {
        m_statsVars = flag;
        m_stats |= flag;
    });
    DECL_OPTION("-std", CbOnOff, [this](bool flag) {
        m_stdPackage = flag;
        m_stdWaiver = flag;
    });
    DECL_OPTION("-std-package", OnOff, &m_stdPackage);
    DECL_OPTION("-std-waiver", OnOff, &m_stdWaiver);
    DECL_OPTION("-stop-fail", OnOff, &m_stopFail);
    DECL_OPTION("-structs-packed", OnOff, &m_structsPacked);
    DECL_OPTION("-sv", CbCall, [this]() { m_defaultLanguage = V3LangCode::L1800_2023; });

    DECL_OPTION("-no-threads", CbCall, [this, fl]() {
        fl->v3warn(DEPRECATED, "Option --no-threads is deprecated, use '--threads 1' instead");
        m_threads = 1;
    });
    DECL_OPTION("-threads", CbVal, [this, fl](const char* valp) {
        m_threads = std::atoi(valp);
        if (m_threads < 0) fl->v3fatal("--threads must be >= 0: " << valp);
        if (m_threads == 0) {
            fl->v3warn(DEPRECATED, "Option --threads 0 is deprecated, use '--threads 1' instead");
            m_threads = 1;
        }
    });
    DECL_OPTION("-hierarchical-threads", CbVal, [this, fl](const char* valp) {
        m_hierThreads = std::atoi(valp);
        if (m_hierThreads < 0) fl->v3fatal("--hierarchical-threads must be >= 0: " << valp);
    });
    DECL_OPTION("-threads-coarsen", OnOff, &m_threadsCoarsen).undocumented();  // Debug
    DECL_OPTION("-threads-dpi", CbVal, [this, fl](const char* valp) {
        if (!std::strcmp(valp, "all")) {
            m_threadsDpiPure = true;
            m_threadsDpiUnpure = true;
        } else if (!std::strcmp(valp, "none")) {
            m_threadsDpiPure = false;
            m_threadsDpiUnpure = false;
        } else if (!std::strcmp(valp, "pure")) {
            m_threadsDpiPure = true;
            m_threadsDpiUnpure = false;
        } else {
            fl->v3error("Unknown setting for --threads-dpi: '"
                        << valp << "'\n"
                        << fl->warnMore() << "... Suggest 'all', 'none', or 'pure'");
        }
    });
    DECL_OPTION("-threads-max-mtasks", CbVal, [this, fl](const char* valp) {
        m_threadsMaxMTasks = std::atoi(valp);
        if (m_threadsMaxMTasks < 1) fl->v3fatal("--threads-max-mtasks must be >= 1: " << valp);
    });
    DECL_OPTION("-timescale", CbVal, [this, fl](const char* valp) {
        VTimescale unit;
        VTimescale prec;
        VTimescale::parseSlashed(fl, valp, unit /*ref*/, prec /*ref*/);
        if (!unit.isNone() && timeOverrideUnit().isNone()) m_timeDefaultUnit = unit;
        if (!prec.isNone() && timeOverridePrec().isNone()) m_timeDefaultPrec = prec;
    });
    DECL_OPTION("-timescale-override", CbVal, [this, fl](const char* valp) {
        VTimescale unit;
        VTimescale prec;
        VTimescale::parseSlashed(fl, valp, unit /*ref*/, prec /*ref*/, true);
        if (!unit.isNone()) {
            m_timeDefaultUnit = unit;
            m_timeOverrideUnit = unit;
        }
        if (!prec.isNone()) {
            m_timeDefaultPrec = prec;
            m_timeOverridePrec = prec;
        }
    });
    DECL_OPTION("-timing", OnOff, &m_timing);
    DECL_OPTION("-top", Set, &m_topModule);
    DECL_OPTION("-top-module", Set, &m_topModule);
    DECL_OPTION("-trace", OnOff, &m_trace);
    DECL_OPTION("-trace-saif", CbCall, [this]() { m_traceEnabledSaif = true; });
    DECL_OPTION("-trace-coverage", OnOff, &m_traceCoverage);
    DECL_OPTION("-trace-depth", Set, &m_traceDepth);
    DECL_OPTION("-trace-fst", CbCall, [this]() {
        m_traceEnabledFst = true;
        addLdLibs("-lz");
    });
    DECL_OPTION("-trace-fst-thread", CbCall, [this, fl]() {
        m_traceEnabledFst = true;
        addLdLibs("-lz");
        fl->v3warn(DEPRECATED, "Option --trace-fst-thread is deprecated. "
                               "Use --trace-fst with --trace-threads > 0.");
        if (m_traceThreads == 0) m_traceThreads = 1;
    }).undocumented();
    DECL_OPTION("-trace-max-array", Set, &m_traceMaxArray);
    DECL_OPTION("-trace-max-width", Set, &m_traceMaxWidth);
    DECL_OPTION("-trace-params", OnOff, &m_traceParams);
    DECL_OPTION("-trace-structs", OnOff, &m_traceStructs);
    DECL_OPTION("-trace-threads", CbVal, [this, fl](const char* valp) {
        m_trace = true;
        m_traceThreads = std::atoi(valp);
        if (m_traceThreads < 1) fl->v3fatal("--trace-threads must be >= 1: " << valp);
    });
    DECL_OPTION("-no-trace-top", Set, &m_noTraceTop);
    DECL_OPTION("-trace-underscore", OnOff, &m_traceUnderscore);
    DECL_OPTION("-trace-vcd", CbCall, [this]() { m_traceEnabledVcd = true; });

    DECL_OPTION("-U", CbPartialMatch, &V3PreShell::undef);
    DECL_OPTION("-underline-zero", OnOff, &m_underlineZero).undocumented();  // Deprecated
    DECL_OPTION("-no-unlimited-stack", CbCall, []() {});  // Processed only in bin/verilator shell
    DECL_OPTION("-unroll-count", Set, &m_unrollCount).undocumented();  // Optimization tweak
    DECL_OPTION("-unroll-limit", Set, &m_unrollLimit);
    DECL_OPTION("-unroll-stmts", Set, &m_unrollStmts).undocumented();  // Optimization tweak
    DECL_OPTION("-unused-regexp", Set, &m_unusedRegexp);

    DECL_OPTION("-V", CbCall, [this]() {
        showVersion(true);
        v3Global.vlExit(0);
    });
    DECL_OPTION("-v", CbVal, [this, &optdir](const char* valp) {
        V3Options::addLibraryFile(parseFileArg(optdir, valp), work());
    });
    DECL_OPTION("-valgrind", CbCall, []() {});  // Processed only in bin/verilator shell
    DECL_OPTION("-verilate", OnOff, &m_verilate);
    DECL_OPTION("-verilate-jobs", CbVal, [this, fl](const char* valp) {
        int val = std::atoi(valp);
        if (val < 0) {
            fl->v3error("--verilate-jobs requires a non-negative integer, but '"
                        << valp << "' was passed");
            val = 1;
        } else if (val == 0) {
            val = VlOs::getProcessDefaultParallelism();
        }
        m_verilateJobs = val;
    });
    DECL_OPTION("-version", CbCall, [this]() {
        showVersion(false);
        v3Global.vlExit(0);
    });
    DECL_OPTION("-vpi", OnOff, &m_vpi);

    DECL_OPTION("-Wall", CbCall, []() {
        FileLine::globalWarnLintOff(false);
        FileLine::globalWarnStyleOff(false);
    });
    DECL_OPTION("-Werror-UNUSED", CbCall, []() {
        V3Error::pretendError(V3ErrorCode::UNUSEDGENVAR, true);
        V3Error::pretendError(V3ErrorCode::UNUSEDLOOP, true);
        V3Error::pretendError(V3ErrorCode::UNUSEDPARAM, true);
        V3Error::pretendError(V3ErrorCode::UNUSEDSIGNAL, true);
    });
    DECL_OPTION("-Werror-", CbPartialMatch, [this, fl](const char* optp) {
        const V3ErrorCode code{optp};
        if (code == V3ErrorCode::EC_ERROR) {
            if (!isFuture(optp)) fl->v3fatal("Unknown warning specified: -Werror-" << optp);
        } else {
            V3Error::pretendError(code, true);
        }
    });
    DECL_OPTION("-Wfuture-", CbPartialMatch, [this](const char* optp) {
        // Note it may not be a future option, but one that is currently implemented.
        addFuture(optp);
    });
    DECL_OPTION("-Wno-", CbPartialMatch, [fl, &parser](const char* optp) VL_MT_DISABLED {
        const string err = FileLine::globalWarnOffParse(optp, true);
        if (!err.empty()) {
            const string fullopt = "-Wno-"s + optp;
            fl->v3fatal("Unknown warning specified: " << fullopt
                                                      << parser.getSuggestion(fullopt.c_str()));
        }
    });
    for (int i = V3ErrorCode::EC_FIRST_WARN; i < V3ErrorCode::_ENUM_MAX; ++i) {
        // cppcheck-suppress shadowFunction
        for (const string prefix : {"-Wno-", "-Wwarn-"})
            parser.addSuggestionCandidate(prefix + V3ErrorCode{i}.ascii());
    }
    DECL_OPTION("-Wno-context", CbCall, [this]() { m_context = false; });
    DECL_OPTION("-Wno-fatal", CbCall, []() { V3Error::warnFatal(false); });
    DECL_OPTION("-Wno-lint", CbCall, []() {
        FileLine::globalWarnLintOff(true);
        FileLine::globalWarnStyleOff(true);
    });
    DECL_OPTION("-Wno-style", CbCall, []() { FileLine::globalWarnStyleOff(true); });
    DECL_OPTION("-Wno-UNUSED", CbCall, []() { FileLine::globalWarnUnusedOff(true); });
    DECL_OPTION("-Wno-WIDTH", CbCall, []() { FileLine::globalWarnOff(V3ErrorCode::WIDTH, true); });
    DECL_OPTION("-work", Set, &m_work);
    DECL_OPTION("-Wpedantic", CbCall, [this]() {
        m_pedantic = true;
        V3Error::pretendError(V3ErrorCode::ASSIGNIN, false);
    });
    DECL_OPTION("-Wwarn-", CbPartialMatch, [this, fl, &parser](const char* optp) VL_MT_DISABLED {
        const V3ErrorCode code{optp};
        if (code == V3ErrorCode::EC_ERROR) {
            if (!isFuture(optp)) {
                const string fullopt = "-Wwarn-"s + optp;
                fl->v3fatal("Unknown warning specified: "
                            << fullopt << parser.getSuggestion(fullopt.c_str()));
            }
        } else {
            FileLine::globalWarnOff(code, false);
            V3Error::pretendError(code, false);
        }
    });
    DECL_OPTION("-Wwarn-lint", CbCall, []() { FileLine::globalWarnLintOff(false); });
    DECL_OPTION("-Wwarn-style", CbCall, []() { FileLine::globalWarnStyleOff(false); });
    DECL_OPTION("-Wwarn-UNUSED", CbCall, []() {
        FileLine::globalWarnUnusedOff(false);
        V3Error::pretendError(V3ErrorCode::UNUSEDGENVAR, false);
        V3Error::pretendError(V3ErrorCode::UNUSEDLOOP, false);
        V3Error::pretendError(V3ErrorCode::UNUSEDSIGNAL, false);
        V3Error::pretendError(V3ErrorCode::UNUSEDPARAM, false);
    });
    DECL_OPTION("-Wwarn-UNSUPPORTED", CbCall, []() {
        FileLine::globalWarnOff(V3ErrorCode::E_UNSUPPORTED, false);
        FileLine::globalWarnOff(V3ErrorCode::COVERIGN, false);
        FileLine::globalWarnOff(V3ErrorCode::SPECIFYIGN, false);
        V3Error::pretendError(V3ErrorCode::E_UNSUPPORTED, false);
        V3Error::pretendError(V3ErrorCode::COVERIGN, false);
        V3Error::pretendError(V3ErrorCode::SPECIFYIGN, false);
    });
    DECL_OPTION("-Wwarn-WIDTH", CbCall, []() {
        FileLine::globalWarnOff(V3ErrorCode::WIDTH, false);
        V3Error::pretendError(V3ErrorCode::WIDTH, false);
    });
    DECL_OPTION("-waiver-multiline", OnOff, &m_waiverMultiline);
    DECL_OPTION("-waiver-output", Set, &m_waiverOutput);

    DECL_OPTION("-x-assign", CbVal, [this, fl](const char* valp) {
        if (!std::strcmp(valp, "0")) {
            m_xAssign = "0";
        } else if (!std::strcmp(valp, "1")) {
            m_xAssign = "1";
        } else if (!std::strcmp(valp, "fast")) {
            m_xAssign = "fast";
        } else if (!std::strcmp(valp, "unique")) {
            m_xAssign = "unique";
        } else {
            fl->v3error("Unknown setting for --x-assign: '"
                        << valp << "'\n"
                        << fl->warnMore() << "... Suggest '0', '1', 'fast', or 'unique'");
        }
    });
    DECL_OPTION("-x-initial", CbVal, [this, fl](const char* valp) {
        if (!std::strcmp(valp, "0")) {
            m_xInitial = "0";
        } else if (!std::strcmp(valp, "fast")) {
            m_xInitial = "fast";
        } else if (!std::strcmp(valp, "unique")) {
            m_xInitial = "unique";
        } else {
            fl->v3error("Unknown setting for --x-initial: '"
                        << valp << "'\n"
                        << fl->warnMore() << "... Suggest '0', 'fast', or 'unique'");
        }
    });
    DECL_OPTION("-x-initial-edge", OnOff, &m_xInitialEdge);
    DECL_OPTION("-xml-only", CbOnOff, [this, fl](bool flag) {
        if (!m_xmlOnly && flag)
            fl->v3warn(DEPRECATED, "Option --xml-only is deprecated, move to --json-only");
        m_xmlOnly = flag;
    });
    DECL_OPTION("-xml-output", CbVal, [this, fl](const char* valp) {
        if (!m_xmlOnly)
            fl->v3warn(DEPRECATED, "Option --xml-only is deprecated, move to --json-only");
        m_xmlOutput = valp;
        m_xmlOnly = true;
    });

    DECL_OPTION("-y", CbVal, [this, &optdir](const char* valp) {
        addIncDirUser(parseFileArg(optdir, string{valp}));
    }).notForRerun();

    parser.finalize();

    const std::string cwd = V3Os::filenameRealPath(".");

    for (int i = 0; i < argc;) {
        UINFO(9, " Option: " << argv[i]);

        // Option
        if (argv[i][0] == '-' || argv[i][0] == '+') {
            const std::string argName = argv[i] + (argv[i][0] == argv[i][1] ? 2 : 1);
            int consumed = 0;
            bool isForRerun = true;

            // Special case for -j which has an optional argument
            if (argv[i][0] == '-' && argName == "j") {
                consumed = 1;
                int val = 0;
                if (i + 1 < argc && std::isdigit(argv[i + 1][0])) {
                    val = std::atoi(argv[i + 1]);  // Can't be negative due to isdigit above
                    if (val == 0) val = VlOs::getProcessDefaultParallelism();
                    consumed = 2;
                }
                if (m_buildJobs == -1) m_buildJobs = val;
                if (m_verilateJobs == -1) m_verilateJobs = val;
                if (m_outputGroups == -1) m_outputGroups = val;
            } else {
                const auto pair = parser.parse(i, argc, argv);
                consumed = pair.first;
                isForRerun = pair.second;
                if (consumed) {
                    // Already processed
                } else if (isFuture0(argName)) {
                    consumed = 1;
                } else if (isFuture1(argName)) {
                    consumed = 2;
                } else {
                    fl->v3fatal("Invalid option: " << argv[i] << parser.getSuggestion(argv[i]));
                    consumed = 1;
                }
            }
            UASSERT(consumed, "Failed to consume argument: " << argv[i]);
            // Record all arguments except for -f and -F (their contents will be recorded instead)
            if (argName != "f" && argName != "F") addArg(argv + i, consumed, isForRerun);
            i += consumed;
            continue;
        }

        // Filename
        const std::string filename = parseFileArg(optdir, argv[i]);
        bool isForRerun = true;
        if (suffixed(filename, ".cpp")  //
            || suffixed(filename, ".cxx")  //
            || suffixed(filename, ".cc")  //
            || suffixed(filename, ".c")  //
            || suffixed(filename, ".sp")) {
            V3Options::addCppFile(filename);
        } else if (suffixed(filename, ".a")  //
                   || suffixed(filename, ".o")  //
                   || suffixed(filename, ".so")) {
            V3Options::addLdLibs(filename);
        } else if (suffixed(filename, ".vlt")) {
            V3Options::addVltFile(filename, work());
            isForRerun = false;
        } else {
            V3Options::addVFile(filename, work());
            isForRerun = false;
        }
        addArg(filename, isForRerun);
        ++i;
    }

    if (m_debugOptions) {
        parser.dumpOptions();
        v3Global.vlExit(0);
    }
}

//======================================================================

void V3Options::parseOptsFile(FileLine* fl, const string& filename, bool rel) VL_MT_DISABLED {
    // Read the specified -f filename and process as arguments
    UINFO(1, "Reading Options File " << filename);

    const std::unique_ptr<std::ifstream> ifp{V3File::new_ifstream(filename)};
    if (ifp->fail()) {
        fl->v3error("Cannot open -f command file: " + filename);
        return;
    }

    // If we find any '// verilator fargs' line in the file, we will only use these,
    // otherwise we will use the file contents. This enables rerunning the output
    // produced by --dump-inptus with:
    //   verilator -f <prefix>__inputs.vpp <prefix>__inputs.vpp
    bool has_fargs = false;
    std::string whole_file;

    // Parses a '// verilator fargs' or '/* verilator fargs */' comment
    const auto parse_fargs_cmt = [&](const char* p) -> void {
        const bool blockCmt = p[1] == '*';
        p += 2;
        while (std::isspace(*p)) ++p;
        if (VString::startsWith(p, "verilator")) {
            p += std::strlen("verilator");
            if (std::isspace(*p)) {
                while (std::isspace(*p)) ++p;
                if (VString::startsWith(p, "fargs")) {
                    p += std::strlen("fargs");
                    if (std::isspace(*p)) {
                        while (std::isspace(*p)) ++p;
                        if (!has_fargs) {
                            has_fargs = true;
                            whole_file.clear();
                        }
                        whole_file += p;
                        if (blockCmt) {
                            const std::string::size_type pos = whole_file.find("*/");
                            if (pos == std::string::npos) {
                                fl->v3fatal("/* verilator fargs */ must be on single line");
                            }
                            whole_file.resize(pos);
                        }
                        whole_file += ' ';
                    }
                }
            }
        }
    };

    bool inCmt = false;
    while (!ifp->eof()) {
        const std::string line = V3Os::getline(*ifp);
        // Strip simple comments
        char lastch = ' ';  // 'std::isspace(lastch)' is true at the start of the line
        bool space_begin = true;  // At beginning or leading spaces only
        for (const char* p = line.c_str(); *p; lastch = *p++) {
            if (inCmt) {
                if (p[0] == '*' && p[1] == '/') {
                    inCmt = false;
                    ++p;
                }
            } else if (p[0] == '/' && p[1] == '/' && std::isspace(lastch)) {  // Allow /file//path
                parse_fargs_cmt(p);
                break;  // Ignore to EOL
            } else if (p[0] == '#' && space_begin) {  // Only # at [spaced] begin of line
                break;  // Ignore to EOL
            } else if (p[0] == '/' && p[1] == '*') {
                parse_fargs_cmt(p);
                inCmt = true;
                space_begin = false;
                ++p;
            } else {
                if (!std::isspace(*p)) space_begin = false;
                if (!has_fargs) whole_file += *p;
            }
        }
        if (!has_fargs) whole_file += " ";
    }
    whole_file += "\n";  // So string match below is simplified
    if (inCmt) fl->v3error("Unterminated /* comment inside -f file.");

    fl = new FileLine{filename};

    // Split into argument list and process
    // Note we try to respect escaped char, double/simple quoted strings
    // Other simulators don't respect a common syntax...

    // Strip off arguments and parse into words
    std::vector<string> args;

    // Parse file using a state machine, taking into account quoted strings and escaped chars
    enum state : uint8_t {
        ST_IN_OPTION,
        ST_ESCAPED_CHAR,
        ST_IN_QUOTED_STR,
        ST_IN_DOUBLE_QUOTED_STR
    };

    state st = ST_IN_OPTION;
    state last_st = ST_IN_OPTION;
    string arg;
    for (string::size_type pos = 0; pos < whole_file.length(); ++pos) {
        char curr_char = whole_file[pos];
        switch (st) {
        case ST_IN_OPTION:  // Get all chars up to a white space or a "="
            if (std::isspace(curr_char)) {  // End of option
                if (!arg.empty()) {  // End of word
                    args.push_back(arg);
                }
                arg = "";
                break;
            }
            if (curr_char == '\\') {  // Escape char, we wait for next char
                last_st = st;  // Memorize current state
                st = ST_ESCAPED_CHAR;
                break;
            }
            if (curr_char == '\'') {  // Find begin of quoted string
                // Examine next char in order to decide between
                // a string or a base specifier for integer literal
                ++pos;
                if (pos < whole_file.length()) curr_char = whole_file[pos];
                if (curr_char == '"') {  // String
                    st = ST_IN_QUOTED_STR;
                } else {  // Base specifier
                    arg += '\'';
                }
                arg += curr_char;
                break;
            }
            if (curr_char == '"') {  // Find begin of double quoted string
                // Doesn't insert the quote
                st = ST_IN_DOUBLE_QUOTED_STR;
                break;
            }
            arg += curr_char;
            break;
        case ST_IN_QUOTED_STR:  // Just store all chars inside string
            if (curr_char != '\'') {
                arg += curr_char;
            } else {  // End of quoted string
                st = ST_IN_OPTION;
            }
            break;
        case ST_IN_DOUBLE_QUOTED_STR:  // Take into account escaped chars
            if (curr_char != '"') {
                if (curr_char == '\\') {
                    last_st = st;
                    st = ST_ESCAPED_CHAR;
                } else {
                    arg += curr_char;
                }
            } else {  // End of double quoted string
                st = ST_IN_OPTION;
            }
            break;
        case ST_ESCAPED_CHAR:  // Just add the escaped char
            arg += curr_char;
            st = last_st;
            break;
        }
    }
    if (!arg.empty()) {  // Add last word
        args.push_back(arg);
    }

    // Path
    const string optdir = (rel ? V3Os::filenameDir(filename) : ".");

    // Convert to argv style arg list and parse them
    std::vector<char*> argv;
    argv.reserve(args.size() + 1);
    for (const string& i : args) argv.push_back(const_cast<char*>(i.c_str()));
    argv.push_back(nullptr);  // argv is nullptr-terminated
    parseOptsList(fl, optdir, static_cast<int>(argv.size() - 1), argv.data());
}

//======================================================================

string V3Options::parseFileArg(const string& optdir, const string& relfilename) {
    string filename = V3Os::filenameSubstitute(relfilename);
    if (optdir != "." && V3Os::filenameIsRel(filename))
        filename = V3Os::filenameJoin(optdir, filename);
    return filename;
}

//======================================================================

void V3Options::showVersion(bool verbose) {
    cout << version();
    cout << "\n";
    if (!verbose) return;

    cout << "\n";
    cout << "Copyright 2003-2025 by Wilson Snyder.  Verilator is free software; you can\n";
    cout << "redistribute it and/or modify the Verilator internals under the terms of\n";
    cout << "either the GNU Lesser General Public License Version 3 or the Perl Artistic\n";
    cout << "License Version 2.0.\n";

    cout << "\n";
    cout << "See https://verilator.org for documentation\n";

    cout << "\n";
    cout << "Summary of configuration:\n";
    cout << "  Compiled in defaults if not in environment:\n";
    cout << "    SYSTEMC            = " << DEFENV_SYSTEMC << "\n";
    cout << "    SYSTEMC_ARCH       = " << DEFENV_SYSTEMC_ARCH << "\n";
    cout << "    SYSTEMC_INCLUDE    = " << DEFENV_SYSTEMC_INCLUDE << "\n";
    cout << "    SYSTEMC_LIBDIR     = " << DEFENV_SYSTEMC_LIBDIR << "\n";
    cout << "    VERILATOR_ROOT     = " << DEFENV_VERILATOR_ROOT << "\n";
    cout << "    VERILATOR_SOLVER   = " << DEFENV_VERILATOR_SOLVER << "\n";
    cout << "    SystemC system-wide = " << cvtToStr(systemCSystemWide()) << "\n";

    // If update below, also update V3Options::getenvBuiltins()
    cout << "\n";
    cout << "Environment:\n";
    cout << "    MAKE               = " << V3Os::getenvStr("MAKE", "") << "\n";
    cout << "    PERL               = " << V3Os::getenvStr("PERL", "") << "\n";
    cout << "    PYTHON3            = " << V3Os::getenvStr("PYTHON3", "") << "\n";
    cout << "    SYSTEMC            = " << V3Os::getenvStr("SYSTEMC", "") << "\n";
    cout << "    SYSTEMC_ARCH       = " << V3Os::getenvStr("SYSTEMC_ARCH", "") << "\n";
    cout << "    SYSTEMC_INCLUDE    = " << V3Os::getenvStr("SYSTEMC_INCLUDE", "") << "\n";
    cout << "    SYSTEMC_LIBDIR     = " << V3Os::getenvStr("SYSTEMC_LIBDIR", "") << "\n";
    // wrapper uses VERILATOR_BIN
    cout << "    VERILATOR_BIN      = " << V3Os::getenvStr("VERILATOR_BIN", "") << "\n";
    cout << "    VERILATOR_ROOT     = " << V3Os::getenvStr("VERILATOR_ROOT", "") << "\n";
    cout << "    VERILATOR_SOLVER   = " << V3Os::getenvStr("VERILATOR_SOLVER", "") << "\n";

    // If update below, also update V3Options::getSupported()
    cout << "\n";
    cout << "Supported features (compiled-in or forced by environment):\n";
    cout << "    COROUTINES         = " << getSupported("COROUTINES") << "\n";
    cout << "    SYSTEMC            = " << getSupported("SYSTEMC") << "\n";
}

//======================================================================

V3Options::V3Options() {
    m_impp = new V3OptionsImp;

    m_makeDir = "obj_dir";
    m_unusedRegexp = "*unused*";
    m_xAssign = "fast";
    m_xInitial = "unique";

    m_defaultLanguage = V3LangCode::mostRecent();

    VName::maxLength(128);  // Linux filename limits 256; leave half for prefix

    optimize(1);
    // Default +libext+
    addLibExtV("");  // So include "filename.v" will find the same file
    addLibExtV(".v");
    addLibExtV(".sv");
    // Default -I
    addIncDirFallback(".");  // Looks better than {long_cwd_path}/...
}

V3Options::~V3Options() { VL_DO_CLEAR(delete m_impp, m_impp = nullptr); }

void V3Options::setDebugMode(int level) {
    V3Error::debugDefault(level);
    if (!m_dumpLevel.count("tree")) m_dumpLevel["tree"] = 3;  // Don't override if already set.
    m_stats = true;
    m_debugCheck = true;
    if (level) cout << "Starting " << version() << "\n";
}

unsigned V3Options::debugLevel(const string& tag) const VL_MT_SAFE {
    const auto iter = m_debugLevel.find(tag);
    return iter != m_debugLevel.end() ? iter->second : V3Error::debugDefault();
}

unsigned V3Options::debugSrcLevel(const string& srcfile_path) const VL_MT_SAFE {
    // For simplicity, calling functions can just use __FILE__ for srcfile.
    // That means we need to strip the filenames: ../Foo.cpp -> Foo
    return debugLevel(V3Os::filenameNonDirExt(srcfile_path));
}

unsigned V3Options::dumpLevel(const string& tag) const VL_MT_SAFE {
    const auto iter = m_dumpLevel.find(tag);
    return iter != m_dumpLevel.end() ? iter->second : 0;
}

unsigned V3Options::dumpSrcLevel(const string& srcfile_path) const VL_MT_SAFE {
    // For simplicity, calling functions can just use __FILE__ for srcfile.
    // That means we need to strip the filenames: ../Foo.cpp -> Foo
    return dumpLevel(V3Os::filenameNonDirExt(srcfile_path));
}

bool V3Options::dumpTreeAddrids() const VL_MT_SAFE {
    static int s_level = -1;
    if (VL_UNLIKELY(s_level < 0)) {
        const unsigned value = dumpLevel("tree-addrids");
        if (!available()) return value > 0;
        s_level = static_cast<unsigned>(value);
    }
    return s_level > 0;
}

void V3Options::optimize(int level) {
    // Set all optimizations to on/off
    const bool flag = level > 0;
    m_fAcycSimp = flag;
    m_fAssemble = flag;
    m_fCase = flag;
    m_fCombine = flag;
    m_fConst = flag;
    m_fConstBitOpTree = flag;
    m_fDedupe = flag;
    m_fDfgPreInline = flag;
    m_fDfgPostInline = flag;
    m_fDfgScoped = flag;
    m_fDeadAssigns = flag;
    m_fDeadCells = flag;
    m_fExpand = flag;
    m_fGate = flag;
    m_fInline = flag;
    m_fLife = flag;
    m_fLifePost = flag;
    m_fLocalize = flag;
    m_fMergeCond = flag;
    m_fReloop = flag;
    m_fReorder = flag;
    m_fSplit = flag;
    m_fSubst = flag;
    m_fSubstConst = flag;
    m_fTable = flag;
    m_fVarSplit = flag;
    // And set specific optimization levels
    if (level >= 3) {
        m_inlineMult = -1;  // Maximum inlining
    }
}<|MERGE_RESOLUTION|>--- conflicted
+++ resolved
@@ -1558,14 +1558,9 @@
             fl->v3error("Unknown language specified: " << valp << spell.bestCandidateMsg(valp));
         }
     };
-<<<<<<< HEAD
-    DECL_OPTION("-default-language", CbVal, setLang);
-    DECL_OPTION("-language", CbVal, setLang);
-    DECL_OPTION("-libmap", CbVal, [this](const char* valp) { addLibMapFile(valp); });
-=======
     DECL_OPTION("-default-language", CbVal, setLang).notForRerun();
     DECL_OPTION("-language", CbVal, setLang).notForRerun();
->>>>>>> 66b37904
+    DECL_OPTION("-libmap", CbVal, [this](const char* valp) { addLibMapFile(valp); });
     DECL_OPTION("-lib-create", CbVal, [this, fl](const char* valp) {
         validateIdentifier(fl, valp, "--lib-create");
         m_libCreate = valp;
