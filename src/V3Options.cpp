--- conflicted
+++ resolved
@@ -831,88 +831,6 @@
             if (sw[0] == '-' && sw[1] == '-') ++sw;
             bool hadSwitchPart1 = true;
             // Single switches
-<<<<<<< HEAD
-            // clang-format off
-            if (!strcmp(sw, "-E"))                              { m_preprocOnly = true; }
-            else if ( onoffb(sw, "-MMD", bflag/*ref*/))         { m_makeDepend = bflag; }
-            else if ( onoff (sw, "-MP", flag/*ref*/))           { m_makePhony = flag; }
-            else if (!strcmp(sw, "-P"))                         { m_preprocNoLine = true; }
-            else if ( onoff (sw, "-assert", flag/*ref*/))       { m_assert = flag; }
-            else if ( onoff (sw, "-autoflush", flag/*ref*/))    { m_autoflush = flag; }
-            else if ( onoff (sw, "-bbox-sys", flag/*ref*/))     { m_bboxSys = flag; }
-            else if ( onoff (sw, "-bbox-unsup", flag/*ref*/))   { m_bboxUnsup = flag; }
-            else if (!strcmp(sw, "-build"))                     { m_build = true; }
-            else if (!strcmp(sw, "-cc"))                        { m_outFormatOk = true; m_systemC = false; }
-            else if ( onoff (sw, "-cdc", flag/*ref*/))          { m_cdc = flag; }
-            else if ( onoff (sw, "-coverage", flag/*ref*/))     { coverage(flag); }
-            else if ( onoff (sw, "-coverage-line", flag/*ref*/)){ m_coverageLine = flag; }
-            else if ( onoff (sw, "-coverage-toggle", flag/*ref*/)){ m_coverageToggle = flag; }
-            else if ( onoff (sw, "-coverage-underscore", flag/*ref*/)){ m_coverageUnderscore = flag; }
-            else if ( onoff (sw, "-coverage-user", flag/*ref*/)){ m_coverageUser = flag; }
-            else if ( onoff (sw, "-covsp", flag/*ref*/))        { }  // TBD
-            else if (!strcmp(sw, "-debug-abort")) { V3Error::vlAbort(); }  // Undocumented, see also --debug-sigsegv
-            else if ( onoff (sw, "-debug-check", flag/*ref*/))  { m_debugCheck = flag; }
-            else if ( onoff (sw, "-debug-collision", flag/*ref*/)) { m_debugCollision = flag; }  // Undocumented
-            else if ( onoff (sw, "-debug-leak", flag/*ref*/))   { m_debugLeak = flag; }
-            else if ( onoff (sw, "-debug-nondeterminism", flag/*ref*/)){ m_debugNondeterminism = flag; }
-            else if ( onoff (sw, "-debug-partition", flag/*ref*/)){ m_debugPartition = flag; }  // Undocumented
-            else if ( onoff (sw, "-debug-protect", flag/*ref*/)){ m_debugProtect = flag; }  // Undocumented
-            else if ( onoff (sw, "-debug-self-test", flag/*ref*/)){ m_debugSelfTest = flag; }  // Undocumented
-            else if (!strcmp(sw, "-debug-sigsegv"))             { throwSigsegv(); }  // Undocumented, see also --debug-abort
-            else if (!strcmp(sw, "-debug-fatalsrc"))            { v3fatalSrc("--debug-fatal-src"); }  // Undocumented, see also --debug-abort
-            else if ( onoff (sw, "-decoration", flag/*ref*/))   { m_decoration = flag; }
-            else if ( onoff (sw, "-dpi-hdr-only", flag/*ref*/)) { m_dpiHdrOnly = flag; }
-            else if ( onoff (sw, "-dump-defines", flag/*ref*/)) { m_dumpDefines = flag; }
-            else if ( onoff (sw, "-dump-tree", flag/*ref*/))    { m_dumpTree = flag ? 3 : 0; }  // Also see --dump-treei
-            else if ( onoff (sw, "-dump-tree-addrids", flag/*ref*/)){ m_dumpTreeAddrids = flag; }
-            else if ( onoff (sw, "-exe", flag/*ref*/))          { m_exe = flag; }
-            else if ( onoff (sw, "-flatten", flag/*ref*/))      { m_flatten = flag; }
-            else if ( onoff (sw, "-ignc", flag/*ref*/))         { m_ignc = flag; }
-            else if ( onoff (sw, "-inhibit-sim", flag/*ref*/))  { m_inhibitSim = flag; }
-            else if ( onoff (sw, "-lint-only", flag/*ref*/))    { m_lintOnly = flag; }
-            else if ( onoff (sw, "-main", flag/*ref*/))         { m_main = flag; }  // Undocumented future
-            else if (!strcmp(sw, "-no-pins64"))                 { m_pinsBv = 33; }
-            else if ( onoff (sw, "-order-clock-delay", flag/*ref*/)) { m_orderClockDly = flag; }
-            else if (!strcmp(sw, "-pins64"))                    { m_pinsBv = 65; }
-            else if ( onoff (sw, "-pins-sc-uint", flag/*ref*/)) { m_pinsScUint = flag; if (!m_pinsScBigUint) m_pinsBv = 65; }
-            else if ( onoff (sw, "-pins-sc-biguint", flag/*ref*/)){ m_pinsScBigUint = flag; m_pinsBv = 513; }
-            else if ( onoff (sw, "-pins-uint8", flag/*ref*/))   { m_pinsUint8 = flag; }
-            else if ( onoff (sw, "-pp-comments", flag/*ref*/))  { m_ppComments = flag; }
-            else if (!strcmp(sw, "-private"))                   { m_public = false; }
-            else if ( onoff (sw, "-prof-cfuncs", flag/*ref*/))       { m_profCFuncs = flag; }
-            else if ( onoff (sw, "-profile-cfuncs", flag/*ref*/))    { m_profCFuncs = flag; }  // Undocumented, for backward compat
-            else if ( onoff (sw, "-prof-threads", flag/*ref*/))      { m_profThreads = flag; }
-            else if ( onoff (sw, "-protect-ids", flag/*ref*/))       { m_protectIds = flag; }
-            else if ( onoff (sw, "-public", flag/*ref*/))            { m_public = flag; }
-            else if ( onoff (sw, "-public-flat-rw", flag/*ref*/) )   { m_publicFlatRW = flag; v3Global.dpi(true); }
-            else if (!strncmp(sw, "-pvalue+", strlen("-pvalue+")))   { addParameter(string(sw+strlen("-pvalue+")), false); }
-            else if ( onoff (sw, "-quiet-exit", flag/*ref*/))        { m_quietExit = flag; }
-            else if ( onoff (sw, "-relative-cfuncs", flag/*ref*/))   { m_relativeCFuncs = flag; }
-            else if ( onoff (sw, "-relative-includes", flag/*ref*/)) { m_relativeIncludes = flag; }
-            else if ( onoff (sw, "-report-unoptflat", flag/*ref*/))  { m_reportUnoptflat = flag; }
-            else if ( onoff (sw, "-savable", flag/*ref*/))           { m_savable = flag; }
-            else if (!strcmp(sw, "-sc"))                             { m_outFormatOk = true; m_systemC = true; }
-            else if ( onoffb(sw, "-skip-identical", bflag/*ref*/))   { m_skipIdentical = bflag; }
-            else if ( onoff (sw, "-stats", flag/*ref*/))             { m_stats = flag; }
-            else if ( onoff (sw, "-stats-vars", flag/*ref*/))        { m_statsVars = flag; m_stats |= flag; }
-            else if ( onoff (sw, "-structs-unpacked", flag/*ref*/))  { m_structsPacked = flag; }
-            else if (!strcmp(sw, "-sv"))                             { m_defaultLanguage = V3LangCode::L1800_2005; }
-            else if ( onoff (sw, "-threads-coarsen", flag/*ref*/))   { m_threadsCoarsen = flag; }  // Undocumented, debug
-            else if ( onoff (sw, "-timing", flag/*ref*/))            { m_timing = flag; }  // Undocumented, still experimental
-            else if ( onoff (sw, "-trace", flag/*ref*/))             { m_trace = flag; }
-            else if ( onoff (sw, "-trace-coverage", flag/*ref*/))    { m_traceCoverage = flag; }
-            else if ( onoff (sw, "-trace-params", flag/*ref*/))      { m_traceParams = flag; }
-            else if ( onoff (sw, "-trace-structs", flag/*ref*/))     { m_traceStructs = flag; }
-            else if ( onoff (sw, "-trace-underscore", flag/*ref*/))  { m_traceUnderscore = flag; }
-            else if ( onoff (sw, "-underline-zero", flag/*ref*/))    { m_underlineZero = flag; }  // Undocumented, old Verilator-2
-            else if ( onoff (sw, "-verilate", flag/*ref*/))          { m_verilate = flag; }
-            else if ( onoff (sw, "-vpi", flag/*ref*/))               { m_vpi = flag; }
-            else if ( onoff (sw, "-Wpedantic", flag/*ref*/))         { m_pedantic = flag; }
-            else if ( onoff (sw, "-x-initial-edge", flag/*ref*/))    { m_xInitialEdge = flag; }
-            else if ( onoff (sw, "-xml-only", flag/*ref*/))          { m_xmlOnly = flag; }
-            else { hadSwitchPart1 = false; }
-            // clang-format on
-=======
             if (!strcmp(sw, "-E")) {
                 m_preprocOnly = true;
             } else if (onoffb(sw, "-MMD", bflag /*ref*/)) {
@@ -1050,6 +968,8 @@
                 m_defaultLanguage = V3LangCode::L1800_2005;
             } else if (onoff(sw, "-threads-coarsen", flag /*ref*/)) {  // Undocumented, debug
                 m_threadsCoarsen = flag;
+            } else if (onoff(sw, "-timing", flag /*ref*/)) {  // Undocumented, still experimental
+                m_timing = flag;
             } else if (onoff(sw, "-trace", flag /*ref*/)) {
                 m_trace = flag;
             } else if (onoff(sw, "-trace-coverage", flag /*ref*/)) {
@@ -1075,7 +995,6 @@
             } else {
                 hadSwitchPart1 = false;
             }
->>>>>>> b968f577
 
             if (hadSwitchPart1) {
             } else if (!strncmp(sw, "-O", 2)) {
