// -*- mode: C++; c-file-style: "cc-mode" -*-
//*************************************************************************
// DESCRIPTION: Verilator: Block code ordering
//
// Code available from: https://verilator.org
//
//*************************************************************************
//
// Copyright 2003-2021 by Wilson Snyder. This program is free software; you
// can redistribute it and/or modify it under the terms of either the GNU
// Lesser General Public License Version 3 or the Perl Artistic License
// Version 2.0.
// SPDX-License-Identifier: LGPL-3.0-only OR Artistic-2.0
//
//*************************************************************************
// V3Order's Transformations:
//
//  Compute near optimal scheduling of always/wire statements
//  Make a graph of the entire netlist
//
//      Add master "*INPUTS*" vertex.
//      For inputs on top level
//          Add vertex for each input var.
//              Add edge INPUTS->var_vertex
//
//      For seq logic
//          Add logic_sensitive_vertex for this list of SenItems
//              Add edge for each sensitive_var->logic_sensitive_vertex
//          For AssignPre's
//              Add vertex for this logic
//                  Add edge logic_sensitive_vertex->logic_vertex
//                  Add edge logic_consumed_var_PREVAR->logic_vertex
//                  Add edge logic_vertex->logic_generated_var (same as if comb)
//                  Add edge logic_vertex->generated_var_PREORDER
//                      Cutable dependency to attempt to order dlyed
//                      assignments to avoid saving state, thus we prefer
//                              a <= b ...      As the opposite order would
//                              b <= c ...      require the old value of b.
//                  Add edge consumed_var_POST->logic_vertex
//                      This prevents a consumer of the "early" value to be
//                      scheduled after we've changed to the next-cycle value
//          For Logic
//              Add vertex for this logic
//                  Add edge logic_sensitive_vertex->logic_vertex
//                  Add edge logic_generated_var_PREORDER->logic_vertex
//                      This ensures the AssignPre gets scheduled before this logic
//                  Add edge logic_vertex->consumed_var_PREVAR
//                  Add edge logic_vertex->consumed_var_POSTVAR
//                  Add edge logic_vertex->logic_generated_var (same as if comb)
//          For AssignPost's
//              Add vertex for this logic
//                  Add edge logic_sensitive_vertex->logic_vertex
//                  Add edge logic_consumed_var->logic_vertex (same as if comb)
//                  Add edge logic_vertex->logic_generated_var (same as if comb)
//                  Add edge consumed_var_POST->logic_vertex (same as if comb)
//
//      For comb logic
//          For comb logic
//              Add vertex for this logic
//              Add edge logic_consumed_var->logic_vertex
//              Add edge logic_vertex->logic_generated_var
//                  Mark it cutable, as circular logic may require
//                  the generated signal to become a primary input again.
//
//
//
//   Rank the graph starting at INPUTS (see V3Graph)
//
//   Visit the graph's logic vertices in ranked order
//      For all logic vertices with all inputs already ordered
//         Make ordered block for this module
//         For all ^^ in same domain
//              Move logic to ordered activation
//      When we have no more choices, we move to the next module
//      and make a new block.  Add that new activation block to the list of calls to make.
//
//*************************************************************************

#include "config_build.h"
#include "verilatedos.h"

#include "V3Ast.h"
#include "V3AstUserAllocator.h"
#include "V3Const.h"
#include "V3EmitCBase.h"
#include "V3EmitV.h"
#include "V3File.h"
#include "V3Global.h"
#include "V3Graph.h"
#include "V3GraphStream.h"
#include "V3List.h"
#include "V3Partition.h"
#include "V3PartitionGraph.h"
#include "V3SenTree.h"
#include "V3SplitVar.h"
#include "V3Stats.h"

#include "V3Order.h"
#include "V3OrderGraph.h"

#include <algorithm>
#include <deque>
#include <iomanip>
#include <map>
#include <memory>
#include <sstream>
#include <vector>
#include <unordered_map>
#include <unordered_set>

//######################################################################
// Utilities

static bool domainsExclusive(const AstSenTree* fromp, const AstSenTree* top) {
    // Return 'true' if we can prove that both 'from' and 'to' cannot both
    // be active on the same eval pass, or false if we can't prove this.
    //
    // This detects the case of 'always @(posedge clk)'
    // and 'always @(negedge clk)' being exclusive. It also detects
    // that initial/settle blocks and post-initial blocks are exclusive.
    //
    // Are there any other cases we need to handle? Maybe not,
    // because these are not exclusive:
    //   always @(posedge A or posedge B)
    //   always @(negedge A)
    //
    // ... unless you know more about A and B, which sounds hard.

    const bool toInitial = top->hasInitial() || top->hasSettle();
    const bool fromInitial = fromp->hasInitial() || fromp->hasSettle();
    if (toInitial != fromInitial) return true;

    const AstSenItem* const fromSenListp = fromp->sensesp();
    const AstSenItem* const toSenListp = top->sensesp();

    UASSERT_OBJ(fromSenListp, fromp, "sensitivity list empty");
    UASSERT_OBJ(toSenListp, top, "sensitivity list empty");

    if (fromSenListp->nextp()) return false;
    if (toSenListp->nextp()) return false;

    const AstNodeVarRef* const fromVarrefp = fromSenListp->varrefp();
    const AstNodeVarRef* const toVarrefp = toSenListp->varrefp();
    if (!fromVarrefp || !toVarrefp) return false;

    // We know nothing about the relationship between different clocks here,
    // so give up on proving anything.
    if (fromVarrefp->varScopep() != toVarrefp->varScopep()) return false;

    return fromSenListp->edgeType().exclusiveEdge(toSenListp->edgeType());
}

// Predicate returning true if the LHS of the given assignment is a signal marked as clocker
static bool isClockerAssignment(AstNodeAssign* nodep) {
    class Visitor final : public AstNVisitor {
    public:
        bool m_clkAss = false;  // There is signals marked as clocker in the assignment
    private:
        // METHODS
        VL_DEBUG_FUNC;  // Declare debug()
        virtual void visit(AstNodeAssign* nodep) override {
            if (const AstVarRef* const varrefp = VN_CAST(nodep->lhsp(), VarRef)) {
                if (varrefp->varp()->attrClocker() == VVarAttrClocker::CLOCKER_YES) {
                    m_clkAss = true;
                    UINFO(6, "node was marked as clocker " << varrefp << endl);
                }
            }
            iterateChildren(nodep->rhsp());
        }
        virtual void visit(AstNodeMath*) override {}  // Accelerate
        virtual void visit(AstNode* nodep) override { iterateChildren(nodep); }
    } visitor;
    visitor.iterate(nodep);
    return visitor.m_clkAss;
}

//######################################################################
// Functions for above graph classes

void OrderGraph::loopsVertexCb(V3GraphVertex* vertexp) {
    if (debug()) cout << "-Info-Loop: " << vertexp << "\n";
    if (OrderLogicVertex* vvertexp = dynamic_cast<OrderLogicVertex*>(vertexp)) {
        std::cerr << vvertexp->nodep()->fileline()->warnOther()
                  << "     Example path: " << vvertexp->nodep()->typeName() << endl;
    }
    if (OrderVarVertex* vvertexp = dynamic_cast<OrderVarVertex*>(vertexp)) {
        std::cerr << vvertexp->varScp()->fileline()->warnOther()
                  << "     Example path: " << vvertexp->varScp()->prettyName() << endl;
    }
}

//######################################################################
// The class is used for propagating the clocker attribute for further
// avoiding marking clock signals as circular.
// Transformation:
//    while (newClockerMarked)
//        check all assignments
//            if RHS is marked as clocker:
//                mark LHS as clocker as well.
//                newClockerMarked = true;
//
// In addition it also check whether clock and data signals are mixed, and
// produce a CLKDATA warning if so.
//

class OrderClkMarkVisitor final : public AstNVisitor {
    bool m_hasClk = false;  // flag indicating whether there is clock signal on rhs
    bool m_inClocked = false;  // Currently inside a sequential block
    bool m_newClkMarked;  // Flag for deciding whether a new run is needed
    bool m_inAss = false;  // Currently inside of a assignment
    int m_childClkWidth = 0;  // If in hasClk, width of clock signal in child

    // METHODS
    VL_DEBUG_FUNC;  // Declare debug()

    virtual void visit(AstNodeAssign* nodep) override {
        m_hasClk = false;
        m_inAss = true;
        m_childClkWidth = 0;
        iterateAndNextNull(nodep->rhsp());
        m_inAss = false;
        if (m_hasClk) {
            // do the marking
            if (nodep->lhsp()->width() > m_childClkWidth) {
                nodep->v3warn(CLKDATA, "Clock is assigned to part of data signal "
                                           << nodep->lhsp()->prettyNameQ());
                UINFO(4, "CLKDATA: lhs with width " << nodep->lhsp()->width() << endl);
                UINFO(4, "     but rhs clock with width " << m_childClkWidth << endl);
                return;  // skip the marking
            }

            const AstVarRef* lhsp = VN_CAST(nodep->lhsp(), VarRef);
            if (lhsp && (lhsp->varp()->attrClocker() == VVarAttrClocker::CLOCKER_UNKNOWN)) {
                lhsp->varp()->attrClocker(VVarAttrClocker::CLOCKER_YES);  // mark as clocker
                m_newClkMarked = true;  // enable a further run since new clocker is marked
                UINFO(5, "node is newly marked as clocker by assignment " << lhsp << endl);
            }
        }
    }
    virtual void visit(AstVarRef* nodep) override {
        if (m_inAss && nodep->varp()->attrClocker() == VVarAttrClocker::CLOCKER_YES) {
            if (m_inClocked) {
                nodep->v3warn(CLKDATA,
                              "Clock used as data (on rhs of assignment) in sequential block "
                                  << nodep->prettyNameQ());
            } else {
                m_hasClk = true;
                m_childClkWidth = nodep->width();  // Pass up
                UINFO(5, "node is already marked as clocker " << nodep << endl);
            }
        }
    }
    virtual void visit(AstConcat* nodep) override {
        if (m_inAss) {
            iterateAndNextNull(nodep->lhsp());
            const int lw = m_childClkWidth;
            iterateAndNextNull(nodep->rhsp());
            const int rw = m_childClkWidth;
            m_childClkWidth = lw + rw;  // Pass up
        }
    }
    virtual void visit(AstNodeSel* nodep) override {
        if (m_inAss) {
            iterateChildren(nodep);
            // Pass up result width
            if (m_childClkWidth > nodep->width()) m_childClkWidth = nodep->width();
        }
    }
    virtual void visit(AstSel* nodep) override {
        if (m_inAss) {
            iterateChildren(nodep);
            if (m_childClkWidth > nodep->width()) m_childClkWidth = nodep->width();
        }
    }
    virtual void visit(AstReplicate* nodep) override {
        if (m_inAss) {
            iterateChildren(nodep);
            if (VN_IS(nodep->rhsp(), Const)) {
                m_childClkWidth = m_childClkWidth * VN_AS(nodep->rhsp(), Const)->toUInt();
            } else {
                m_childClkWidth = nodep->width();  // can not check in this case.
            }
        }
    }
    virtual void visit(AstActive* nodep) override {
        m_inClocked = nodep->hasClocked();
        iterateChildren(nodep);
        m_inClocked = false;
    }
    virtual void visit(AstNode* nodep) override { iterateChildren(nodep); }

    // CONSTRUCTORS
    explicit OrderClkMarkVisitor(AstNode* nodep) {
        do {
            m_newClkMarked = false;
            iterate(nodep);
        } while (m_newClkMarked);
    }
    virtual ~OrderClkMarkVisitor() override = default;

public:
    static void process(AstNetlist* nodep) { OrderClkMarkVisitor{nodep}; }
};

//######################################################################
// Order information stored under each AstNode::user1p()...

class OrderUser final {
    // Stored in AstVarScope::user1p, a list of all the various vertices
    // that can exist for one given scoped variable
public:
    // TYPES
    enum class VarVertexType : uint8_t {  // Types of vertices we can create
        STD = 0,
        PRE = 1,
        PORD = 2,
        POST = 3
    };

private:
    // Vertex of each type (if non nullptr)
    std::array<OrderVarVertex*, static_cast<size_t>(VarVertexType::POST) + 1> m_vertexps;

public:
    // METHODS
    OrderVarVertex* getVarVertex(V3Graph* graphp, AstScope* scopep, AstVarScope* varscp,
                                 VarVertexType type) {
        const unsigned idx = static_cast<unsigned>(type);
        OrderVarVertex* vertexp = m_vertexps[idx];
        if (!vertexp) {
            switch (type) {
            case VarVertexType::STD:
                vertexp = new OrderVarStdVertex(graphp, scopep, varscp);
                break;
            case VarVertexType::PRE:
                vertexp = new OrderVarPreVertex(graphp, scopep, varscp);
                break;
            case VarVertexType::PORD:
                vertexp = new OrderVarPordVertex(graphp, scopep, varscp);
                break;
            case VarVertexType::POST:
                vertexp = new OrderVarPostVertex(graphp, scopep, varscp);
                break;
            }
            m_vertexps[idx] = vertexp;
        }
        return vertexp;
    }

    // CONSTRUCTORS
    OrderUser() { m_vertexps.fill(nullptr); }
    ~OrderUser() = default;
};

//######################################################################
// OrderBuildVisitor builds the ordering graph of the entire netlist, and
// removes any nodes that are no longer required once the graph is built

class OrderBuildVisitor final : public AstNVisitor {
    // TYPES
    enum VarUsage : uint8_t { VU_CON = 0x1, VU_GEN = 0x2 };
    using VarVertexType = OrderUser::VarVertexType;

    // NODE STATE
    //  AstVarScope::user1    -> OrderUser instance for variable (via m_orderUser)
    //  AstVarScope::user2    -> VarUsage within logic blocks
    AstUser1InUse user1InUse;
    AstUser2InUse user2InUse;
    AstUser1Allocator<AstVarScope, OrderUser> m_orderUser;

    // STATE
    // The ordering graph built by this visitor
    OrderGraph* const m_graphp = new OrderGraph;
    // Singleton vertex that all top level inputs depend on
    OrderInputsVertex* const m_inputsVxp = new OrderInputsVertex{m_graphp, nullptr};
    // Singleton DPI Export trigger event vertex
    OrderVarVertex* const m_dpiExportTriggerVxp
        = v3Global.rootp()->dpiExportTriggerp()
              ? getVarVertex(v3Global.rootp()->dpiExportTriggerp(), VarVertexType::STD)
              : nullptr;

    OrderLogicVertex* m_activeSenVxp = nullptr;  // Sensitivity vertex for clocked logic
    OrderLogicVertex* m_logicVxp = nullptr;  // Current loic block being analyzed

    // Current AstScope being processed
    AstScope* m_scopep = nullptr;
    // Sensitivity list for non-combinational logic (incl. initial and settle),
    // nullptr for combinational logic
    AstSenTree* m_domainp = nullptr;

    bool m_inClocked = false;  // Underneath clocked AstActive
    bool m_inClkAss = false;  // Underneath AstNodeAssign to clock
    bool m_inPre = false;  // Underneath AstAssignPre
    bool m_inPost = false;  // Underneath AstAssignPost/AstAlwaysPost
    bool m_inPostponed = false;  // Underneath AstAlwaysPostponed

    // METHODS
    VL_DEBUG_FUNC;  // Declare debug()

    void iterateLogic(AstNode* nodep) {
        UASSERT_OBJ(!m_logicVxp, nodep, "Should not nest");
        // Reset VarUsage
        AstNode::user2ClearTree();
        // Create LogicVertex for this logic node
        m_logicVxp = new OrderLogicVertex(m_graphp, m_scopep, m_domainp, nodep);
        // If this logic has a clocked activation, add a link from the sensitivity list LogicVertex
        // to this LogicVertex.
        if (m_activeSenVxp) new OrderEdge(m_graphp, m_activeSenVxp, m_logicVxp, WEIGHT_NORMAL);
        // Gather variable dependencies based on usage
        iterateChildren(nodep);
        // Finished with this logic
        m_logicVxp = nullptr;
    }

    OrderVarVertex* getVarVertex(AstVarScope* varscp, VarVertexType type) {
        return m_orderUser(varscp).getVarVertex(m_graphp, m_scopep, varscp, type);
    }

    // VISITORS
    virtual void visit(AstSenTree* nodep) override {
        // This should only find the global AstSenTrees under the AstTopScope, which we ignore
        // here. We visit AstSenTrees separately when encountering the AstActive that references
        // them.
        UASSERT_OBJ(!m_scopep, nodep, "AstSenTrees should have been made global in V3ActiveTop");
    }
    virtual void visit(AstScope* nodep) override {
        UASSERT_OBJ(!m_scopep, nodep, "Should not nest");
        m_scopep = nodep;
        iterateChildren(nodep);
        m_scopep = nullptr;
    }
    virtual void visit(AstActive* nodep) override {
        UASSERT_OBJ(!nodep->sensesStorep(), nodep,
                    "AstSenTrees should have been made global in V3ActiveTop");
        UASSERT_OBJ(m_scopep, nodep, "AstActive not under AstScope");
        UASSERT_OBJ(!m_logicVxp, nodep, "AstActive under logic");
        UASSERT_OBJ(!m_inClocked && !m_activeSenVxp && !m_domainp, nodep, "Should not nest");

        m_inClocked = nodep->sensesp()->hasClocked();

        // Analyze variable references in sensitivity list. Note that non-clocked sensitivity lists
        // don't reference any variables (have no clocks), so the sensitivity list vertex would
        // have no incoming dependencies and is hence redundant, therefore we only do this for
        // clocked sensitivity lists.
        if (m_inClocked) {
            // Add LogicVertex for the sensitivity list of this AstActive.
            m_activeSenVxp = new OrderLogicVertex(m_graphp, m_scopep, nodep->sensesp(), nodep);
            // Analyze variables in the sensitivity list
            iterateChildren(nodep->sensesp());
        }

        // Ignore the sensitivity domain for combinational logic. We will assign combinational
        // logic to a domain later, based on the domains of incoming variables.
        if (!nodep->sensesp()->hasCombo()) m_domainp = nodep->sensesp();

        // Analyze logic underneath
        iterateChildren(nodep);

        //
        m_inClocked = false;
        m_activeSenVxp = nullptr;
        m_domainp = nullptr;
    }
    virtual void visit(AstNodeVarRef* nodep) override {
        // As we explicitly not visit (see ignored nodes below) any subtree that is not relevant
        // for ordering, we should be able to assert this:
        UASSERT_OBJ(m_scopep, nodep, "AstVarRef not under scope");
        UASSERT_OBJ(m_logicVxp || m_activeSenVxp, nodep,
                    "AstVarRef not under logic nor sensitivity list");
        AstVarScope* const varscp = nodep->varScopep();
        UASSERT_OBJ(varscp, nodep, "Var didn't get varscoped in V3Scope.cpp");
        if (!m_logicVxp) {
            // Variable reference in sensitivity list. Add clock dependency.

            UASSERT_OBJ(!nodep->access().isWriteOrRW(), nodep,
                        "How can a sensitivity list be writing a variable?");
            // Add edge from sensed VarStdVertex -> to sensitivity list LogicVertex
            OrderVarVertex* const varVxp = getVarVertex(varscp, VarVertexType::STD);
            varVxp->isClock(true);
            new OrderEdge(m_graphp, varVxp, m_activeSenVxp, WEIGHT_MEDIUM);
        } else {
            // Variable reference in logic. Add data dependency.

            // Check whether this variable was already generated/consumed in the same logic. We
            // don't want to add extra edges if the logic has many usages of the same variable,
            // so only proceed on first encounter.
            const bool prevGen = varscp->user2() & VU_GEN;
            const bool prevCon = varscp->user2() & VU_CON;

            // Compute whether the variable is produced (written) here
            bool gen = false;
            if (!prevGen && nodep->access().isWriteOrRW()) {
                gen = true;
                if (m_inPostponed) {
                    // IEE 1800-2017 (4.2.9) forbids any value updates in the postponed region, but
                    // Verilator generated trigger signals for $strobe are cleared after the
                    // display is executed. This is both safe to ignore (because their single read
                    // is in the same AstAlwaysPostponed, just prior to the clear), and is
                    // necessary to ignore to avoid a circular logic (UNOPTFLAT) warning.
                    UASSERT_OBJ(prevCon, nodep, "Should have been consumed in same process");
                    gen = false;
                }
            }

            // Compute whether the value is consumed (read) here
            bool con = false;
            if (!prevCon && nodep->access().isReadOrRW()) {
                con = true;
                if (prevGen && !m_inClocked) {
                    // Dangerous assumption:
                    // If a variable is consumed in the same combinational process that produced it
                    // earlier, consider it something like:
                    //      foo = 1
                    //      foo = foo + 1
                    // and still optimize. Note this will break though:
                    //      if (sometimes) foo = 1
                    //      foo = foo + 1
                    // TODO: Do this properly with liveness analysis (i.e.: if live, it's consumed)
                    //       Note however that this construct is not nicely synthesizable (yields
                    //       latch?).
                    con = false;
                }

                // TODO: Explain how the following two exclusions are useful
                if (varscp->varp()->attrClockEn() && !m_inPre && !m_inPost && !m_inClocked) {
                    // 'clock_enable' attribute on this signal: user's worrying about it for us
                    con = false;
                }
                if (m_inClkAss
                    && (varscp->varp()->attrClocker() != VVarAttrClocker::CLOCKER_YES)) {
                    // 'clocker' attribute on some other signal in same logic: same as
                    // 'clock_enable' attribute above
                    con = false;
                    UINFO(4, "nodep used as clock_enable " << varscp << " in "
                                                           << m_logicVxp->nodep() << endl);
                }
            }

            // Variable is produced
            if (gen) {
                // Update VarUsage
                varscp->user2(varscp->user2() | VU_GEN);
                // Add edges for produced variables
                if (!m_inClocked || m_inPost) {
                    // Combinational logic
                    OrderVarVertex* const varVxp = getVarVertex(varscp, VarVertexType::STD);
                    // Add edge from producing LogicVertex -> produced VarStdVertex
                    if (m_inPost) {
                        new OrderPostCutEdge(m_graphp, m_logicVxp, varVxp);
                        // Mark the VarVertex as being produced by a delayed (non-blocking)
                        // assignment. This is used to control marking internal clocks
                        // circular, which must only happen if they are generated by delayed
                        // assignment.
                        varVxp->isDelayed(true);
                        UINFO(5, "     Found delayed assignment (post) " << varVxp << endl);
                    } else if (varscp->varp()->attrClocker() == VVarAttrClocker::CLOCKER_YES) {
                        // If the variable has the 'clocker' attribute, avoid making it
                        // circular by adding a hard edge instead of normal cuttable edge.
                        new OrderEdge(m_graphp, m_logicVxp, varVxp, WEIGHT_NORMAL);
                    } else {
                        new OrderComboCutEdge(m_graphp, m_logicVxp, varVxp);
                    }

                    // Add edge from produced VarPostVertex -> to producing LogicVertex

                    // For m_inPost:
                    //    Add edge consumed_var_POST->logic_vertex
                    //    This prevents a consumer of the "early" value to be scheduled
                    //   after we've changed to the next-cycle value
                    // ALWAYS do it:
                    //    There maybe a wire a=b; between the two blocks
                    OrderVarVertex* const postVxp = getVarVertex(varscp, VarVertexType::POST);
                    new OrderEdge(m_graphp, postVxp, m_logicVxp, WEIGHT_POST);
                } else if (m_inPre) {  // AstAssignPre
                    // Add edge from producing LogicVertex -> produced VarPordVertex
                    OrderVarVertex* const ordVxp = getVarVertex(varscp, VarVertexType::PORD);
                    new OrderEdge(m_graphp, m_logicVxp, ordVxp, WEIGHT_NORMAL);
                    // Add edge from producing LogicVertex -> produced VarStdVertex
                    OrderVarVertex* const varVxp = getVarVertex(varscp, VarVertexType::STD);
                    new OrderEdge(m_graphp, m_logicVxp, varVxp, WEIGHT_NORMAL);
                } else {
                    // Sequential (clocked) logic
                    // Add edge from produced VarPordVertex -> to producing LogicVertex
                    OrderVarVertex* const ordVxp = getVarVertex(varscp, VarVertexType::PORD);
                    new OrderEdge(m_graphp, ordVxp, m_logicVxp, WEIGHT_NORMAL);
                    // Add edge from producing LogicVertex-> to produced VarStdVertex
                    OrderVarVertex* const varVxp = getVarVertex(varscp, VarVertexType::STD);
                    new OrderEdge(m_graphp, m_logicVxp, varVxp, WEIGHT_NORMAL);
                }
            }

            // Variable is consumed
            if (con) {
                // Update VarUsage
                varscp->user2(varscp->user2() | VU_CON);
                // Add edges
                if (!m_inClocked || m_inPost) {
                    // Combinational logic
                    OrderVarVertex* const varVxp = getVarVertex(varscp, VarVertexType::STD);
                    // Add edge from consumed VarStdVertex -> to consuming LogicVertex
                    new OrderEdge(m_graphp, varVxp, m_logicVxp, WEIGHT_MEDIUM);
                } else if (m_inPre) {
                    // AstAssignPre logic
                    // Add edge from consumed VarPreVertex -> to consuming LogicVertex
                    // This one is cutable (vs the producer) as there's only one such consumer,
                    // but may be many producers
                    OrderVarVertex* const preVxp = getVarVertex(varscp, VarVertexType::PRE);
                    new OrderPreCutEdge(m_graphp, preVxp, m_logicVxp);
                } else {
                    // Sequential (clocked) logic
                    // Add edge from consuming LogicVertex -> to consumed VarPreVertex
                    // Generation of 'pre' because we want to indicate it should be before
                    // AstAssignPre
                    OrderVarVertex* const preVxp = getVarVertex(varscp, VarVertexType::PRE);
                    new OrderEdge(m_graphp, m_logicVxp, preVxp, WEIGHT_NORMAL);
                    // Add edge from consuming LogicVertex -> to consumed VarPostVertex
                    OrderVarVertex* const postVxp = getVarVertex(varscp, VarVertexType::POST);
                    new OrderEdge(m_graphp, m_logicVxp, postVxp, WEIGHT_POST);
                }
            }
        }
    }
    virtual void visit(AstDpiExportUpdated* nodep) override {
        // This is under a logic block (AstAlways) sensitive to a change in the DPI export trigger.
        // We just need to add an edge to the enclosing logic vertex (the vertex for the
        // AstAlways).
        OrderVarVertex* const varVxp = getVarVertex(nodep->varScopep(), VarVertexType::STD);
        new OrderComboCutEdge(m_graphp, m_logicVxp, varVxp);
        // Only used for ordering, so we can get rid of it here
        nodep->unlinkFrBack();
        VL_DO_DANGLING(pushDeletep(nodep), nodep);
    }
    virtual void visit(AstCCall* nodep) override {
        // Calls to 'context' imported DPI function may call DPI exported functions
        if (m_dpiExportTriggerVxp && nodep->funcp()->dpiImportWrapper()
            && nodep->funcp()->dpiContext()) {
            UASSERT_OBJ(m_logicVxp, nodep, "Call not under logic");
            new OrderEdge(m_graphp, m_logicVxp, m_dpiExportTriggerVxp, WEIGHT_NORMAL);
        }
        iterateChildren(nodep);
    }

    //--- Logic akin to SystemVerilog Processes (AstNodeProcedure)
    virtual void visit(AstInitial* nodep) override {  //
        iterateLogic(nodep);
    }
    virtual void visit(AstAlways* nodep) override {  //
        iterateLogic(nodep);
    }
    virtual void visit(AstAlwaysPost* nodep) override {
        UASSERT_OBJ(!m_inPost, nodep, "Should not nest");
        m_inPost = true;
        iterateLogic(nodep);
        m_inPost = false;
    }
    virtual void visit(AstAlwaysPostponed* nodep) override {
        UASSERT_OBJ(!m_inPostponed, nodep, "Should not nest");
        m_inPostponed = true;
        iterateLogic(nodep);
        m_inPostponed = false;
    }
    virtual void visit(AstFinal* nodep) override {  // LCOV_EXCL_START
        nodep->v3fatalSrc("AstFinal should have been removed already");
    }  // LCOV_EXCL_STOP

    //--- Logic akin go SystemVerilog continuous assignments
    virtual void visit(AstAssignAlias* nodep) override {  //
        iterateLogic(nodep);
    }
    virtual void visit(AstAssignW* nodep) override {
        UASSERT_OBJ(!m_inClkAss, nodep, "Should not nest");
        m_inClkAss = isClockerAssignment(nodep);
        iterateLogic(nodep);
        m_inClkAss = false;
    }
    virtual void visit(AstAssignPre* nodep) override {
        UASSERT_OBJ(!m_inClkAss && !m_inPre, nodep, "Should not nest");
        m_inClkAss = isClockerAssignment(nodep);
        m_inPre = true;
        iterateLogic(nodep);
        m_inPre = false;
        m_inClkAss = false;
    }
    virtual void visit(AstAssignPost* nodep) override {
        UASSERT_OBJ(!m_inClkAss && !m_inPost, nodep, "Should not nest");
        m_inClkAss = isClockerAssignment(nodep);
        m_inPost = true;
        iterateLogic(nodep);
        m_inPost = false;
        m_inClkAss = false;
    }

    //--- Verilator concoctions
    virtual void visit(AstAlwaysPublic* nodep) override {  //
        iterateLogic(nodep);
    }
    virtual void visit(AstCoverToggle* nodep) override {  //
        iterateLogic(nodep);
    }

    //--- Ignored nodes
    virtual void visit(AstVar*) override {}
    virtual void visit(AstVarScope* nodep) override {}
    virtual void visit(AstCell*) override {}  // Only interested in the respective AstScope
    virtual void visit(AstTypeTable*) override {}
    virtual void visit(AstConstPool*) override {}
    virtual void visit(AstClass*) override {}
    virtual void visit(AstCFunc*) override {
        // Calls to DPI exports handled with AstCCall. /* verilator public */ functions are
        // ignored for now (and hence potentially mis-ordered), but could use the same or
        // similar mechanism as DPI exports. Every other impure function (including those
        // that may set a non-local variable) must have been inlined in V3Task.
    }

    //---
    virtual void visit(AstNode* nodep) override { iterateChildren(nodep); }

    // CONSTRUCTOR
    OrderBuildVisitor(AstNetlist* nodep) {
        // Enable debugging (3 is default if global debug; we want acyc debugging)
        if (debug()) m_graphp->debug(5);

        // Add edges from the InputVertex to all top level input signal VarStdVertex
        for (AstVarScope* vscp = nodep->topScopep()->scopep()->varsp(); vscp;
             vscp = VN_AS(vscp->nextp(), VarScope)) {
            if (vscp->varp()->isNonOutput()) {
                OrderVarVertex* varVxp = getVarVertex(vscp, VarVertexType::STD);
                new OrderEdge(m_graphp, m_inputsVxp, varVxp, WEIGHT_INPUT);
            }
        }

        // Build the rest of the graph
        iterate(nodep);
    }
    virtual ~OrderBuildVisitor() = default;

public:
    // Process the netlist and return the constructed ordering graph. It's 'process' because
    // this visitor does change the tree (removes some nodes related to DPI export trigger).
    static std::unique_ptr<OrderGraph> process(AstNetlist* nodep) {
        return std::unique_ptr<OrderGraph>{OrderBuildVisitor{nodep}.m_graphp};
    }
};

//######################################################################

class OrderProcess;

class OrderMoveDomScope final {
    // Information stored for each unique loop, domain & scope trifecta
public:
    V3ListEnt<OrderMoveDomScope*> m_readyDomScopeE;  // List of next ready dom scope
    V3List<OrderMoveVertex*> m_readyVertices;  // Ready vertices with same domain & scope
private:
    bool m_onReadyList = false;  // True if DomScope is already on list of ready dom/scopes
    const AstSenTree* m_domainp;  // Domain all vertices belong to
    const AstScope* m_scopep;  // Scope all vertices belong to

    using DomScopeKey = std::pair<const AstSenTree*, const AstScope*>;
    using DomScopeMap = std::map<DomScopeKey, OrderMoveDomScope*>;
    static DomScopeMap s_dsMap;  // Structure registered for each dom/scope pairing

public:
    OrderMoveDomScope(const AstSenTree* domainp, const AstScope* scopep)
        : m_domainp{domainp}
        , m_scopep{scopep} {}
    OrderMoveDomScope* readyDomScopeNextp() const { return m_readyDomScopeE.nextp(); }
    const AstSenTree* domainp() const { return m_domainp; }
    const AstScope* scopep() const { return m_scopep; }
    // Check the domScope is on ready list, add if not
    void ready(OrderProcess* opp);
    // Mark one vertex as finished, remove from ready list if done
    void movedVertex(OrderProcess* opp, OrderMoveVertex* vertexp);
    // STATIC MEMBERS (for lookup)
    static void clear() {
        for (const auto& itr : s_dsMap) delete itr.second;
        s_dsMap.clear();
    }
    V3List<OrderMoveVertex*>& readyVertices() { return m_readyVertices; }
    static OrderMoveDomScope* findCreate(const AstSenTree* domainp, const AstScope* scopep) {
        const DomScopeKey key = std::make_pair(domainp, scopep);
        const auto iter = s_dsMap.find(key);
        if (iter != s_dsMap.end()) {
            return iter->second;
        } else {
            OrderMoveDomScope* domScopep = new OrderMoveDomScope(domainp, scopep);
            s_dsMap.emplace(key, domScopep);
            return domScopep;
        }
    }
    string name() const {
        return (string("MDS:") + " d=" + cvtToHex(domainp()) + " s=" + cvtToHex(scopep()));
    }
};

OrderMoveDomScope::DomScopeMap OrderMoveDomScope::s_dsMap;

inline std::ostream& operator<<(std::ostream& lhs, const OrderMoveDomScope& rhs) {
    lhs << rhs.name();
    return lhs;
}

//######################################################################
// ProcessMoveBuildGraph

template <class T_MoveVertex> class ProcessMoveBuildGraph {
    // ProcessMoveBuildGraph takes as input the fine-grained graph of
    // OrderLogicVertex, OrderVarVertex, etc; this is 'm_graph' in
    // OrderVisitor. It produces a slightly coarsened graph to drive the
    // code scheduling.
    //
    // * For the serial code scheduler, the new graph contains
    //   nodes of type OrderMoveVertex.
    //
    // * For the threaded code scheduler, the new graph contains
    //   nodes of type MTaskMoveVertex.
    //
    // * The difference in output type is abstracted away by the
    //   'T_MoveVertex' template parameter; ProcessMoveBuildGraph otherwise
    //   works the same way for both cases.

    // TYPES
    using VxDomPair = std::pair<const V3GraphVertex*, const AstSenTree*>;
    using Logic2Move = std::unordered_map<const OrderLogicVertex*, T_MoveVertex*>;

public:
    class MoveVertexMaker VL_NOT_FINAL {
    public:
        // Clients of ProcessMoveBuildGraph must supply MoveVertexMaker
        // which creates new T_MoveVertex's. Each new vertex wraps lvertexp
        // (which may be nullptr.)
        virtual T_MoveVertex* makeVertexp(  //
            OrderLogicVertex* lvertexp, const OrderEitherVertex* varVertexp,
            const AstScope* scopep, const AstSenTree* domainp)
            = 0;
        virtual void freeVertexp(T_MoveVertex* freeMep) = 0;
    };

private:
    // MEMBERS
    const V3Graph* m_graphp;  // Input graph of OrderLogicVertex's etc
    V3Graph* m_outGraphp;  // Output graph of T_MoveVertex's
    MoveVertexMaker* m_vxMakerp;  // Factory class for T_MoveVertex's
    Logic2Move m_logic2move;  // Map Logic to Vertex
    // Maps an (original graph vertex, domain) pair to a T_MoveVertex
    // Not std::unordered_map, because std::pair doesn't provide std::hash
    std::map<VxDomPair, T_MoveVertex*> m_var2move;

public:
    // CONSTRUCTORS
    ProcessMoveBuildGraph(const V3Graph* logicGraphp,  // Input graph of OrderLogicVertex etc.
                          V3Graph* outGraphp,  // Output graph of T_MoveVertex's
                          MoveVertexMaker* vxMakerp)
        : m_graphp{logicGraphp}
        , m_outGraphp{outGraphp}
        , m_vxMakerp{vxMakerp} {}
    virtual ~ProcessMoveBuildGraph() = default;

    // METHODS
    void build() {
        // How this works:
        //  - Create a T_MoveVertex for each OrderLogicVertex.
        //  - Following each OrderLogicVertex, search forward in the context of
        //    its domain...
        //    * If we encounter another OrderLogicVertex in non-exclusive
        //      domain, make the T_MoveVertex->T_MoveVertex edge.
        //    * If we encounter an OrderVarVertex, make a Vertex for the
        //      (OrderVarVertex, domain) pair and continue to search
        //      forward in the context of the same domain.  Unless we
        //      already created that pair, in which case, we've already
        //      done the forward search, so stop.

        // For each logic node, make a T_MoveVertex
        for (V3GraphVertex* itp = m_graphp->verticesBeginp(); itp; itp = itp->verticesNextp()) {
            if (OrderLogicVertex* lvertexp = dynamic_cast<OrderLogicVertex*>(itp)) {
                T_MoveVertex* moveVxp = m_vxMakerp->makeVertexp(
                    lvertexp, nullptr, lvertexp->scopep(), lvertexp->domainp());
                if (moveVxp) {
                    // Cross link so we can find it later
                    m_logic2move[lvertexp] = moveVxp;
                }
            }
        }
        // Build edges between logic vertices
        for (V3GraphVertex* itp = m_graphp->verticesBeginp(); itp; itp = itp->verticesNextp()) {
            if (OrderLogicVertex* lvertexp = dynamic_cast<OrderLogicVertex*>(itp)) {
                T_MoveVertex* moveVxp = m_logic2move[lvertexp];
                if (moveVxp) iterate(moveVxp, lvertexp, lvertexp->domainp());
            }
        }
    }

private:
    // Return true if moveVxp has downstream dependencies
    bool iterate(T_MoveVertex* moveVxp, const V3GraphVertex* origVxp, const AstSenTree* domainp) {
        bool madeDeps = false;
        // Search forward from given original vertex, making new edges from
        // moveVxp forward
        for (V3GraphEdge* edgep = origVxp->outBeginp(); edgep; edgep = edgep->outNextp()) {
            if (edgep->weight() == 0) {  // Was cut
                continue;
            }
            const int weight = edgep->weight();
            if (const OrderLogicVertex* toLVertexp
                = dynamic_cast<const OrderLogicVertex*>(edgep->top())) {

                // Do not construct dependencies across exclusive domains.
                if (domainsExclusive(domainp, toLVertexp->domainp())) continue;

                // Path from vertexp to a logic vertex; new edge.
                // Note we use the last edge's weight, not some function of
                // multiple edges
                new OrderEdge(m_outGraphp, moveVxp, m_logic2move[toLVertexp], weight);
                madeDeps = true;
            } else {
                // This is an OrderVarVertex or other vertex representing
                // data. (Could be var, settle, or input type vertex.)
                const V3GraphVertex* nonLogicVxp = edgep->top();
                VxDomPair key(nonLogicVxp, domainp);
                if (!m_var2move[key]) {
                    const OrderEitherVertex* eithp
                        = dynamic_cast<const OrderEitherVertex*>(nonLogicVxp);
                    T_MoveVertex* newMoveVxp
                        = m_vxMakerp->makeVertexp(nullptr, eithp, eithp->scopep(), domainp);
                    m_var2move[key] = newMoveVxp;

                    // Find downstream logics that depend on (var, domain)
                    if (!iterate(newMoveVxp, edgep->top(), domainp)) {
                        // No downstream dependencies, so remove this
                        // intermediate vertex.
                        m_var2move[key] = nullptr;
                        m_vxMakerp->freeVertexp(newMoveVxp);
                        continue;
                    }
                }

                // Create incoming edge, from previous logic that writes
                // this var, to the Vertex representing the (var,domain)
                new OrderEdge(m_outGraphp, moveVxp, m_var2move[key], weight);
                madeDeps = true;
            }
        }
        return madeDeps;
    }
    VL_UNCOPYABLE(ProcessMoveBuildGraph);
};

//######################################################################
// OrderMoveVertexMaker and related

class OrderMoveVertexMaker final : public ProcessMoveBuildGraph<OrderMoveVertex>::MoveVertexMaker {
    // MEMBERS
    V3Graph* m_pomGraphp;
    V3List<OrderMoveVertex*>* m_pomWaitingp;

public:
    // CONSTRUCTORS
    OrderMoveVertexMaker(V3Graph* pomGraphp, V3List<OrderMoveVertex*>* pomWaitingp)
        : m_pomGraphp{pomGraphp}
        , m_pomWaitingp{pomWaitingp} {}
    // METHODS
    virtual OrderMoveVertex* makeVertexp(OrderLogicVertex* lvertexp, const OrderEitherVertex*,
                                         const AstScope* scopep,
                                         const AstSenTree* domainp) override {
        OrderMoveVertex* resultp = new OrderMoveVertex(m_pomGraphp, lvertexp);
        resultp->domScopep(OrderMoveDomScope::findCreate(domainp, scopep));
        resultp->m_pomWaitingE.pushBack(*m_pomWaitingp, resultp);
        return resultp;
    }
    virtual void freeVertexp(OrderMoveVertex* freeMep) override {
        freeMep->m_pomWaitingE.unlink(*m_pomWaitingp, freeMep);
        freeMep->unlinkDelete(m_pomGraphp);
    }

private:
    VL_UNCOPYABLE(OrderMoveVertexMaker);
};

class OrderMTaskMoveVertexMaker final
    : public ProcessMoveBuildGraph<MTaskMoveVertex>::MoveVertexMaker {
    V3Graph* m_pomGraphp;

public:
    explicit OrderMTaskMoveVertexMaker(V3Graph* pomGraphp)
        : m_pomGraphp{pomGraphp} {}
    virtual MTaskMoveVertex* makeVertexp(OrderLogicVertex* lvertexp,
                                         const OrderEitherVertex* varVertexp,
                                         const AstScope* scopep,
                                         const AstSenTree* domainp) override {
        // Exclude initial/settle logic from the mtasks graph.
        // We'll output time-zero logic separately.
        if (domainp->hasInitial() || domainp->hasSettle()) return nullptr;
        return new MTaskMoveVertex(m_pomGraphp, lvertexp, varVertexp, scopep, domainp);
    }
    virtual void freeVertexp(MTaskMoveVertex* freeMep) override {
        freeMep->unlinkDelete(m_pomGraphp);
    }

private:
    VL_UNCOPYABLE(OrderMTaskMoveVertexMaker);
};

class OrderVerticesByDomainThenScope final {
    PartPtrIdMap m_ids;

public:
    virtual bool operator()(const V3GraphVertex* lhsp, const V3GraphVertex* rhsp) const {
        const MTaskMoveVertex* l_vxp = dynamic_cast<const MTaskMoveVertex*>(lhsp);
        const MTaskMoveVertex* r_vxp = dynamic_cast<const MTaskMoveVertex*>(rhsp);
        vluint64_t l_id = m_ids.findId(l_vxp->domainp());
        vluint64_t r_id = m_ids.findId(r_vxp->domainp());
        if (l_id < r_id) return true;
        if (l_id > r_id) return false;
        l_id = m_ids.findId(l_vxp->scopep());
        r_id = m_ids.findId(r_vxp->scopep());
        return l_id < r_id;
    }
};

class MTaskVxIdLessThan final {
public:
    MTaskVxIdLessThan() = default;
    virtual ~MTaskVxIdLessThan() = default;

    // Sort vertex's, which must be AbstractMTask's, into a deterministic
    // order by comparing their serial IDs.
    virtual bool operator()(const V3GraphVertex* lhsp, const V3GraphVertex* rhsp) const {
        const AbstractMTask* lmtaskp = dynamic_cast<const AbstractLogicMTask*>(lhsp);
        const AbstractMTask* rmtaskp = dynamic_cast<const AbstractLogicMTask*>(rhsp);
        return lmtaskp->id() < rmtaskp->id();
    }
};

//######################################################################
// OrderProcess class

class OrderProcess final : AstNDeleter {
    // NODE STATE
    //  AstNodeModule::user3  -> int: Number of AstCFuncs created under this module
    //  AstNode::user4        -> Used by V3Const::constifyExpensiveEdit
    AstUser3InUse user3InUse;

    // STATE
<<<<<<< HEAD
    OrderGraph m_graph;  // Scoreboard of var usages/dependencies
    SenTreeFinder m_finder;  // Find global sentree's and add them
    AstSenTree* m_comboDomainp = nullptr;  // Combo activation tree
    AstSenTree* m_deleteDomainp = nullptr;  // Delete this from tree
    OrderInputsVertex* m_inputsVxp = nullptr;  // Top level vertex all inputs point from
    OrderVarVertex* m_dpiExportTriggerVxp = nullptr;  // DPI Export trigger condition vertex
    OrderLogicVertex* m_logicVxp = nullptr;  // Current statement being tracked, nullptr=ignored
    AstTopScope* m_topScopep = nullptr;  // Current top scope being processed
    AstScope* m_scopetopp = nullptr;  // Scope under TOPSCOPE
    AstNodeModule* m_modp = nullptr;  // Current module
    AstScope* m_scopep = nullptr;  // Current scope being processed
    AstActive* m_activep = nullptr;  // Current activation block
    bool m_inSenTree = false;  // Underneath AstSenItem; any varrefs are clocks
    bool m_inClocked = false;  // Underneath clocked block
    bool m_inClkAss = false;  // Underneath AstAssign
    bool m_inPre = false;  // Underneath AstAssignPre
    bool m_inPost = false;  // Underneath AstAssignPost
    bool m_inTimedEvent = false;  // Underneath TimedEvent
    bool m_inPostponed = false;  // Underneath AstAssignPostponed
    OrderLogicVertex* m_activeSenVxp = nullptr;  // Sensitivity vertex
    // STATE... for inside process
=======
    OrderGraph& m_graph;  // The ordering graph
    OrderInputsVertex& m_inputsVtx;  // The singleton OrderInputsVertex
    SenTreeFinder m_finder;  // Global AstSenTree manager
    AstSenTree* const m_comboDomainp;  // The combinational domain AstSenTree
    AstSenTree* const m_deleteDomainp;  // Dummy AstSenTree indicating needs deletion
    AstScope& m_scopetop;  // The top level AstScope

>>>>>>> fe5822ba
    AstCFunc* m_pomNewFuncp = nullptr;  // Current function being created
    int m_pomNewStmts = 0;  // Statements in function being created
    V3Graph m_pomGraph;  // Graph of logic elements to move
    V3List<OrderMoveVertex*> m_pomWaiting;  // List of nodes needing inputs to become ready
    friend class OrderMoveDomScope;
    V3List<OrderMoveDomScope*> m_pomReadyDomScope;  // List of ready domain/scope pairs, by loopId
    std::vector<OrderVarStdVertex*> m_unoptflatVars;  // Vector of variables in UNOPTFLAT loop

    // STATS
    std::array<VDouble0, OrderVEdgeType::_ENUM_END> m_statCut;  // Count of each edge type cut

    // METHODS
    VL_DEBUG_FUNC;  // Declare debug()

    void process();
    void processCircular();
    using VertexVec = std::deque<OrderEitherVertex*>;
    void processInputs();
    void processInputsInIterate(OrderEitherVertex* vertexp, VertexVec& todoVec);
    void processInputsOutIterate(OrderEitherVertex* vertexp, VertexVec& todoVec);
    void processSensitive();
    void processDomains();
    void processDomainsIterate(OrderEitherVertex* vertexp);
    void processEdgeReport();

    // processMove* routines schedule serial execution
    void processMove();
    void processMoveClear();
    void processMoveBuildGraph();
    void processMovePrepReady();
    void processMoveReadyOne(OrderMoveVertex* vertexp);
    void processMoveDoneOne(OrderMoveVertex* vertexp);
    void processMoveOne(OrderMoveVertex* vertexp, OrderMoveDomScope* domScopep, int level);
    AstActive* processMoveOneLogic(const OrderLogicVertex* lvertexp, AstCFunc*& newFuncpr,
                                   int& newStmtsr);

    // processMTask* routines schedule threaded execution
    struct MTaskState {
        AstMTaskBody* m_mtaskBodyp = nullptr;
        std::list<const OrderLogicVertex*> m_logics;
        ExecMTask* m_execMTaskp = nullptr;
        MTaskState() = default;
    };
    void processMTasks();
    enum InitialLogicE : uint8_t { LOGIC_INITIAL, LOGIC_SETTLE };
    void processMTasksInitial(InitialLogicE logic_type);

    string cfuncName(AstNodeModule* modp, AstSenTree* domainp, AstScope* scopep,
                     AstNode* forWhatp) {
        modp->user3Inc();
        const int funcnum = modp->user3();
        string name = (domainp->hasCombo()
                           ? "_combo"
                           : (domainp->hasInitial()
                                  ? "_initial"
                                  : (domainp->hasSettle()
                                         ? "_settle"
                                         : (domainp->isMulti() ? "_multiclk" : "_sequent"))));
        name = name + "__" + scopep->nameDotless() + "__" + cvtToStr(funcnum);
        if (v3Global.opt.profCFuncs()) {
            name += "__PROF__" + forWhatp->fileline()->profileFuncname();
        }
        return name;
    }

    void nodeMarkCircular(OrderVarVertex* vertexp, OrderEdge* edgep) {
        // To be marked circular requires being a clock assigned in a delayed assignment, or
        // having a cutable in or out edge, none of which is true for the DPI export trigger.
        AstVarScope* const nodep = vertexp->varScp();
        UASSERT(nodep != v3Global.rootp()->dpiExportTriggerp(),
                "DPI export trigger should not be marked circular");
        OrderLogicVertex* fromLVtxp = nullptr;
        OrderLogicVertex* toLVtxp = nullptr;
        if (edgep) {
            fromLVtxp = dynamic_cast<OrderLogicVertex*>(edgep->fromp());
            toLVtxp = dynamic_cast<OrderLogicVertex*>(edgep->top());
        }
        //
        if ((fromLVtxp && VN_IS(fromLVtxp->nodep(), Initial))
            || (toLVtxp && VN_IS(toLVtxp->nodep(), Initial))) {
            // IEEE does not specify ordering between initial blocks, so we
            // can do whatever we want. We especially do not want to
            // evaluate multiple times, so do not mark the edge circular
        } else {
            nodep->circular(true);
            ++m_statCut[vertexp->type()];
            if (edgep) ++m_statCut[edgep->type()];
            //
            if (vertexp->isClock()) {
                // Seems obvious; no warning yet
                // nodep->v3warn(GENCLK, "Signal unoptimizable: Generated clock:
                // "<<nodep->prettyNameQ());
            } else if (nodep->varp()->isSigPublic()) {
                nodep->v3warn(UNOPT,
                              "Signal unoptimizable: Feedback to public clock or circular logic: "
                                  << nodep->prettyNameQ());
                if (!nodep->fileline()->warnIsOff(V3ErrorCode::UNOPT)
                    && !nodep->fileline()->lastWarnWaived()) {
                    nodep->fileline()->modifyWarnOff(V3ErrorCode::UNOPT,
                                                     true);  // Complain just once
                    // Give the user an example.
                    const bool tempWeight = (edgep && edgep->weight() == 0);
                    // Else the below loop detect can't see the loop
                    if (tempWeight) edgep->weight(1);
                    // Calls OrderGraph::loopsVertexCb
                    m_graph.reportLoops(&OrderEdge::followComboConnected, vertexp);
                    if (tempWeight) edgep->weight(0);
                }
            } else {
                // We don't use UNOPT, as there are lots of V2 places where
                // it was needed, that aren't any more
                // First v3warn not inside warnIsOff so we can see the suppressions with --debug
                nodep->v3warn(UNOPTFLAT,
                              "Signal unoptimizable: Feedback to clock or circular logic: "
                                  << nodep->prettyNameQ());
                if (!nodep->fileline()->warnIsOff(V3ErrorCode::UNOPTFLAT)
                    && !nodep->fileline()->lastWarnWaived()) {
                    nodep->fileline()->modifyWarnOff(V3ErrorCode::UNOPTFLAT,
                                                     true);  // Complain just once
                    // Give the user an example.
                    const bool tempWeight = (edgep && edgep->weight() == 0);
                    // Else the below loop detect can't see the loop
                    if (tempWeight) edgep->weight(1);
                    // Calls OrderGraph::loopsVertexCb
                    m_graph.reportLoops(&OrderEdge::followComboConnected, vertexp);
                    if (tempWeight) edgep->weight(0);
                    if (v3Global.opt.reportUnoptflat()) {
                        // Report candidate variables for splitting
                        reportLoopVars(vertexp);
                        // Do a subgraph for the UNOPTFLAT loop
                        OrderGraph loopGraph;
                        m_graph.subtreeLoops(&OrderEdge::followComboConnected, vertexp,
                                             &loopGraph);
                        loopGraph.dumpDotFilePrefixedAlways("unoptflat");
                    }
                }
            }
        }
    }

    // Find all variables in an UNOPTFLAT loop
    //
    // Ignore vars that are 1-bit wide and don't worry about generated
    // variables (PRE and POST vars, __Vdly__, __Vcellin__ and __VCellout).
    // What remains are candidates for splitting to break loops.
    //
    // node->user3 is used to mark if we have done a particular variable.
    // vertex->user is used to mark if we have seen this vertex before.
    //
    // @todo We could be cleverer in the future and consider just
    //       the width that is generated/consumed.
    void reportLoopVars(OrderVarVertex* vertexp) {
        m_graph.userClearVertices();
        AstNode::user3ClearTree();
        m_unoptflatVars.clear();
        reportLoopVarsIterate(vertexp, vertexp->color());
        AstNode::user3ClearTree();
        m_graph.userClearVertices();
        // May be very large vector, so only report the "most important"
        // elements. Up to 10 of the widest
        std::cerr << V3Error::warnMore() << "... Widest candidate vars to split:\n";
        std::stable_sort(m_unoptflatVars.begin(), m_unoptflatVars.end(),
                         [](OrderVarStdVertex* vsv1p, OrderVarStdVertex* vsv2p) -> bool {
                             return vsv1p->varScp()->varp()->width()
                                    > vsv2p->varScp()->varp()->width();
                         });
        std::unordered_set<const AstVar*> canSplitList;
        int lim = m_unoptflatVars.size() < 10 ? m_unoptflatVars.size() : 10;
        for (int i = 0; i < lim; i++) {
            OrderVarStdVertex* vsvertexp = m_unoptflatVars[i];
            AstVar* varp = vsvertexp->varScp()->varp();
            const bool canSplit = V3SplitVar::canSplitVar(varp);
            std::cerr << V3Error::warnMore() << "    " << varp->fileline() << " "
                      << varp->prettyName() << std::dec << ", width " << varp->width()
                      << ", fanout " << vsvertexp->fanout();
            if (canSplit) {
                std::cerr << ", can split_var";
                canSplitList.insert(varp);
            }
            std::cerr << '\n';
        }
        // Up to 10 of the most fanned out
        std::cerr << V3Error::warnMore() << "... Most fanned out candidate vars to split:\n";
        std::stable_sort(m_unoptflatVars.begin(), m_unoptflatVars.end(),
                         [](OrderVarStdVertex* vsv1p, OrderVarStdVertex* vsv2p) -> bool {
                             return vsv1p->fanout() > vsv2p->fanout();
                         });
        lim = m_unoptflatVars.size() < 10 ? m_unoptflatVars.size() : 10;
        for (int i = 0; i < lim; i++) {
            OrderVarStdVertex* vsvertexp = m_unoptflatVars[i];
            AstVar* varp = vsvertexp->varScp()->varp();
            const bool canSplit = V3SplitVar::canSplitVar(varp);
            std::cerr << V3Error::warnMore() << "    " << varp->fileline() << " "
                      << varp->prettyName() << ", width " << std::dec << varp->width()
                      << ", fanout " << vsvertexp->fanout();
            if (canSplit) {
                std::cerr << ", can split_var";
                canSplitList.insert(varp);
            }
            std::cerr << '\n';
        }
        if (!canSplitList.empty()) {
            std::cerr << V3Error::warnMore()
                      << "... Suggest add /*verilator split_var*/ to appropriate variables above."
                      << std::endl;
        }
        V3Stats::addStat("Order, SplitVar, candidates", canSplitList.size());
        m_unoptflatVars.clear();
    }

    void reportLoopVarsIterate(V3GraphVertex* vertexp, uint32_t color) {
        if (vertexp->user()) return;  // Already done
        vertexp->user(1);
        if (OrderVarStdVertex* vsvertexp = dynamic_cast<OrderVarStdVertex*>(vertexp)) {
            // Only reporting on standard variable vertices
            AstVar* varp = vsvertexp->varScp()->varp();
            if (!varp->user3()) {
                const string name = varp->prettyName();
                if ((varp->width() != 1) && (name.find("__Vdly") == string::npos)
                    && (name.find("__Vcell") == string::npos)) {
                    // Variable to report on and not yet done
                    m_unoptflatVars.push_back(vsvertexp);
                }
                varp->user3Inc();
            }
        }
        // Iterate through all the to and from vertices of the same color
        for (V3GraphEdge* edgep = vertexp->outBeginp(); edgep; edgep = edgep->outNextp()) {
            if (edgep->top()->color() == color) reportLoopVarsIterate(edgep->top(), color);
        }
        for (V3GraphEdge* edgep = vertexp->inBeginp(); edgep; edgep = edgep->inNextp()) {
            if (edgep->fromp()->color() == color) reportLoopVarsIterate(edgep->fromp(), color);
        }
    }
<<<<<<< HEAD
    // VISITORS
    virtual void visit(AstNetlist* nodep) override {
        {
            AstUser4InUse m_inuser4;  // Used only when building tree, so below
            iterateChildren(nodep);
        }
        // We're finished, complete the topscopes
        if (m_topScopep) {
            process();
            m_topScopep = nullptr;
        }
    }
    virtual void visit(AstTopScope* nodep) override {
        // Process the last thing we're finishing
        UASSERT_OBJ(!m_topScopep, nodep, "Only one topscope should ever be created");
        UINFO(2, "  Loading tree...\n");
        // VV*****  We reset userp()
        AstNode::user1ClearTree();
        AstNode::user3ClearTree();
        m_graph.clear();
        m_activep = nullptr;
        m_topScopep = nodep;
        m_scopetopp = nodep->scopep();
        // Find global SenTrees
        m_finder.init(m_topScopep);
        // ProcessDomainsIterate will use these when it needs to move
        // something to a combodomain.  This saves a ton of find() operations.
        AstSenTree* combp
            = new AstSenTree(nodep->fileline(),  // Gets cloned() so ok if goes out of scope
                             new AstSenItem(nodep->fileline(), AstSenItem::Combo()));
        m_comboDomainp = m_finder.getSenTree(combp);
        pushDeletep(combp);  // Cleanup when done
        // Fake AstSenTree we set domainp to indicate needs deletion
        m_deleteDomainp = new AstSenTree(nodep->fileline(),
                                         new AstSenItem(nodep->fileline(), AstSenItem::Settle()));
        pushDeletep(m_deleteDomainp);  // Cleanup when done
        UINFO(5, "    DeleteDomain = " << m_deleteDomainp << endl);
        // Base vertices
        m_activeSenVxp = nullptr;
        m_inputsVxp = new OrderInputsVertex(&m_graph, nullptr);
        if (AstVarScope* const dpiExportTrigger = v3Global.rootp()->dpiExportTriggerp()) {
            m_dpiExportTriggerVxp = newVarUserVertex(dpiExportTrigger, WV_STD);
        }
        //
        iterateChildren(nodep);
        // Done topscope, erase extra user information
        // user1p passed to next process() operation
        AstNode::user3ClearTree();
        AstNode::user4ClearTree();
    }
    virtual void visit(AstNodeModule* nodep) override {
        VL_RESTORER(m_modp);
        {
            m_modp = nodep;
            iterateChildren(nodep);
        }
    }
    virtual void visit(AstClass*) override {}
    virtual void visit(AstScope* nodep) override {
        UINFO(4, " SCOPE " << nodep << endl);
        m_scopep = nodep;
        m_logicVxp = nullptr;
        m_activeSenVxp = nullptr;
        nodep->user1p(m_modp);
        // Iterate
        iterateChildren(nodep);
        m_scopep = nullptr;
    }
    virtual void visit(AstActive* nodep) override {
        // Create required activation blocks and add to module
        UINFO(4, "  ACTIVE  " << nodep << endl);
        m_activep = nodep;
        m_activeSenVxp = nullptr;
        m_inClocked = nodep->hasClocked();
        // Grab the sensitivity list
        UASSERT_OBJ(!nodep->sensesStorep(), nodep,
                    "Senses should have been activeTop'ed to be global!");
        iterate(nodep->sensesp());
        // Collect statements under it
        iterateChildren(nodep);
        m_activep = nullptr;
        m_activeSenVxp = nullptr;
        m_inClocked = false;
    }
    virtual void visit(AstVarScope* nodep) override {
        // Create links to all input signals
        UASSERT_OBJ(m_modp, nodep, "Scope not under module");
        if (m_modp->isTop() && nodep->varp()->isNonOutput()) {
            OrderVarVertex* varVxp = newVarUserVertex(nodep, WV_STD);
            new OrderEdge(&m_graph, m_inputsVxp, varVxp, WEIGHT_INPUT);
        }
    }
    virtual void visit(AstNodeVarRef* nodep) override {
        if (m_inTimedEvent && nodep->access().isWriteOrRW()) {
            // Ignore var being set under AstTimedEvent, it is being set in the
            // "future" not in this time cycle
        } else if (m_scopep) {
            AstVarScope* varscp = nodep->varScopep();
            UASSERT_OBJ(varscp, nodep, "Var didn't get varscoped in V3Scope.cpp");
            if (m_inSenTree) {
                // Add CLOCK dependency... This is a root of the tree we'll trace
                UASSERT_OBJ(!nodep->access().isWriteOrRW(), nodep,
                            "How can a sensitivity be setting a var?");
                OrderVarVertex* varVxp = newVarUserVertex(varscp, WV_STD);
                varVxp->isClock(true);
                new OrderEdge(&m_graph, varVxp, m_activeSenVxp, WEIGHT_MEDIUM);
            } else {
                UASSERT_OBJ(m_logicVxp, nodep, "Var ref not under a logic block");
                // What new directions is this used
                // We don't want to add extra edges if the logic block has many usages of same var
                bool gen = false;
                bool con = false;
                if (nodep->access().isWriteOrRW() && !m_inPostponed)
                    gen = !(varscp->user4() & VU_GEN);
                if (nodep->access().isReadOrRW()) {
                    con = !(varscp->user4() & VU_CON);
                    if ((varscp->user4() & VU_GEN) && !m_inClocked) {
                        // Dangerous assumption:
                        // If a variable is used in the same activation which defines it first,
                        // consider it something like:
                        //              foo = 1
                        //              foo = foo + 1
                        // and still optimize.  This is the rule verilog-mode assumes for /*AS*/
                        // Note this will break though:
                        //              if (sometimes) foo = 1
                        //              foo = foo + 1
                        con = false;
                    }
                    if (varscp->varp()->attrClockEn() && !m_inPre && !m_inPost && !m_inClocked) {
                        // clock_enable attribute: user's worrying about it for us
                        con = false;
                    }
                    if (m_inClkAss
                        && (varscp->varp()->attrClocker() != VVarAttrClocker::CLOCKER_YES)) {
                        con = false;
                        UINFO(4, "nodep used as clock_enable " << varscp << " in "
                                                               << m_logicVxp->nodep() << endl);
                    }
                }
                if (gen) varscp->user4(varscp->user4() | VU_GEN);
                if (con) varscp->user4(varscp->user4() | VU_CON);
                // Add edges
                if (!m_inClocked || m_inPost) {
                    // Combo logic
                    {  // not settle and (combo or inPost)
                        if (gen) {
                            // Add edge logic_vertex->logic_generated_var
                            OrderVarVertex* varVxp = newVarUserVertex(varscp, WV_STD);
                            if (m_inPost) {
                                new OrderPostCutEdge(&m_graph, m_logicVxp, varVxp);
                                // Mark the vertex. Used to control marking
                                // internal clocks circular, which must only
                                // happen if they are generated by delayed
                                // assignment.
                                UINFO(5,
                                      "     Found delayed assignment (post) " << varVxp << endl);
                                varVxp->isDelayed(true);
                            } else {
                                // If the lhs is a clocker, avoid marking that as circular by
                                // putting a hard edge instead of normal cuttable
                                if (varscp->varp()->attrClocker()
                                    == VVarAttrClocker::CLOCKER_YES) {
                                    new OrderEdge(&m_graph, m_logicVxp, varVxp, WEIGHT_NORMAL);
                                } else {
                                    new OrderComboCutEdge(&m_graph, m_logicVxp, varVxp);
                                }
                            }
                            // For m_inPost:
                            //    Add edge consumed_var_POST->logic_vertex
                            //    This prevents a consumer of the "early" value to be scheduled
                            //   after we've changed to the next-cycle value
                            // ALWAYS do it:
                            //    There maybe a wire a=b; between the two blocks
                            OrderVarVertex* postVxp = newVarUserVertex(varscp, WV_POST);
                            new OrderEdge(&m_graph, postVxp, m_logicVxp, WEIGHT_POST);
                        }
                        if (con) {
                            // Add edge logic_consumed_var->logic_vertex
                            OrderVarVertex* varVxp = newVarUserVertex(varscp, WV_STD);
                            new OrderEdge(&m_graph, varVxp, m_logicVxp, WEIGHT_MEDIUM);
                        }
                    }
                } else if (m_inPre) {
                    // AstAssignPre logic
                    if (gen) {
                        // Add edge logic_vertex->generated_var_PREORDER
                        OrderVarVertex* ordVxp = newVarUserVertex(varscp, WV_PORD);
                        new OrderEdge(&m_graph, m_logicVxp, ordVxp, WEIGHT_NORMAL);
                        // Add edge logic_vertex->logic_generated_var (same as if comb)
                        OrderVarVertex* varVxp = newVarUserVertex(varscp, WV_STD);
                        new OrderEdge(&m_graph, m_logicVxp, varVxp, WEIGHT_NORMAL);
                    }
                    if (con) {
                        // Add edge logic_consumed_var_PREVAR->logic_vertex
                        // This one is cutable (vs the producer) as there's
                        // only one of these, but many producers
                        OrderVarVertex* preVxp = newVarUserVertex(varscp, WV_PRE);
                        new OrderPreCutEdge(&m_graph, preVxp, m_logicVxp);
                    }
                } else {
                    // Seq logic
                    if (gen) {
                        // Add edge logic_generated_var_PREORDER->logic_vertex
                        OrderVarVertex* ordVxp = newVarUserVertex(varscp, WV_PORD);
                        new OrderEdge(&m_graph, ordVxp, m_logicVxp, WEIGHT_NORMAL);
                        // Add edge logic_vertex->logic_generated_var (same as if comb)
                        OrderVarVertex* varVxp = newVarUserVertex(varscp, WV_STD);
                        new OrderEdge(&m_graph, m_logicVxp, varVxp, WEIGHT_NORMAL);
                    }
                    if (con) {
                        // Add edge logic_vertex->consumed_var_PREVAR
                        // Generation of 'pre' because we want to indicate
                        // it should be before AstAssignPre
                        OrderVarVertex* preVxp = newVarUserVertex(varscp, WV_PRE);
                        new OrderEdge(&m_graph, m_logicVxp, preVxp, WEIGHT_NORMAL);
                        // Add edge logic_vertex->consumed_var_POST
                        OrderVarVertex* postVxp = newVarUserVertex(varscp, WV_POST);
                        new OrderEdge(&m_graph, m_logicVxp, postVxp, WEIGHT_POST);
                    }
                }
            }
        }
    }
    virtual void visit(AstTimedEvent* nodep) override {
        iterateAndNextNull(nodep->timep());
        m_inTimedEvent = true;
        iterateAndNextNull(nodep->varrefp());
        m_inTimedEvent = false;
    }
    virtual void visit(AstDpiExportUpdated* nodep) override {
        // This is under an AstAlways, sensitive to a change in the DPI export trigger. We just
        // need to add an edge to the enclosing logic vertex (the vertex for the AstAlways).
        OrderVarVertex* const varVxp = newVarUserVertex(nodep->varScopep(), WV_STD);
        new OrderComboCutEdge(&m_graph, m_logicVxp, varVxp);
        // Only used for ordering, so we can get rid of it here
        nodep->unlinkFrBack();
        VL_DO_DANGLING(pushDeletep(nodep), nodep);
    }
    virtual void visit(AstCCall* nodep) override {
        // Calls to 'context' imported DPI function may call DPI exported functions
        if (m_dpiExportTriggerVxp && nodep->funcp()->dpiImportWrapper()
            && nodep->funcp()->dpiContext()) {
            UASSERT_OBJ(m_logicVxp, nodep, "Call not under logic");
            new OrderEdge(&m_graph, m_logicVxp, m_dpiExportTriggerVxp, WEIGHT_NORMAL);
        }
        iterateChildren(nodep);
    }
    virtual void visit(AstSenTree* nodep) override {
        // Having a node derived from the sentree isn't required for
        // correctness, it merely makes the graph better connected
        // and improves graph algorithmic performance
        if (m_scopep) {  // Else TOPSCOPE's SENTREE list
            m_inSenTree = true;
            if (nodep->hasClocked()) {
                if (!m_activeSenVxp) {
                    m_activeSenVxp = new OrderLogicVertex(&m_graph, m_scopep, nodep, m_activep);
                }
                iterateChildren(nodep);
            }
            m_inSenTree = false;
=======

    // Only for member initialization in constructor
    static OrderInputsVertex& findInputVertex(OrderGraph& graph) {
        for (V3GraphVertex* vtxp = graph.verticesBeginp(); vtxp; vtxp = vtxp->verticesNextp()) {
            if (auto* ivtxp = dynamic_cast<OrderInputsVertex*>(vtxp)) return *ivtxp;
>>>>>>> fe5822ba
        }
        VL_UNREACHABLE
    }

    // Only for member initialization in constructor
    static AstSenTree* makeDeleteDomainSenTree(FileLine* fl) {
        // TODO: Using "Never" instead of "Settle" causes a test failure, it probably shouldn't ...
        return new AstSenTree{fl, new AstSenItem{fl, AstSenItem::Settle{}}};
    }

    // CONSTRUCTOR
    OrderProcess(AstNetlist* netlistp, OrderGraph& graph)
        : m_graph{graph}
        , m_inputsVtx{findInputVertex(graph)}
        , m_finder{netlistp}
        , m_comboDomainp{m_finder.getComb()}
        , m_deleteDomainp{makeDeleteDomainSenTree(netlistp->fileline())}
        , m_scopetop{*netlistp->topScopep()->scopep()} {
        pushDeletep(m_deleteDomainp);
    }

    ~OrderProcess() {
        // Stats
        for (int type = 0; type < OrderVEdgeType::_ENUM_END; type++) {
            const double count = double(m_statCut[type]);
            if (count != 0.0) {
                V3Stats::addStat(string("Order, cut, ") + OrderVEdgeType(type).ascii(), count);
            }
        }
    }

public:
    // Order the logic
    static void main(AstNetlist* netlistp, OrderGraph& graph) {
        OrderProcess{netlistp, graph}.process();
    }
};

//######################################################################
// OrderMoveDomScope methods

// Check the domScope is on ready list, add if not
inline void OrderMoveDomScope::ready(OrderProcess* opp) {
    if (!m_onReadyList) {
        m_onReadyList = true;
        m_readyDomScopeE.pushBack(opp->m_pomReadyDomScope, this);
    }
}

// Mark one vertex as finished, remove from ready list if done
inline void OrderMoveDomScope::movedVertex(OrderProcess* opp, OrderMoveVertex* vertexp) {
    UASSERT_OBJ(m_onReadyList, vertexp,
                "Moving vertex from ready when nothing was on que as ready.");
    if (m_readyVertices.empty()) {  // Else more work to get to later
        m_onReadyList = false;
        m_readyDomScopeE.unlink(opp->m_pomReadyDomScope, this);
    }
}

//######################################################################
// OrderProcess methods

void OrderProcess::processInputs() {
    m_graph.userClearVertices();  // Vertex::user()   // 1 if input recursed, 2 if marked as input,
                                  // 3 if out-edges recursed
    // Start at input vertex, process from input-to-output order
    VertexVec todoVec;  // List of newly-input marked vectors we need to process
    todoVec.push_front(&m_inputsVtx);
    m_inputsVtx.isFromInput(true);  // By definition
    while (!todoVec.empty()) {
        OrderEitherVertex* vertexp = todoVec.back();
        todoVec.pop_back();
        processInputsOutIterate(vertexp, todoVec);
    }
}

void OrderProcess::processInputsInIterate(OrderEitherVertex* vertexp, VertexVec& todoVec) {
    // Propagate PrimaryIn through simple assignments
    if (vertexp->user()) return;  // Already processed
    if (false && debug() >= 9) {
        UINFO(9, " InIIter " << vertexp << endl);
        if (OrderLogicVertex* vvertexp = dynamic_cast<OrderLogicVertex*>(vertexp)) {
            vvertexp->nodep()->dumpTree(cout, "-            TT: ");
        }
    }
    vertexp->user(1);  // Processing
    // First handle all inputs to this vertex, in most cases they'll be already processed earlier
    // Also, determine if this vertex is an input
    int inonly = 1;  // 0=no, 1=maybe, 2=yes until a no
    for (V3GraphEdge* edgep = vertexp->inBeginp(); edgep; edgep = edgep->inNextp()) {
        OrderEitherVertex* frVertexp = static_cast<OrderEitherVertex*>(edgep->fromp());
        processInputsInIterate(frVertexp, todoVec);
        if (frVertexp->isFromInput()) {
            if (inonly == 1) inonly = 2;
        } else if (dynamic_cast<OrderVarPostVertex*>(frVertexp)) {
            // Ignore post assignments, just for ordering
        } else {
            // UINFO(9, "    InItStopDueTo " << frVertexp << endl);
            inonly = 0;
            break;
        }
    }

    if (inonly == 2
        && vertexp->user() < 2) {  // Set it.  Note may have already been set earlier, too
        UINFO(9, "   Input reassignment: " << vertexp << endl);
        vertexp->isFromInput(true);
        vertexp->user(2);  // 2 means on list
        // Can't work on out-edges of a node we know is an input immediately,
        // as it might visit other nodes before their input state is resolved.
        // So push to list and work on it later when all in-edges known resolved
        todoVec.push_back(vertexp);
    }
    // UINFO(9, "  InIdone " << vertexp << endl);
}

void OrderProcess::processInputsOutIterate(OrderEitherVertex* vertexp, VertexVec& todoVec) {
    if (vertexp->user() == 3) return;  // Already out processed
    // UINFO(9, " InOIter " << vertexp << endl);
    // First make sure input path is fully recursed
    processInputsInIterate(vertexp, todoVec);
    // Propagate PrimaryIn through simple assignments
    UASSERT_OBJ(vertexp->isFromInput(), vertexp,
                "processInputsOutIterate only for input marked vertexes");
    vertexp->user(3);  // out-edges processed

    {
        // Propagate PrimaryIn through simple assignments, following target of vertex
        for (V3GraphEdge* edgep = vertexp->outBeginp(); edgep; edgep = edgep->outNextp()) {
            OrderEitherVertex* toVertexp = static_cast<OrderEitherVertex*>(edgep->top());
            if (OrderVarStdVertex* vvertexp = dynamic_cast<OrderVarStdVertex*>(toVertexp)) {
                processInputsInIterate(vvertexp, todoVec);
            }
            if (OrderLogicVertex* vvertexp = dynamic_cast<OrderLogicVertex*>(toVertexp)) {
                if (VN_IS(vvertexp->nodep(), NodeAssign)) {
                    processInputsInIterate(vvertexp, todoVec);
                }
            }
        }
    }
}

//######################################################################
// OrderVisitor - Circular detection

void OrderProcess::processCircular() {
    // Take broken edges and add circular flags
    // The change detect code will use this to force changedets
    for (V3GraphVertex* itp = m_graph.verticesBeginp(); itp; itp = itp->verticesNextp()) {
        if (OrderVarStdVertex* vvertexp = dynamic_cast<OrderVarStdVertex*>(itp)) {
            if (vvertexp->isClock() && !vvertexp->isFromInput()) {
                // If a clock is generated internally, we need to do another
                // loop through the entire evaluation.  This fixes races; see
                // t_clk_dpulse test.
                //
                // This all seems to hinge on how the clock is generated. If
                // it is generated by delayed assignment, we need the loop. If
                // it is combinatorial, we do not (and indeed it will break
                // other tests such as t_gated_clk_1.
                if (!v3Global.opt.orderClockDly()) {
                    UINFO(5, "Circular Clock, no-order-clock-delay " << vvertexp << endl);
                    nodeMarkCircular(vvertexp, nullptr);
                } else if (vvertexp->isDelayed()) {
                    UINFO(5, "Circular Clock, delayed " << vvertexp << endl);
                    nodeMarkCircular(vvertexp, nullptr);
                } else {
                    UINFO(5, "Circular Clock, not delayed " << vvertexp << endl);
                }
            }
            // Also mark any cut edges
            for (V3GraphEdge* edgep = vvertexp->outBeginp(); edgep; edgep = edgep->outNextp()) {
                if (edgep->weight() == 0) {  // was cut
                    OrderEdge* oedgep = dynamic_cast<OrderEdge*>(edgep);
                    UASSERT_OBJ(oedgep, vvertexp->varScp(), "Cutable edge not of proper type");
                    UINFO(6, "      CutCircularO: " << vvertexp->name() << endl);
                    nodeMarkCircular(vvertexp, oedgep);
                }
            }
            for (V3GraphEdge* edgep = vvertexp->inBeginp(); edgep; edgep = edgep->inNextp()) {
                if (edgep->weight() == 0) {  // was cut
                    OrderEdge* oedgep = dynamic_cast<OrderEdge*>(edgep);
                    UASSERT_OBJ(oedgep, vvertexp->varScp(), "Cutable edge not of proper type");
                    UINFO(6, "      CutCircularI: " << vvertexp->name() << endl);
                    nodeMarkCircular(vvertexp, oedgep);
                }
            }
        }
    }
}

void OrderProcess::processSensitive() {
    // Sc sensitives are required on all inputs that go to a combo
    // block.  (Not inputs that go only to clocked blocks.)
    for (V3GraphVertex* itp = m_graph.verticesBeginp(); itp; itp = itp->verticesNextp()) {
        if (OrderVarStdVertex* vvertexp = dynamic_cast<OrderVarStdVertex*>(itp)) {
            if (vvertexp->varScp()->varp()->isNonOutput()) {
                // UINFO(0, "  scsen " << vvertexp << endl);
                for (V3GraphEdge* edgep = vvertexp->outBeginp(); edgep;
                     edgep = edgep->outNextp()) {
                    if (OrderEitherVertex* toVertexp
                        = dynamic_cast<OrderEitherVertex*>(edgep->top())) {
                        if (edgep->weight() && toVertexp->domainp()) {
                            // UINFO(0, "      " << toVertexp->domainp() << endl);
                            if (toVertexp->domainp()->hasCombo()) {
                                vvertexp->varScp()->varp()->scSensitive(true);
                            }
                        }
                    }
                }
            }
        }
    }
}

void OrderProcess::processDomains() {
    for (V3GraphVertex* itp = m_graph.verticesBeginp(); itp; itp = itp->verticesNextp()) {
        OrderEitherVertex* vertexp = dynamic_cast<OrderEitherVertex*>(itp);
        UASSERT(vertexp, "Null or vertex not derived from EitherVertex");
        processDomainsIterate(vertexp);
    }
}

void OrderProcess::processDomainsIterate(OrderEitherVertex* vertexp) {
    // The graph routines have already sorted the vertexes and edges into best->worst order
    // Assign clock domains to each signal.
    //     Sequential logic is forced into the same sequential domain.
    //     Combo logic may be pushed into a seq domain if all its inputs are the same domain,
    //     else, if all inputs are from flops, it's end-of-sequential code
    //     else, it's full combo code
    if (vertexp->domainp()) return;  // Already processed, or sequential logic
    UINFO(5, "    pdi: " << vertexp << endl);
    OrderVarVertex* vvertexp = dynamic_cast<OrderVarVertex*>(vertexp);
    AstSenTree* domainp = nullptr;
    if (vvertexp && vvertexp->varScp()->varp()->isNonOutput()) domainp = m_comboDomainp;
    if (vvertexp && vvertexp->varScp()->isCircular()) domainp = m_comboDomainp;
    if (!domainp) {
        for (V3GraphEdge* edgep = vertexp->inBeginp(); edgep; edgep = edgep->inNextp()) {
            OrderEitherVertex* fromVertexp = static_cast<OrderEitherVertex*>(edgep->fromp());
            if (edgep->weight() && fromVertexp->domainMatters()) {
                UINFO(9, "     from d=" << cvtToHex(fromVertexp->domainp()) << " " << fromVertexp
                                        << endl);
                if (!domainp  // First input to this vertex
                    || domainp->hasSettle()  // or, we can ignore being in the settle domain
                    || domainp->hasInitial()) {
                    domainp = fromVertexp->domainp();
                } else if (domainp->hasCombo()) {
                    // Once in combo, keep in combo; already as severe as we can get
                } else if (fromVertexp->domainp()->hasCombo()) {
                    // Any combo input means this vertex must remain combo
                    domainp = m_comboDomainp;
                } else if (fromVertexp->domainp()->hasSettle()
                           || fromVertexp->domainp()->hasInitial()) {
                    // Ignore that we have a constant (initial) input
                } else if (domainp != fromVertexp->domainp()) {
                    // Make a domain that merges the two domains
                    const bool ddebug = debug() >= 9;

                    if (ddebug) {  // LCOV_EXCL_START

                        cout << endl;
                        UINFO(0, "      conflicting domain " << fromVertexp << endl);
                        UINFO(0, "         dorig=" << domainp << endl);
                        domainp->dumpTree(cout);
                        UINFO(0, "         d2   =" << fromVertexp->domainp() << endl);
                        fromVertexp->domainp()->dumpTree(cout);
                    }  // LCOV_EXCL_STOP
                    AstSenTree* newtreep = domainp->cloneTree(false);
                    AstSenItem* newtree2p = fromVertexp->domainp()->sensesp()->cloneTree(true);
                    UASSERT_OBJ(newtree2p, fromVertexp->domainp(),
                                "No senitem found under clocked domain");
                    newtreep->addSensesp(newtree2p);
                    newtree2p = nullptr;  // Below edit may replace it
                    V3Const::constifyExpensiveEdit(newtreep);  // Remove duplicates
                    newtreep->multi(true);  // Comment that it was made from 2 clock domains
                    domainp = m_finder.getSenTree(newtreep);
                    if (ddebug) {  // LCOV_EXCL_START
                        UINFO(0, "         dnew =" << newtreep << endl);
                        newtreep->dumpTree(cout);
                        UINFO(0, "         find =" << domainp << endl);
                        domainp->dumpTree(cout);
                        cout << endl;
                    }  // LCOV_EXCL_STOP
                    VL_DO_DANGLING(newtreep->deleteTree(), newtreep);
                }
            }
        }  // next input edgep
        // Default the domain
        // This is a node which has only constant inputs, or is otherwise indeterminate.
        // It should have already been copied into the settle domain.  Presumably it has
        // inputs which we never trigger, or nothing it's sensitive to, so we can rip it out.
        if (!domainp && vertexp->scopep()) domainp = m_deleteDomainp;
    }
    //
    vertexp->domainp(domainp);
    if (vertexp->domainp()) {
        UINFO(5, "      done d=" << cvtToHex(vertexp->domainp())
                                 << (vertexp->domainp()->hasCombo() ? " [COMB]" : "")
                                 << (vertexp->domainp()->isMulti() ? " [MULT]" : "") << " "
                                 << vertexp << endl);
    }
}

//######################################################################
// OrderVisitor - Move graph construction

void OrderProcess::processEdgeReport() {
    // Make report of all signal names and what clock edges they have
    const string filename = v3Global.debugFilename("order_edges.txt");
    const std::unique_ptr<std::ofstream> logp{V3File::new_ofstream(filename)};
    if (logp->fail()) v3fatal("Can't write " << filename);
    // Testing emitter: V3EmitV::verilogForTree(v3Global.rootp(), *logp);

    std::deque<string> report;

    for (V3GraphVertex* itp = m_graph.verticesBeginp(); itp; itp = itp->verticesNextp()) {
        if (OrderVarVertex* vvertexp = dynamic_cast<OrderVarVertex*>(itp)) {
            string name(vvertexp->varScp()->prettyName());
            if (dynamic_cast<OrderVarPreVertex*>(itp)) {
                name += " {PRE}";
            } else if (dynamic_cast<OrderVarPostVertex*>(itp)) {
                name += " {POST}";
            } else if (dynamic_cast<OrderVarPordVertex*>(itp)) {
                name += " {PORD}";
            }
            std::ostringstream os;
            os.setf(std::ios::left);
            os << "  " << cvtToHex(vvertexp->varScp()) << " " << std::setw(50) << name << " ";
            AstSenTree* sentreep = vvertexp->domainp();
            if (sentreep) V3EmitV::verilogForTree(sentreep, os);
            report.push_back(os.str());
        }
    }

    *logp << "Signals and their clock domains:\n";
    stable_sort(report.begin(), report.end());
    for (const string& i : report) *logp << i << '\n';
}

void OrderProcess::processMoveClear() {
    OrderMoveDomScope::clear();
    m_pomWaiting.reset();
    m_pomReadyDomScope.reset();
    m_pomGraph.clear();
}

void OrderProcess::processMoveBuildGraph() {
    // Build graph of only vertices
    UINFO(5, "  MoveBuildGraph\n");
    processMoveClear();
    // Vertex::user->OrderMoveVertex*, last edge added or nullptr=none
    m_pomGraph.userClearVertices();

    OrderMoveVertexMaker createOrderMoveVertex(&m_pomGraph, &m_pomWaiting);
    ProcessMoveBuildGraph<OrderMoveVertex> serialPMBG(&m_graph, &m_pomGraph,
                                                      &createOrderMoveVertex);
    serialPMBG.build();
}

//######################################################################
// OrderVisitor - Moving

void OrderProcess::processMove() {
    // The graph routines have already sorted the vertexes and edges into best->worst order
    //   Make a new waiting graph with only OrderLogicVertex's
    //   (Order is preserved in the recreation so the sorting is preserved)
    //   Move any node with all inputs ready to a "ready" graph mapped by domain and then scope
    //   While waiting graph ! empty  (and also known: something in ready graph)
    //     For all scopes in domain of top ready vertex
    //       For all vertexes in domain&scope of top ready vertex
    //           Make ordered activation block for this module
    //           Add that new activation to the list of calls to make.
    //           Move logic to ordered active
    //           Any children that have all inputs now ready move from waiting->ready graph
    //           (This may add nodes the for loop directly above needs to detext)
    processMovePrepReady();

    // New domain... another loop
    UINFO(5, "  MoveIterate\n");
    while (!m_pomReadyDomScope.empty()) {
        // Start with top node on ready list's domain & scope
        OrderMoveDomScope* domScopep = m_pomReadyDomScope.begin();
        OrderMoveVertex* topVertexp = domScopep->readyVertices().begin();  // lintok-begin-on-ref
        UASSERT(topVertexp, "domScope on ready list without any nodes ready under it");
        // Work on all scopes ready inside this domain
        while (domScopep) {
            UINFO(6, "   MoveDomain l=" << domScopep->domainp() << endl);
            // Process all nodes ready under same domain & scope
            m_pomNewFuncp = nullptr;
            while (OrderMoveVertex* vertexp
                   = domScopep->readyVertices().begin()) {  // lintok-begin-on-ref
                processMoveOne(vertexp, domScopep, 1);
            }
            // Done with scope/domain pair, pick new scope under same domain, or nullptr if none
            // left
            OrderMoveDomScope* domScopeNextp = nullptr;
            for (OrderMoveDomScope* huntp = m_pomReadyDomScope.begin(); huntp;
                 huntp = huntp->readyDomScopeNextp()) {
                if (huntp->domainp() == domScopep->domainp()) {
                    domScopeNextp = huntp;
                    break;
                }
            }
            domScopep = domScopeNextp;
        }
    }
    UASSERT(m_pomWaiting.empty(),
            "Didn't converge; nodes waiting, none ready, perhaps some input activations lost.");
    // Cleanup memory
    processMoveClear();
}

void OrderProcess::processMovePrepReady() {
    // Make list of ready nodes
    UINFO(5, "  MovePrepReady\n");
    for (OrderMoveVertex* vertexp = m_pomWaiting.begin(); vertexp;) {
        OrderMoveVertex* nextp = vertexp->pomWaitingNextp();
        if (vertexp->isWait() && vertexp->inEmpty()) processMoveReadyOne(vertexp);
        vertexp = nextp;
    }
}

void OrderProcess::processMoveReadyOne(OrderMoveVertex* vertexp) {
    // Recursive!
    // Move one node from waiting to ready list
    vertexp->setReady();
    // Remove node from waiting list
    vertexp->m_pomWaitingE.unlink(m_pomWaiting, vertexp);
    if (vertexp->logicp()) {
        // Add to ready list (indexed by domain and scope)
        vertexp->m_readyVerticesE.pushBack(vertexp->domScopep()->m_readyVertices, vertexp);
        vertexp->domScopep()->ready(this);
    } else {
        // vertexp represents a non-logic vertex.
        // Recurse to mark its following neighbors ready.
        processMoveDoneOne(vertexp);
    }
}

void OrderProcess::processMoveDoneOne(OrderMoveVertex* vertexp) {
    // Move one node from ready to completion
    vertexp->setMoved();
    // Unlink from ready lists
    if (vertexp->logicp()) {
        vertexp->m_readyVerticesE.unlink(vertexp->domScopep()->m_readyVertices, vertexp);
        vertexp->domScopep()->movedVertex(this, vertexp);
    }
    // Don't need to add it to another list, as we're done with it
    // Mark our outputs as one closer to ready
    for (V3GraphEdge *edgep = vertexp->outBeginp(), *nextp; edgep; edgep = nextp) {
        nextp = edgep->outNextp();
        OrderMoveVertex* toVertexp = static_cast<OrderMoveVertex*>(edgep->top());
        UINFO(9, "          Clear to " << (toVertexp->inEmpty() ? "[EMP] " : "      ") << toVertexp
                                       << endl);
        // Delete this edge
        VL_DO_DANGLING(edgep->unlinkDelete(), edgep);
        if (toVertexp->inEmpty()) {
            // If destination node now has all inputs resolved; recurse to move that vertex
            // This is thus depth first (before width) which keeps the
            // resulting executable's d-cache happy.
            processMoveReadyOne(toVertexp);
        }
    }
}

void OrderProcess::processMoveOne(OrderMoveVertex* vertexp, OrderMoveDomScope* domScopep,
                                  int level) {
    UASSERT_OBJ(vertexp->domScopep() == domScopep, vertexp, "Domain mismatch; list misbuilt?");
    const OrderLogicVertex* lvertexp = vertexp->logicp();
    const AstScope* scopep = lvertexp->scopep();
    UINFO(5, "    POSmove l" << std::setw(3) << level << " d=" << cvtToHex(lvertexp->domainp())
                             << " s=" << cvtToHex(scopep) << " " << lvertexp << endl);
    AstActive* newActivep
        = processMoveOneLogic(lvertexp, m_pomNewFuncp /*ref*/, m_pomNewStmts /*ref*/);
    if (newActivep) m_scopetop.addActivep(newActivep);
    processMoveDoneOne(vertexp);
}

AstActive* OrderProcess::processMoveOneLogic(const OrderLogicVertex* lvertexp,
                                             AstCFunc*& newFuncpr, int& newStmtsr) {
    AstActive* activep = nullptr;
    AstScope* const scopep = lvertexp->scopep();
    AstSenTree* const domainp = lvertexp->domainp();
    AstNode* nodep = lvertexp->nodep();
    AstNodeModule* const modp = scopep->modp();
    UASSERT(modp, "nullptr");
    if (VN_IS(nodep, SenTree)) {
        // Just ignore sensitivities, we'll deal with them when we move statements that need them
    } else {  // Normal logic
        // Move the logic into a CFunc
        nodep->unlinkFrBack();

        // Process procedures per statement (unless profCFuncs), so we can split CFuncs within
        // procedures. Everything else is handled in one go
        AstNodeProcedure* const procp = VN_CAST(nodep, NodeProcedure);
        if (procp && !v3Global.opt.profCFuncs()) {
            nodep = procp->bodysp();
            pushDeletep(procp);
        }

        while (nodep) {
            // Make or borrow a CFunc to contain the new statements
            if (v3Global.opt.profCFuncs()
                || (v3Global.opt.outputSplitCFuncs()
                    && v3Global.opt.outputSplitCFuncs() < newStmtsr)) {
                // Put every statement into a unique function to ease profiling or reduce function
                // size
                newFuncpr = nullptr;
            }
            if (!newFuncpr && domainp != m_deleteDomainp) {
                const string name = cfuncName(modp, domainp, scopep, nodep);
                newFuncpr = new AstCFunc(nodep->fileline(), name, scopep);
                newFuncpr->isStatic(false);
                newFuncpr->isLoose(true);
                newStmtsr = 0;
                if (domainp->hasInitial() || domainp->hasSettle()) newFuncpr->slow(true);
                scopep->addActivep(newFuncpr);
                // Create top call to it
                AstCCall* const callp = new AstCCall(nodep->fileline(), newFuncpr);
                // Where will we be adding the call?
                AstActive* const newActivep = new AstActive(nodep->fileline(), name, domainp);
                newActivep->addStmtsp(callp);
                if (!activep) {
                    activep = newActivep;
                } else {
                    activep->addNext(newActivep);
                }
                UINFO(6, "      New " << newFuncpr << endl);
            }

            AstNode* const nextp = nodep->nextp();
            // When processing statements in a procedure, unlink the current statement
            if (nodep->backp()) nodep->unlinkFrBack();

            if (domainp == m_deleteDomainp) {
                UINFO(4, " Ordering deleting pre-settled " << nodep << endl);
                VL_DO_DANGLING(pushDeletep(nodep), nodep);
            } else {
                newFuncpr->addStmtsp(nodep);
                if (v3Global.opt.outputSplitCFuncs()) {
                    // Add in the number of nodes we're adding
                    EmitCBaseCounterVisitor visitor{nodep};
                    newStmtsr += visitor.count();
                }
            }

            nodep = nextp;
        }
    }
    return activep;
}

void OrderProcess::processMTasksInitial(InitialLogicE logic_type) {
    // Emit initial/settle logic. Initial blocks won't be part of the
    // mtask partition, aren't eligible for parallelism.
    //
    int initStmts = 0;
    AstCFunc* initCFunc = nullptr;
    AstScope* lastScopep = nullptr;
    for (V3GraphVertex* initVxp = m_graph.verticesBeginp(); initVxp;
         initVxp = initVxp->verticesNextp()) {
        OrderLogicVertex* initp = dynamic_cast<OrderLogicVertex*>(initVxp);
        if (!initp) continue;
        if ((logic_type == LOGIC_INITIAL) && !initp->domainp()->hasInitial()) continue;
        if ((logic_type == LOGIC_SETTLE) && !initp->domainp()->hasSettle()) continue;
        if (initp->scopep() != lastScopep) {
            // Start new cfunc, don't let the cfunc cross scopes
            initCFunc = nullptr;
            lastScopep = initp->scopep();
        }
        AstActive* newActivep = processMoveOneLogic(initp, initCFunc /*ref*/, initStmts /*ref*/);
        if (newActivep) m_scopetop.addActivep(newActivep);
    }
}

void OrderProcess::processMTasks() {
    // For nondeterminism debug:
    V3Partition::hashGraphDebug(&m_graph, "V3Order's m_graph");

    processMTasksInitial(LOGIC_INITIAL);
    processMTasksInitial(LOGIC_SETTLE);

    // We already produced a graph of every var, input, logic, and settle
    // block and all dependencies; this is 'm_graph'.
    //
    // Now, starting from m_graph, make a slightly-coarsened graph representing
    // only logic, and discarding edges we know we can ignore.
    // This is quite similar to the 'm_pomGraph' of the serial code gen:
    V3Graph logicGraph;
    OrderMTaskMoveVertexMaker create_mtask_vertex(&logicGraph);
    ProcessMoveBuildGraph<MTaskMoveVertex> mtask_pmbg(&m_graph, &logicGraph, &create_mtask_vertex);
    mtask_pmbg.build();

    // Needed? We do this for m_pomGraph in serial mode, so do it here too:
    logicGraph.removeRedundantEdges(&V3GraphEdge::followAlwaysTrue);

    // Partition logicGraph into LogicMTask's. The partitioner will annotate
    // each vertex in logicGraph with a 'color' which is really an mtask ID
    // in this context.
    V3Partition partitioner(&logicGraph);
    V3Graph mtasks;
    partitioner.go(&mtasks);

    std::unordered_map<unsigned /*mtask id*/, MTaskState> mtaskStates;

    // Iterate through the entire logicGraph. For each logic node,
    // attach it to a per-MTask ordered list of logic nodes.
    // This is the order we'll execute logic nodes within the MTask.
    //
    // MTasks may span scopes and domains, so sort by both here:
    GraphStream<OrderVerticesByDomainThenScope> emit_logic(&logicGraph);
    const V3GraphVertex* moveVxp;
    while ((moveVxp = emit_logic.nextp())) {
        const MTaskMoveVertex* movep = dynamic_cast<const MTaskMoveVertex*>(moveVxp);
        const unsigned mtaskId = movep->color();
        UASSERT(mtaskId > 0, "Every MTaskMoveVertex should have an mtask assignment >0");
        if (movep->logicp()) {
            // Add this logic to the per-mtask order
            mtaskStates[mtaskId].m_logics.push_back(movep->logicp());

            // Since we happen to be iterating over every logic node,
            // take this opportunity to annotate each AstVar with the id's
            // of mtasks that consume it and produce it. We'll use this
            // information in V3EmitC when we lay out var's in memory.
            const OrderLogicVertex* logicp = movep->logicp();
            for (const V3GraphEdge* edgep = logicp->inBeginp(); edgep; edgep = edgep->inNextp()) {
                const OrderVarVertex* pre_varp
                    = dynamic_cast<const OrderVarVertex*>(edgep->fromp());
                if (!pre_varp) continue;
                AstVar* varp = pre_varp->varScp()->varp();
                // varp depends on logicp, so logicp produces varp,
                // and vice-versa below
                varp->addProducingMTaskId(mtaskId);
            }
            for (const V3GraphEdge* edgep = logicp->outBeginp(); edgep;
                 edgep = edgep->outNextp()) {
                const OrderVarVertex* post_varp
                    = dynamic_cast<const OrderVarVertex*>(edgep->top());
                if (!post_varp) continue;
                AstVar* varp = post_varp->varScp()->varp();
                varp->addConsumingMTaskId(mtaskId);
            }
            // TODO? We ignore IO vars here, so those will have empty mtask
            // signatures. But we could also give those mtask signatures.
        }
    }

    // Create the AstExecGraph node which represents the execution
    // of the MTask graph.
    FileLine* rootFlp = v3Global.rootp()->fileline();
    AstExecGraph* execGraphp = new AstExecGraph(rootFlp);
    m_scopetop.addActivep(execGraphp);
    v3Global.rootp()->execGraphp(execGraphp);

    // Create CFuncs and bodies for each MTask.
    GraphStream<MTaskVxIdLessThan> emit_mtasks(&mtasks);
    const V3GraphVertex* mtaskVxp;
    while ((mtaskVxp = emit_mtasks.nextp())) {
        const AbstractLogicMTask* mtaskp = dynamic_cast<const AbstractLogicMTask*>(mtaskVxp);

        // Create a body for this mtask
        AstMTaskBody* bodyp = new AstMTaskBody(rootFlp);
        MTaskState& state = mtaskStates[mtaskp->id()];
        state.m_mtaskBodyp = bodyp;

        // Create leaf CFunc's to run this mtask's logic,
        // and create a set of AstActive's to call those CFuncs.
        // Add the AstActive's into the AstMTaskBody.
        const AstSenTree* last_domainp = nullptr;
        AstCFunc* leafCFuncp = nullptr;
        int leafStmts = 0;
        for (const OrderLogicVertex* logicp : state.m_logics) {
            if (logicp->domainp() != last_domainp) {
                // Start a new leaf function.
                leafCFuncp = nullptr;
            }
            last_domainp = logicp->domainp();

            AstActive* newActivep
                = processMoveOneLogic(logicp, leafCFuncp /*ref*/, leafStmts /*ref*/);
            if (newActivep) bodyp->addStmtsp(newActivep);
        }

        // Translate the LogicMTask graph into the corresponding ExecMTask
        // graph, which will outlive V3Order and persist for the remainder
        // of verilator's processing.
        // - The LogicMTask graph points to MTaskMoveVertex's
        //   and OrderLogicVertex's which are ephemeral to V3Order.
        // - The ExecMTask graph and the AstMTaskBody's produced here
        //   persist until code generation time.
        state.m_execMTaskp = new ExecMTask(execGraphp->mutableDepGraphp(), bodyp, mtaskp->id());
        // Cross-link each ExecMTask and MTaskBody
        //  Q: Why even have two objects?
        //  A: One is an AstNode, the other is a GraphVertex,
        //     to combine them would involve multiple inheritance...
        state.m_mtaskBodyp->execMTaskp(state.m_execMTaskp);
        for (V3GraphEdge* inp = mtaskp->inBeginp(); inp; inp = inp->inNextp()) {
            const V3GraphVertex* fromVxp = inp->fromp();
            const AbstractLogicMTask* fromp = dynamic_cast<const AbstractLogicMTask*>(fromVxp);
            MTaskState& fromState = mtaskStates[fromp->id()];
            new V3GraphEdge(execGraphp->mutableDepGraphp(), fromState.m_execMTaskp,
                            state.m_execMTaskp, 1);
        }
        execGraphp->addMTaskBody(bodyp);
    }
}

//######################################################################
// OrderVisitor - Top processing

void OrderProcess::process() {
    // Dump data
    m_graph.dumpDotFilePrefixed("orderg_pre");

    // Break cycles. Each strongly connected subgraph (including cutable
    // edges) will have its own color, and corresponds to a loop in the
    // original graph. However the new graph will be acyclic (the removed
    // edges are actually still there, just with weight 0).
    UINFO(2, "  Acyclic & Order...\n");
    m_graph.acyclic(&V3GraphEdge::followAlwaysTrue);
    m_graph.dumpDotFilePrefixed("orderg_acyc");

    // Assign ranks so we know what to follow
    // Then, sort vertices and edges by that ordering
    m_graph.order();
    m_graph.dumpDotFilePrefixed("orderg_order");

    // This finds everything that can be traced from an input (which by
    // definition are the source clocks). After this any vertex which was
    // traced has isFromInput() true.
    UINFO(2, "  Process Clocks...\n");
    processInputs();  // must be before processCircular

    UINFO(2, "  Process Circulars...\n");
    processCircular();  // must be before processDomains

    // Assign logic vertices to new domains
    UINFO(2, "  Domains...\n");
    processDomains();
    m_graph.dumpDotFilePrefixed("orderg_domain");

    if (debug() && v3Global.opt.dumpTree()) processEdgeReport();

    if (!v3Global.opt.mtasks()) {
        UINFO(2, "  Construct Move Graph...\n");
        processMoveBuildGraph();
        if (debug() >= 4) {
            m_pomGraph.dumpDotFilePrefixed(
                "ordermv_start");  // Different prefix (ordermv) as it's not the same graph
        }
        m_pomGraph.removeRedundantEdges(&V3GraphEdge::followAlwaysTrue);
        if (debug() >= 4) m_pomGraph.dumpDotFilePrefixed("ordermv_simpl");

        UINFO(2, "  Move...\n");
        processMove();
    } else {
        UINFO(2, "  Set up mtasks...\n");
        processMTasks();
    }

    // Any SC inputs feeding a combo domain must be marked, so we can make them sc_sensitive
    UINFO(2, "  Sensitive...\n");
    processSensitive();  // must be after processDomains

    // Dump data
    m_graph.dumpDotFilePrefixed("orderg_done");
    if (false && debug()) {
        const string dfilename
            = v3Global.opt.makeDir() + "/" + v3Global.opt.prefix() + "_INT_order";
        const std::unique_ptr<std::ofstream> logp{V3File::new_ofstream(dfilename)};
        if (logp->fail()) v3fatal("Can't write " << dfilename);
        m_graph.dump(*logp);
    }
}

//######################################################################
// Order class functions

void V3Order::orderAll(AstNetlist* netlistp) {
    UINFO(2, __FUNCTION__ << ": " << endl);
    // Propagate 'clocker' attribute through logic
    OrderClkMarkVisitor::process(netlistp);
    // Build ordering graph
    std::unique_ptr<OrderGraph> orderGraph = OrderBuildVisitor::process(netlistp);
    // Order the netlist
    OrderProcess::main(netlistp, *orderGraph.get());
    // Reset debug level
    orderGraph.get()->debug(V3Error::debugDefault());
    // Dump tree
    V3Global::dumpCheckGlobalTree("order", 0, v3Global.opt.dumpTreeLevel(__FILE__) >= 3);
}<|MERGE_RESOLUTION|>--- conflicted
+++ resolved
@@ -393,6 +393,7 @@
     bool m_inPre = false;  // Underneath AstAssignPre
     bool m_inPost = false;  // Underneath AstAssignPost/AstAlwaysPost
     bool m_inPostponed = false;  // Underneath AstAlwaysPostponed
+    bool m_inTimedEvent = false;  // Underneath TimedEvent
 
     // METHODS
     VL_DEBUG_FUNC;  // Declare debug()
@@ -469,7 +470,10 @@
                     "AstVarRef not under logic nor sensitivity list");
         AstVarScope* const varscp = nodep->varScopep();
         UASSERT_OBJ(varscp, nodep, "Var didn't get varscoped in V3Scope.cpp");
-        if (!m_logicVxp) {
+        if (m_inTimedEvent && nodep->access().isWriteOrRW()) {
+            // Ignore var being set under AstTimedEvent, it is being set in the
+            // "future" not in this time cycle
+        } else if (!m_logicVxp) {
             // Variable reference in sensitivity list. Add clock dependency.
 
             UASSERT_OBJ(!nodep->access().isWriteOrRW(), nodep,
@@ -620,6 +624,14 @@
             }
         }
     }
+    virtual void visit(AstTimedEvent* nodep) override {
+        iterateAndNextNull(nodep->timep());
+        {
+            VL_RESTORER(m_inTimedEvent);
+            m_inTimedEvent = true;
+            iterateAndNextNull(nodep->varrefp());
+        }
+    }
     virtual void visit(AstDpiExportUpdated* nodep) override {
         // This is under a logic block (AstAlways) sensitive to a change in the DPI export trigger.
         // We just need to add an edge to the enclosing logic vertex (the vertex for the
@@ -1041,29 +1053,6 @@
     AstUser3InUse user3InUse;
 
     // STATE
-<<<<<<< HEAD
-    OrderGraph m_graph;  // Scoreboard of var usages/dependencies
-    SenTreeFinder m_finder;  // Find global sentree's and add them
-    AstSenTree* m_comboDomainp = nullptr;  // Combo activation tree
-    AstSenTree* m_deleteDomainp = nullptr;  // Delete this from tree
-    OrderInputsVertex* m_inputsVxp = nullptr;  // Top level vertex all inputs point from
-    OrderVarVertex* m_dpiExportTriggerVxp = nullptr;  // DPI Export trigger condition vertex
-    OrderLogicVertex* m_logicVxp = nullptr;  // Current statement being tracked, nullptr=ignored
-    AstTopScope* m_topScopep = nullptr;  // Current top scope being processed
-    AstScope* m_scopetopp = nullptr;  // Scope under TOPSCOPE
-    AstNodeModule* m_modp = nullptr;  // Current module
-    AstScope* m_scopep = nullptr;  // Current scope being processed
-    AstActive* m_activep = nullptr;  // Current activation block
-    bool m_inSenTree = false;  // Underneath AstSenItem; any varrefs are clocks
-    bool m_inClocked = false;  // Underneath clocked block
-    bool m_inClkAss = false;  // Underneath AstAssign
-    bool m_inPre = false;  // Underneath AstAssignPre
-    bool m_inPost = false;  // Underneath AstAssignPost
-    bool m_inTimedEvent = false;  // Underneath TimedEvent
-    bool m_inPostponed = false;  // Underneath AstAssignPostponed
-    OrderLogicVertex* m_activeSenVxp = nullptr;  // Sensitivity vertex
-    // STATE... for inside process
-=======
     OrderGraph& m_graph;  // The ordering graph
     OrderInputsVertex& m_inputsVtx;  // The singleton OrderInputsVertex
     SenTreeFinder m_finder;  // Global AstSenTree manager
@@ -1071,7 +1060,6 @@
     AstSenTree* const m_deleteDomainp;  // Dummy AstSenTree indicating needs deletion
     AstScope& m_scopetop;  // The top level AstScope
 
->>>>>>> fe5822ba
     AstCFunc* m_pomNewFuncp = nullptr;  // Current function being created
     int m_pomNewStmts = 0;  // Statements in function being created
     V3Graph m_pomGraph;  // Graph of logic elements to move
@@ -1306,274 +1294,11 @@
             if (edgep->fromp()->color() == color) reportLoopVarsIterate(edgep->fromp(), color);
         }
     }
-<<<<<<< HEAD
-    // VISITORS
-    virtual void visit(AstNetlist* nodep) override {
-        {
-            AstUser4InUse m_inuser4;  // Used only when building tree, so below
-            iterateChildren(nodep);
-        }
-        // We're finished, complete the topscopes
-        if (m_topScopep) {
-            process();
-            m_topScopep = nullptr;
-        }
-    }
-    virtual void visit(AstTopScope* nodep) override {
-        // Process the last thing we're finishing
-        UASSERT_OBJ(!m_topScopep, nodep, "Only one topscope should ever be created");
-        UINFO(2, "  Loading tree...\n");
-        // VV*****  We reset userp()
-        AstNode::user1ClearTree();
-        AstNode::user3ClearTree();
-        m_graph.clear();
-        m_activep = nullptr;
-        m_topScopep = nodep;
-        m_scopetopp = nodep->scopep();
-        // Find global SenTrees
-        m_finder.init(m_topScopep);
-        // ProcessDomainsIterate will use these when it needs to move
-        // something to a combodomain.  This saves a ton of find() operations.
-        AstSenTree* combp
-            = new AstSenTree(nodep->fileline(),  // Gets cloned() so ok if goes out of scope
-                             new AstSenItem(nodep->fileline(), AstSenItem::Combo()));
-        m_comboDomainp = m_finder.getSenTree(combp);
-        pushDeletep(combp);  // Cleanup when done
-        // Fake AstSenTree we set domainp to indicate needs deletion
-        m_deleteDomainp = new AstSenTree(nodep->fileline(),
-                                         new AstSenItem(nodep->fileline(), AstSenItem::Settle()));
-        pushDeletep(m_deleteDomainp);  // Cleanup when done
-        UINFO(5, "    DeleteDomain = " << m_deleteDomainp << endl);
-        // Base vertices
-        m_activeSenVxp = nullptr;
-        m_inputsVxp = new OrderInputsVertex(&m_graph, nullptr);
-        if (AstVarScope* const dpiExportTrigger = v3Global.rootp()->dpiExportTriggerp()) {
-            m_dpiExportTriggerVxp = newVarUserVertex(dpiExportTrigger, WV_STD);
-        }
-        //
-        iterateChildren(nodep);
-        // Done topscope, erase extra user information
-        // user1p passed to next process() operation
-        AstNode::user3ClearTree();
-        AstNode::user4ClearTree();
-    }
-    virtual void visit(AstNodeModule* nodep) override {
-        VL_RESTORER(m_modp);
-        {
-            m_modp = nodep;
-            iterateChildren(nodep);
-        }
-    }
-    virtual void visit(AstClass*) override {}
-    virtual void visit(AstScope* nodep) override {
-        UINFO(4, " SCOPE " << nodep << endl);
-        m_scopep = nodep;
-        m_logicVxp = nullptr;
-        m_activeSenVxp = nullptr;
-        nodep->user1p(m_modp);
-        // Iterate
-        iterateChildren(nodep);
-        m_scopep = nullptr;
-    }
-    virtual void visit(AstActive* nodep) override {
-        // Create required activation blocks and add to module
-        UINFO(4, "  ACTIVE  " << nodep << endl);
-        m_activep = nodep;
-        m_activeSenVxp = nullptr;
-        m_inClocked = nodep->hasClocked();
-        // Grab the sensitivity list
-        UASSERT_OBJ(!nodep->sensesStorep(), nodep,
-                    "Senses should have been activeTop'ed to be global!");
-        iterate(nodep->sensesp());
-        // Collect statements under it
-        iterateChildren(nodep);
-        m_activep = nullptr;
-        m_activeSenVxp = nullptr;
-        m_inClocked = false;
-    }
-    virtual void visit(AstVarScope* nodep) override {
-        // Create links to all input signals
-        UASSERT_OBJ(m_modp, nodep, "Scope not under module");
-        if (m_modp->isTop() && nodep->varp()->isNonOutput()) {
-            OrderVarVertex* varVxp = newVarUserVertex(nodep, WV_STD);
-            new OrderEdge(&m_graph, m_inputsVxp, varVxp, WEIGHT_INPUT);
-        }
-    }
-    virtual void visit(AstNodeVarRef* nodep) override {
-        if (m_inTimedEvent && nodep->access().isWriteOrRW()) {
-            // Ignore var being set under AstTimedEvent, it is being set in the
-            // "future" not in this time cycle
-        } else if (m_scopep) {
-            AstVarScope* varscp = nodep->varScopep();
-            UASSERT_OBJ(varscp, nodep, "Var didn't get varscoped in V3Scope.cpp");
-            if (m_inSenTree) {
-                // Add CLOCK dependency... This is a root of the tree we'll trace
-                UASSERT_OBJ(!nodep->access().isWriteOrRW(), nodep,
-                            "How can a sensitivity be setting a var?");
-                OrderVarVertex* varVxp = newVarUserVertex(varscp, WV_STD);
-                varVxp->isClock(true);
-                new OrderEdge(&m_graph, varVxp, m_activeSenVxp, WEIGHT_MEDIUM);
-            } else {
-                UASSERT_OBJ(m_logicVxp, nodep, "Var ref not under a logic block");
-                // What new directions is this used
-                // We don't want to add extra edges if the logic block has many usages of same var
-                bool gen = false;
-                bool con = false;
-                if (nodep->access().isWriteOrRW() && !m_inPostponed)
-                    gen = !(varscp->user4() & VU_GEN);
-                if (nodep->access().isReadOrRW()) {
-                    con = !(varscp->user4() & VU_CON);
-                    if ((varscp->user4() & VU_GEN) && !m_inClocked) {
-                        // Dangerous assumption:
-                        // If a variable is used in the same activation which defines it first,
-                        // consider it something like:
-                        //              foo = 1
-                        //              foo = foo + 1
-                        // and still optimize.  This is the rule verilog-mode assumes for /*AS*/
-                        // Note this will break though:
-                        //              if (sometimes) foo = 1
-                        //              foo = foo + 1
-                        con = false;
-                    }
-                    if (varscp->varp()->attrClockEn() && !m_inPre && !m_inPost && !m_inClocked) {
-                        // clock_enable attribute: user's worrying about it for us
-                        con = false;
-                    }
-                    if (m_inClkAss
-                        && (varscp->varp()->attrClocker() != VVarAttrClocker::CLOCKER_YES)) {
-                        con = false;
-                        UINFO(4, "nodep used as clock_enable " << varscp << " in "
-                                                               << m_logicVxp->nodep() << endl);
-                    }
-                }
-                if (gen) varscp->user4(varscp->user4() | VU_GEN);
-                if (con) varscp->user4(varscp->user4() | VU_CON);
-                // Add edges
-                if (!m_inClocked || m_inPost) {
-                    // Combo logic
-                    {  // not settle and (combo or inPost)
-                        if (gen) {
-                            // Add edge logic_vertex->logic_generated_var
-                            OrderVarVertex* varVxp = newVarUserVertex(varscp, WV_STD);
-                            if (m_inPost) {
-                                new OrderPostCutEdge(&m_graph, m_logicVxp, varVxp);
-                                // Mark the vertex. Used to control marking
-                                // internal clocks circular, which must only
-                                // happen if they are generated by delayed
-                                // assignment.
-                                UINFO(5,
-                                      "     Found delayed assignment (post) " << varVxp << endl);
-                                varVxp->isDelayed(true);
-                            } else {
-                                // If the lhs is a clocker, avoid marking that as circular by
-                                // putting a hard edge instead of normal cuttable
-                                if (varscp->varp()->attrClocker()
-                                    == VVarAttrClocker::CLOCKER_YES) {
-                                    new OrderEdge(&m_graph, m_logicVxp, varVxp, WEIGHT_NORMAL);
-                                } else {
-                                    new OrderComboCutEdge(&m_graph, m_logicVxp, varVxp);
-                                }
-                            }
-                            // For m_inPost:
-                            //    Add edge consumed_var_POST->logic_vertex
-                            //    This prevents a consumer of the "early" value to be scheduled
-                            //   after we've changed to the next-cycle value
-                            // ALWAYS do it:
-                            //    There maybe a wire a=b; between the two blocks
-                            OrderVarVertex* postVxp = newVarUserVertex(varscp, WV_POST);
-                            new OrderEdge(&m_graph, postVxp, m_logicVxp, WEIGHT_POST);
-                        }
-                        if (con) {
-                            // Add edge logic_consumed_var->logic_vertex
-                            OrderVarVertex* varVxp = newVarUserVertex(varscp, WV_STD);
-                            new OrderEdge(&m_graph, varVxp, m_logicVxp, WEIGHT_MEDIUM);
-                        }
-                    }
-                } else if (m_inPre) {
-                    // AstAssignPre logic
-                    if (gen) {
-                        // Add edge logic_vertex->generated_var_PREORDER
-                        OrderVarVertex* ordVxp = newVarUserVertex(varscp, WV_PORD);
-                        new OrderEdge(&m_graph, m_logicVxp, ordVxp, WEIGHT_NORMAL);
-                        // Add edge logic_vertex->logic_generated_var (same as if comb)
-                        OrderVarVertex* varVxp = newVarUserVertex(varscp, WV_STD);
-                        new OrderEdge(&m_graph, m_logicVxp, varVxp, WEIGHT_NORMAL);
-                    }
-                    if (con) {
-                        // Add edge logic_consumed_var_PREVAR->logic_vertex
-                        // This one is cutable (vs the producer) as there's
-                        // only one of these, but many producers
-                        OrderVarVertex* preVxp = newVarUserVertex(varscp, WV_PRE);
-                        new OrderPreCutEdge(&m_graph, preVxp, m_logicVxp);
-                    }
-                } else {
-                    // Seq logic
-                    if (gen) {
-                        // Add edge logic_generated_var_PREORDER->logic_vertex
-                        OrderVarVertex* ordVxp = newVarUserVertex(varscp, WV_PORD);
-                        new OrderEdge(&m_graph, ordVxp, m_logicVxp, WEIGHT_NORMAL);
-                        // Add edge logic_vertex->logic_generated_var (same as if comb)
-                        OrderVarVertex* varVxp = newVarUserVertex(varscp, WV_STD);
-                        new OrderEdge(&m_graph, m_logicVxp, varVxp, WEIGHT_NORMAL);
-                    }
-                    if (con) {
-                        // Add edge logic_vertex->consumed_var_PREVAR
-                        // Generation of 'pre' because we want to indicate
-                        // it should be before AstAssignPre
-                        OrderVarVertex* preVxp = newVarUserVertex(varscp, WV_PRE);
-                        new OrderEdge(&m_graph, m_logicVxp, preVxp, WEIGHT_NORMAL);
-                        // Add edge logic_vertex->consumed_var_POST
-                        OrderVarVertex* postVxp = newVarUserVertex(varscp, WV_POST);
-                        new OrderEdge(&m_graph, m_logicVxp, postVxp, WEIGHT_POST);
-                    }
-                }
-            }
-        }
-    }
-    virtual void visit(AstTimedEvent* nodep) override {
-        iterateAndNextNull(nodep->timep());
-        m_inTimedEvent = true;
-        iterateAndNextNull(nodep->varrefp());
-        m_inTimedEvent = false;
-    }
-    virtual void visit(AstDpiExportUpdated* nodep) override {
-        // This is under an AstAlways, sensitive to a change in the DPI export trigger. We just
-        // need to add an edge to the enclosing logic vertex (the vertex for the AstAlways).
-        OrderVarVertex* const varVxp = newVarUserVertex(nodep->varScopep(), WV_STD);
-        new OrderComboCutEdge(&m_graph, m_logicVxp, varVxp);
-        // Only used for ordering, so we can get rid of it here
-        nodep->unlinkFrBack();
-        VL_DO_DANGLING(pushDeletep(nodep), nodep);
-    }
-    virtual void visit(AstCCall* nodep) override {
-        // Calls to 'context' imported DPI function may call DPI exported functions
-        if (m_dpiExportTriggerVxp && nodep->funcp()->dpiImportWrapper()
-            && nodep->funcp()->dpiContext()) {
-            UASSERT_OBJ(m_logicVxp, nodep, "Call not under logic");
-            new OrderEdge(&m_graph, m_logicVxp, m_dpiExportTriggerVxp, WEIGHT_NORMAL);
-        }
-        iterateChildren(nodep);
-    }
-    virtual void visit(AstSenTree* nodep) override {
-        // Having a node derived from the sentree isn't required for
-        // correctness, it merely makes the graph better connected
-        // and improves graph algorithmic performance
-        if (m_scopep) {  // Else TOPSCOPE's SENTREE list
-            m_inSenTree = true;
-            if (nodep->hasClocked()) {
-                if (!m_activeSenVxp) {
-                    m_activeSenVxp = new OrderLogicVertex(&m_graph, m_scopep, nodep, m_activep);
-                }
-                iterateChildren(nodep);
-            }
-            m_inSenTree = false;
-=======
 
     // Only for member initialization in constructor
     static OrderInputsVertex& findInputVertex(OrderGraph& graph) {
         for (V3GraphVertex* vtxp = graph.verticesBeginp(); vtxp; vtxp = vtxp->verticesNextp()) {
             if (auto* ivtxp = dynamic_cast<OrderInputsVertex*>(vtxp)) return *ivtxp;
->>>>>>> fe5822ba
         }
         VL_UNREACHABLE
     }
