--- conflicted
+++ resolved
@@ -1142,13 +1142,12 @@
             }
         }
     }
-<<<<<<< HEAD
     virtual void visit(AstTimedEvent* nodep) override {
         iterateAndNextNull(nodep->timep());
         m_inTimedEvent = true;
         iterateAndNextNull(nodep->varrefp());
         m_inTimedEvent = false;
-=======
+    }
     virtual void visit(AstDpiExportUpdated* nodep) override {
         // This is under an AstAlways, sensitive to a change in the DPI export trigger. We just
         // need to add an edge to the enclosing logic vertex (the vertex for the AstAlways).
@@ -1166,7 +1165,6 @@
             new OrderEdge(&m_graph, m_logicVxp, m_dpiExportTriggerVxp, WEIGHT_NORMAL);
         }
         iterateChildren(nodep);
->>>>>>> da833d55
     }
     virtual void visit(AstSenTree* nodep) override {
         // Having a node derived from the sentree isn't required for
