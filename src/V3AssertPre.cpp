--- conflicted
+++ resolved
@@ -134,12 +134,7 @@
         AstNode* exprp = nodep->exprp()->unlinkFrBack();
         AstNode* past = new AstPast(fl, exprp, nullptr);
         past->dtypeFrom(exprp);
-<<<<<<< HEAD
-        exprp = new AstEq(fl, past,
-                          exprp->cloneTree(false));
-=======
         exprp = new AstEq(fl, past, exprp->cloneTree(false));
->>>>>>> 7a9e79ea
         exprp->dtypeSetLogicBool();
         nodep->replaceWith(exprp);
         nodep->sentreep(newSenTree(nodep));
