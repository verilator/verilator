// -*- mode: C++; c-file-style: "cc-mode" -*-
//*************************************************************************
// DESCRIPTION: Verilator: Constant folding
//
// Code available from: https://verilator.org
//
//*************************************************************************
//
// Copyright 2003-2021 by Wilson Snyder. This program is free software; you
// can redistribute it and/or modify it under the terms of either the GNU
// Lesser General Public License Version 3 or the Perl Artistic License
// Version 2.0.
// SPDX-License-Identifier: LGPL-3.0-only OR Artistic-2.0
//
//*************************************************************************
// CONST TRANSFORMATIONS:
//   Call on one node for PARAM values, or netlist for overall constant folding:
//      Bottom up traversal:
//          Attempt to convert operands to constants
//          If operands are constant, replace this node with constant.
//*************************************************************************

#include "config_build.h"
#include "verilatedos.h"

#include "V3Global.h"
#include "V3String.h"
#include "V3Const.h"
#include "V3Ast.h"
#include "V3Width.h"
#include "V3Simulate.h"
#include "V3Stats.h"

#include <algorithm>

//######################################################################
// Utilities

class ConstVarMarkVisitor final : public AstNVisitor {
    // NODE STATE
    // AstVar::user4p           -> bool, Var marked, 0=not set yet
private:
    // VISITORS
    virtual void visit(AstVarRef* nodep) override {
        if (nodep->varp()) nodep->varp()->user4(1);
    }
    virtual void visit(AstNode* nodep) override { iterateChildren(nodep); }

public:
    // CONSTRUCTORS
    explicit ConstVarMarkVisitor(AstNode* nodep) {
        AstNode::user4ClearTree();  // Check marked InUse before we're called
        iterate(nodep);
    }
    virtual ~ConstVarMarkVisitor() override = default;
};

class ConstVarFindVisitor final : public AstNVisitor {
    // NODE STATE
    // AstVar::user4p           -> bool, input from ConstVarMarkVisitor
    // MEMBERS
    bool m_found = false;

private:
    // VISITORS
    virtual void visit(AstVarRef* nodep) override {
        if (nodep->varp() && nodep->varp()->user4()) m_found = true;
    }
    virtual void visit(AstNode* nodep) override { iterateChildren(nodep); }

public:
    // CONSTRUCTORS
    explicit ConstVarFindVisitor(AstNode* nodep) { iterateAndNextNull(nodep); }
    virtual ~ConstVarFindVisitor() override = default;
    // METHODS
    bool found() const { return m_found; }
};

// This visitor can be used in the post-expanded Ast from V3Expand, where the Ast satisfies:
// - Constants are 64 bit at most (because words are accessed via AstWordSel)
// - Variables are scoped.
class ConstBitOpTreeVisitor final : public AstNVisitor {
    // TYPES

    struct LeafInfo {  // Leaf node (either AstConst or AstVarRef)
        bool m_polarity = true;
        int m_lsb = 0;
        int m_wordIdx = -1;  // -1 means AstWordSel is not used.
        AstVarRef* m_refp = nullptr;
        AstConst* m_constp = nullptr;
    };
    // Collect information for each Variable to transform as below
    class VarInfo final {
        // MEMBERS
        int m_constResult = -1;  // -1: result is not constant, 0 or 1: result of this tree
        ConstBitOpTreeVisitor* m_parentp;  // ConstBitOpTreeVisitor that holds this VarInfo
        AstVarRef* m_refp;  // Points the variable that this VarInfo covers
        V3Number m_bitPolarity;  // Coefficient of each bit
        static int widthOfRef(AstVarRef* refp) {
            if (AstWordSel* selp = VN_CAST(refp->backp(), WordSel)) return selp->width();
            return refp->width();
        }

    public:
        // METHODS
        bool hasConstantResult() const { return m_constResult >= 0; }
        void setPolarity(bool compBit, int bit) {
            UASSERT_OBJ(!hasConstantResult(), m_refp, "Already has result of " << m_constResult);
            if (m_bitPolarity.bitIsX(bit)) {  // The bit is not yet set
                m_bitPolarity.setBit(bit, compBit);
            } else {  // Priviously set the bit
                const bool sameFlag = m_bitPolarity.bitIs1(bit) == compBit;
                if (m_parentp->isXorTree()) {
                    // ^{x[0], ~x[0], x[2], x[3]} === ~^{x[2], x[3]}
                    UASSERT_OBJ(sameFlag, m_refp, "Only true is set in Xor tree");
                    m_bitPolarity.setBit(bit, 'x');
                } else {  // And, Or
                    // Can ignore this nodep as the bit is already registered
                    if (sameFlag) return;  // a & a == a, b | b == b
                    // Otherwise result is constant
                    m_constResult = m_parentp->isAndTree() ? 0 : 1;
                    m_bitPolarity.setAllBitsX();  // The variable is not referred anymore
                }
            }
        }
        AstNode* getResult() const {
            FileLine* fl = m_refp->fileline();
            AstNode* srcp = VN_CAST(m_refp->backp(), WordSel);
            if (!srcp) srcp = m_refp;
            const int width = widthOfRef(m_refp);

            if (hasConstantResult())
                return new AstConst{fl,
                                    V3Number{srcp, width, static_cast<vluint32_t>(m_constResult)}};

            AstConst* maskValuep = new AstConst{fl, V3Number{srcp, width, 0}};
            maskValuep->num().opBitsNonX(m_bitPolarity);  // 'x' -> 0, 0->1, 1->1
            // Let AstConst be in lhs as it is the common convention
            AstAnd* maskedp = new AstAnd{fl, maskValuep, srcp->cloneTree(false)};
            AstNode* resultp;
            if (m_parentp->isXorTree()) {
                resultp = new AstRedXor{fl, maskedp};
                resultp->dtypep()->widthForce(width, 1);
            } else {
                AstConst* compValuep = maskValuep->cloneTree(false);
                compValuep->num().opBitsOne(m_bitPolarity);  // 'x'->0, 0->0, 1->1
                if (m_parentp->isAndTree()) {
                    resultp = new AstEq{fl, compValuep, maskedp};
                } else {  // Or
                    compValuep->num().opXor(V3Number{compValuep->num()}, maskValuep->num());
                    resultp = new AstNeq{fl, compValuep, maskedp};
                }
            }
            return resultp;
        }

        // CONSTRUCTORS
        VarInfo(ConstBitOpTreeVisitor* parent, AstVarRef* refp)
            : m_parentp(parent)
            , m_refp(refp)
            , m_bitPolarity(refp, widthOfRef(refp)) {
            m_bitPolarity.setAllBitsX();
        }
    };

    // MEMBERS
    bool m_failed = false;
    bool m_polarity = true;  // Flip when AstNot comes
    int m_ops = 0;  // Number of operations such as And, Or, Xor, Sel...
    int m_lsb = 0;  // Current LSB
    LeafInfo* m_leafp = nullptr;  // AstConst or AstVarRef that currently looking for
    AstNode* m_rootp;  // Root of this AST subtree
    AstNode* m_curOpp = nullptr;  // The node that should be added to m_frozenNodes

    AstUser4InUse m_inuser4;
    std::vector<AstNode*> m_frozenNodes;  // Nodes that cannot be optimized
    std::vector<VarInfo*> m_varInfos;  // VarInfo for each variable, [0] is nullptr

    // NODE STATE
    // AstVarRef::user4u      -> Base index of m_varInfos that points VarInfo
    // AstVarScope::user4u    -> Same as AstVarRef::user4

    // METHODS
    VL_DEBUG_FUNC;  // Declare debug()

    bool isAndTree() const { return VN_IS(m_rootp, And); }
    bool isOrTree() const { return VN_IS(m_rootp, Or); }
    bool isXorTree() const { return VN_IS(m_rootp, Xor) || VN_IS(m_rootp, RedXor); }

#define CONST_BITOP_RETURN_IF(cond, nodep) \
    if (setFailed(cond, #cond, nodep, __LINE__)) return

#define CONST_BITOP_SET_FAILED(reason, nodep) setFailed(true, reason, nodep, __LINE__)

    bool setFailed(bool fail, const char* reason, AstNode* nodep, int line) {
        if (fail) {
            UINFO(9, "cannot optimize " << m_rootp << " reason:" << reason << " called from line:"
                                        << line << " when checking:" << nodep << std::endl);
            // if (debug() >= 9) m_rootp->dumpTree(std::cout << "Root node:\n");
        }
        m_failed |= fail;
        return m_failed;
    }
    void incrOps(const AstNode* nodep, int line) {
        ++m_ops;
        UINFO(9, "Increment to " << m_ops << " " << nodep << " called from line " << line << "\n");
    }
    VarInfo& getVarInfo(const LeafInfo& ref) {
        UASSERT_OBJ(ref.m_refp, m_rootp, "null varref in And/Or/Xor optimization");
        AstNode* nodep = ref.m_refp->varScopep();
        if (!nodep) nodep = ref.m_refp->varp();  // Not scoped
        int baseIdx = nodep->user4();
        if (baseIdx == 0) {  // Not set yet
            baseIdx = m_varInfos.size();
            const int numWords
                = ref.m_refp->dtypep()->isWide() ? ref.m_refp->dtypep()->widthWords() : 1;
            m_varInfos.resize(m_varInfos.size() + numWords, nullptr);
            nodep->user4(baseIdx);
        }
        const size_t idx = baseIdx + std::max(0, ref.m_wordIdx);
        VarInfo* varInfop = m_varInfos[idx];
        if (!varInfop) {
            varInfop = new VarInfo{this, ref.m_refp};
            m_varInfos[idx] = varInfop;
        }
        return *varInfop;
    }

    // Traverse down to see AstConst or AstVarRef
    LeafInfo findLeaf(AstNode* nodep, bool expectConst) {
        LeafInfo info;
        {
            VL_RESTORER(m_leafp);
            m_leafp = &info;
            iterate(nodep);
        }

        bool ok = !m_failed;
        if (expectConst)
            ok &= !info.m_refp && info.m_constp;
        else
            ok &= info.m_refp && !info.m_constp;
        return ok ? info : LeafInfo{};
    }
    AstNode* combineTree(AstNode* lhsp, AstNode* rhsp) {
        if (!lhsp) return rhsp;
        if (isAndTree())
            return new AstAnd(m_rootp->fileline(), lhsp, rhsp);
        else if (isOrTree())
            return new AstOr(m_rootp->fileline(), lhsp, rhsp);
        else {
            UASSERT_OBJ(isXorTree(), m_rootp, "must be either Xor or RedXor");
            return new AstXor(m_rootp->fileline(), lhsp, rhsp);
        }
    }

    // VISITORS
    virtual void visit(AstNode* nodep) override {
        CONST_BITOP_SET_FAILED("Hit unexpected op", nodep);
    }
    virtual void visit(AstCCast* nodep) override { iterateChildren(nodep); }
    virtual void visit(AstShiftR* nodep) override {
        CONST_BITOP_RETURN_IF(!m_leafp, nodep);
        AstConst* constp = VN_CAST(nodep->rhsp(), Const);
        CONST_BITOP_RETURN_IF(!constp, nodep->rhsp());
        m_lsb += constp->toUInt();
        incrOps(nodep, __LINE__);
        iterate(nodep->lhsp());
        m_lsb -= constp->toUInt();
    }
    virtual void visit(AstNot* nodep) override {
        CONST_BITOP_RETURN_IF(nodep->widthMin() != 1, nodep);
        AstNode* lhsp = nodep->lhsp();
        CONST_BITOP_RETURN_IF(VN_IS(lhsp, And) || VN_IS(lhsp, Or) || VN_IS(lhsp, Const), lhsp);
        incrOps(nodep, __LINE__);
        m_polarity = !m_polarity;
        iterateChildren(nodep);
        // Don't restore m_polarity for Xor as it counts parity of the entire tree
        if (!isXorTree()) m_polarity = !m_polarity;
    }
    virtual void visit(AstWordSel* nodep) override {
        CONST_BITOP_RETURN_IF(!m_leafp, nodep);
        AstConst* constp = VN_CAST(nodep->bitp(), Const);
        CONST_BITOP_RETURN_IF(!constp, nodep->rhsp());
        UASSERT_OBJ(m_leafp->m_wordIdx == -1, nodep, "Unexpected nested WordSel");
        m_leafp->m_wordIdx = constp->toSInt();
        iterate(nodep->fromp());
    }
    virtual void visit(AstVarRef* nodep) override {
        CONST_BITOP_RETURN_IF(!m_leafp, nodep);
        UASSERT_OBJ(!m_leafp->m_refp, nodep, m_leafp->m_refp << " is already set");
        m_leafp->m_refp = nodep;
        m_leafp->m_polarity = m_polarity;
        m_leafp->m_lsb = m_lsb;
    }
    virtual void visit(AstConst* nodep) override {
        CONST_BITOP_RETURN_IF(!m_leafp, nodep);
        UASSERT_OBJ(!m_leafp->m_constp, nodep, m_leafp->m_constp << " is already set");
        m_leafp->m_constp = nodep;
        m_leafp->m_lsb = m_lsb;
    }

    virtual void visit(AstRedXor* nodep) override {  // Expect '^(mask & v)'
        CONST_BITOP_RETURN_IF(!VN_IS(m_rootp, Xor), nodep);
        AstAnd* andp = VN_CAST(nodep->lhsp(), And);
        CONST_BITOP_RETURN_IF(!andp, nodep->lhsp());

        auto mask = findLeaf(andp->lhsp(), true);
        CONST_BITOP_RETURN_IF(!mask.m_constp || mask.m_lsb != 0, andp->lhsp());

        LeafInfo leaf = findLeaf(andp->rhsp(), false);
        CONST_BITOP_RETURN_IF(!leaf.m_refp, andp->rhsp());

        incrOps(nodep, __LINE__);
        incrOps(andp, __LINE__);
        const V3Number& maskNum = mask.m_constp->num();
        VarInfo& varInfo = getVarInfo(leaf);
        for (int i = 0; i < maskNum.width(); ++i) {
            // Set true, m_treePolarity takes care of the entire parity
            if (maskNum.bitIs1(i)) varInfo.setPolarity(true, i + leaf.m_lsb);
        }
    }

    virtual void visit(AstNodeBiop* nodep) override {
        auto isConst = [](AstNode* nodep, vluint64_t v) -> bool {
            AstConst* constp = VN_CAST(nodep, Const);
            return constp && constp->toUQuad() == v;
        };
        if (nodep->type() == m_rootp->type()) {  // And, Or, Xor
            CONST_BITOP_RETURN_IF(!m_polarity && isXorTree(), nodep);
            incrOps(nodep, __LINE__);
            VL_RESTORER(m_curOpp);
            VL_RESTORER(m_leafp);

            for (int i = 0; i < 2; ++i) {
                LeafInfo leafInfo;
                m_leafp = &leafInfo;
                m_curOpp = i == 0 ? nodep->lhsp() : nodep->rhsp();
                const size_t origFrozens = m_frozenNodes.size();
                const int origOps = m_ops;
                const bool origFailed = m_failed;
                iterate(m_curOpp);
                if (leafInfo.m_constp || m_failed) {
                    // Rvert changes in leaf
                    if (m_frozenNodes.size() > origFrozens) m_frozenNodes.resize(origFrozens);
                    m_frozenNodes.push_back(m_curOpp);
                    m_ops = origOps;
                    m_failed = origFailed;
                } else if (leafInfo.m_refp) {
                    VarInfo& varInfo = getVarInfo(leafInfo);
                    if (!varInfo.hasConstantResult()) {
                        varInfo.setPolarity(isXorTree() || leafInfo.m_polarity, leafInfo.m_lsb);
                    }
                }
            }
            return;
        } else if (VN_IS(m_rootp, Xor) && VN_IS(nodep, Eq) && isConst(nodep->lhsp(), 0)
                   && VN_IS(nodep->rhsp(), And)) {  // 0 == (1 & RedXor)
            AstAnd* andp = static_cast<AstAnd*>(nodep->rhsp());  // already checked above
            CONST_BITOP_RETURN_IF(!isConst(andp->lhsp(), 1), andp->lhsp());
            AstRedXor* redXorp = VN_CAST(andp->rhsp(), RedXor);
            CONST_BITOP_RETURN_IF(!redXorp, andp->rhsp());
            incrOps(nodep, __LINE__);
            incrOps(andp, __LINE__);
            m_polarity = !m_polarity;
            iterate(redXorp);
            return;
        } else if (VN_IS(m_rootp, Xor) && VN_IS(nodep, And) && isConst(nodep->lhsp(), 1)
                   && (VN_IS(nodep->rhsp(), Xor)
                       || VN_IS(nodep->rhsp(), RedXor))) {  // 1 & (v[3] ^ v[2])
            incrOps(nodep, __LINE__);
            iterate(nodep->rhsp());
            return;
        } else if ((isAndTree() && VN_IS(nodep, Eq)) || (isOrTree() && VN_IS(nodep, Neq))) {
            CONST_BITOP_RETURN_IF(!m_polarity, nodep);
            const bool maskFlip = isOrTree();
            LeafInfo comp = findLeaf(nodep->lhsp(), true);
            CONST_BITOP_RETURN_IF(!comp.m_constp || comp.m_lsb != 0, nodep->lhsp());

            AstAnd* andp = VN_CAST(nodep->rhsp(), And);  // comp == (mask & v)
            CONST_BITOP_RETURN_IF(!andp, nodep->rhsp());

            LeafInfo mask = findLeaf(andp->lhsp(), true);
            CONST_BITOP_RETURN_IF(!mask.m_constp || mask.m_lsb != 0, andp->lhsp());

            LeafInfo ref = findLeaf(andp->rhsp(), false);
            CONST_BITOP_RETURN_IF(!ref.m_refp, andp->rhsp());

            VarInfo& varInfo = getVarInfo(ref);

            const V3Number maskNum = mask.m_constp->num();
            const V3Number compNum = comp.m_constp->num();
            for (int i = 0; i < maskNum.width() && !varInfo.hasConstantResult(); ++i) {
                const int bit = i + ref.m_lsb;
                if (maskNum.bitIs0(i)) continue;
                varInfo.setPolarity(compNum.bitIs1(i) ^ maskFlip, bit);
            }
            incrOps(nodep, __LINE__);
            incrOps(andp, __LINE__);
            return;
        }
        CONST_BITOP_SET_FAILED("Mixture of different ops cannot be optimized", nodep);
    }

    // CONSTRUCTORS
    ConstBitOpTreeVisitor(AstNode* nodep, int ops)
        : m_ops(ops)
        , m_rootp(nodep) {
        // Fill nullptr at [0] because AstVarScope::user4 is 0 by default
        m_varInfos.push_back(nullptr);
        CONST_BITOP_RETURN_IF(!isAndTree() && !isOrTree() && !isXorTree(), nodep);
        AstNode::user4ClearTree();
        if (AstNodeBiop* biopp = VN_CAST(nodep, NodeBiop)) {
            iterate(biopp);
        } else {
            incrOps(nodep, __LINE__);
            iterateChildren(nodep);
        }
        UASSERT_OBJ(isXorTree() || m_polarity, nodep, "must be the original polarity");
    }
    virtual ~ConstBitOpTreeVisitor() {
        for (size_t i = 0; i < m_varInfos.size(); ++i) {
            VL_DO_DANGLING(delete m_varInfos[i], m_varInfos[i]);
        }
    }
#undef CONST_BITOP_RETURN_IF
#undef CONST_BITOP_SET_FAILED

public:
    // Transform as below.
    // v[0] & v[1] => 2'b11 == (2'b11 & v)
    // v[0] | v[1] => 2'b00 != (2'b11 & v)
    // v[0] ^ v[1] => ^{2'b11 & v}
    // (3'b011 == (3'b011 & v)) & v[2]  => 3'b111 == (3'b111 & v)
    // (3'b000 != (3'b011 & v)) | v[2]  => 3'b000 != (3'b111 & v)
    // Reduction ops are transformed in the same way.
    // &{v[0], v[1]} => 2'b11 == (2'b11 & v)
    static AstNode* simplify(AstNode* nodep, int ops, VDouble0& reduction) {
        ConstBitOpTreeVisitor visitor{nodep, ops};
        if (visitor.m_failed || visitor.m_varInfos.size() == 1) return nullptr;

        // Two ops for each varInfo. (And and Eq)
        const int vars = visitor.m_varInfos.size() - 1;
        int constTerms = 0;
        for (const VarInfo* v : visitor.m_varInfos) {
            if (v && v->hasConstantResult()) ++constTerms;
        }
        // Expected number of ops after this simplification
        // e.g. (comp0 == (mask0 & var0)) & (comp1 == (mask1 & var1)) & ....
        // e.g. redXor(mask1 & var0) ^ redXor(mask1 & var1)
        //  2 ops per variables, numVars - 1 ops among variables
        int expOps = 2 * (vars - constTerms) + vars - 1;
        expOps += 2 * visitor.m_frozenNodes.size();
        if (visitor.isXorTree()) {
            ++expOps;  // AstRedXor::cleanOut() == false, so need 1 & redXor
            if (!visitor.m_polarity) ++expOps;  // comparison with 0
        }
        if (visitor.m_ops <= expOps) return nullptr;  // Unless benefitial, return

        reduction += visitor.m_ops - expOps;

        AstNode* resultp = nullptr;
        // VarInfo in visitor.m_varInfos appears in deterministic order,
        // so the optimized AST is deterministic too.
        for (const VarInfo* varinfop : visitor.m_varInfos) {
            if (!varinfop) continue;
            AstNode* partialresultp = varinfop->getResult();
            resultp = visitor.combineTree(resultp, partialresultp);
        }
        AstNode* frozensp = nullptr;
        for (AstNode* frozenp : visitor.m_frozenNodes) {
            frozenp->unlinkFrBack();
            frozensp = visitor.combineTree(frozensp, frozenp);
        }
        if (frozensp) resultp = visitor.combineTree(resultp, frozensp);

        if (visitor.isXorTree()) {
            // VL_REDXOR_N functions don't guarantee to return only 0/1
            const int width = resultp->width();
            FileLine* fl = nodep->fileline();
            resultp = new AstAnd{fl, new AstConst{fl, V3Number{nodep, width, 1}}, resultp};
            if (!visitor.m_polarity) {
                resultp = new AstEq{fl, new AstConst{fl, V3Number{nodep, width, 0}}, resultp};
                resultp->dtypep()->widthForce(1, 1);
            }
        }
        if (resultp->width() != nodep->width()) {
            resultp = new AstCCast{resultp->fileline(), resultp, nodep};
        }
        return resultp;
    }
};

//######################################################################
// Const state, as a visitor of each AstNode

class ConstVisitor final : public AstNVisitor {
private:
    // NODE STATE
    // ** only when m_warn/m_doExpensive is set.  If state is needed other times,
    // ** must track down everywhere V3Const is called and make sure no overlaps.
    // AstVar::user4p           -> Used by ConstVarMarkVisitor/ConstVarFindVisitor
    // AstJumpLabel::user4      -> bool.  Set when AstJumpGo uses this label
    // AstEnum::user4           -> bool.  Recursing.

    // STATE
    bool m_params = false;  // If true, propagate parameterized and true numbers only
    bool m_required = false;  // If true, must become a constant
    bool m_wremove = true;  // Inside scope, no assignw removal
    bool m_warn = false;  // Output warnings
    bool m_doExpensive = false;  // Enable computationally expensive optimizations
    bool m_doCpp = false;  // Enable late-stage C++ optimizations
    bool m_doNConst = false;  // Enable non-constant-child simplifications
    bool m_doShort = true;  // Remove expressions that short circuit
    bool m_doV = false;  // Verilog, not C++ conversion
    bool m_doGenerate = false;  // Postpone width checking inside generate
    bool m_hasJumpDelay = false;  // JumpGo or Delay under this while
    AstNodeModule* m_modp = nullptr;  // Current module
    AstArraySel* m_selp = nullptr;  // Current select
    AstNode* m_scopep = nullptr;  // Current scope
    AstAttrOf* m_attrp = nullptr;  // Current attribute
    VDouble0 m_statBitOpReduction;  // Ops reduced in ConstBitOpTreeVisitor

    // METHODS
    VL_DEBUG_FUNC;  // Declare debug()

    bool operandConst(AstNode* nodep) { return VN_IS(nodep, Const); }
    bool operandAsvConst(const AstNode* nodep) {
        // BIASV(CONST, BIASV(CONST,...)) -> BIASV( BIASV_CONSTED(a,b), ...)
        const AstNodeBiComAsv* bnodep = VN_CAST_CONST(nodep, NodeBiComAsv);
        if (!bnodep) return false;
        if (!VN_IS(bnodep->lhsp(), Const)) return false;
        const AstNodeBiComAsv* rnodep = VN_CAST_CONST(bnodep->rhsp(), NodeBiComAsv);
        if (!rnodep) return false;
        if (rnodep->type() != bnodep->type()) return false;
        if (rnodep->width() != bnodep->width()) return false;
        if (rnodep->lhsp()->width() != bnodep->lhsp()->width()) return false;
        if (!VN_IS(rnodep->lhsp(), Const)) return false;
        return true;
    }
    bool operandAsvSame(const AstNode* nodep) {
        // BIASV(SAMEa, BIASV(SAMEb,...)) -> BIASV( BIASV(SAMEa,SAMEb), ...)
        const AstNodeBiComAsv* bnodep = VN_CAST_CONST(nodep, NodeBiComAsv);
        if (!bnodep) return false;
        const AstNodeBiComAsv* rnodep = VN_CAST_CONST(bnodep->rhsp(), NodeBiComAsv);
        if (!rnodep) return false;
        if (rnodep->type() != bnodep->type()) return false;
        if (rnodep->width() != bnodep->width()) return false;
        return operandsSame(bnodep->lhsp(), rnodep->lhsp());
    }
    bool operandAsvLUp(const AstNode* nodep) {
        // BIASV(BIASV(CONSTll,lr),r) -> BIASV(CONSTll,BIASV(lr,r)) ?
        //
        // Example of how this is useful:
        // BIASV(BIASV(CONSTa,b...),BIASV(CONSTc,d...))  // hits operandAsvUp
        // BIASV(CONSTa,BIASV(b...,BIASV(CONSTc,d...)))  // hits operandAsvUp
        // BIASV(CONSTa,BIASV(CONSTc,BIASV(c...,d...)))  // hits operandAsvConst
        // BIASV(BIASV(CONSTa,CONSTc),BIASV(c...,d...))) // hits normal constant propagation
        // BIASV(CONST_a_c,BIASV(c...,d...)))
        //
        // Idea for the future: All BiComAsvs could be lists, sorted by if they're constant
        const AstNodeBiComAsv* bnodep = VN_CAST_CONST(nodep, NodeBiComAsv);
        if (!bnodep) return false;
        const AstNodeBiComAsv* lnodep = VN_CAST_CONST(bnodep->lhsp(), NodeBiComAsv);
        if (!lnodep) return false;
        if (lnodep->type() != bnodep->type()) return false;
        if (lnodep->width() != bnodep->width()) return false;
        return VN_IS(lnodep->lhsp(), Const);
    }
    bool operandAsvRUp(const AstNode* nodep) {
        // BIASV(l,BIASV(CONSTrl,rr)) -> BIASV(CONSTrl,BIASV(l,rr)) ?
        const AstNodeBiComAsv* bnodep = VN_CAST_CONST(nodep, NodeBiComAsv);
        if (!bnodep) return false;
        const AstNodeBiComAsv* rnodep = VN_CAST_CONST(bnodep->rhsp(), NodeBiComAsv);
        if (!rnodep) return false;
        if (rnodep->type() != bnodep->type()) return false;
        if (rnodep->width() != bnodep->width()) return false;
        return VN_IS(rnodep->lhsp(), Const);
    }
    static bool operandSubAdd(const AstNode* nodep) {
        // SUB( ADD(CONSTx,y), CONSTz) -> ADD(SUB(CONSTx,CONSTz), y)
        const AstNodeBiop* np = VN_CAST_CONST(nodep, NodeBiop);
        const AstNodeBiop* lp = VN_CAST_CONST(np->lhsp(), NodeBiop);
        return (lp && VN_IS(lp->lhsp(), Const) && VN_IS(np->rhsp(), Const)
                && lp->width() == np->width());
    }
    bool matchRedundantClean(AstAnd* andp) {
        // Remove And with constant one inserted by V3Clean
        // 1 & (a == b)  -> (IData)(a == b)
        // When bool is casted to int, the value is either 0 or 1
        AstConst* constp = VN_CAST(andp->lhsp(), Const);
        UASSERT_OBJ(constp && constp->isOne(), andp->lhsp(), "TRREEOPC must meet this condition");
        AstNode* rhsp = andp->rhsp();
        AstCCast* ccastp = nullptr;
        auto isEqOrNeq
            = [](AstNode* nodep) -> bool { return VN_IS(nodep, Eq) || VN_IS(nodep, Neq); };
        if (isEqOrNeq(rhsp)) {
            ccastp = new AstCCast{andp->fileline(), rhsp->unlinkFrBack(), andp};
        } else if (AstCCast* tmpp = VN_CAST(rhsp, CCast)) {
            if (isEqOrNeq(tmpp->lhsp())) {
                if (tmpp->width() == andp->width()) {
                    tmpp->unlinkFrBack();
                    ccastp = tmpp;
                } else {
                    ccastp = new AstCCast{andp->fileline(), tmpp->lhsp()->unlinkFrBack(), andp};
                }
            }
        }
        if (ccastp) {
            andp->replaceWith(ccastp);
            VL_DO_DANGLING(andp->deleteTree(), andp);
        }
        return ccastp;
    }

    static bool operandAndOrSame(const AstNode* nodep) {
        // OR( AND(VAL,x), AND(VAL,y)) -> AND(VAL,OR(x,y))
        // OR( AND(x,VAL), AND(y,VAL)) -> AND(OR(x,y),VAL)
        const AstNodeBiop* np = VN_CAST_CONST(nodep, NodeBiop);
        const AstNodeBiop* lp = VN_CAST_CONST(np->lhsp(), NodeBiop);
        const AstNodeBiop* rp = VN_CAST_CONST(np->rhsp(), NodeBiop);
        return (lp && rp && lp->width() == rp->width() && lp->type() == rp->type()
                && (operandsSame(lp->lhsp(), rp->lhsp()) || operandsSame(lp->rhsp(), rp->rhsp())));
    }
    static bool matchOrAndNot(AstNodeBiop* nodep) {
        // AstOr{$a, AstAnd{AstNot{$b}, $c}} if $a.width1, $a==$b => AstOr{$a,$c}
        // Someday we'll sort the biops completely and this can be simplified
        // This often results from our simplified clock generation:
        // if (rst) ... else if (enable)... -> OR(rst,AND(!rst,enable))
        AstNode* ap;
        AstNodeBiop* andp;
        if (VN_IS(nodep->lhsp(), And)) {
            andp = VN_CAST(nodep->lhsp(), And);
            ap = nodep->rhsp();
        } else if (VN_IS(nodep->rhsp(), And)) {
            andp = VN_CAST(nodep->rhsp(), And);
            ap = nodep->lhsp();
        } else
            return false;
        AstNodeUniop* notp;
        AstNode* cp;
        if (VN_IS(andp->lhsp(), Not)) {
            notp = VN_CAST(andp->lhsp(), Not);
            cp = andp->rhsp();
        } else if (VN_IS(andp->rhsp(), Not)) {
            notp = VN_CAST(andp->rhsp(), Not);
            cp = andp->lhsp();
        } else
            return false;
        AstNode* bp = notp->lhsp();
        if (!operandsSame(ap, bp)) return false;
        // Do it
        cp->unlinkFrBack();
        VL_DO_DANGLING(andp->unlinkFrBack()->deleteTree(), andp);
        VL_DANGLING(notp);
        // Replace whichever branch is now dangling
        if (nodep->rhsp()) {
            nodep->lhsp(cp);
        } else {
            nodep->rhsp(cp);
        }
        return true;
    }
    bool matchAndCond(AstAnd* nodep) {
        // Push down a AND into conditional, when one side of conditional is constant
        // (otherwise we'd be trading one operation for two operations)
        // V3Clean often makes this pattern, as it postpones the AND until
        // as high as possible, which is usally the right choice, except for this.
        AstNodeCond* condp = VN_CAST(nodep->rhsp(), NodeCond);
        if (!condp) return false;
        if (!VN_IS(condp->expr1p(), Const) && !VN_IS(condp->expr2p(), Const)) return false;
        AstConst* maskp = VN_CAST(nodep->lhsp(), Const);
        if (!maskp) return false;
        UINFO(4, "AND(CONSTm, CONDcond(c, i, e))->CONDcond(c, AND(m,i), AND(m, e)) " << nodep
                                                                                     << endl);
        AstNodeCond* newp = static_cast<AstNodeCond*>(
            condp->cloneType(condp->condp()->unlinkFrBack(),
                             new AstAnd(nodep->fileline(), maskp->cloneTree(false),
                                        condp->expr1p()->unlinkFrBack()),
                             new AstAnd(nodep->fileline(), maskp->cloneTree(false),
                                        condp->expr2p()->unlinkFrBack())));
        newp->dtypeFrom(nodep);
        newp->expr1p()->dtypeFrom(nodep);  // As And might have been to change widths
        newp->expr2p()->dtypeFrom(nodep);
        nodep->replaceWith(newp);
        VL_DO_DANGLING(nodep->deleteTree(), nodep);
        return true;
    }
    bool matchBitOpTree(AstNode* nodep) {
        AstNode* newp = nullptr;
        bool tried = false;
        if (AstAnd* andp = VN_CAST(nodep, And)) {  // 1 & BitOpTree
            if (AstConst* bitMaskp = VN_CAST(andp->lhsp(), Const)) {
                if (bitMaskp->num().toUQuad() != 1) return false;
                newp = ConstBitOpTreeVisitor::simplify(andp->rhsp(), 1, m_statBitOpReduction);
                tried = true;
            }
        }
        if (!tried) {
            // (comp == BitOpTree) & BitOpTree
            // (comp != BitOpTree) | BitOpTree
            newp = ConstBitOpTreeVisitor::simplify(nodep, 0, m_statBitOpReduction);
        }
        if (newp) {
            UINFO(4, "Transformed leaf of bit tree to " << newp << std::endl);
            if (debug() >= 9) {
                static int c = 0;
                std::cout << "Call matchBitOpTree[" << c << "]\n";
                nodep->dumpTree(std::cout);
                std::cout << "\nResult:\n";
                newp->dumpTree(std::cout);
                ++c;
            }
            nodep->replaceWith(newp);
            VL_DO_DANGLING(nodep->deleteTree(), nodep);
        }
        return newp;
    }
    bool matchRedundantClean(AstAnd* andp) {
        // Remove And with constant one inserted by V3Clean
        // 1 & (a == b)  -> (IData)(a == b)
        // When bool is casted to int, the value is either 0 or 1
        AstConst* constp = VN_CAST(andp->lhsp(), Const);
        UASSERT_OBJ(constp && constp->isOne(), andp->lhsp(), "TRREEOPC must meet this condition");
        AstNode* rhsp = andp->rhsp();
        AstCCast* ccastp = nullptr;
        auto isEqOrNeq
            = [](AstNode* nodep) -> bool { return VN_IS(nodep, Eq) || VN_IS(nodep, Neq); };
        if (isEqOrNeq(rhsp)) {
            ccastp = new AstCCast{andp->fileline(), rhsp->unlinkFrBack(), andp};
        } else if (AstCCast* tmpp = VN_CAST(rhsp, CCast)) {
            if (isEqOrNeq(tmpp->lhsp())) {
                if (tmpp->width() == andp->width()) {
                    tmpp->unlinkFrBack();
                    ccastp = tmpp;
                } else {
                    ccastp = new AstCCast{andp->fileline(), tmpp->lhsp()->unlinkFrBack(), andp};
                }
            }
        }
        if (ccastp) {
            andp->replaceWith(ccastp);
            VL_DO_DANGLING(andp->deleteTree(), andp);
        }
        return ccastp;
    }
    static bool operandShiftSame(const AstNode* nodep) {
        const AstNodeBiop* np = VN_CAST_CONST(nodep, NodeBiop);
        {
            const AstShiftL* lp = VN_CAST_CONST(np->lhsp(), ShiftL);
            const AstShiftL* rp = VN_CAST_CONST(np->rhsp(), ShiftL);
            if (lp && rp) {
                return (lp->width() == rp->width() && lp->lhsp()->width() == rp->lhsp()->width()
                        && operandsSame(lp->rhsp(), rp->rhsp()));
            }
        }
        {
            const AstShiftR* lp = VN_CAST_CONST(np->lhsp(), ShiftR);
            const AstShiftR* rp = VN_CAST_CONST(np->rhsp(), ShiftR);
            if (lp && rp) {
                return (lp->width() == rp->width() && lp->lhsp()->width() == rp->lhsp()->width()
                        && operandsSame(lp->rhsp(), rp->rhsp()));
            }
        }
        return false;
    }
    bool operandHugeShiftL(const AstNodeBiop* nodep) {
        return (VN_IS(nodep->rhsp(), Const)
                && !VN_CAST_CONST(nodep->rhsp(), Const)->num().isFourState()
                && (VN_CAST_CONST(nodep->rhsp(), Const)->toUInt()
                    >= static_cast<uint32_t>(nodep->width()))
                && isTPure(nodep->lhsp()));
    }
    bool operandHugeShiftR(const AstNodeBiop* nodep) {
        return (VN_IS(nodep->rhsp(), Const)
                && !VN_CAST_CONST(nodep->rhsp(), Const)->num().isFourState()
                && (VN_CAST_CONST(nodep->rhsp(), Const)->toUInt()
                    >= static_cast<uint32_t>(nodep->lhsp()->width()))
                && isTPure(nodep->lhsp()));
    }
    bool operandIsTwo(const AstNode* nodep) {
        return (VN_IS(nodep, Const) && !VN_CAST_CONST(nodep, Const)->num().isFourState()
                && nodep->width() <= VL_QUADSIZE && VN_CAST_CONST(nodep, Const)->toUQuad() == 2);
    }
    bool operandIsTwostate(const AstNode* nodep) {
        return (VN_IS(nodep, Const) && !VN_CAST_CONST(nodep, Const)->num().isFourState());
    }
    bool operandIsPowTwo(const AstNode* nodep) {
        if (!operandIsTwostate(nodep)) return false;
        return (1 == VN_CAST_CONST(nodep, Const)->num().countOnes());
    }
    bool operandShiftOp(const AstNodeBiop* nodep) {
        if (!VN_IS(nodep->rhsp(), Const)) return false;
        const AstNodeBiop* lhsp = VN_CAST(nodep->lhsp(), NodeBiop);
        if (!lhsp || !(VN_IS(lhsp, And) || VN_IS(lhsp, Or) || VN_IS(lhsp, Xor))) return false;
        if (nodep->width() != lhsp->width()) return false;
        if (nodep->width() != lhsp->lhsp()->width()) return false;
        if (nodep->width() != lhsp->rhsp()->width()) return false;
        return true;
    }
    bool operandShiftShift(const AstNodeBiop* nodep) {
        // We could add a AND though.
        const AstNodeBiop* lhsp = VN_CAST(nodep->lhsp(), NodeBiop);
        if (!lhsp || !(VN_IS(lhsp, ShiftL) || VN_IS(lhsp, ShiftR))) return false;
        // We can only get rid of a<<b>>c or a<<b<<c, with constant b & c
        // because bits may be masked in that process, or (b+c) may exceed the word width.
        if (!(VN_IS(nodep->rhsp(), Const) && VN_IS(lhsp->rhsp(), Const))) return false;
        if (VN_CAST_CONST(nodep->rhsp(), Const)->num().isFourState()
            || VN_CAST_CONST(lhsp->rhsp(), Const)->num().isFourState())
            return false;
        if (nodep->width() != lhsp->width()) return false;
        if (nodep->width() != lhsp->lhsp()->width()) return false;
        return true;
    }
    bool operandWordOOB(const AstWordSel* nodep) {
        // V3Expand may make a arraysel that exceeds the bounds of the array
        // It was an expression, then got constified.  In reality, the WordSel
        // must be wrapped in a Cond, that will be false.
        return (VN_IS(nodep->rhsp(), Const) && VN_IS(nodep->fromp(), NodeVarRef)
                && VN_CAST_CONST(nodep->fromp(), NodeVarRef)->access().isReadOnly()
                && (static_cast<int>(VN_CAST_CONST(nodep->rhsp(), Const)->toUInt())
                    >= VN_CAST(nodep->fromp(), NodeVarRef)->varp()->widthWords()));
    }
    bool operandSelFull(const AstSel* nodep) {
        return (VN_IS(nodep->lsbp(), Const) && VN_IS(nodep->widthp(), Const)
                && nodep->lsbConst() == 0
                && static_cast<int>(nodep->widthConst()) == nodep->fromp()->width());
    }
    bool operandSelExtend(AstSel* nodep) {
        // A pattern created by []'s after offsets have been removed
        // SEL(EXTEND(any,width,...),(width-1),0) -> ...
        // Since select's return unsigned, this is always an extend
        AstExtend* extendp = VN_CAST(nodep->fromp(), Extend);
        if (!(m_doV && extendp && VN_IS(nodep->lsbp(), Const) && VN_IS(nodep->widthp(), Const)
              && nodep->lsbConst() == 0
              && static_cast<int>(nodep->widthConst()) == extendp->lhsp()->width()))
            return false;
        VL_DO_DANGLING(replaceWChild(nodep, extendp->lhsp()), nodep);
        return true;
    }
    bool operandSelBiLower(AstSel* nodep) {
        // SEL(ADD(a,b),(width-1),0) -> ADD(SEL(a),SEL(b))
        // Add or any operation which doesn't care if we discard top bits
        AstNodeBiop* bip = VN_CAST(nodep->fromp(), NodeBiop);
        if (!(m_doV && bip && VN_IS(nodep->lsbp(), Const) && VN_IS(nodep->widthp(), Const)
              && nodep->lsbConst() == 0))
            return false;
        if (debug() >= 9) nodep->dumpTree(cout, "SEL(BI)-in:");
        AstNode* bilhsp = bip->lhsp()->unlinkFrBack();
        AstNode* birhsp = bip->rhsp()->unlinkFrBack();
        bip->lhsp(new AstSel(nodep->fileline(), bilhsp, 0, nodep->widthConst()));
        bip->rhsp(new AstSel(nodep->fileline(), birhsp, 0, nodep->widthConst()));
        if (debug() >= 9) bip->dumpTree(cout, "SEL(BI)-ou:");
        VL_DO_DANGLING(replaceWChild(nodep, bip), nodep);
        return true;
    }
    bool operandSelShiftLower(AstSel* nodep) {
        // AND({a}, SHIFTR({b}, {c})) is often shorthand in C for Verilog {b}[{c} :+ {a}]
        // becomes thought other optimizations
        // SEL(SHIFTR({a},{b}),{lsb},{width}) -> SEL({a},{lsb+b},{width})
        AstShiftR* shiftp = VN_CAST(nodep->fromp(), ShiftR);
        if (!(m_doV && shiftp && VN_IS(shiftp->rhsp(), Const) && VN_IS(nodep->lsbp(), Const)
              && VN_IS(nodep->widthp(), Const))) {
            return false;
        }
        AstNode* ap = shiftp->lhsp();
        AstConst* bp = VN_CAST(shiftp->rhsp(), Const);
        AstConst* lp = VN_CAST(nodep->lsbp(), Const);
        if (bp->isWide() || bp->num().isFourState() || bp->num().isNegative() || lp->isWide()
            || lp->num().isFourState() || lp->num().isNegative()) {
            return false;
        }
        int newLsb = lp->toSInt() + bp->toSInt();
        if (newLsb + nodep->widthConst() > ap->width()) return false;
        //
        UINFO(9, "SEL(SHIFTR(a,b),l,w) -> SEL(a,l+b,w)\n");
        if (debug() >= 9) nodep->dumpTree(cout, "SEL(SH)-in:");
        AstSel* newp
            = new AstSel(nodep->fileline(), ap->unlinkFrBack(), newLsb, nodep->widthConst());
        newp->dtypeFrom(nodep);
        if (debug() >= 9) newp->dumpTree(cout, "SEL(SH)-ou:");
        VL_DO_DANGLING(nodep->replaceWith(newp), nodep);
        return true;
    }

    bool operandBiExtendConstShrink(AstNodeBiop* nodep) {
        // Loop unrolling favors standalone compares
        // EQ(const{width32}, EXTEND(xx{width3})) -> EQ(const{3}, xx{3})
        // The constant must have zero bits (+ 1 if signed) or compare
        // would be incorrect. See also operandBiExtendConst
        AstExtend* extendp = VN_CAST(nodep->rhsp(), Extend);
        if (!extendp) return false;
        AstNode* smallerp = extendp->lhsp();
        int subsize = smallerp->width();
        AstConst* constp = VN_CAST(nodep->lhsp(), Const);
        if (!constp) return false;
        if (!constp->num().isBitsZero(constp->width() - 1, subsize)) return false;
        //
        if (debug() >= 9) nodep->dumpTree(cout, "BI(EXTEND)-in:");
        smallerp->unlinkFrBack();
        VL_DO_DANGLING(extendp->unlinkFrBack()->deleteTree(), extendp);  // aka nodep->lhsp.
        nodep->rhsp(smallerp);

        constp->unlinkFrBack();
        V3Number num(constp, subsize);
        num.opAssign(constp->num());
        nodep->lhsp(new AstConst(constp->fileline(), num));
        VL_DO_DANGLING(constp->deleteTree(), constp);
        if (debug() >= 9) nodep->dumpTree(cout, "BI(EXTEND)-ou:");
        return true;
    }
    bool operandBiExtendConstOver(const AstNodeBiop* nodep) {
        // EQ(const{width32}, EXTEND(xx{width3})) -> constant
        // When the constant has non-zero bits above the extend it's a constant.
        // Avoids compiler warning
        const AstExtend* extendp = VN_CAST_CONST(nodep->rhsp(), Extend);
        if (!extendp) return false;
        AstNode* smallerp = extendp->lhsp();
        int subsize = smallerp->width();
        const AstConst* constp = VN_CAST_CONST(nodep->lhsp(), Const);
        if (!constp) return false;
        if (constp->num().isBitsZero(constp->width() - 1, subsize)) return false;
        return true;
    }

    AstNode* afterComment(AstNode* nodep) {
        // Ignore comments, such as to determine if a AstIf is empty.
        // nodep may be null, if so return null.
        while (nodep && VN_IS(nodep, Comment)) { nodep = nodep->nextp(); }
        return nodep;
    }

    bool isTPure(AstNode* nodep) {
        // Pure checks - if this node and all nodes under it are free of
        // side effects can do this optimization
        // Eventually we'll recurse through tree when unknown, memoizing results so far,
        // but for now can disable en-mass until V3Purify takes effect.
        return m_doShort || VN_IS(nodep, VarRef) || VN_IS(nodep, Const);
    }

    // Extraction checks
    bool warnSelect(AstSel* nodep) {
        if (m_doGenerate) {
            // Never checked yet
            V3Width::widthParamsEdit(nodep);
            iterateChildren(nodep);  // May need "constifying"
        }
        // Find range of dtype we are selecting from
        // Similar code in V3Unknown::AstSel
        bool doit = true;
        if (m_warn && VN_IS(nodep->lsbp(), Const) && VN_IS(nodep->widthp(), Const) && doit) {
            int maxDeclBit = nodep->declRange().hiMaxSelect() * nodep->declElWidth()
                             + (nodep->declElWidth() - 1);
            if (VN_CAST(nodep->lsbp(), Const)->num().isFourState()
                || VN_CAST(nodep->widthp(), Const)->num().isFourState()) {
                nodep->v3error("Selection index is constantly unknown or tristated: "
                               "lsb="
                               << nodep->lsbp()->name() << " width=" << nodep->widthp()->name());
                // Replacing nodep will make a mess above, so we replace the offender
                replaceZero(nodep->lsbp());
            } else if (nodep->declRange().ranged()
                       && (nodep->msbConst() > maxDeclBit || nodep->lsbConst() > maxDeclBit)) {
                // See also warning in V3Width
                // Must adjust by element width as declRange() is in number of elements
                nodep->v3warn(SELRANGE,
                              "Selection index out of range: "
                                  << (nodep->msbConst() / nodep->declElWidth()) << ":"
                                  << (nodep->lsbConst() / nodep->declElWidth()) << " outside "
                                  << nodep->declRange().hiMaxSelect() << ":0"
                                  << (nodep->declRange().lo() >= 0
                                          ? ""
                                          : (" (adjusted +" + cvtToStr(-nodep->declRange().lo())
                                             + " to account for negative lsb)")));
                UINFO(1, "    Related Raw index is " << nodep->msbConst() << ":"
                                                     << nodep->lsbConst() << endl);
                // Don't replace with zero, we'll do it later
            }
        }
        return false;  // Not a transform, so NOP
    }

    static bool operandsSame(AstNode* node1p, AstNode* node2p) {
        // For now we just detect constants & simple vars, though it could be more generic
        if (VN_IS(node1p, Const) && VN_IS(node2p, Const)) {
            return node1p->sameGateTree(node2p);
        } else if (VN_IS(node1p, VarRef) && VN_IS(node2p, VarRef)) {
            // Avoid comparing widthMin's, which results in lost optimization attempts
            // If cleanup sameGateTree to be smarter, this can be restored.
            // return node1p->sameGateTree(node2p);
            return node1p->same(node2p);
        } else {
            return false;
        }
    }
    bool ifSameAssign(const AstNodeIf* nodep) {
        const AstNodeAssign* ifp = VN_CAST_CONST(nodep->ifsp(), NodeAssign);
        const AstNodeAssign* elsep = VN_CAST_CONST(nodep->elsesp(), NodeAssign);
        if (!ifp || ifp->nextp()) return false;  // Must be SINGLE statement
        if (!elsep || elsep->nextp()) return false;
        if (ifp->type() != elsep->type()) return false;  // Can't mix an assigndly and an assign
        if (!ifp->lhsp()->sameGateTree(elsep->lhsp())) return false;
        if (!ifp->rhsp()->gateTree()) return false;
        if (!elsep->rhsp()->gateTree()) return false;
        return true;
    }
    bool operandIfIf(const AstNodeIf* nodep) {
        if (nodep->elsesp()) return false;
        const AstNodeIf* lowerIfp = VN_CAST_CONST(nodep->ifsp(), NodeIf);
        if (!lowerIfp || lowerIfp->nextp()) return false;
        if (nodep->type() != lowerIfp->type()) return false;
        if (afterComment(lowerIfp->elsesp())) return false;
        return true;
    }
    bool ifConcatMergeableBiop(const AstNode* nodep) {
        return (VN_IS(nodep, And) || VN_IS(nodep, Or) || VN_IS(nodep, Xor));
    }
    bool ifAdjacentSel(const AstSel* lhsp, const AstSel* rhsp) {
        if (!v3Global.opt.oAssemble()) return false;  // opt disabled
        if (!lhsp || !rhsp) return false;
        const AstNode* lfromp = lhsp->fromp();
        const AstNode* rfromp = rhsp->fromp();
        if (!lfromp || !rfromp || !lfromp->sameGateTree(rfromp)) return false;
        const AstConst* lstart = VN_CAST_CONST(lhsp->lsbp(), Const);
        const AstConst* rstart = VN_CAST_CONST(rhsp->lsbp(), Const);
        const AstConst* lwidth = VN_CAST_CONST(lhsp->widthp(), Const);
        const AstConst* rwidth = VN_CAST_CONST(rhsp->widthp(), Const);
        if (!lstart || !rstart || !lwidth || !rwidth) return false;  // too complicated
        int rend = (rstart->toSInt() + rwidth->toSInt());
        return (rend == lstart->toSInt());
    }
    bool ifMergeAdjacent(AstNode* lhsp, AstNode* rhsp) {
        // called by concatmergeable to determine if {lhsp, rhsp} make sense
        if (!v3Global.opt.oAssemble()) return false;  // opt disabled
        // two same varref
        if (operandsSame(lhsp, rhsp)) return true;
        AstSel* lselp = VN_CAST(lhsp, Sel);
        AstSel* rselp = VN_CAST(rhsp, Sel);
        // a[i:0] a
        if (lselp && !rselp && rhsp->sameGateTree(lselp->fromp()))
            rselp = new AstSel(rhsp->fileline(), rhsp->cloneTree(false), 0, rhsp->width());
        // a[i:j] {a[j-1:k], b}
        if (lselp && !rselp && VN_IS(rhsp, Concat))
            return ifMergeAdjacent(lhsp, VN_CAST(rhsp, Concat)->lhsp());
        // a a[msb:j]
        if (rselp && !lselp && lhsp->sameGateTree(rselp->fromp()))
            lselp = new AstSel(lhsp->fileline(), lhsp->cloneTree(false), 0, lhsp->width());
        // {b, a[j:k]} a[k-1:i]
        if (rselp && !lselp && VN_IS(lhsp, Concat))
            return ifMergeAdjacent(VN_CAST(lhsp, Concat)->rhsp(), rhsp);
        if (!lselp || !rselp) return false;

        // a[a:b] a[b-1:c] are adjacent
        AstNode* lfromp = lselp->fromp();
        AstNode* rfromp = rselp->fromp();
        if (!lfromp || !rfromp || !lfromp->sameGateTree(rfromp)) return false;
        AstConst* lstart = VN_CAST(lselp->lsbp(), Const);
        AstConst* rstart = VN_CAST(rselp->lsbp(), Const);
        AstConst* lwidth = VN_CAST(lselp->widthp(), Const);
        AstConst* rwidth = VN_CAST(rselp->widthp(), Const);
        if (!lstart || !rstart || !lwidth || !rwidth) return false;  // too complicated
        int rend = (rstart->toSInt() + rwidth->toSInt());
        // a[i:j] a[j-1:k]
        if (rend == lstart->toSInt()) return true;
        // a[i:0] a[msb:j]
        if (rend == rfromp->width() && lstart->toSInt() == 0) return true;
        return false;
    }
    bool concatMergeable(const AstNode* lhsp, const AstNode* rhsp) {
        // determine if {a OP b, c OP d} => {a, c} OP {b, d} is advantageous
        if (!v3Global.opt.oAssemble()) return false;  // opt disabled
        if (lhsp->type() != rhsp->type()) return false;
        if (!ifConcatMergeableBiop(lhsp)) return false;

        const AstNodeBiop* lp = VN_CAST_CONST(lhsp, NodeBiop);
        const AstNodeBiop* rp = VN_CAST_CONST(rhsp, NodeBiop);
        if (!lp || !rp) return false;
        // {a[]&b[], a[]&b[]}
        bool lad = ifMergeAdjacent(lp->lhsp(), rp->lhsp());
        bool rad = ifMergeAdjacent(lp->rhsp(), rp->rhsp());
        if (lad && rad) return true;
        // {a[] & b[]&c[], a[] & b[]&c[]}
        if (lad && concatMergeable(lp->rhsp(), rp->rhsp())) return true;
        // {a[]&b[] & c[], a[]&b[] & c[]}
        if (rad && concatMergeable(lp->lhsp(), rp->lhsp())) return true;
        // {(a[]&b[])&(c[]&d[]), (a[]&b[])&(c[]&d[])}
        if (concatMergeable(lp->lhsp(), rp->lhsp()) && concatMergeable(lp->rhsp(), rp->rhsp())) {
            return true;
        }
        return false;
    }
    bool operandsSameSize(AstNode* lhsp, AstNode* rhsp) { return lhsp->width() == rhsp->width(); }

    //----------------------------------------
    // Constant Replacement functions.
    // These all take a node, delete its tree, and replaces it with a constant

    void replaceNum(AstNode* oldp, const V3Number& num) {
        // Replace oldp node with a constant set to specified value
        UASSERT(oldp, "Null old");
        UASSERT_OBJ(!(VN_IS(oldp, Const) && !VN_CAST(oldp, Const)->num().isFourState()), oldp,
                    "Already constant??");
        AstNode* newp = new AstConst(oldp->fileline(), num);
        newp->dtypeFrom(oldp);
        if (debug() > 5) oldp->dumpTree(cout, "  const_old: ");
        if (debug() > 5) newp->dumpTree(cout, "       _new: ");
        oldp->replaceWith(newp);
        VL_DO_DANGLING(oldp->deleteTree(), oldp);
    }
    void replaceNum(AstNode* nodep, uint32_t val) {
        V3Number num(nodep, nodep->width(), val);
        VL_DO_DANGLING(replaceNum(nodep, num), nodep);
    }
    void replaceNumSigned(AstNodeBiop* nodep, uint32_t val) {
        // We allow both sides to be constant, as one may have come from
        // parameter propagation, etc.
        if (m_warn && !(VN_IS(nodep->lhsp(), Const) && VN_IS(nodep->rhsp(), Const))) {
            nodep->v3warn(UNSIGNED, "Comparison is constant due to unsigned arithmetic");
        }
        VL_DO_DANGLING(replaceNum(nodep, val), nodep);
    }
    void replaceNumLimited(AstNodeBiop* nodep, uint32_t val) {
        // Avoids gcc warning about same
        if (m_warn) nodep->v3warn(CMPCONST, "Comparison is constant due to limited range");
        VL_DO_DANGLING(replaceNum(nodep, val), nodep);
    }
    void replaceZero(AstNode* nodep) { VL_DO_DANGLING(replaceNum(nodep, 0), nodep); }
    void replaceZeroChkPure(AstNode* nodep, AstNode* checkp) {
        // For example, "0 * n" -> 0 if n has no side effects
        // Else strength reduce it to 0 & n.
        // If ever change the operation note AstAnd rule specially ignores this created pattern
        if (isTPure(checkp)) {
            VL_DO_DANGLING(replaceNum(nodep, 0), nodep);
        } else {
            AstNode* newp = new AstAnd(nodep->fileline(), new AstConst(nodep->fileline(), 0),
                                       checkp->unlinkFrBack());
            newp->dtypeFrom(nodep);
            nodep->replaceWith(newp);
            VL_DO_DANGLING(nodep->deleteTree(), nodep);
        }
    }
    void replaceAllOnes(AstNode* nodep) {
        V3Number ones(nodep, nodep->width(), 0);
        ones.setMask(nodep->width());
        VL_DO_DANGLING(replaceNum(nodep, ones), nodep);
    }
    void replaceConst(AstNodeUniop* nodep) {
        V3Number num(nodep, nodep->width());
        nodep->numberOperate(num, VN_CAST(nodep->lhsp(), Const)->num());
        UINFO(4, "UNICONST -> " << num << endl);
        VL_DO_DANGLING(replaceNum(nodep, num), nodep);
    }
    void replaceConst(AstNodeBiop* nodep) {
        V3Number num(nodep, nodep->width());
        nodep->numberOperate(num, VN_CAST(nodep->lhsp(), Const)->num(),
                             VN_CAST(nodep->rhsp(), Const)->num());
        UINFO(4, "BICONST -> " << num << endl);
        VL_DO_DANGLING(replaceNum(nodep, num), nodep);
    }
    void replaceConst(AstNodeTriop* nodep) {
        V3Number num(nodep, nodep->width());
        nodep->numberOperate(num, VN_CAST(nodep->lhsp(), Const)->num(),
                             VN_CAST(nodep->rhsp(), Const)->num(),
                             VN_CAST(nodep->thsp(), Const)->num());
        UINFO(4, "TRICONST -> " << num << endl);
        VL_DO_DANGLING(replaceNum(nodep, num), nodep);
    }
    void replaceConst(AstNodeQuadop* nodep) {
        V3Number num(nodep, nodep->width());
        nodep->numberOperate(
            num, VN_CAST(nodep->lhsp(), Const)->num(), VN_CAST(nodep->rhsp(), Const)->num(),
            VN_CAST(nodep->thsp(), Const)->num(), VN_CAST(nodep->fhsp(), Const)->num());
        UINFO(4, "QUADCONST -> " << num << endl);
        VL_DO_DANGLING(replaceNum(nodep, num), nodep);
    }

    void replaceConstString(AstNode* oldp, const string& num) {
        // Replace oldp node with a constant set to specified value
        UASSERT(oldp, "Null old");
        AstNode* newp = new AstConst(oldp->fileline(), AstConst::String(), num);
        if (debug() > 5) oldp->dumpTree(cout, "  const_old: ");
        if (debug() > 5) newp->dumpTree(cout, "       _new: ");
        oldp->replaceWith(newp);
        VL_DO_DANGLING(oldp->deleteTree(), oldp);
    }
    //----------------------------------------
    // Replacement functions.
    // These all take a node and replace it with something else

    void replaceWChild(AstNode* nodep, AstNode* childp) {
        // NODE(..., CHILD(...)) -> CHILD(...)
        childp->unlinkFrBackWithNext();
        // If replacing a SEL for example, the data type comes from the parent (is less wide).
        // This may adversely affect the operation of the node being replaced.
        childp->dtypeFrom(nodep);
        nodep->replaceWith(childp);
        VL_DO_DANGLING(nodep->deleteTree(), nodep);
    }

    //! Replace a ternary node with its RHS after iterating
    //! Used with short-circuiting, where the RHS has not yet been iterated.
    void replaceWIteratedRhs(AstNodeTriop* nodep) {
        if (AstNode* rhsp = nodep->rhsp()) iterateAndNextNull(rhsp);
        replaceWChild(nodep, nodep->rhsp());  // May have changed
    }

    //! Replace a ternary node with its THS after iterating
    //! Used with short-circuiting, where the THS has not yet been iterated.
    void replaceWIteratedThs(AstNodeTriop* nodep) {
        if (AstNode* thsp = nodep->thsp()) iterateAndNextNull(thsp);
        replaceWChild(nodep, nodep->thsp());  // May have changed
    }
    void replaceWLhs(AstNodeUniop* nodep) {
        // Keep LHS, remove RHS
        replaceWChild(nodep, nodep->lhsp());
    }
    void replaceWLhs(AstNodeBiop* nodep) {
        // Keep LHS, remove RHS
        replaceWChild(nodep, nodep->lhsp());
    }
    void replaceWRhs(AstNodeBiop* nodep) {
        // Keep RHS, remove LHS
        replaceWChild(nodep, nodep->rhsp());
    }
    void replaceAsv(AstNodeBiop* nodep) {
        // BIASV(CONSTa, BIASV(CONSTb, c)) -> BIASV( BIASV_CONSTED(a,b), c)
        // BIASV(SAMEa,  BIASV(SAMEb, c))  -> BIASV( BIASV(SAMEa,SAMEb), c)
        // nodep->dumpTree(cout, "  repAsvConst_old: ");
        AstNode* ap = nodep->lhsp();
        AstNodeBiop* rp = VN_CAST(nodep->rhsp(), NodeBiop);
        AstNode* bp = rp->lhsp();
        AstNode* cp = rp->rhsp();
        ap->unlinkFrBack();
        bp->unlinkFrBack();
        cp->unlinkFrBack();
        rp->unlinkFrBack();
        nodep->lhsp(rp);
        nodep->rhsp(cp);
        rp->lhsp(ap);
        rp->rhsp(bp);
        if (VN_IS(rp->lhsp(), Const) && VN_IS(rp->rhsp(), Const)) replaceConst(rp);
        // nodep->dumpTree(cout, "  repAsvConst_new: ");
    }
    void replaceAsvLUp(AstNodeBiop* nodep) {
        // BIASV(BIASV(CONSTll,lr),r) -> BIASV(CONSTll,BIASV(lr,r))
        AstNodeBiop* lp = VN_CAST(nodep->lhsp()->unlinkFrBack(), NodeBiop);
        AstNode* llp = lp->lhsp()->unlinkFrBack();
        AstNode* lrp = lp->rhsp()->unlinkFrBack();
        AstNode* rp = nodep->rhsp()->unlinkFrBack();
        nodep->lhsp(llp);
        nodep->rhsp(lp);
        lp->lhsp(lrp);
        lp->rhsp(rp);
        // nodep->dumpTree(cout, "  repAsvLUp_new: ");
    }
    void replaceAsvRUp(AstNodeBiop* nodep) {
        // BIASV(l,BIASV(CONSTrl,rr)) -> BIASV(CONSTrl,BIASV(l,rr))
        AstNode* lp = nodep->lhsp()->unlinkFrBack();
        AstNodeBiop* rp = VN_CAST(nodep->rhsp()->unlinkFrBack(), NodeBiop);
        AstNode* rlp = rp->lhsp()->unlinkFrBack();
        AstNode* rrp = rp->rhsp()->unlinkFrBack();
        nodep->lhsp(rlp);
        nodep->rhsp(rp);
        rp->lhsp(lp);
        rp->rhsp(rrp);
        // nodep->dumpTree(cout, "  repAsvRUp_new: ");
    }
    void replaceAndOr(AstNodeBiop* nodep) {
        //  OR  (AND (CONSTll,lr), AND(CONSTrl==ll,rr))    -> AND (CONSTll, OR(lr,rr))
        //  OR  (AND (CONSTll,lr), AND(CONSTrl,    rr=lr)) -> AND (OR(ll,rl), rr)
        // nodep ^lp  ^llp   ^lrp  ^rp  ^rlp       ^rrp
        // (Or/And may also be reversed)
        AstNodeBiop* lp = VN_CAST(nodep->lhsp()->unlinkFrBack(), NodeBiop);
        AstNode* llp = lp->lhsp()->unlinkFrBack();
        AstNode* lrp = lp->rhsp()->unlinkFrBack();
        AstNodeBiop* rp = VN_CAST(nodep->rhsp()->unlinkFrBack(), NodeBiop);
        AstNode* rlp = rp->lhsp()->unlinkFrBack();
        AstNode* rrp = rp->rhsp()->unlinkFrBack();
        nodep->replaceWith(lp);
        if (operandsSame(llp, rlp)) {
            lp->lhsp(llp);
            lp->rhsp(nodep);
            nodep->lhsp(lrp);
            nodep->rhsp(rrp);
            VL_DO_DANGLING(rp->deleteTree(), rp);
            VL_DO_DANGLING(rlp->deleteTree(), rlp);
        } else if (operandsSame(lrp, rrp)) {
            lp->lhsp(nodep);
            lp->rhsp(rrp);
            nodep->lhsp(llp);
            nodep->rhsp(rlp);
            VL_DO_DANGLING(rp->deleteTree(), rp);
            VL_DO_DANGLING(lrp->deleteTree(), lrp);
        } else {
            nodep->v3fatalSrc("replaceAndOr on something operandAndOrSame shouldn't have matched");
        }
        // nodep->dumpTree(cout, "  repAndOr_new: ");
    }
    void replaceShiftSame(AstNodeBiop* nodep) {
        // Or(Shift(ll,CONSTlr),Shift(rl,CONSTrr==lr)) -> Shift(Or(ll,rl),CONSTlr)
        // (Or/And may also be reversed)
        AstNodeBiop* lp = VN_CAST(nodep->lhsp()->unlinkFrBack(), NodeBiop);
        AstNode* llp = lp->lhsp()->unlinkFrBack();
        AstNode* lrp = lp->rhsp()->unlinkFrBack();
        AstNodeBiop* rp = VN_CAST(nodep->rhsp()->unlinkFrBack(), NodeBiop);
        AstNode* rlp = rp->lhsp()->unlinkFrBack();
        AstNode* rrp = rp->rhsp()->unlinkFrBack();
        nodep->replaceWith(lp);
        lp->lhsp(nodep);
        lp->rhsp(lrp);
        nodep->lhsp(llp);
        nodep->rhsp(rlp);
        VL_DO_DANGLING(rp->deleteTree(), rp);
        VL_DO_DANGLING(rrp->deleteTree(), rrp);
        // nodep->dumpTree(cout, "  repShiftSame_new: ");
    }
    void replaceConcatSel(AstConcat* nodep) {
        // {a[1], a[0]} -> a[1:0]
        AstSel* lselp = VN_CAST(nodep->lhsp()->unlinkFrBack(), Sel);
        AstSel* rselp = VN_CAST(nodep->rhsp()->unlinkFrBack(), Sel);
        int lstart = lselp->lsbConst();
        int lwidth = lselp->widthConst();
        int rstart = rselp->lsbConst();
        int rwidth = rselp->widthConst();

        UASSERT_OBJ((rstart + rwidth) == lstart, nodep,
                    "tried to merge two selects which are not adjacent");
        AstSel* newselp = new AstSel(lselp->fromp()->fileline(), rselp->fromp()->cloneTree(false),
                                     rstart, lwidth + rwidth);
        UINFO(5, "merged two adjacent sel " << lselp << " and " << rselp << " to one " << newselp
                                            << endl);

        nodep->replaceWith(newselp);
        VL_DO_DANGLING(lselp->deleteTree(), lselp);
        VL_DO_DANGLING(rselp->deleteTree(), rselp);
        VL_DO_DANGLING(nodep->deleteTree(), nodep);
    }
    void replaceConcatMerge(AstConcat* nodep) {
        AstNodeBiop* lp = VN_CAST(nodep->lhsp(), NodeBiop);
        AstNodeBiop* rp = VN_CAST(nodep->rhsp(), NodeBiop);
        AstNode* llp = lp->lhsp()->cloneTree(false);
        AstNode* lrp = lp->rhsp()->cloneTree(false);
        AstNode* rlp = rp->lhsp()->cloneTree(false);
        AstNode* rrp = rp->rhsp()->cloneTree(false);
        if (concatMergeable(lp, rp)) {
            AstConcat* newlp = new AstConcat(rlp->fileline(), llp, rlp);
            AstConcat* newrp = new AstConcat(rrp->fileline(), lrp, rrp);
            // use the lhs to replace the parent concat
            lp->lhsp()->replaceWith(newlp);
            lp->rhsp()->replaceWith(newrp);
            lp->dtypeChgWidthSigned(newlp->width(), newlp->width(), VSigning::UNSIGNED);
            UINFO(5, "merged " << nodep << endl);
            VL_DO_DANGLING(rp->unlinkFrBack()->deleteTree(), rp);
            nodep->replaceWith(lp->unlinkFrBack());
            VL_DO_DANGLING(nodep->deleteTree(), nodep);
            iterate(lp->lhsp());
            iterate(lp->rhsp());
        } else {
            nodep->v3fatalSrc("tried to merge two Concat which are not adjacent");
        }
    }
    void replaceExtend(AstNode* nodep, AstNode* arg0p) {
        // -> EXTEND(nodep)
        // like a AstExtend{$rhsp}, but we need to set the width correctly from base node
        arg0p->unlinkFrBack();
        AstNode* newp = (VN_IS(nodep, ExtendS)
                             ? static_cast<AstNode*>(new AstExtendS(nodep->fileline(), arg0p))
                             : static_cast<AstNode*>(new AstExtend(nodep->fileline(), arg0p)));
        newp->dtypeFrom(nodep);
        nodep->replaceWith(newp);
        VL_DO_DANGLING(nodep->deleteTree(), nodep);
    }
    void replacePowShift(AstNodeBiop* nodep) {  // Pow or PowS
        UINFO(5, "POW(2,b)->SHIFTL(1,b) " << nodep << endl);
        AstNode* rhsp = nodep->rhsp()->unlinkFrBack();
        AstShiftL* newp
            = new AstShiftL(nodep->fileline(), new AstConst(nodep->fileline(), 1), rhsp);
        newp->dtypeFrom(nodep);
        newp->lhsp()->dtypeFrom(nodep);
        nodep->replaceWith(newp);
        VL_DO_DANGLING(nodep->deleteTree(), nodep);
    }
    void replaceMulShift(AstMul* nodep) {  // Mul, but not MulS as not simple shift
        UINFO(5, "MUL(2^n,b)->SHIFTL(b,n) " << nodep << endl);
        int amount = VN_CAST(nodep->lhsp(), Const)->num().mostSetBitP1() - 1;  // 2^n->n+1
        AstNode* opp = nodep->rhsp()->unlinkFrBack();
        AstShiftL* newp
            = new AstShiftL(nodep->fileline(), opp, new AstConst(nodep->fileline(), amount));
        newp->dtypeFrom(nodep);
        nodep->replaceWith(newp);
        VL_DO_DANGLING(nodep->deleteTree(), nodep);
    }
    void replaceDivShift(AstDiv* nodep) {  // Mul, but not MulS as not simple shift
        UINFO(5, "DIV(b,2^n)->SHIFTR(b,n) " << nodep << endl);
        int amount = VN_CAST(nodep->rhsp(), Const)->num().mostSetBitP1() - 1;  // 2^n->n+1
        AstNode* opp = nodep->lhsp()->unlinkFrBack();
        AstShiftR* newp
            = new AstShiftR(nodep->fileline(), opp, new AstConst(nodep->fileline(), amount));
        newp->dtypeFrom(nodep);
        nodep->replaceWith(newp);
        VL_DO_DANGLING(nodep->deleteTree(), nodep);
    }
    void replaceModAnd(AstModDiv* nodep) {  // Mod, but not ModS as not simple shift
        UINFO(5, "MOD(b,2^n)->AND(b,2^n-1) " << nodep << endl);
        int amount = VN_CAST(nodep->rhsp(), Const)->num().mostSetBitP1() - 1;  // 2^n->n+1
        V3Number mask(nodep, nodep->width());
        mask.setMask(amount);
        AstNode* opp = nodep->lhsp()->unlinkFrBack();
        AstAnd* newp = new AstAnd(nodep->fileline(), opp, new AstConst(nodep->fileline(), mask));
        newp->dtypeFrom(nodep);
        nodep->replaceWith(newp);
        VL_DO_DANGLING(nodep->deleteTree(), nodep);
    }
    void replaceShiftOp(AstNodeBiop* nodep) {
        UINFO(5, "SHIFT(AND(a,b),CONST)->AND(SHIFT(a,CONST),SHIFT(b,CONST)) " << nodep << endl);
        AstNRelinker handle;
        nodep->unlinkFrBack(&handle);
        AstNodeBiop* lhsp = VN_CAST(nodep->lhsp(), NodeBiop);
        lhsp->unlinkFrBack();
        AstNode* shiftp = nodep->rhsp()->unlinkFrBack();
        AstNode* ap = lhsp->lhsp()->unlinkFrBack();
        AstNode* bp = lhsp->rhsp()->unlinkFrBack();
        AstNodeBiop* shift1p = nodep;
        AstNodeBiop* shift2p = nodep->cloneTree(true);
        shift1p->lhsp(ap);
        shift1p->rhsp(shiftp->cloneTree(true));
        shift2p->lhsp(bp);
        shift2p->rhsp(shiftp);
        AstNodeBiop* newp = lhsp;
        newp->lhsp(shift1p);
        newp->rhsp(shift2p);
        handle.relink(newp);
        iterate(newp);  // Further reduce, either node may have more reductions.
    }
    void replaceShiftShift(AstNodeBiop* nodep) {
        UINFO(4, "SHIFT(SHIFT(a,s1),s2)->SHIFT(a,ADD(s1,s2)) " << nodep << endl);
        if (debug() >= 9) nodep->dumpTree(cout, "  repShiftShift_old: ");
        AstNodeBiop* lhsp = VN_CAST(nodep->lhsp(), NodeBiop);
        lhsp->unlinkFrBack();
        AstNode* ap = lhsp->lhsp()->unlinkFrBack();
        AstNode* shift1p = lhsp->rhsp()->unlinkFrBack();
        AstNode* shift2p = nodep->rhsp()->unlinkFrBack();
        // Shift1p and shift2p may have different sizes, both are
        // self-determined so sum with infinite width
        if (nodep->type() == lhsp->type()) {
            int shift1 = VN_CAST(shift1p, Const)->toUInt();
            int shift2 = VN_CAST(shift2p, Const)->toUInt();
            int newshift = shift1 + shift2;
            VL_DO_DANGLING(shift1p->deleteTree(), shift1p);
            VL_DO_DANGLING(shift2p->deleteTree(), shift2p);
            nodep->lhsp(ap);
            nodep->rhsp(new AstConst(nodep->fileline(), newshift));
            iterate(nodep);  // Further reduce, either node may have more reductions.
        } else {
            // We know shift amounts are constant, but might be a mixed left/right shift
            int shift1 = VN_CAST(shift1p, Const)->toUInt();
            if (VN_IS(lhsp, ShiftR)) shift1 = -shift1;
            int shift2 = VN_CAST(shift2p, Const)->toUInt();
            if (VN_IS(nodep, ShiftR)) shift2 = -shift2;
            int newshift = shift1 + shift2;
            VL_DO_DANGLING(shift1p->deleteTree(), shift1p);
            VL_DO_DANGLING(shift2p->deleteTree(), shift2p);
            AstNode* newp;
            V3Number mask1(nodep, nodep->width());
            V3Number ones(nodep, nodep->width());
            ones.setMask(nodep->width());
            if (shift1 < 0) {
                mask1.opShiftR(ones, V3Number(nodep, VL_IDATASIZE, -shift1));
            } else {
                mask1.opShiftL(ones, V3Number(nodep, VL_IDATASIZE, shift1));
            }
            V3Number mask(nodep, nodep->width());
            if (shift2 < 0) {
                mask.opShiftR(mask1, V3Number(nodep, VL_IDATASIZE, -shift2));
            } else {
                mask.opShiftL(mask1, V3Number(nodep, VL_IDATASIZE, shift2));
            }
            if (newshift < 0) {
                newp = new AstShiftR(nodep->fileline(), ap,
                                     new AstConst(nodep->fileline(), -newshift));
            } else {
                newp = new AstShiftL(nodep->fileline(), ap,
                                     new AstConst(nodep->fileline(), newshift));
            }
            newp->dtypeFrom(nodep);
            newp = new AstAnd(nodep->fileline(), newp, new AstConst(nodep->fileline(), mask));
            newp->dtypeFrom(nodep);
            nodep->replaceWith(newp);
            VL_DO_DANGLING(nodep->deleteTree(), nodep);
            // newp->dumpTree(cout, "  repShiftShift_new: ");
            iterate(newp);  // Further reduce, either node may have more reductions.
        }
        VL_DO_DANGLING(lhsp->deleteTree(), lhsp);
    }

    bool replaceAssignMultiSel(AstNodeAssign* nodep) {
        // Multiple assignments to sequential bits can be concated
        // ASSIGN(SEL(a),aq), ASSIGN(SEL(a+1),bq) -> ASSIGN(SEL(a:b),CONCAT(aq,bq)
        // ie. assign var[2]=a, assign var[3]=b -> assign var[3:2]={b,a}

        // Skip if we're not const'ing an entire module (IE doing only one assign, etc)
        if (!m_modp) return false;
        AstSel* sel1p = VN_CAST(nodep->lhsp(), Sel);
        if (!sel1p) return false;
        AstNodeAssign* nextp = VN_CAST(nodep->nextp(), NodeAssign);
        if (!nextp) return false;
        if (nodep->type() != nextp->type()) return false;
        AstSel* sel2p = VN_CAST(nextp->lhsp(), Sel);
        if (!sel2p) return false;
        AstVarRef* varref1p = VN_CAST(sel1p->fromp(), VarRef);
        if (!varref1p) return false;
        AstVarRef* varref2p = VN_CAST(sel2p->fromp(), VarRef);
        if (!varref2p) return false;
        if (!varref1p->sameGateTree(varref2p)) return false;
        AstConst* con1p = VN_CAST(sel1p->lsbp(), Const);
        if (!con1p) return false;
        AstConst* con2p = VN_CAST(sel2p->lsbp(), Const);
        if (!con2p) return false;
        // We need to make sure there's no self-references involved in either
        // assignment.  For speed, we only look 3 deep, then give up.
        if (!varNotReferenced(nodep->rhsp(), varref1p->varp())) return false;
        if (!varNotReferenced(nextp->rhsp(), varref2p->varp())) return false;
        // Swap?
        if ((con1p->toSInt() != con2p->toSInt() + sel2p->width())
            && (con2p->toSInt() != con1p->toSInt() + sel1p->width())) {
            return false;
        }
        bool lsbFirstAssign = (con1p->toUInt() < con2p->toUInt());
        UINFO(4, "replaceAssignMultiSel " << nodep << endl);
        UINFO(4, "                   && " << nextp << endl);
        // nodep->dumpTree(cout, "comb1: ");
        // nextp->dumpTree(cout, "comb2: ");
        AstNode* rhs1p = nodep->rhsp()->unlinkFrBack();
        AstNode* rhs2p = nextp->rhsp()->unlinkFrBack();
        AstNode* newp;
        if (lsbFirstAssign) {
            newp = nodep->cloneType(new AstSel(sel1p->fileline(), varref1p->unlinkFrBack(),
                                               sel1p->lsbConst(), sel1p->width() + sel2p->width()),
                                    new AstConcat(rhs1p->fileline(), rhs2p, rhs1p));
        } else {
            newp = nodep->cloneType(new AstSel(sel1p->fileline(), varref1p->unlinkFrBack(),
                                               sel2p->lsbConst(), sel1p->width() + sel2p->width()),
                                    new AstConcat(rhs1p->fileline(), rhs1p, rhs2p));
        }
        // pnewp->dumpTree(cout, "conew: ");
        nodep->replaceWith(newp);
        VL_DO_DANGLING(nodep->deleteTree(), nodep);
        VL_DO_DANGLING(nextp->unlinkFrBack()->deleteTree(), nextp);
        return true;
    }

    bool varNotReferenced(AstNode* nodep, AstVar* varp, int level = 0) {
        // Return true if varp never referenced under node.
        // Return false if referenced, or tree too deep to be worth it, or side effects
        if (!nodep) return true;
        if (level > 2) return false;
        if (nodep->isPure()) return false;  // For example a $fgetc can't be reordered
        if (VN_IS(nodep, NodeVarRef) && VN_CAST(nodep, NodeVarRef)->varp() == varp) return false;
        return (varNotReferenced(nodep->nextp(), varp, level + 1)
                && varNotReferenced(nodep->op1p(), varp, level + 1)
                && varNotReferenced(nodep->op2p(), varp, level + 1)
                && varNotReferenced(nodep->op3p(), varp, level + 1)
                && varNotReferenced(nodep->op4p(), varp, level + 1));
    }

    bool replaceNodeAssign(AstNodeAssign* nodep) {
        if (VN_IS(nodep->lhsp(), VarRef) && VN_IS(nodep->rhsp(), VarRef)
            && VN_CAST(nodep->lhsp(), VarRef)->sameNoLvalue(VN_CAST(nodep->rhsp(), VarRef))
            && !VN_IS(nodep, AssignDly)) {
            // X = X.  Quite pointless, though X <= X may override another earlier assignment
            if (VN_IS(nodep, AssignW)) {
                nodep->v3error("Wire inputs its own output, creating circular logic (wire x=x)");
                return false;  // Don't delete the assign, or V3Gate will freak out
            } else {
                VL_DO_DANGLING(nodep->unlinkFrBack()->deleteTree(), nodep);
                return true;
            }
        } else if (m_doV && VN_IS(nodep->lhsp(), Concat)) {
            bool need_temp = false;
            if (m_warn && !VN_IS(nodep, AssignDly)) {  // Is same var on LHS and RHS?
                // Note only do this (need user4) when m_warn, which is
                // done as unique visitor
                AstUser4InUse m_inuser4;
                ConstVarMarkVisitor mark(nodep->lhsp());
                ConstVarFindVisitor find(nodep->rhsp());
                if (find.found()) need_temp = true;
            }
            if (need_temp) {
                // The first time we constify, there may be the same variable on the LHS
                // and RHS.  In that case, we must use temporaries, or {a,b}={b,a} will break.
                UINFO(4, "  ASSITEMP " << nodep << endl);
                // ASSIGN(CONCAT(lc1,lc2),rhs) -> ASSIGN(temp1,SEL(rhs,{size})),
                //                                ASSIGN(temp2,SEL(newrhs,{size}))
                //                                ASSIGN(lc1,temp1),
                //                                ASSIGN(lc2,temp2)
            } else {
                UINFO(4, "  ASSI " << nodep << endl);
                // ASSIGN(CONCAT(lc1,lc2),rhs) -> ASSIGN(lc1,SEL(rhs,{size})),
                //                                ASSIGN(lc2,SEL(newrhs,{size}))
            }
            if (debug() >= 9) nodep->dumpTree(cout, "  Ass_old: ");
            // Unlink the stuff
            AstNode* lc1p = VN_CAST(nodep->lhsp(), Concat)->lhsp()->unlinkFrBack();
            AstNode* lc2p = VN_CAST(nodep->lhsp(), Concat)->rhsp()->unlinkFrBack();
            AstNode* conp = VN_CAST(nodep->lhsp(), Concat)->unlinkFrBack();
            AstNode* rhsp = nodep->rhsp()->unlinkFrBack();
            AstNode* rhs2p = rhsp->cloneTree(false);
            // Calc widths
            int lsb2 = 0;
            int msb2 = lsb2 + lc2p->width() - 1;
            int lsb1 = msb2 + 1;
            int msb1 = lsb1 + lc1p->width() - 1;
            UASSERT_OBJ(msb1 == (conp->width() - 1), nodep, "Width calc mismatch");
            // Form ranges
            AstSel* sel1p = new AstSel(conp->fileline(), rhsp, lsb1, msb1 - lsb1 + 1);
            AstSel* sel2p = new AstSel(conp->fileline(), rhs2p, lsb2, msb2 - lsb2 + 1);
            // Make new assigns of same flavor as old one
            //*** Not cloneTree; just one node.
            AstNode* newp = nullptr;
            if (!need_temp) {
                AstNodeAssign* asn1ap = VN_CAST(nodep->cloneType(lc1p, sel1p), NodeAssign);
                AstNodeAssign* asn2ap = VN_CAST(nodep->cloneType(lc2p, sel2p), NodeAssign);
                asn1ap->dtypeFrom(sel1p);
                asn2ap->dtypeFrom(sel2p);
                newp = AstNode::addNext(newp, asn1ap);
                newp = AstNode::addNext(newp, asn2ap);
            } else {
                UASSERT_OBJ(m_modp, nodep, "Not under module");
                // We could create just one temp variable, but we'll get better optimization
                // if we make one per term.
                string name1 = (string("__Vconcswap") + cvtToStr(m_modp->varNumGetInc()));
                string name2 = (string("__Vconcswap") + cvtToStr(m_modp->varNumGetInc()));
                AstVar* temp1p = new AstVar(sel1p->fileline(), AstVarType::BLOCKTEMP, name1,
                                            VFlagLogicPacked(), msb1 - lsb1 + 1);
                AstVar* temp2p = new AstVar(sel2p->fileline(), AstVarType::BLOCKTEMP, name2,
                                            VFlagLogicPacked(), msb2 - lsb2 + 1);
                m_modp->addStmtp(temp1p);
                m_modp->addStmtp(temp2p);
                AstNodeAssign* asn1ap
                    = VN_CAST(nodep->cloneType(
                                  new AstVarRef(sel1p->fileline(), temp1p, VAccess::WRITE), sel1p),
                              NodeAssign);
                AstNodeAssign* asn2ap
                    = VN_CAST(nodep->cloneType(
                                  new AstVarRef(sel2p->fileline(), temp2p, VAccess::WRITE), sel2p),
                              NodeAssign);
                AstNodeAssign* asn1bp
                    = VN_CAST(nodep->cloneType(
                                  lc1p, new AstVarRef(sel1p->fileline(), temp1p, VAccess::READ)),
                              NodeAssign);
                AstNodeAssign* asn2bp
                    = VN_CAST(nodep->cloneType(
                                  lc2p, new AstVarRef(sel2p->fileline(), temp2p, VAccess::READ)),
                              NodeAssign);
                asn1ap->dtypeFrom(temp1p);
                asn1bp->dtypeFrom(temp1p);
                asn2ap->dtypeFrom(temp2p);
                asn2bp->dtypeFrom(temp2p);
                // This order matters
                newp = AstNode::addNext(newp, asn1ap);
                newp = AstNode::addNext(newp, asn2ap);
                newp = AstNode::addNext(newp, asn1bp);
                newp = AstNode::addNext(newp, asn2bp);
            }
            if (debug() >= 9 && newp) newp->dumpTreeAndNext(cout, "     _new: ");
            nodep->addNextHere(newp);
            // Cleanup
            VL_DO_DANGLING(nodep->unlinkFrBack()->deleteTree(), nodep);
            VL_DO_DANGLING(conp->deleteTree(), conp);
            // Further reduce, either node may have more reductions.
            return true;
        } else if (m_doV && VN_IS(nodep->rhsp(), StreamR)) {
            // The right-streaming operator on rhs of assignment does not
            // change the order of bits. Eliminate stream but keep its lhsp
            // Unlink the stuff
            AstNode* srcp = VN_CAST(nodep->rhsp(), StreamR)->lhsp()->unlinkFrBack();
            AstNode* sizep = VN_CAST(nodep->rhsp(), StreamR)->rhsp()->unlinkFrBack();
            AstNode* streamp = VN_CAST(nodep->rhsp(), StreamR)->unlinkFrBack();
            nodep->rhsp(srcp);
            // Cleanup
            VL_DO_DANGLING(sizep->deleteTree(), sizep);
            VL_DO_DANGLING(streamp->deleteTree(), streamp);
            // Further reduce, any of the nodes may have more reductions.
            return true;
        } else if (m_doV && VN_IS(nodep->lhsp(), StreamL)) {
            // Push the stream operator to the rhs of the assignment statement
            int dWidth = VN_CAST(nodep->lhsp(), StreamL)->lhsp()->width();
            int sWidth = nodep->rhsp()->width();
            // Unlink the stuff
            AstNode* dstp = VN_CAST(nodep->lhsp(), StreamL)->lhsp()->unlinkFrBack();
            AstNode* streamp = VN_CAST(nodep->lhsp(), StreamL)->unlinkFrBack();
            AstNode* srcp = nodep->rhsp()->unlinkFrBack();
            // Connect the rhs to the stream operator and update its width
            VN_CAST(streamp, StreamL)->lhsp(srcp);
            streamp->dtypeSetLogicUnsized(srcp->width(), srcp->widthMin(), VSigning::UNSIGNED);
            // Shrink the RHS if necessary
            if (sWidth > dWidth) {
                streamp = new AstSel(streamp->fileline(), streamp, sWidth - dWidth, dWidth);
            }
            // Link the nodes back in
            nodep->lhsp(dstp);
            nodep->rhsp(streamp);
            return true;
        } else if (m_doV && VN_IS(nodep->lhsp(), StreamR)) {
            // The right stream operator on lhs of assignment statement does
            // not reorder bits. However, if the rhs is wider than the lhs,
            // then we select bits from the left-most, not the right-most.
            int dWidth = VN_CAST(nodep->lhsp(), StreamR)->lhsp()->width();
            int sWidth = nodep->rhsp()->width();
            // Unlink the stuff
            AstNode* dstp = VN_CAST(nodep->lhsp(), StreamR)->lhsp()->unlinkFrBack();
            AstNode* sizep = VN_CAST(nodep->lhsp(), StreamR)->rhsp()->unlinkFrBack();
            AstNode* streamp = VN_CAST(nodep->lhsp(), StreamR)->unlinkFrBack();
            AstNode* srcp = nodep->rhsp()->unlinkFrBack();
            if (sWidth > dWidth) {
                srcp = new AstSel(streamp->fileline(), srcp, sWidth - dWidth, dWidth);
            }
            nodep->lhsp(dstp);
            nodep->rhsp(srcp);
            // Cleanup
            VL_DO_DANGLING(sizep->deleteTree(), sizep);
            VL_DO_DANGLING(streamp->deleteTree(), streamp);
            // Further reduce, any of the nodes may have more reductions.
            return true;
        } else if (replaceAssignMultiSel(nodep)) {
            return true;
        }
        return false;
    }

    // Boolean replacements
    bool operandBoolShift(const AstNode* nodep) {
        // boolean test of AND(const,SHIFTR(x,const)) -> test of AND(SHIFTL(x,const), x)
        if (!VN_IS(nodep, And)) return false;
        if (!VN_IS(VN_CAST_CONST(nodep, And)->lhsp(), Const)) return false;
        if (!VN_IS(VN_CAST_CONST(nodep, And)->rhsp(), ShiftR)) return false;
        const AstShiftR* shiftp = VN_CAST(VN_CAST_CONST(nodep, And)->rhsp(), ShiftR);
        if (!VN_IS(shiftp->rhsp(), Const)) return false;
        if (static_cast<uint32_t>(nodep->width())
            <= VN_CAST_CONST(shiftp->rhsp(), Const)->toUInt()) {
            return false;
        }
        return true;
    }
    void replaceBoolShift(AstNode* nodep) {
        if (debug() >= 9) nodep->dumpTree(cout, "  bshft_old: ");
        AstConst* andConstp = VN_CAST(VN_CAST(nodep, And)->lhsp(), Const);
        AstNode* fromp = VN_CAST(VN_CAST(nodep, And)->rhsp(), ShiftR)->lhsp()->unlinkFrBack();
        AstConst* shiftConstp
            = VN_CAST(VN_CAST(VN_CAST(nodep, And)->rhsp(), ShiftR)->rhsp(), Const);
        V3Number val(andConstp, andConstp->width());
        val.opShiftL(andConstp->num(), shiftConstp->num());
        AstAnd* newp = new AstAnd(nodep->fileline(), new AstConst(nodep->fileline(), val), fromp);
        // widthMin no longer applicable if different C-expanded width
        newp->dtypeSetLogicSized(nodep->width(), VSigning::UNSIGNED);
        nodep->replaceWith(newp);
        VL_DO_DANGLING(nodep->deleteTree(), nodep);
        if (debug() >= 9) newp->dumpTree(cout, "       _new: ");
    }

    void replaceWithSimulation(AstNode* nodep) {
        SimulateVisitor simvis;
        // Run it - may be unoptimizable due to large for loop, etc
        simvis.mainParamEmulate(nodep);
        if (!simvis.optimizable()) {
            AstNode* errorp = simvis.whyNotNodep();
            if (!errorp) errorp = nodep;
            nodep->v3error("Expecting expression to be constant, but can't determine constant for "
                           << nodep->prettyTypeName() << '\n'
                           << errorp->warnOther() << "... Location of non-constant "
                           << errorp->prettyTypeName() << ": " << simvis.whyNotMessage());
            VL_DO_DANGLING(replaceZero(nodep), nodep);
        } else {
            // Fetch the result
            AstNode* valuep = simvis.fetchValueNull(nodep);  // valuep is owned by Simulate
            UASSERT_OBJ(valuep, nodep, "No value returned from simulation");
            // Replace it
            AstNode* newp = valuep->cloneTree(false);
            newp->dtypeFrom(nodep);
            newp->fileline(nodep->fileline());
            UINFO(4, "Simulate->" << newp << endl);
            nodep->replaceWith(newp);
            VL_DO_DANGLING(nodep->deleteTree(), nodep);
        }
    }

    //----------------------------------------

    // VISITORS
    virtual void visit(AstNetlist* nodep) override {
        // Iterate modules backwards, in bottom-up order.  That's faster
        iterateChildrenBackwards(nodep);
    }
    virtual void visit(AstNodeModule* nodep) override {
        VL_RESTORER(m_modp);
        {
            m_modp = nodep;
            iterateChildren(nodep);
        }
    }
    virtual void visit(AstCFunc* nodep) override {
        // No ASSIGNW removals under funcs, we've long eliminated INITIALs
        // (We should perhaps rename the assignw's to just assigns)
        VL_RESTORER(m_wremove);
        {
            m_wremove = false;
            iterateChildren(nodep);
        }
    }
    virtual void visit(AstScope* nodep) override {
        // No ASSIGNW removals under scope, we've long eliminated INITIALs
        VL_RESTORER(m_wremove);
        VL_RESTORER(m_scopep);
        {
            m_wremove = false;
            m_scopep = nodep;
            iterateChildren(nodep);
        }
    }

    void swapSides(AstNodeBiCom* nodep) {
        // COMMUTATIVE({a},CONST) -> COMMUTATIVE(CONST,{a})
        // This simplifies later optimizations
        AstNode* lhsp = nodep->lhsp()->unlinkFrBackWithNext();
        AstNode* rhsp = nodep->rhsp()->unlinkFrBackWithNext();
        nodep->lhsp(rhsp);
        nodep->rhsp(lhsp);
        iterate(nodep);  // Again?
    }

    int operandConcatMove(AstConcat* nodep) {
        //    CONCAT under concat  (See moveConcat)
        // Return value: true indicates to do it; 2 means move to LHS
        AstConcat* abConcp = VN_CAST(nodep->lhsp(), Concat);
        AstConcat* bcConcp = VN_CAST(nodep->rhsp(), Concat);
        if (!abConcp && !bcConcp) return 0;
        if (bcConcp) {
            AstNode* ap = nodep->lhsp();
            AstNode* bp = bcConcp->lhsp();
            // If a+b == 32,64,96 etc, then we want to have a+b together on LHS
            if (VL_BITBIT_I(ap->width() + bp->width()) == 0) return 2;  // Transform 2: to abConc
        } else {  // abConcp
            // Unless lhs is already 32 bits due to above, reorder it
            if (VL_BITBIT_I(nodep->lhsp()->width()) != 0) return 1;  // Transform 1: to bcConc
        }
        return 0;  // ok
    }
    void moveConcat(AstConcat* nodep) {
        //    1: CONCAT(CONCAT({a},{b}),{c})  -> CONCAT({a},CONCAT({b}, {c}))
        // or 2: CONCAT({a}, CONCAT({b},{c})) -> CONCAT(CONCAT({a},{b}),{c})
        // Because the lhs of a concat needs a shift but the rhs doesn't,
        // putting additional CONCATs on the RHS leads to fewer assembler operations.
        // However, we'll end up with lots of wide moves if we make huge trees
        // like that, so on 32 bit boundaries, we'll do the opposite form.
        UINFO(4, "Move concat: " << nodep << endl);
        if (operandConcatMove(nodep) > 1) {
            AstNode* ap = nodep->lhsp()->unlinkFrBack();
            AstConcat* bcConcp = VN_CAST(nodep->rhsp(), Concat);
            bcConcp->unlinkFrBack();
            AstNode* bp = bcConcp->lhsp()->unlinkFrBack();
            AstNode* cp = bcConcp->rhsp()->unlinkFrBack();
            AstConcat* abConcp = new AstConcat(bcConcp->fileline(), ap, bp);
            nodep->lhsp(abConcp);
            nodep->rhsp(cp);
            // If bp was a concat, then we have this exact same form again!
            // Recurse rather then calling node->iterate to prevent 2^n recursion!
            if (operandConcatMove(abConcp)) moveConcat(abConcp);
            VL_DO_DANGLING(bcConcp->deleteTree(), bcConcp);
        } else {
            AstConcat* abConcp = VN_CAST(nodep->lhsp(), Concat);
            abConcp->unlinkFrBack();
            AstNode* ap = abConcp->lhsp()->unlinkFrBack();
            AstNode* bp = abConcp->rhsp()->unlinkFrBack();
            AstNode* cp = nodep->rhsp()->unlinkFrBack();
            AstConcat* bcConcp = new AstConcat(abConcp->fileline(), bp, cp);
            nodep->lhsp(ap);
            nodep->rhsp(bcConcp);
            if (operandConcatMove(bcConcp)) moveConcat(bcConcp);
            VL_DO_DANGLING(abConcp->deleteTree(), abConcp);
        }
    }

    // Special cases
    virtual void visit(AstConst*) override {}  // Already constant

    virtual void visit(AstCell* nodep) override {
        if (m_params) {
            iterateAndNextNull(nodep->paramsp());
        } else {
            iterateChildren(nodep);
        }
    }
    virtual void visit(AstPin* nodep) override { iterateChildren(nodep); }

    void replaceLogEq(AstLogEq* nodep) {
        // LOGEQ(a,b) => AstLogAnd{AstLogOr{AstLogNot{a},b},AstLogOr{AstLogNot{b},a}}
        AstNode* lhsp = nodep->lhsp()->unlinkFrBack();
        AstNode* rhsp = nodep->rhsp()->unlinkFrBack();
        // Do exactly as IEEE says, might result in extra terms, so in future may do differently
        AstLogAnd* newp = new AstLogAnd(
            nodep->fileline(),
            new AstLogOr(nodep->fileline(), new AstLogNot(nodep->fileline(), lhsp), rhsp),
            new AstLogOr(nodep->fileline(),
                         new AstLogNot(nodep->fileline(), rhsp->cloneTree(false)),
                         lhsp->cloneTree(false)));
        newp->dtypeFrom(nodep);
        nodep->replaceWith(newp);
        VL_DO_DANGLING(nodep->deleteTree(), nodep);
    }

    void replaceSelSel(AstSel* nodep) {
        // SEL(SEL({x},a,b),c,d) => SEL({x},a+c,d)
        AstSel* belowp = VN_CAST(nodep->fromp(), Sel);
        AstNode* fromp = belowp->fromp()->unlinkFrBack();
        AstNode* widthp = nodep->widthp()->unlinkFrBack();
        AstNode* lsb1p = nodep->lsbp()->unlinkFrBack();
        AstNode* lsb2p = belowp->lsbp()->unlinkFrBack();
        // Eliminate lower range
        UINFO(4, "Elim Lower range: " << nodep << endl);
        AstNode* newlsbp;
        if (VN_IS(lsb1p, Const) && VN_IS(lsb2p, Const)) {
            newlsbp = new AstConst(lsb1p->fileline(), VN_CAST(lsb1p, Const)->toUInt()
                                                          + VN_CAST(lsb2p, Const)->toUInt());
            VL_DO_DANGLING(lsb1p->deleteTree(), lsb1p);
            VL_DO_DANGLING(lsb2p->deleteTree(), lsb2p);
        } else {
            // Width is important, we need the width of the fromp's
            // expression, not the potentially smaller lsb1p's width
            newlsbp
                = new AstAdd(lsb1p->fileline(), lsb2p, new AstExtend(lsb1p->fileline(), lsb1p));
            newlsbp->dtypeFrom(lsb2p);  // Unsigned
            VN_CAST(newlsbp, Add)->rhsp()->dtypeFrom(lsb2p);
        }
        AstSel* newp = new AstSel(nodep->fileline(), fromp, newlsbp, widthp);
        nodep->replaceWith(newp);
        VL_DO_DANGLING(nodep->deleteTree(), nodep);
    }

    void replaceSelConcat(AstSel* nodep) {
        // SEL(CONCAT(a,b),c,d) => SEL(a or b, . .)
        AstConcat* conp = VN_CAST(nodep->fromp(), Concat);
        AstNode* conLhsp = conp->lhsp();
        AstNode* conRhsp = conp->rhsp();
        if (static_cast<int>(nodep->lsbConst()) >= conRhsp->width()) {
            conLhsp->unlinkFrBack();
            AstSel* newp = new AstSel(nodep->fileline(), conLhsp,
                                      nodep->lsbConst() - conRhsp->width(), nodep->widthConst());
            nodep->replaceWith(newp);
        } else if (static_cast<int>(nodep->msbConst()) < conRhsp->width()) {
            conRhsp->unlinkFrBack();
            AstSel* newp
                = new AstSel(nodep->fileline(), conRhsp, nodep->lsbConst(), nodep->widthConst());
            nodep->replaceWith(newp);
        } else {
            // Yuk, split between the two
            conRhsp->unlinkFrBack();
            conLhsp->unlinkFrBack();
            AstConcat* newp
                = new AstConcat(nodep->fileline(),
                                new AstSel(nodep->fileline(), conLhsp, 0,
                                           nodep->msbConst() - conRhsp->width() + 1),
                                new AstSel(nodep->fileline(), conRhsp, nodep->lsbConst(),
                                           conRhsp->width() - nodep->lsbConst()));
            nodep->replaceWith(newp);
        }
        VL_DO_DANGLING(nodep->deleteTree(), nodep);
    }
    bool operandSelReplicate(AstSel* nodep) {
        // SEL(REPLICATE(from,rep),lsb,width) => SEL(from,0,width) as long
        // as SEL's width <= b's width
        AstReplicate* repp = VN_CAST(nodep->fromp(), Replicate);
        AstNode* fromp = repp->lhsp();
        AstConst* lsbp = VN_CAST(nodep->lsbp(), Const);
        if (!lsbp) return false;
        AstNode* widthp = nodep->widthp();
        if (!VN_IS(widthp, Const)) return false;
        UASSERT_OBJ(fromp->width(), nodep, "Not widthed");
        if ((lsbp->toUInt() / fromp->width())
            != ((lsbp->toUInt() + nodep->width() - 1) / fromp->width())) {
            return false;
        }
        //
        fromp->unlinkFrBack();
        widthp->unlinkFrBack();
        AstSel* newp
            = new AstSel(nodep->fileline(), fromp,
                         new AstConst(lsbp->fileline(), lsbp->toUInt() % fromp->width()), widthp);
        newp->dtypeFrom(nodep);
        nodep->replaceWith(newp);
        VL_DO_DANGLING(nodep->deleteTree(), nodep);
        return true;
    }
    bool operandRepRep(AstReplicate* nodep) {
        // REPLICATE(REPLICATE2(from2,cnt2),cnt1) => REPLICATE(from2,(cnt1+cnt2))
        AstReplicate* rep2p = VN_CAST(nodep->lhsp(), Replicate);
        AstNode* from2p = rep2p->lhsp();
        AstConst* cnt1p = VN_CAST(nodep->rhsp(), Const);
        if (!cnt1p) return false;
        AstConst* cnt2p = VN_CAST(rep2p->rhsp(), Const);
        if (!cnt2p) return false;
        //
        from2p->unlinkFrBack();
        cnt1p->unlinkFrBack();
        cnt2p->unlinkFrBack();
        AstReplicate* newp
            = new AstReplicate(nodep->fileline(), from2p, cnt1p->toUInt() * cnt2p->toUInt());
        newp->dtypeFrom(nodep);
        nodep->replaceWith(newp);
        VL_DO_DANGLING(nodep->deleteTree(), nodep);
        return true;
    }
    bool operandConcatSame(AstConcat* nodep) {
        // CONCAT(fromp,fromp) -> REPLICATE(fromp,1+1)
        // CONCAT(REP(fromp,cnt1),fromp) -> REPLICATE(fromp,cnt1+1)
        // CONCAT(fromp,REP(fromp,cnt1)) -> REPLICATE(fromp,1+cnt1)
        // CONCAT(REP(fromp,cnt1),REP(fromp,cnt2)) -> REPLICATE(fromp,cnt1+cnt2)
        AstNode* from1p = nodep->lhsp();
        uint32_t cnt1 = 1;
        AstNode* from2p = nodep->rhsp();
        uint32_t cnt2 = 1;
        if (VN_IS(from1p, Replicate)) {
            AstConst* cnt1p = VN_CAST(VN_CAST(from1p, Replicate)->rhsp(), Const);
            if (!cnt1p) return false;
            from1p = VN_CAST(from1p, Replicate)->lhsp();
            cnt1 = cnt1p->toUInt();
        }
        if (VN_IS(from2p, Replicate)) {
            AstConst* cnt2p = VN_CAST(VN_CAST(from2p, Replicate)->rhsp(), Const);
            if (!cnt2p) return false;
            from2p = VN_CAST(from2p, Replicate)->lhsp();
            cnt2 = cnt2p->toUInt();
        }
        if (!operandsSame(from1p, from2p)) return false;
        //
        from1p->unlinkFrBack();
        AstReplicate* newp = new AstReplicate(nodep->fileline(), from1p, cnt1 + cnt2);
        newp->dtypeFrom(nodep);
        nodep->replaceWith(newp);
        VL_DO_DANGLING(nodep->deleteTree(), nodep);
        return true;
    }
    void replaceSelIntoBiop(AstSel* nodep) {
        // SEL(BUFIF1(a,b),1,bit) => BUFIF1(SEL(a,1,bit),SEL(b,1,bit))
        AstNodeBiop* fromp = VN_CAST(nodep->fromp()->unlinkFrBack(), NodeBiop);
        UASSERT_OBJ(fromp, nodep, "Called on non biop");
        AstNode* lsbp = nodep->lsbp()->unlinkFrBack();
        AstNode* widthp = nodep->widthp()->unlinkFrBack();
        //
        AstNode* bilhsp = fromp->lhsp()->unlinkFrBack();
        AstNode* birhsp = fromp->rhsp()->unlinkFrBack();
        //
        fromp->lhsp(
            new AstSel(nodep->fileline(), bilhsp, lsbp->cloneTree(true), widthp->cloneTree(true)));
        fromp->rhsp(new AstSel(nodep->fileline(), birhsp, lsbp, widthp));
        fromp->dtypeFrom(nodep);
        nodep->replaceWith(fromp);
        VL_DO_DANGLING(nodep->deleteTree(), nodep);
    }
    void replaceSelIntoUniop(AstSel* nodep) {
        // SEL(NOT(a),1,bit) => NOT(SEL(a,bit))
        AstNodeUniop* fromp = VN_CAST(nodep->fromp()->unlinkFrBack(), NodeUniop);
        UASSERT_OBJ(fromp, nodep, "Called on non biop");
        AstNode* lsbp = nodep->lsbp()->unlinkFrBack();
        AstNode* widthp = nodep->widthp()->unlinkFrBack();
        //
        AstNode* bilhsp = fromp->lhsp()->unlinkFrBack();
        //
        fromp->lhsp(new AstSel(nodep->fileline(), bilhsp, lsbp, widthp));
        fromp->dtypeFrom(nodep);
        nodep->replaceWith(fromp);
        VL_DO_DANGLING(nodep->deleteTree(), nodep);
    }

    virtual void visit(AstAttrOf* nodep) override {
        VL_RESTORER(m_attrp);
        {
            m_attrp = nodep;
            iterateChildren(nodep);
        }
    }

    virtual void visit(AstArraySel* nodep) override {
        iterateAndNextNull(nodep->bitp());
        if (VN_IS(nodep->bitp(), Const)
            && VN_IS(nodep->fromp(), VarRef)
            // Need to make sure it's an array object so don't mis-allow a constant (bug509.)
            && VN_CAST(nodep->fromp(), VarRef)->varp()
            && VN_IS(VN_CAST(nodep->fromp(), VarRef)->varp()->valuep(), InitArray)) {
            m_selp = nodep;  // Ask visit(AstVarRef) to replace varref with const
        }
        iterateAndNextNull(nodep->fromp());
        if (VN_IS(nodep->fromp(), Const)) {  // It did.
            if (!m_selp) {
                nodep->v3error("Illegal assignment of constant to unpacked array");
            } else {
                AstNode* fromp = nodep->fromp()->unlinkFrBack();
                nodep->replaceWith(fromp);
                if (VN_IS(fromp->dtypep()->skipRefp(), NodeArrayDType)) {
                    // Strip off array to find what array references
                    fromp->dtypeFrom(
                        VN_CAST(fromp->dtypep()->skipRefp(), NodeArrayDType)->subDTypep());
                }
                VL_DO_DANGLING(nodep->deleteTree(), nodep);
            }
        }
        m_selp = nullptr;
    }
    virtual void visit(AstNodeVarRef* nodep) override {
        iterateChildren(nodep);
        UASSERT_OBJ(nodep->varp(), nodep, "Not linked");
        bool did = false;
        if (m_doV && nodep->varp()->valuep() && !m_attrp) {
            // if (debug()) valuep->dumpTree(cout, "  visitvaref: ");
            iterateAndNextNull(nodep->varp()->valuep());  // May change nodep->varp()->valuep()
            AstNode* valuep = nodep->varp()->valuep();
            if (nodep->access().isReadOnly()
                && ((!m_params  // Can reduce constant wires into equations
                     && m_doNConst
                     && v3Global.opt.oConst()
                     // Default value, not a "known" constant for this usage
                     && !nodep->varp()->isClassMember()
                     && !(nodep->varp()->isFuncLocal() && nodep->varp()->isNonOutput())
                     && !nodep->varp()->noSubst() && !nodep->varp()->isSigPublic())
                    || nodep->varp()->isParam())) {
                if (operandConst(valuep)) {
                    const V3Number& num = VN_CAST(valuep, Const)->num();
                    // UINFO(2,"constVisit "<<cvtToHex(valuep)<<" "<<num<<endl);
                    VL_DO_DANGLING(replaceNum(nodep, num), nodep);
                    did = true;
                } else if (m_selp && VN_IS(valuep, InitArray)) {
                    AstInitArray* initarp = VN_CAST(valuep, InitArray);
                    uint32_t bit = m_selp->bitConst();
                    AstNode* itemp = initarp->getIndexDefaultedValuep(bit);
                    if (VN_IS(itemp, Const)) {
                        const V3Number& num = VN_CAST(itemp, Const)->num();
                        // UINFO(2,"constVisit "<<cvtToHex(valuep)<<" "<<num<<endl);
                        VL_DO_DANGLING(replaceNum(nodep, num), nodep);
                        did = true;
                    }
                } else if (m_params && VN_IS(valuep, InitArray) && VN_IS(nodep->backp(), Pin)) {
                    // Allow parameters to pass arrays
                    // Earlier recursion of InitArray made sure each array value is constant
                    // This exception is fairly fragile, i.e. doesn't
                    // support arrays of arrays or other stuff
                    AstNode* newp = valuep->cloneTree(false);
                    nodep->replaceWith(newp);
                    VL_DO_DANGLING(nodep->deleteTree(), nodep);
                    did = true;
                } else if (nodep->varp()->isParam() && VN_IS(valuep, Unbounded)) {
                    AstNode* newp = valuep->cloneTree(false);
                    nodep->replaceWith(newp);
                    VL_DO_DANGLING(nodep->deleteTree(), nodep);
                    did = true;
                }
            }
        }
        if (!did && m_required) {
            nodep->v3error("Expecting expression to be constant, but variable isn't const: "
                           << nodep->varp()->prettyNameQ());
        }
    }
    virtual void visit(AstEnumItemRef* nodep) override {
        iterateChildren(nodep);
        UASSERT_OBJ(nodep->itemp(), nodep, "Not linked");
        bool did = false;
        if (nodep->itemp()->valuep()) {
            // if (debug()) nodep->itemp()->valuep()->dumpTree(cout, "  visitvaref: ");
            if (nodep->itemp()->user4()) {
                nodep->v3error("Recursive enum value: " << nodep->itemp()->prettyNameQ());
            } else {
                nodep->itemp()->user4(true);
                iterateAndNextNull(nodep->itemp()->valuep());
                nodep->itemp()->user4(false);
            }
            if (AstConst* valuep = VN_CAST(nodep->itemp()->valuep(), Const)) {
                const V3Number& num = valuep->num();
                VL_DO_DANGLING(replaceNum(nodep, num), nodep);
                did = true;
            }
        }
        if (!did && m_required) {
            nodep->v3error("Expecting expression to be constant, but variable isn't const: "
                           << nodep->itemp()->prettyNameQ());
        }
    }

    // virtual void visit(AstCvtPackString* nodep) override {
    // Not constant propagated (for today) because AstNodeMath::isOpaque is set
    // Someday if lower is constant, convert to quoted "string".

    bool onlySenItemInSenTree(AstSenItem* nodep) {
        // Only one if it's not in a list
        return (!nodep->nextp() && nodep->backp()->nextp() != nodep);
    }
    virtual void visit(AstSenItem* nodep) override {
        iterateChildren(nodep);
        if (m_doNConst
            && (VN_IS(nodep->sensp(), Const) || VN_IS(nodep->sensp(), EnumItemRef)
                || (nodep->varrefp() && nodep->varrefp()->varp()->isParam()))) {
            // Constants in sensitivity lists may be removed (we'll simplify later)
            if (nodep->isClocked()) {  // A constant can never get a pos/negedge
                if (onlySenItemInSenTree(nodep)) {
                    nodep->replaceWith(new AstSenItem(nodep->fileline(), AstSenItem::Never()));
                    VL_DO_DANGLING(nodep->deleteTree(), nodep);
                } else {
                    VL_DO_DANGLING(nodep->unlinkFrBack()->deleteTree(), nodep);
                }
            } else {  // Otherwise it may compute a result that needs to settle out
                nodep->replaceWith(new AstSenItem(nodep->fileline(), AstSenItem::Combo()));
                VL_DO_DANGLING(nodep->deleteTree(), nodep);
            }
        } else if (m_doNConst && VN_IS(nodep->sensp(), Not)) {
            // V3Gate may propagate NOTs into clocks... Just deal with it
            AstNode* sensp = nodep->sensp();
            AstNode* lastSensp = sensp;
            bool invert = false;
            while (VN_IS(lastSensp, Not)) {
                lastSensp = VN_CAST(lastSensp, Not)->lhsp();
                invert = !invert;
            }
            UINFO(8, "senItem(NOT...) " << nodep << " " << invert << endl);
            if (invert) nodep->edgeType(nodep->edgeType().invert());
            AstNodeVarRef* senvarp = VN_CAST(lastSensp->unlinkFrBack(), NodeVarRef);
            UASSERT_OBJ(senvarp, sensp, "Non-varref sensitivity variable");
            sensp->replaceWith(senvarp);
            VL_DO_DANGLING(sensp->deleteTree(), sensp);
        } else if (!m_doNConst  // Deal with later when doNConst missing
                   && (VN_IS(nodep->sensp(), EnumItemRef) || VN_IS(nodep->sensp(), Const))) {
        } else if (nodep->isIllegal()) {  // Deal with later
        } else {
            UASSERT_OBJ(!(nodep->hasVar() && !nodep->varrefp()), nodep,
                        "Null sensitivity variable");
        }
    }

    struct SenItemCmp {
        bool operator()(const AstSenItem* lhsp, const AstSenItem* rhsp) const {
            if (lhsp->type() < rhsp->type()) return true;
            if (lhsp->type() > rhsp->type()) return false;
            // Looks visually better if we keep sorted by name
            if (!lhsp->varrefp() && rhsp->varrefp()) return true;
            if (lhsp->varrefp() && !rhsp->varrefp()) return false;
            if (lhsp->varrefp() && rhsp->varrefp()) {
                if (lhsp->varrefp()->name() < rhsp->varrefp()->name()) return true;
                if (lhsp->varrefp()->name() > rhsp->varrefp()->name()) return false;
                // But might be same name with different scopes
                if (lhsp->varrefp()->varScopep() < rhsp->varrefp()->varScopep()) { return true; }
                if (lhsp->varrefp()->varScopep() > rhsp->varrefp()->varScopep()) { return false; }
                // Or rarely, different data types
                if (lhsp->varrefp()->dtypep() < rhsp->varrefp()->dtypep()) return true;
                if (lhsp->varrefp()->dtypep() > rhsp->varrefp()->dtypep()) return false;
            }
            // Sort by edge, AFTER variable, as we want multiple edges for same var adjacent.
            // note the SenTree optimizer requires this order (more
            // general first, less general last)
            if (lhsp->edgeType() < rhsp->edgeType()) return true;
            if (lhsp->edgeType() > rhsp->edgeType()) return false;
            return false;
        }
    };

    virtual void visit(AstSenTree* nodep) override {
        iterateChildren(nodep);
        if (m_doExpensive) {
            // cout<<endl; nodep->dumpTree(cout, "ssin: ");
            // Optimize ideas for the future:
            //   SENTREE(... SENGATE(x,a), SENGATE(SENITEM(x),b) ...)  => SENGATE(x,OR(a,b))

            //   SENTREE(... SENITEM(x),   SENGATE(SENITEM(x),*) ...)  => SENITEM(x)
            // Do we need the SENITEM's to be identical?  No because we're
            // ORing between them; we just need to ensure that the result is at
            // least as frequently activating.  So we simply
            // SENGATE(SENITEM(x)) -> SENITEM(x), then let it collapse with the
            // other SENITEM(x).
            {
                AstUser4InUse m_inuse4;
                // Mark x in SENITEM(x)
                for (AstSenItem* senp = VN_CAST(nodep->sensesp(), SenItem); senp;
                     senp = VN_CAST(senp->nextp(), SenItem)) {
                    if (senp->varrefp() && senp->varrefp()->varScopep()) {
                        senp->varrefp()->varScopep()->user4(1);
                    }
                }
            }

            // Sort the sensitivity names so "posedge a or b" and "posedge b or a" end up together.
            // Also, remove duplicate assignments, and fold POS&NEGs into ANYEDGEs
            // Make things a little faster; check first if we need a sort
            for (AstSenItem *nextp, *senp = VN_CAST(nodep->sensesp(), SenItem); senp;
                 senp = nextp) {
                nextp = VN_CAST(senp->nextp(), SenItem);
                // cppcheck-suppress unassignedVariable  // cppcheck bug
                SenItemCmp cmp;
                if (nextp && !cmp(senp, nextp)) {
                    // Something's out of order, sort it
                    senp = nullptr;
                    std::vector<AstSenItem*> vec;
                    for (AstSenItem* senp = VN_CAST(nodep->sensesp(), SenItem); senp;
                         senp = VN_CAST(senp->nextp(), SenItem)) {
                        vec.push_back(senp);
                    }
                    stable_sort(vec.begin(), vec.end(), SenItemCmp());
                    for (const auto& ip : vec) ip->unlinkFrBack();
                    for (const auto& ip : vec) nodep->addSensesp(ip);
                    break;
                }
            }

            // Pass2, remove dup edges
            for (AstSenItem *nextp, *senp = VN_CAST(nodep->sensesp(), SenItem); senp;
                 senp = nextp) {
                nextp = VN_CAST(senp->nextp(), SenItem);
                AstSenItem* const litemp = senp;
                AstSenItem* const ritemp = nextp;
                if (ritemp) {
                    if ((litemp->varrefp() && ritemp->varrefp()
                         && litemp->varrefp()->sameGateTree(ritemp->varrefp()))
                        || (!litemp->varrefp() && !ritemp->varrefp())) {
                        // We've sorted in the order ANY, BOTH, POS, NEG,
                        // so we don't need to try opposite orders
                        if ((litemp->edgeType()
                             == VEdgeType::ET_ANYEDGE)  // ANY  or {BOTH|POS|NEG} -> ANY
                            || (litemp->edgeType()
                                == VEdgeType::ET_BOTHEDGE)  // BOTH or {POS|NEG} -> BOTH
                            || (litemp->edgeType() == VEdgeType::ET_POSEDGE  // POS  or NEG -> BOTH
                                && ritemp->edgeType() == VEdgeType::ET_NEGEDGE)
                            || (litemp->edgeType() == ritemp->edgeType())  // Identical edges
                        ) {
                            // Fix edge of old node
                            if (litemp->edgeType() == VEdgeType::ET_POSEDGE
                                && ritemp->edgeType() == VEdgeType::ET_NEGEDGE)
                                litemp->edgeType(VEdgeType::ET_BOTHEDGE);
                            // Remove redundant node
                            VL_DO_DANGLING(ritemp->unlinkFrBack()->deleteTree(), ritemp);
                            VL_DANGLING(ritemp);
                            // Try to collapse again
                            nextp = litemp;
                        }
                    }
                }
            }
            // nodep->dumpTree(cout, "ssou: ");
        }
    }

    //-----
    // Zero elimination
    virtual void visit(AstNodeAssign* nodep) override {
        iterateChildren(nodep);
        if (m_doNConst && replaceNodeAssign(nodep)) return;
    }
    virtual void visit(AstAssignAlias* nodep) override {
        // Don't perform any optimizations, keep the alias around
    }
    virtual void visit(AstAssignVarScope* nodep) override {
        // Don't perform any optimizations, the node won't be linked yet
    }
    virtual void visit(AstAssignW* nodep) override {
        iterateChildren(nodep);
        if (m_doNConst && replaceNodeAssign(nodep)) return;
        AstNodeVarRef* varrefp = VN_CAST(
            nodep->lhsp(),
            VarRef);  // Not VarXRef, as different refs may set different values to each hierarchy
        if (m_wremove && !m_params && m_doNConst && m_modp && operandConst(nodep->rhsp())
            && !VN_CAST(nodep->rhsp(), Const)->num().isFourState()
            && varrefp  // Don't do messes with BITREFs/ARRAYREFs
            && !varrefp->varp()->valuep()  // Not already constified
            && !varrefp->varScopep()) {  // Not scoped (or each scope may have different initial
                                         // value)
            // ASSIGNW (VARREF, const) -> INITIAL ( ASSIGN (VARREF, const) )
            UINFO(4, "constAssignW " << nodep << endl);
            // Make a initial assignment
            AstNode* exprp = nodep->rhsp()->unlinkFrBack();
            varrefp->unlinkFrBack();
            AstInitial* newinitp = new AstInitial(
                nodep->fileline(), new AstAssign(nodep->fileline(), varrefp, exprp));
            m_modp->addStmtp(newinitp);
            VL_DO_DANGLING(nodep->unlinkFrBack()->deleteTree(), nodep);
            // Set the initial value right in the variable so we can constant propagate
            AstNode* initvaluep = exprp->cloneTree(false);
            varrefp->varp()->valuep(initvaluep);
        }
    }

    virtual void visit(AstNodeIf* nodep) override {
        iterateChildren(nodep);
        if (m_doNConst) {
            if (const AstConst* constp = VN_CAST(nodep->condp(), Const)) {
                AstNode* keepp = nullptr;
                if (constp->isZero()) {
                    UINFO(4, "IF(0,{any},{x}) => {x}: " << nodep << endl);
                    keepp = nodep->elsesp();
                } else if (!m_doV || constp->isNeqZero()) {  // Might be X in Verilog
                    UINFO(4, "IF(!0,{x},{any}) => {x}: " << nodep << endl);
                    keepp = nodep->ifsp();
                } else {
                    UINFO(4, "IF condition is X, retaining: " << nodep << endl);
                    return;
                }
                if (keepp) {
                    keepp->unlinkFrBackWithNext();
                    nodep->replaceWith(keepp);
                } else {
                    nodep->unlinkFrBack();
                }
                VL_DO_DANGLING(nodep->deleteTree(), nodep);
            } else if (!afterComment(nodep->ifsp()) && !afterComment(nodep->elsesp())) {
                // Empty block, remove it
                // Note if we support more C++ then there might be side
                // effects in the condition itself
                VL_DO_DANGLING(nodep->unlinkFrBack()->deleteTree(), nodep);
            } else if (!afterComment(nodep->ifsp())) {
                UINFO(4, "IF({x}) nullptr {...} => IF(NOT{x}}: " << nodep << endl);
                AstNode* condp = nodep->condp();
                AstNode* elsesp = nodep->elsesp();
                condp->unlinkFrBackWithNext();
                elsesp->unlinkFrBackWithNext();
                if (nodep->ifsp()) {  // Must have been comment
                    nodep->ifsp()->unlinkFrBackWithNext()->deleteTree();
                }
                nodep->condp(new AstLogNot(condp->fileline(),
                                           condp));  // LogNot, as C++ optimization also possible
                nodep->addIfsp(elsesp);
            } else if (((VN_IS(nodep->condp(), Not) && nodep->condp()->width() == 1)
                        || VN_IS(nodep->condp(), LogNot))
                       && nodep->ifsp() && nodep->elsesp()) {
                UINFO(4, "IF(NOT {x})  => IF(x) swapped if/else" << nodep << endl);
                AstNode* condp
                    = VN_CAST(nodep->condp(), NodeUniop)->lhsp()->unlinkFrBackWithNext();
                AstNode* ifsp = nodep->ifsp()->unlinkFrBackWithNext();
                AstNode* elsesp = nodep->elsesp()->unlinkFrBackWithNext();
                AstIf* ifp = new AstIf(nodep->fileline(), condp, elsesp, ifsp);
                ifp->branchPred(nodep->branchPred().invert());
                nodep->replaceWith(ifp);
                VL_DO_DANGLING(nodep->deleteTree(), nodep);
            } else if (ifSameAssign(nodep)) {
                UINFO(
                    4,
                    "IF({a}) ASSIGN({b},{c}) else ASSIGN({b},{d}) => ASSIGN({b}, {a}?{c}:{d})\n");
                AstNodeAssign* ifp = VN_CAST(nodep->ifsp(), NodeAssign);
                AstNodeAssign* elsep = VN_CAST(nodep->elsesp(), NodeAssign);
                ifp->unlinkFrBack();
                AstNode* condp = nodep->condp()->unlinkFrBack();
                AstNode* truep = ifp->rhsp()->unlinkFrBack();
                AstNode* falsep = elsep->rhsp()->unlinkFrBack();
                ifp->rhsp(new AstCond(truep->fileline(), condp, truep, falsep));
                nodep->replaceWith(ifp);
                VL_DO_DANGLING(nodep->deleteTree(), nodep);
            } else if (false  // Disabled, as vpm assertions are faster
                              // without due to short-circuiting
                       && operandIfIf(nodep)) {
                UINFO(9, "IF({a}) IF({b}) => IF({a} && {b})" << endl);
                AstNodeIf* lowerIfp = VN_CAST(nodep->ifsp(), NodeIf);
                AstNode* condp = nodep->condp()->unlinkFrBack();
                AstNode* lowerIfsp = lowerIfp->ifsp()->unlinkFrBackWithNext();
                AstNode* lowerCondp = lowerIfp->condp()->unlinkFrBackWithNext();
                nodep->condp(new AstLogAnd(lowerIfp->fileline(), condp, lowerCondp));
                lowerIfp->replaceWith(lowerIfsp);
                VL_DO_DANGLING(lowerIfp->deleteTree(), lowerIfp);
            } else if (operandBoolShift(nodep->condp())) {
                replaceBoolShift(nodep->condp());
            }
        }
    }

    virtual void visit(AstDisplay* nodep) override {
        // DISPLAY(SFORMAT(text1)),DISPLAY(SFORMAT(text2)) -> DISPLAY(SFORMAT(text1+text2))
        iterateChildren(nodep);
        if (stmtDisplayDisplay(nodep)) return;
    }
    bool stmtDisplayDisplay(AstDisplay* nodep) {
        // DISPLAY(SFORMAT(text1)),DISPLAY(SFORMAT(text2)) -> DISPLAY(SFORMAT(text1+text2))
        if (!m_modp) return false;  // Don't optimize under single statement
        AstDisplay* prevp = VN_CAST(nodep->backp(), Display);
        if (!prevp) return false;
        if (!((prevp->displayType() == nodep->displayType())
              || (prevp->displayType() == AstDisplayType::DT_WRITE
                  && nodep->displayType() == AstDisplayType::DT_DISPLAY)
              || (prevp->displayType() == AstDisplayType::DT_DISPLAY
                  && nodep->displayType() == AstDisplayType::DT_WRITE)))
            return false;
        if ((prevp->filep() && !nodep->filep()) || (!prevp->filep() && nodep->filep())
            || !prevp->filep()->sameTree(nodep->filep()))
            return false;
        if (!prevp->fmtp() || prevp->fmtp()->nextp() || !nodep->fmtp() || nodep->fmtp()->nextp())
            return false;
        AstSFormatF* pformatp = prevp->fmtp();
        if (!pformatp) return false;
        AstSFormatF* nformatp = nodep->fmtp();
        if (!nformatp) return false;
        // We don't merge scopeNames as can have only one and might be different scopes (late in
        // process) Also rare for real code to print %m multiple times in same message
        if (nformatp->scopeNamep() && pformatp->scopeNamep()) return false;
        // We don't early merge arguments as might need to later print warnings with
        // right line numbers, nor scopeNames as might be different scopes (late in process)
        if (!m_doCpp && pformatp->exprsp()) return false;
        if (!m_doCpp && nformatp->exprsp()) return false;
        // Avoid huge merges
        static constexpr int DISPLAY_MAX_MERGE_LENGTH = 500;
        if (pformatp->text().length() + nformatp->text().length() > DISPLAY_MAX_MERGE_LENGTH)
            return false;
        //
        UINFO(9, "DISPLAY(SF({a})) DISPLAY(SF({b})) -> DISPLAY(SF({a}+{b}))" << endl);
        // Convert DT_DISPLAY to DT_WRITE as may allow later optimizations
        if (prevp->displayType() == AstDisplayType::DT_DISPLAY) {
            prevp->displayType(AstDisplayType::DT_WRITE);
            pformatp->text(pformatp->text() + "\n");
        }
        // We can't replace prev() as the edit tracking iterators will get confused.
        // So instead we edit the prev note itself.
        if (prevp->addNewline()) pformatp->text(pformatp->text() + "\n");
        pformatp->text(pformatp->text() + nformatp->text());
        if (!prevp->addNewline() && nodep->addNewline()) pformatp->text(pformatp->text() + "\n");
        if (nformatp->exprsp()) pformatp->addExprsp(nformatp->exprsp()->unlinkFrBackWithNext());
        if (nformatp->scopeNamep())
            pformatp->scopeNamep(nformatp->scopeNamep()->unlinkFrBackWithNext());
        VL_DO_DANGLING(nodep->unlinkFrBack()->deleteTree(), nodep);
        return true;
    }
    virtual void visit(AstSFormatF* nodep) override {
        // Substitute constants into displays.  The main point of this is to
        // simplify assertion methodologies which call functions with display's.
        // This eliminates a pile of wide temps, and makes the C a whole lot more readable.
        iterateChildren(nodep);
        bool anyconst = false;
        for (AstNode* argp = nodep->exprsp(); argp; argp = argp->nextp()) {
            if (VN_IS(argp, Const)) {
                anyconst = true;
                break;
            }
        }
        if (m_doNConst && anyconst) {
            // UINFO(9,"  Display in  "<<nodep->text()<<endl);
            string newFormat;
            string fmt;
            bool inPct = false;
            AstNode* argp = nodep->exprsp();
            string text = nodep->text();
            for (const char ch : text) {
                if (!inPct && ch == '%') {
                    inPct = true;
                    fmt = ch;
                } else if (inPct && (isdigit(ch) || ch == '.' || ch == '-')) {
                    fmt += ch;
                } else if (inPct) {
                    inPct = false;
                    fmt += ch;
                    switch (tolower(ch)) {
                    case '%': break;  // %% - just output a %
                    case 'm': break;  // %m - auto insert "name"
                    case 'l': break;  // %l - auto insert "library"
                    case 't':  // FALLTHRU
                    case '^':  // %t/%^ - don't know $timeformat so can't constify
                        if (argp) argp = argp->nextp();
                        break;
                    default:  // Most operators, just move to next argument
                        if (argp) {
                            AstNode* nextp = argp->nextp();
                            if (VN_IS(argp, Const)) {  // Convert it
                                string out = VN_CAST(argp, Const)->num().displayed(nodep, fmt);
                                UINFO(9, "     DispConst: " << fmt << " -> " << out << "  for "
                                                            << argp << endl);
                                // fmt = out w/ replace % with %% as it must be literal.
                                fmt = VString::quotePercent(out);
                                VL_DO_DANGLING(argp->unlinkFrBack()->deleteTree(), argp);
                            }
                            argp = nextp;
                        }
                        break;
                    }  // switch
                    newFormat += fmt;
                } else {
                    newFormat += ch;
                }
            }
            if (newFormat != nodep->text()) {
                nodep->text(newFormat);
                UINFO(9, "  Display out " << nodep << endl);
            }
        }
        if (!nodep->exprsp() && nodep->name().find('%') == string::npos && !nodep->hidden()) {
            // Just a simple constant string - the formatting is pointless
            VL_DO_DANGLING(replaceConstString(nodep, nodep->name()), nodep);
        }
    }

    virtual void visit(AstFuncRef* nodep) override {
        iterateChildren(nodep);
        if (m_params) {  // Only parameters force us to do constant function call propagation
            replaceWithSimulation(nodep);
        }
    }
    virtual void visit(AstArg* nodep) override {
        // replaceWithSimulation on the Arg's parent FuncRef replaces these
        iterateChildren(nodep);
    }
    virtual void visit(AstWhile* nodep) override {
        bool oldHasJumpDelay = m_hasJumpDelay;
        m_hasJumpDelay = false;
        { iterateChildren(nodep); }
        bool thisWhileHasJumpDelay = m_hasJumpDelay;
        m_hasJumpDelay = thisWhileHasJumpDelay || oldHasJumpDelay;
        if (m_doNConst) {
            if (nodep->condp()->isZero()) {
                UINFO(4, "WHILE(0) => nop " << nodep << endl);
                if (nodep->precondsp()) {
                    nodep->replaceWith(nodep->precondsp());
                } else {
                    nodep->unlinkFrBack();
                }
                VL_DO_DANGLING(nodep->deleteTree(), nodep);
            } else if (nodep->condp()->isNeqZero()) {
                if (!thisWhileHasJumpDelay) {
                    nodep->v3warn(INFINITELOOP, "Infinite loop (condition always true)");
                    nodep->fileline()->modifyWarnOff(V3ErrorCode::INFINITELOOP,
                                                     true);  // Complain just once
                }
            } else if (operandBoolShift(nodep->condp())) {
                replaceBoolShift(nodep->condp());
            }
        }
    }
    virtual void visit(AstInitArray* nodep) override { iterateChildren(nodep); }
    virtual void visit(AstInitItem* nodep) override { iterateChildren(nodep); }
    virtual void visit(AstUnbounded* nodep) override { iterateChildren(nodep); }
    // These are converted by V3Param.  Don't constify as we don't want the
    // from() VARREF to disappear, if any.
    // If output of a presel didn't get consted, chances are V3Param didn't visit properly
    virtual void visit(AstNodePreSel*) override {}

    // Ignored, can eliminate early
    virtual void visit(AstSysIgnore* nodep) override {
        iterateChildren(nodep);
        if (m_doNConst) { VL_DO_DANGLING(nodep->unlinkFrBack()->deleteTree(), nodep); }
    }

    // Simplify
    virtual void visit(AstBasicDType* nodep) override {
        iterateChildren(nodep);
        nodep->cvtRangeConst();
    }

    //-----
    // Jump elimination

    virtual void visit(AstDelay* nodep) override {
        iterateChildren(nodep);
        m_hasJumpDelay = true;
    }
    virtual void visit(AstJumpGo* nodep) override {
        iterateChildren(nodep);
        // Jump to label where label immediately follows label is not useful
        if (nodep->labelp() == VN_CAST(nodep->nextp(), JumpLabel)) {
            VL_DO_DANGLING(nodep->unlinkFrBack()->deleteTree(), nodep);
            // Keep the label, might be other jumps pointing to it, gets cleaned later
            return;
        }
        if (m_doExpensive) {
            // Any non-label statements (at this statement level) can never execute
            while (nodep->nextp() && !VN_IS(nodep->nextp(), JumpLabel)) {
                nodep->nextp()->unlinkFrBack()->deleteTree();
            }
            // If last statement in a jump label we have JumpLabel(...., JumpGo)
            // Often caused by "return" in a Verilog function.  The Go is pointless, remove.
            if (!nodep->nextp()) {
                if (AstJumpBlock* aboveBlockp = VN_CAST(nodep->abovep(), JumpBlock)) {
                    if (aboveBlockp == nodep->labelp()->blockp()) {
                        if (aboveBlockp->endStmtsp() == nodep->labelp()) {
                            UINFO(4, "JUMPGO => last remove " << nodep << endl);
                            VL_DO_DANGLING(nodep->unlinkFrBack()->deleteTree(), nodep);
                            return;
                        }
                    }
                }
            }
            nodep->labelp()->blockp()->user4(true);
        }
        m_hasJumpDelay = true;
    }

    virtual void visit(AstJumpBlock* nodep) override {
        // Because JumpLabels disable many optimizations,
        // remove JumpLabels that are not pointed to by any AstJumpGos
        // Note this assumes all AstJumpGos are underneath the given label; V3Broken asserts this
        iterateChildren(nodep);
        // AstJumpGo's below here that point to this node will set user4
        if (m_doExpensive && !nodep->user4()) {
            UINFO(4, "JUMPLABEL => unused " << nodep << endl);
            AstNode* underp = nullptr;
            if (nodep->stmtsp()) underp = nodep->stmtsp()->unlinkFrBackWithNext();
            if (underp) {
                nodep->replaceWith(underp);
            } else {
                nodep->unlinkFrBack();
            }
            nodep->labelp()->unlinkFrBack()->deleteTree();
            VL_DO_DANGLING(nodep->deleteTree(), nodep);
        }
    }

    //-----
    // Below lines are magic expressions processed by astgen
    //  TREE_SKIP_VISIT("AstNODETYPE")    # Rename normal visit to visitGen and don't iterate
    //-----
    // clang-format off
    TREE_SKIP_VISIT("ArraySel");

    //-----
    //  "AstNODETYPE {             # bracket not paren
    //                $accessor_name, ...
    //                             # .castFoo is the test VN_IS(object,Foo)
    //                             # ,, gets replaced with a , rather than &&
    //               }"            # bracket not paren
    //    ,"what to call"
    //
    // Where "what_to_call" is:
    //          "function to call"
    //          "AstREPLACEMENT_TYPE{ $accessor }"
    //          "!              # Print line number when matches, so can see operations
    //          "NEVER"         # Print error message
    //          "DONE"          # Process of matching did the transform already

    // In the future maybe support more complicated match & replace:
    //   ("AstOr  {%a, AstAnd{AstNot{%b}, %c}} if %a.width1 if %a==%b", "AstOr{%a,%c}; %b.delete");
    // Lhs/rhs would be implied; for non math operations you'd need $lhsp etc.

    //    v--- * * This op done on Verilog or C+++ mode, in all non-m_doConst stages
    //    v--- *1* These ops are always first, as we warn before replacing
    //    v--- *C* This op is a (C)++ op, only in m_doCpp mode
    //    v--- *V* This op is a (V)erilog op, only in m_doV mode
    //    v--- *A* This op works on (A)ll constant children, allowed in m_doConst mode
    //    v--- *S* This op specifies a type should use (S)hort-circuiting of its lhs op

    TREEOP1("AstSel{warnSelect(nodep)}",        "NEVER");
    // Generic constants on both side.  Do this first to avoid other replacements
    TREEOPA("AstNodeBiop {$lhsp.castConst, $rhsp.castConst, nodep->isPredictOptimizable()}",  "replaceConst(nodep)");
    TREEOPA("AstNodeUniop{$lhsp.castConst, !nodep->isOpaque(), nodep->isPredictOptimizable()}",  "replaceConst(nodep)");
    TREEOPA("AstNodeQuadop{$lhsp.castConst, $rhsp.castConst, $thsp.castConst, $fhsp.castConst}",  "replaceConst(nodep)");
    // Zero on one side or the other
    TREEOP ("AstAdd   {$lhsp.isZero, $rhsp}",   "replaceWRhs(nodep)");
    TREEOP ("AstAnd   {$lhsp.isZero, $rhsp, isTPure($rhsp)}",   "replaceZero(nodep)");  // Can't use replaceZeroChkPure as we make this pattern in ChkPure
    // This visit function here must allow for short-circuiting.
    TREEOPS("AstLogAnd   {$lhsp.isZero}",       "replaceZero(nodep)");
    TREEOP ("AstLogAnd{$lhsp.isZero, $rhsp}",   "replaceZero(nodep)");
    // This visit function here must allow for short-circuiting.
    TREEOPS("AstLogOr   {$lhsp.isOne}",         "replaceNum(nodep, 1)");
    TREEOP ("AstLogOr {$lhsp.isZero, $rhsp}",   "replaceWRhs(nodep)");
    TREEOP ("AstDiv   {$lhsp.isZero, $rhsp}",   "replaceZeroChkPure(nodep,$rhsp)");
    TREEOP ("AstDivS  {$lhsp.isZero, $rhsp}",   "replaceZeroChkPure(nodep,$rhsp)");
    TREEOP ("AstMul   {$lhsp.isZero, $rhsp}",   "replaceZeroChkPure(nodep,$rhsp)");
    TREEOP ("AstMulS  {$lhsp.isZero, $rhsp}",   "replaceZeroChkPure(nodep,$rhsp)");
    TREEOP ("AstPow   {$rhsp.isZero}",          "replaceNum(nodep, 1)");  // Overrides lhs zero rule
    TREEOP ("AstPowSS {$rhsp.isZero}",          "replaceNum(nodep, 1)");  // Overrides lhs zero rule
    TREEOP ("AstPowSU {$rhsp.isZero}",          "replaceNum(nodep, 1)");  // Overrides lhs zero rule
    TREEOP ("AstPowUS {$rhsp.isZero}",          "replaceNum(nodep, 1)");  // Overrides lhs zero rule
    TREEOP ("AstPow   {$lhsp.isZero, !$rhsp.isZero}",   "replaceZeroChkPure(nodep,$rhsp)");
    TREEOP ("AstPowSU {$lhsp.isZero, !$rhsp.isZero}",   "replaceZeroChkPure(nodep,$rhsp)");
    TREEOP ("AstPowUS {$lhsp.isZero, !$rhsp.isZero}",   "replaceZeroChkPure(nodep,$rhsp)");
    TREEOP ("AstPowSU {$lhsp.isZero, !$rhsp.isZero}",   "replaceZeroChkPure(nodep,$rhsp)");
    TREEOP ("AstOr    {$lhsp.isZero, $rhsp}",   "replaceWRhs(nodep)");
    TREEOP ("AstShiftL{$lhsp.isZero, $rhsp}",   "replaceZeroChkPure(nodep,$rhsp)");
    TREEOP ("AstShiftR{$lhsp.isZero, $rhsp}",   "replaceZeroChkPure(nodep,$rhsp)");
    TREEOP ("AstShiftRS{$lhsp.isZero, $rhsp}",  "replaceZeroChkPure(nodep,$rhsp)");
    TREEOP ("AstXor   {$lhsp.isZero, $rhsp}",   "replaceWRhs(nodep)");
    TREEOP ("AstSub   {$lhsp.isZero, $rhsp}",   "AstNegate{$rhsp}");
    TREEOP ("AstAdd   {$lhsp, $rhsp.isZero}",   "replaceWLhs(nodep)");
    TREEOP ("AstAnd   {$lhsp, $rhsp.isZero}",   "replaceZeroChkPure(nodep,$lhsp)");
    TREEOP ("AstLogAnd{$lhsp, $rhsp.isZero}",   "replaceZeroChkPure(nodep,$lhsp)");
    TREEOP ("AstLogOr {$lhsp, $rhsp.isZero}",   "replaceWLhs(nodep)");
    TREEOP ("AstMul   {$lhsp, $rhsp.isZero}",   "replaceZeroChkPure(nodep,$lhsp)");
    TREEOP ("AstMulS  {$lhsp, $rhsp.isZero}",   "replaceZeroChkPure(nodep,$lhsp)");
    TREEOP ("AstOr    {$lhsp, $rhsp.isZero}",   "replaceWLhs(nodep)");
    TREEOP ("AstShiftL{$lhsp, $rhsp.isZero}",   "replaceWLhs(nodep)");
    TREEOP ("AstShiftR{$lhsp, $rhsp.isZero}",   "replaceWLhs(nodep)");
    TREEOP ("AstShiftRS{$lhsp, $rhsp.isZero}",  "replaceWLhs(nodep)");
    TREEOP ("AstSub   {$lhsp, $rhsp.isZero}",   "replaceWLhs(nodep)");
    TREEOP ("AstXor   {$lhsp, $rhsp.isZero}",   "replaceWLhs(nodep)");
    // Non-zero on one side or the other
    TREEOP ("AstAnd   {$lhsp.isAllOnes, $rhsp}",        "replaceWRhs(nodep)");
    TREEOP ("AstLogAnd{$lhsp.isNeqZero, $rhsp}",        "replaceWRhs(nodep)");
    TREEOP ("AstOr    {$lhsp.isAllOnes, $rhsp, isTPure($rhsp)}",        "replaceWLhs(nodep)");  //->allOnes
    TREEOP ("AstLogOr {$lhsp.isNeqZero, $rhsp}",        "replaceNum(nodep,1)");
    TREEOP ("AstAnd   {$lhsp, $rhsp.isAllOnes}",        "replaceWLhs(nodep)");
    TREEOP ("AstLogAnd{$lhsp, $rhsp.isNeqZero}",        "replaceWLhs(nodep)");
    TREEOP ("AstOr    {$lhsp, $rhsp.isAllOnes, isTPure($lhsp)}",        "replaceWRhs(nodep)");  //->allOnes
    TREEOP ("AstLogOr {$lhsp, $rhsp.isNeqZero, isTPure($lhsp)}",        "replaceNum(nodep,1)");
    TREEOP ("AstXor   {$lhsp.isAllOnes, $rhsp}",        "AstNot{$rhsp}");
    TREEOP ("AstMul   {$lhsp.isOne, $rhsp}",    "replaceWRhs(nodep)");
    TREEOP ("AstMulS  {$lhsp.isOne, $rhsp}",    "replaceWRhs(nodep)");
    TREEOP ("AstDiv   {$lhsp, $rhsp.isOne}",    "replaceWLhs(nodep)");
    TREEOP ("AstDivS  {$lhsp, $rhsp.isOne}",    "replaceWLhs(nodep)");
    TREEOPC("AstAnd   {$lhsp.isOne, matchRedundantClean(nodep)}", "DONE")  // 1 & (a == b) -> (IData)(a == b)
    TREEOP ("AstMul   {operandIsPowTwo($lhsp), operandsSameSize($lhsp,,$rhsp)}", "replaceMulShift(nodep)");  // a*2^n -> a<<n
    TREEOP ("AstDiv   {$lhsp, operandIsPowTwo($rhsp)}", "replaceDivShift(nodep)");  // a/2^n -> a>>n
    TREEOP ("AstModDiv{$lhsp, operandIsPowTwo($rhsp)}", "replaceModAnd(nodep)");  // a % 2^n -> a&(2^n-1)
    TREEOP ("AstPow   {operandIsTwo($lhsp), $rhsp}",    "replacePowShift(nodep)");  // 2**a == 1<<a
    TREEOP ("AstSub   {$lhsp.castAdd, operandSubAdd(nodep)}", "AstAdd{AstSub{$lhsp->castAdd()->lhsp(),$rhsp}, $lhsp->castAdd()->rhsp()}");  // ((a+x)-y) -> (a+(x-y))
    TREEOPC("AstAnd   {$lhsp.isOne, matchRedundantClean(nodep)}", "DONE")  // 1 & (a == b) -> (IData)(a == b)
    // Trinary ops
    // Note V3Case::Sel requires Cond to always be conditionally executed in C to prevent core dump!
    TREEOP ("AstNodeCond{$condp.isZero,       $expr1p, $expr2p}", "replaceWChild(nodep,$expr2p)");
    TREEOP ("AstNodeCond{$condp.isNeqZero,    $expr1p, $expr2p}", "replaceWChild(nodep,$expr1p)");
    TREEOPA("AstNodeCond{$condp.isZero,       $expr1p.castConst, $expr2p.castConst}", "replaceWChild(nodep,$expr2p)");
    TREEOPA("AstNodeCond{$condp.isNeqZero,    $expr1p.castConst, $expr2p.castConst}", "replaceWChild(nodep,$expr1p)");
    TREEOP ("AstNodeCond{$condp, operandsSame($expr1p,,$expr2p)}","replaceWChild(nodep,$expr1p)");
    // This visit function here must allow for short-circuiting.
    TREEOPS("AstCond {$lhsp.isZero}",           "replaceWIteratedThs(nodep)");
    TREEOPS("AstCond {$lhsp.isNeqZero}",        "replaceWIteratedRhs(nodep)");
    TREEOP ("AstCond{$condp.castNot,       $expr1p, $expr2p}", "AstCond{$condp->op1p(), $expr2p, $expr1p}");
    TREEOP ("AstNodeCond{$condp.width1, $expr1p.width1,   $expr1p.isAllOnes, $expr2p}", "AstLogOr {$condp, $expr2p}");  // a?1:b == a||b
    TREEOP ("AstNodeCond{$condp.width1, $expr1p.width1,   $expr1p,    $expr2p.isZero}", "AstLogAnd{$condp, $expr1p}");  // a?b:0 == a&&b
    TREEOP ("AstNodeCond{$condp.width1, $expr1p.width1,   $expr1p, $expr2p.isAllOnes}", "AstLogOr {AstNot{$condp}, $expr1p}");  // a?b:1 == ~a||b
    TREEOP ("AstNodeCond{$condp.width1, $expr1p.width1,   $expr1p.isZero,    $expr2p}", "AstLogAnd{AstNot{$condp}, $expr2p}");  // a?0:b == ~a&&b
    TREEOP ("AstNodeCond{!$condp.width1, operandBoolShift(nodep->condp())}", "replaceBoolShift(nodep->condp())");
    // Prefer constants on left, since that often needs a shift, it lets
    // constant red remove the shift
    TREEOP ("AstNodeBiCom{!$lhsp.castConst, $rhsp.castConst}",  "swapSides(nodep)");
    TREEOP ("AstNodeBiComAsv{operandAsvConst(nodep)}",  "replaceAsv(nodep)");
    TREEOP ("AstNodeBiComAsv{operandAsvSame(nodep)}",   "replaceAsv(nodep)");
    TREEOP ("AstNodeBiComAsv{operandAsvLUp(nodep)}",    "replaceAsvLUp(nodep)");
    TREEOP ("AstNodeBiComAsv{operandAsvRUp(nodep)}",    "replaceAsvRUp(nodep)");
    TREEOP ("AstLt   {!$lhsp.castConst,$rhsp.castConst}",       "AstGt  {$rhsp,$lhsp}");
    TREEOP ("AstLtS  {!$lhsp.castConst,$rhsp.castConst}",       "AstGtS {$rhsp,$lhsp}");
    TREEOP ("AstLte  {!$lhsp.castConst,$rhsp.castConst}",       "AstGte {$rhsp,$lhsp}");
    TREEOP ("AstLteS {!$lhsp.castConst,$rhsp.castConst}",       "AstGteS{$rhsp,$lhsp}");
    TREEOP ("AstGt   {!$lhsp.castConst,$rhsp.castConst}",       "AstLt  {$rhsp,$lhsp}");
    TREEOP ("AstGtS  {!$lhsp.castConst,$rhsp.castConst}",       "AstLtS {$rhsp,$lhsp}");
    TREEOP ("AstGte  {!$lhsp.castConst,$rhsp.castConst}",       "AstLte {$rhsp,$lhsp}");
    TREEOP ("AstGteS {!$lhsp.castConst,$rhsp.castConst}",       "AstLteS{$rhsp,$lhsp}");
    //    v--- *1* as These ops are always first, as we warn before replacing
    TREEOP1("AstLt   {$lhsp, $rhsp.isZero}",            "replaceNumSigned(nodep,0)");
    TREEOP1("AstGte  {$lhsp, $rhsp.isZero}",            "replaceNumSigned(nodep,1)");
    TREEOP1("AstGt   {$lhsp.isZero, $rhsp}",            "replaceNumSigned(nodep,0)");
    TREEOP1("AstLte  {$lhsp.isZero, $rhsp}",            "replaceNumSigned(nodep,1)");
    TREEOP1("AstGt   {$lhsp, $rhsp.isAllOnes, $lhsp->width()==$rhsp->width()}",  "replaceNumLimited(nodep,0)");
    TREEOP1("AstLte  {$lhsp, $rhsp.isAllOnes, $lhsp->width()==$rhsp->width()}",  "replaceNumLimited(nodep,1)");
    TREEOP1("AstLt   {$lhsp.isAllOnes, $rhsp, $lhsp->width()==$rhsp->width()}",  "replaceNumLimited(nodep,0)");
    TREEOP1("AstGte  {$lhsp.isAllOnes, $rhsp, $lhsp->width()==$rhsp->width()}",  "replaceNumLimited(nodep,1)");
    // Two level bubble pushing
    TREEOP ("AstNot   {$lhsp.castNot,  $lhsp->width()==VN_CAST($lhsp,,Not)->lhsp()->width()}", "replaceWChild(nodep, $lhsp->op1p())");  // NOT(NOT(x))->x
    TREEOP ("AstLogNot{$lhsp.castLogNot}",              "replaceWChild(nodep, $lhsp->op1p())");  // LOGNOT(LOGNOT(x))->x
    TREEOPV("AstNot   {$lhsp.castEqCase, $lhsp.width1}","AstNeqCase{$lhsp->op1p(),$lhsp->op2p()}");
    TREEOP ("AstLogNot{$lhsp.castEqCase}",              "AstNeqCase{$lhsp->op1p(),$lhsp->op2p()}");
    TREEOPV("AstNot   {$lhsp.castNeqCase, $lhsp.width1}","AstEqCase {$lhsp->op1p(),$lhsp->op2p()}");
    TREEOP ("AstLogNot{$lhsp.castNeqCase}",             "AstEqCase {$lhsp->op1p(),$lhsp->op2p()}");
    TREEOPV("AstNot   {$lhsp.castEqWild, $lhsp.width1}","AstNeqWild{$lhsp->op1p(),$lhsp->op2p()}");
    TREEOP ("AstLogNot{$lhsp.castEqWild}",              "AstNeqWild{$lhsp->op1p(),$lhsp->op2p()}");
    TREEOPV("AstNot   {$lhsp.castNeqWild, $lhsp.width1}","AstEqWild {$lhsp->op1p(),$lhsp->op2p()}");
    TREEOP ("AstLogNot{$lhsp.castNeqWild}",             "AstEqWild {$lhsp->op1p(),$lhsp->op2p()}");
    TREEOPV("AstNot   {$lhsp.castEq, $lhsp.width1}",    "AstNeq {$lhsp->op1p(),$lhsp->op2p()}");
    TREEOP ("AstLogNot{$lhsp.castEq}",                  "AstNeq {$lhsp->op1p(),$lhsp->op2p()}");
    TREEOPV("AstNot   {$lhsp.castNeq, $lhsp.width1}",   "AstEq  {$lhsp->op1p(),$lhsp->op2p()}");
    TREEOP ("AstLogNot{$lhsp.castNeq}",                 "AstEq  {$lhsp->op1p(),$lhsp->op2p()}");
    TREEOPV("AstNot   {$lhsp.castLt, $lhsp.width1}",    "AstGte {$lhsp->op1p(),$lhsp->op2p()}");
    TREEOP ("AstLogNot{$lhsp.castLt}",                  "AstGte {$lhsp->op1p(),$lhsp->op2p()}");
    TREEOPV("AstNot   {$lhsp.castLtS, $lhsp.width1}",   "AstGteS{$lhsp->op1p(),$lhsp->op2p()}");
    TREEOP ("AstLogNot{$lhsp.castLtS}",                 "AstGteS{$lhsp->op1p(),$lhsp->op2p()}");
    TREEOPV("AstNot   {$lhsp.castLte, $lhsp.width1}",   "AstGt  {$lhsp->op1p(),$lhsp->op2p()}");
    TREEOP ("AstLogNot{$lhsp.castLte}",                 "AstGt  {$lhsp->op1p(),$lhsp->op2p()}");
    TREEOPV("AstNot   {$lhsp.castLteS, $lhsp.width1}",  "AstGtS {$lhsp->op1p(),$lhsp->op2p()}");
    TREEOP ("AstLogNot{$lhsp.castLteS}",                "AstGtS {$lhsp->op1p(),$lhsp->op2p()}");
    TREEOPV("AstNot   {$lhsp.castGt, $lhsp.width1}",    "AstLte {$lhsp->op1p(),$lhsp->op2p()}");
    TREEOP ("AstLogNot{$lhsp.castGt}",                  "AstLte {$lhsp->op1p(),$lhsp->op2p()}");
    TREEOPV("AstNot   {$lhsp.castGtS, $lhsp.width1}",   "AstLteS{$lhsp->op1p(),$lhsp->op2p()}");
    TREEOP ("AstLogNot{$lhsp.castGtS}",                 "AstLteS{$lhsp->op1p(),$lhsp->op2p()}");
    TREEOPV("AstNot   {$lhsp.castGte, $lhsp.width1}",   "AstLt  {$lhsp->op1p(),$lhsp->op2p()}");
    TREEOP ("AstLogNot{$lhsp.castGte}",                 "AstLt  {$lhsp->op1p(),$lhsp->op2p()}");
    TREEOPV("AstNot   {$lhsp.castGteS, $lhsp.width1}",  "AstLtS {$lhsp->op1p(),$lhsp->op2p()}");
    TREEOP ("AstLogNot{$lhsp.castGteS}",                "AstLtS {$lhsp->op1p(),$lhsp->op2p()}");
    // Not common, but avoids compiler warnings about over shifting
    TREEOP ("AstShiftL{operandHugeShiftL(nodep)}",      "replaceZero(nodep)");
    TREEOP ("AstShiftR{operandHugeShiftR(nodep)}",      "replaceZero(nodep)");
    TREEOP ("AstShiftL{operandShiftOp(nodep)}",         "replaceShiftOp(nodep)");
    TREEOP ("AstShiftR{operandShiftOp(nodep)}",         "replaceShiftOp(nodep)");
    TREEOP ("AstShiftL{operandShiftShift(nodep)}",      "replaceShiftShift(nodep)");
    TREEOP ("AstShiftR{operandShiftShift(nodep)}",      "replaceShiftShift(nodep)");
    TREEOP ("AstWordSel{operandWordOOB(nodep)}",        "replaceZero(nodep)");
    // Compress out EXTENDs to appease loop unroller
    TREEOPV("AstEq    {$rhsp.castExtend,operandBiExtendConstShrink(nodep)}",    "DONE");
    TREEOPV("AstNeq   {$rhsp.castExtend,operandBiExtendConstShrink(nodep)}",    "DONE");
    TREEOPV("AstGt    {$rhsp.castExtend,operandBiExtendConstShrink(nodep)}",    "DONE");
    TREEOPV("AstGte   {$rhsp.castExtend,operandBiExtendConstShrink(nodep)}",    "DONE");
    TREEOPV("AstLt    {$rhsp.castExtend,operandBiExtendConstShrink(nodep)}",    "DONE");
    TREEOPV("AstLte   {$rhsp.castExtend,operandBiExtendConstShrink(nodep)}",    "DONE");
    TREEOPV("AstEq    {$rhsp.castExtend,operandBiExtendConstOver(nodep)}",      "replaceZero(nodep)");
    TREEOPV("AstNeq   {$rhsp.castExtend,operandBiExtendConstOver(nodep)}",      "replaceNum(nodep,1)");
    TREEOPV("AstGt    {$rhsp.castExtend,operandBiExtendConstOver(nodep)}",      "replaceNum(nodep,1)");
    TREEOPV("AstGte   {$rhsp.castExtend,operandBiExtendConstOver(nodep)}",      "replaceNum(nodep,1)");
    TREEOPV("AstLt    {$rhsp.castExtend,operandBiExtendConstOver(nodep)}",      "replaceZero(nodep)");
    TREEOPV("AstLte   {$rhsp.castExtend,operandBiExtendConstOver(nodep)}",      "replaceZero(nodep)");
    // Identical operands on both sides
    // AstLogAnd/AstLogOr already converted to AstAnd/AstOr for these rules
    // AstAdd->ShiftL(#,1) but uncommon
    TREEOP ("AstAnd    {operandsSame($lhsp,,$rhsp)}",   "replaceWLhs(nodep)");
    TREEOP ("AstChangeXor{operandsSame($lhsp,,$rhsp)}", "replaceZero(nodep)");
    TREEOP ("AstDiv    {operandsSame($lhsp,,$rhsp)}",   "replaceNum(nodep,1)");
    TREEOP ("AstDivS   {operandsSame($lhsp,,$rhsp)}",   "replaceNum(nodep,1)");
    TREEOP ("AstOr     {operandsSame($lhsp,,$rhsp)}",   "replaceWLhs(nodep)");
    TREEOP ("AstSub    {operandsSame($lhsp,,$rhsp)}",   "replaceZero(nodep)");
    TREEOP ("AstXor    {operandsSame($lhsp,,$rhsp)}",   "replaceZero(nodep)");
    TREEOP ("AstEq     {operandsSame($lhsp,,$rhsp)}",   "replaceNum(nodep,1)");  // We let X==X -> 1, although in a true 4-state sim it's X.
    TREEOP ("AstEqD    {operandsSame($lhsp,,$rhsp)}",   "replaceNum(nodep,1)");  // We let X==X -> 1, although in a true 4-state sim it's X.
    TREEOP ("AstEqN    {operandsSame($lhsp,,$rhsp)}",   "replaceNum(nodep,1)");  // We let X==X -> 1, although in a true 4-state sim it's X.
    TREEOP ("AstEqCase {operandsSame($lhsp,,$rhsp)}",   "replaceNum(nodep,1)");
    TREEOP ("AstEqWild {operandsSame($lhsp,,$rhsp)}",   "replaceNum(nodep,1)");
    TREEOP ("AstGt     {operandsSame($lhsp,,$rhsp)}",   "replaceZero(nodep)");
    TREEOP ("AstGtD    {operandsSame($lhsp,,$rhsp)}",   "replaceZero(nodep)");
    TREEOP ("AstGtN    {operandsSame($lhsp,,$rhsp)}",   "replaceZero(nodep)");
    TREEOP ("AstGtS    {operandsSame($lhsp,,$rhsp)}",   "replaceZero(nodep)");
    TREEOP ("AstGte    {operandsSame($lhsp,,$rhsp)}",   "replaceNum(nodep,1)");
    TREEOP ("AstGteD   {operandsSame($lhsp,,$rhsp)}",   "replaceNum(nodep,1)");
    TREEOP ("AstGteN   {operandsSame($lhsp,,$rhsp)}",   "replaceNum(nodep,1)");
    TREEOP ("AstGteS   {operandsSame($lhsp,,$rhsp)}",   "replaceNum(nodep,1)");
    TREEOP ("AstLt     {operandsSame($lhsp,,$rhsp)}",   "replaceZero(nodep)");
    TREEOP ("AstLtD    {operandsSame($lhsp,,$rhsp)}",   "replaceZero(nodep)");
    TREEOP ("AstLtN    {operandsSame($lhsp,,$rhsp)}",   "replaceZero(nodep)");
    TREEOP ("AstLtS    {operandsSame($lhsp,,$rhsp)}",   "replaceZero(nodep)");
    TREEOP ("AstLte    {operandsSame($lhsp,,$rhsp)}",   "replaceNum(nodep,1)");
    TREEOP ("AstLteD   {operandsSame($lhsp,,$rhsp)}",   "replaceNum(nodep,1)");
    TREEOP ("AstLteN   {operandsSame($lhsp,,$rhsp)}",   "replaceNum(nodep,1)");
    TREEOP ("AstLteS   {operandsSame($lhsp,,$rhsp)}",   "replaceNum(nodep,1)");
    TREEOP ("AstNeq    {operandsSame($lhsp,,$rhsp)}",   "replaceZero(nodep)");
    TREEOP ("AstNeqD   {operandsSame($lhsp,,$rhsp)}",   "replaceZero(nodep)");
    TREEOP ("AstNeqN   {operandsSame($lhsp,,$rhsp)}",   "replaceZero(nodep)");
    TREEOP ("AstNeqCase{operandsSame($lhsp,,$rhsp)}",   "replaceZero(nodep)");
    TREEOP ("AstNeqWild{operandsSame($lhsp,,$rhsp)}",   "replaceZero(nodep)");
    TREEOP ("AstLogAnd {operandsSame($lhsp,,$rhsp), $lhsp.width1}",     "replaceWLhs(nodep)");
    TREEOP ("AstLogOr  {operandsSame($lhsp,,$rhsp), $lhsp.width1}",     "replaceWLhs(nodep)");
    ///=== Verilog operators
    // Comparison against 1'b0/1'b1; must be careful about widths.
    // These use Not, so must be Verilog only
    TREEOPV("AstEq    {$rhsp.width1, $lhsp.isZero,    $rhsp}",  "AstNot{$rhsp}");
    TREEOPV("AstEq    {$lhsp.width1, $lhsp, $rhsp.isZero}",     "AstNot{$lhsp}");
    TREEOPV("AstEq    {$rhsp.width1, $lhsp.isAllOnes, $rhsp}",  "replaceWRhs(nodep)");
    TREEOPV("AstEq    {$lhsp.width1, $lhsp, $rhsp.isAllOnes}",  "replaceWLhs(nodep)");
    TREEOPV("AstNeq   {$rhsp.width1, $lhsp.isZero,    $rhsp}",  "replaceWRhs(nodep)");
    TREEOPV("AstNeq   {$lhsp.width1, $lhsp, $rhsp.isZero}",     "replaceWLhs(nodep)");
    TREEOPV("AstNeq   {$rhsp.width1, $lhsp.isAllOnes, $rhsp}",  "AstNot{$rhsp}");
    TREEOPV("AstNeq   {$lhsp.width1, $lhsp, $rhsp.isAllOnes}",  "AstNot{$lhsp}");
    TREEOPV("AstLt    {$rhsp.width1, $lhsp.isZero,    $rhsp}",  "replaceWRhs(nodep)");  // Because not signed #s
    TREEOPV("AstGt    {$lhsp.width1, $lhsp, $rhsp.isZero}",     "replaceWLhs(nodep)");  // Because not signed #s
    // Useful for CONDs added around ARRAYSEL's in V3Case step
    TREEOPV("AstLte   {$lhsp->width()==$rhsp->width(), $rhsp.isAllOnes}", "replaceNum(nodep,1)");
    // Simplify reduction operators
    // This also gets &{...,0,....} => const 0  (Common for unused_ok signals)
    TREEOPV("AstRedAnd{$lhsp, $lhsp.width1}",   "replaceWLhs(nodep)");
    TREEOPV("AstRedOr {$lhsp, $lhsp.width1}",   "replaceWLhs(nodep)");
    TREEOPV("AstRedXor{$lhsp, $lhsp.width1}",   "replaceWLhs(nodep)");
    TREEOPV("AstRedAnd{$lhsp.castConcat}",      "AstAnd{AstRedAnd{$lhsp->castConcat()->lhsp()}, AstRedAnd{$lhsp->castConcat()->rhsp()}}");  // &{a,b} => {&a}&{&b}
    TREEOPV("AstRedOr {$lhsp.castConcat}",      "AstOr {AstRedOr {$lhsp->castConcat()->lhsp()}, AstRedOr {$lhsp->castConcat()->rhsp()}}");  // |{a,b} => {|a}|{|b}
    TREEOPV("AstRedXor{$lhsp.castConcat}",      "AstXor{AstRedXor{$lhsp->castConcat()->lhsp()}, AstRedXor{$lhsp->castConcat()->rhsp()}}");  // ^{a,b} => {^a}^{^b}
    TREEOPV("AstRedAnd{$lhsp.castExtend, $lhsp->width() > VN_CAST($lhsp,,Extend)->lhsp()->width()}", "replaceZero(nodep)");  // &{0,...} => 0  Prevents compiler limited range error
    TREEOPV("AstRedOr {$lhsp.castExtend}",      "AstRedOr {$lhsp->castExtend()->lhsp()}");
    TREEOPV("AstRedXor{$lhsp.castExtend}",      "AstRedXor{$lhsp->castExtend()->lhsp()}");
<<<<<<< HEAD
    TREEOP ("AstRedXor{$lhsp.castXor, VN_IS(VN_CAST($lhsp,,Xor)->lhsp(),,Const)}", "AstXor{AstRedXor{$lhsp->castXor()->lhsp()}, AstRedXor{$lhsp->castXor()->rhsp()}}");  // ^{const, b} => (^const)^(^b)
    TREEOPC("AstAnd {nodep->widthMin() == 1, $lhsp.castConst, $rhsp.castRedXor, matchBitOpTree(nodep)}", "DONE");
=======
    TREEOP ("AstRedXor{$lhsp.castXor, VN_IS(VN_CAST($lhsp,,Xor)->lhsp(),,Const)}", "AstXor{AstRedXor{$lhsp->castXor()->lhsp()}, AstRedXor{$lhsp->castXor()->rhsp()}}");  // ^(const ^ a) => (^const)^(^a)
>>>>>>> 62e877eb
    TREEOPV("AstOneHot{$lhsp.width1}",          "replaceWLhs(nodep)");
    TREEOPV("AstOneHot0{$lhsp.width1}",         "replaceNum(nodep,1)");
    // Binary AND/OR is faster than logical and/or (usually)
    TREEOPV("AstLogAnd{$lhsp.width1, $rhsp.width1, isTPure($lhsp), isTPure($rhsp)}", "AstAnd{$lhsp,$rhsp}");
    TREEOPV("AstLogOr {$lhsp.width1, $rhsp.width1, isTPure($lhsp), isTPure($rhsp)}", "AstOr{$lhsp,$rhsp}");
    TREEOPV("AstLogNot{$lhsp.width1, isTPure($lhsp)}",  "AstNot{$lhsp}");
    // CONCAT(CONCAT({a},{b}),{c}) -> CONCAT({a},CONCAT({b},{c}))
    // CONCAT({const},CONCAT({const},{c})) -> CONCAT((constifiedCONC{const|const},{c}))
    TREEOPV("AstConcat{operandConcatMove(nodep)}",      "moveConcat(nodep)");
    TREEOPV("AstConcat{$lhsp.isZero, $rhsp}",           "replaceExtend(nodep, nodep->rhsp())");
    // CONCAT(a[1],a[0]) -> a[1:0]
    TREEOPV("AstConcat{$lhsp.castSel, $rhsp.castSel, ifAdjacentSel(VN_CAST($lhsp,,Sel),,VN_CAST($rhsp,,Sel))}",  "replaceConcatSel(nodep)");
    TREEOPV("AstConcat{ifConcatMergeableBiop($lhsp), concatMergeable($lhsp,,$rhsp)}", "replaceConcatMerge(nodep)");
    // Common two-level operations that can be simplified
    TREEOP ("AstAnd {$lhsp.castConst,matchAndCond(nodep)}",           "DONE");
    TREEOP ("AstAnd {$lhsp.castOr, $rhsp.castOr, operandAndOrSame(nodep)}",     "replaceAndOr(nodep)");
    TREEOP ("AstOr  {$lhsp.castAnd,$rhsp.castAnd,operandAndOrSame(nodep)}",     "replaceAndOr(nodep)");
    TREEOP ("AstOr  {matchOrAndNot(nodep)}",            "DONE");
    TREEOP ("AstAnd {operandShiftSame(nodep)}",         "replaceShiftSame(nodep)");
    TREEOP ("AstOr  {operandShiftSame(nodep)}",         "replaceShiftSame(nodep)");
    TREEOP ("AstXor {operandShiftSame(nodep)}",         "replaceShiftSame(nodep)");
    TREEOPC("AstAnd {nodep->widthMin() == 1, matchBitOpTree(nodep)}", "DONE");
    TREEOPC("AstOr  {nodep->widthMin() == 1, matchBitOpTree(nodep)}", "DONE");
    TREEOPC("AstXor {nodep->widthMin() == 1, matchBitOpTree(nodep)}", "DONE");
    // Note can't simplify a extend{extends}, extends{extend}, as the sign
    // bits end up in the wrong places
    TREEOPV("AstExtend {$lhsp.castExtend}",  "replaceExtend(nodep, VN_CAST(nodep->lhsp(), Extend)->lhsp())");
    TREEOPV("AstExtendS{$lhsp.castExtendS}", "replaceExtend(nodep, VN_CAST(nodep->lhsp(), ExtendS)->lhsp())");
    TREEOPV("AstReplicate{$lhsp, $rhsp.isOne, $lhsp->width()==nodep->width()}", "replaceWLhs(nodep)");  // {1{lhs}}->lhs
    TREEOPV("AstReplicateN{$lhsp, $rhsp.isOne, $lhsp->width()==nodep->width()}", "replaceWLhs(nodep)");  // {1{lhs}}->lhs
    TREEOPV("AstReplicate{$lhsp.castReplicate, operandRepRep(nodep)}", "DONE");  // {2{3{lhs}}}->{6{lhs}}
    TREEOPV("AstConcat{operandConcatSame(nodep)}", "DONE");  // {a,a}->{2{a}}, {a,2{a}}->{3{a}, etc
    // Next rule because AUTOINST puts the width of bits in
    // to pins, even when the widths are exactly the same across the hierarchy.
    TREEOPV("AstSel{operandSelExtend(nodep)}",  "DONE");
    TREEOPV("AstSel{operandSelFull(nodep)}",    "replaceWChild(nodep, nodep->fromp())");
    TREEOPV("AstSel{$fromp.castSel}",           "replaceSelSel(nodep)");
    TREEOPV("AstSel{$fromp.castAdd, operandSelBiLower(nodep)}", "DONE");
    TREEOPV("AstSel{$fromp.castAnd, operandSelBiLower(nodep)}", "DONE");
    TREEOPV("AstSel{$fromp.castOr,  operandSelBiLower(nodep)}", "DONE");
    TREEOPV("AstSel{$fromp.castSub, operandSelBiLower(nodep)}", "DONE");
    TREEOPV("AstSel{$fromp.castXor, operandSelBiLower(nodep)}", "DONE");
    TREEOPV("AstSel{$fromp.castShiftR, operandSelShiftLower(nodep)}",   "DONE");
    TREEOPA("AstSel{$fromp.castConst, $lsbp.castConst, $widthp.castConst, }",   "replaceConst(nodep)");
    TREEOPV("AstSel{$fromp.castConcat, $lsbp.castConst, $widthp.castConst, }",  "replaceSelConcat(nodep)");
    TREEOPV("AstSel{$fromp.castReplicate, $lsbp.castConst, $widthp.castConst, operandSelReplicate(nodep) }",    "DONE");
    // V3Tristate requires selects below BufIf1.
    // Also do additional operators that are bit-independent, but only definite
    // win if bit select is a constant (otherwise we may need to compute bit index several times)
    TREEOPV("AstSel{$fromp.castBufIf1}",                "replaceSelIntoBiop(nodep)");
    TREEOPV("AstSel{$fromp.castNot}",                   "replaceSelIntoUniop(nodep)");
    TREEOPV("AstSel{$fromp.castAnd,$lhsp.castConst}",   "replaceSelIntoUniop(nodep)");
    TREEOPV("AstSel{$fromp.castOr,$lhsp.castConst}",    "replaceSelIntoUniop(nodep)");
    TREEOPV("AstSel{$fromp.castXor,$lhsp.castConst}",   "replaceSelIntoUniop(nodep)");
    // This visit function here must allow for short-circuiting.
    TREEOPS("AstLogIf{$lhsp.isZero}",  "replaceNum(nodep, 1)");
    TREEOPV("AstLogIf{$lhsp, $rhsp}",  "AstLogOr{AstLogNot{$lhsp},$rhsp}");
    TREEOPV("AstLogEq{$lhsp, $rhsp}",  "replaceLogEq(nodep)");
    // Strings
    TREEOPA("AstPutcN{$lhsp.castConst, $rhsp.castConst, $thsp.castConst}",  "replaceConst(nodep)");
    TREEOPA("AstSubstrN{$lhsp.castConst, $rhsp.castConst, $thsp.castConst}",  "replaceConst(nodep)");
    TREEOPA("AstCvtPackString{$lhsp.castConst}", "replaceConstString(nodep, VN_CAST(nodep->lhsp(), Const)->num().toString())");
    // Custom
    // Implied by AstIsUnbounded::numberOperate: V("AstIsUnbounded{$lhsp.castConst}", "replaceNum(nodep, 0)");
    TREEOPV("AstIsUnbounded{$lhsp.castUnbounded}", "replaceNum(nodep, 1)");
    // clang-format on

    // Possible futures:
    // (a?(b?y:x):y) -> (a&&!b)?x:y
    // (a?(b?x:y):y) -> (a&&b)?x:y
    // (a?x:(b?x:y)) -> (a||b)?x:y
    // (a?x:(b?y:x)) -> (a||!b)?x:y

    // Note we can't convert EqCase/NeqCase to Eq/Neq here because that would break 3'b1x1==3'b101

    //-----
    virtual void visit(AstNode* nodep) override {
        // Default: Just iterate
        if (m_required) {
            if (VN_IS(nodep, NodeDType) || VN_IS(nodep, Range)) {
                // Ignore dtypes for parameter type pins
            } else {
                nodep->v3error("Expecting expression to be constant, but can't convert a "
                               << nodep->prettyTypeName() << " to constant.");
            }
        } else {
            // Calculate the width of this operation
            if (m_params && !nodep->width()) nodep = V3Width::widthParamsEdit(nodep);
            iterateChildren(nodep);
        }
    }

public:
    // Processing Mode Enum
    enum ProcMode : uint8_t {
        PROC_PARAMS,
        PROC_GENERATE,
        PROC_LIVE,
        PROC_V_WARN,
        PROC_V_NOWARN,
        PROC_V_EXPENSIVE,
        PROC_CPP
    };

    // CONSTRUCTORS
    explicit ConstVisitor(ProcMode pmode) {
        // clang-format off
        switch (pmode) {
        case PROC_PARAMS:       m_doV = true;  m_doNConst = true; m_params = true;
                                m_required = true; break;
        case PROC_GENERATE:     m_doV = true;  m_doNConst = true; m_params = true;
                                m_required = true; m_doGenerate = true; break;
        case PROC_LIVE:         break;
        case PROC_V_WARN:       m_doV = true;  m_doNConst = true; m_warn = true; break;
        case PROC_V_NOWARN:     m_doV = true;  m_doNConst = true; break;
        case PROC_V_EXPENSIVE:  m_doV = true;  m_doNConst = true; m_doExpensive = true; break;
        case PROC_CPP:          m_doV = false; m_doNConst = true; m_doCpp = true; break;
        default:                v3fatalSrc("Bad case"); break;
        }
        // clang-format on
    }
    virtual ~ConstVisitor() override {
        if (m_doCpp) {
            V3Stats::addStat("Optimizations, Const bit op reduction", m_statBitOpReduction);
        }
    }

    AstNode* mainAcceptEdit(AstNode* nodep) {
        // Operate starting at a random place
        return iterateSubtreeReturnEdits(nodep);
    }
};

//######################################################################
// Const class functions

//! Force this cell node's parameter list to become a constant
//! @return  Pointer to the edited node.
AstNode* V3Const::constifyParamsEdit(AstNode* nodep) {
    // if (debug() > 0) nodep->dumpTree(cout, "  forceConPRE : ");
    // Resize even if the node already has a width, because buried in the tree
    // we may have a node we just created with signing, etc, that isn't sized yet.

    // Make sure we've sized everything first
    nodep = V3Width::widthParamsEdit(nodep);
    ConstVisitor visitor(ConstVisitor::PROC_PARAMS);
    if (AstVar* varp = VN_CAST(nodep, Var)) {
        // If a var wants to be constified, it's really a param, and
        // we want the value to be constant.  We aren't passed just the
        // init value because we need widthing above to handle the var's type.
        if (varp->valuep()) visitor.mainAcceptEdit(varp->valuep());
    } else {
        nodep = visitor.mainAcceptEdit(nodep);
    }
    // Because we do edits, nodep links may get trashed and core dump this.
    // if (debug() > 0) nodep->dumpTree(cout, "  forceConDONE: ");
    return nodep;
}

//! Force this cell node's parameter list to become a constant inside generate.
//! If we are inside a generated "if", "case" or "for", we don't want to
//! trigger warnings when we deal with the width. It is possible that these
//! are spurious, existing within sub-expressions that will not actually be
//! generated. Since such occurrences, must be constant, in order to be
//! something a generate block can depend on, we can wait until later to do the
//! width check.
//! @return  Pointer to the edited node.
AstNode* V3Const::constifyGenerateParamsEdit(AstNode* nodep) {
    // if (debug() > 0) nodep->dumpTree(cout, "  forceConPRE : ");
    // Resize even if the node already has a width, because buried in the tree
    // we may have a node we just created with signing, etc, that isn't sized
    // yet.

    // Make sure we've sized everything first
    nodep = V3Width::widthGenerateParamsEdit(nodep);
    ConstVisitor visitor(ConstVisitor::PROC_GENERATE);
    if (AstVar* varp = VN_CAST(nodep, Var)) {
        // If a var wants to be constified, it's really a param, and
        // we want the value to be constant.  We aren't passed just the
        // init value because we need widthing above to handle the var's type.
        if (varp->valuep()) visitor.mainAcceptEdit(varp->valuep());
    } else {
        nodep = visitor.mainAcceptEdit(nodep);
    }
    // Because we do edits, nodep links may get trashed and core dump this.
    // if (debug() > 0) nodep->dumpTree(cout, "  forceConDONE: ");
    return nodep;
}

void V3Const::constifyAllLint(AstNetlist* nodep) {
    // Only call from Verilator.cpp, as it uses user#'s
    UINFO(2, __FUNCTION__ << ": " << endl);
    {
        ConstVisitor visitor(ConstVisitor::PROC_V_WARN);
        (void)visitor.mainAcceptEdit(nodep);
    }  // Destruct before checking
    V3Global::dumpCheckGlobalTree("const", 0, v3Global.opt.dumpTreeLevel(__FILE__) >= 3);
}

void V3Const::constifyCpp(AstNetlist* nodep) {
    UINFO(2, __FUNCTION__ << ": " << endl);
    {
        ConstVisitor visitor(ConstVisitor::PROC_CPP);
        (void)visitor.mainAcceptEdit(nodep);
    }  // Destruct before checking
    V3Global::dumpCheckGlobalTree("const_cpp", 0, v3Global.opt.dumpTreeLevel(__FILE__) >= 3);
}

AstNode* V3Const::constifyEdit(AstNode* nodep) {
    ConstVisitor visitor(ConstVisitor::PROC_V_NOWARN);
    nodep = visitor.mainAcceptEdit(nodep);
    return nodep;
}

void V3Const::constifyAllLive(AstNetlist* nodep) {
    // Only call from Verilator.cpp, as it uses user#'s
    // This only pushes constants up, doesn't make any other edits
    // IE doesn't prune dead statements, as we need to do some usability checks after this
    UINFO(2, __FUNCTION__ << ": " << endl);
    {
        ConstVisitor visitor(ConstVisitor::PROC_LIVE);
        (void)visitor.mainAcceptEdit(nodep);
    }  // Destruct before checking
    V3Global::dumpCheckGlobalTree("const", 0, v3Global.opt.dumpTreeLevel(__FILE__) >= 3);
}

void V3Const::constifyAll(AstNetlist* nodep) {
    // Only call from Verilator.cpp, as it uses user#'s
    UINFO(2, __FUNCTION__ << ": " << endl);
    {
        ConstVisitor visitor(ConstVisitor::PROC_V_EXPENSIVE);
        (void)visitor.mainAcceptEdit(nodep);
    }  // Destruct before checking
    V3Global::dumpCheckGlobalTree("const", 0, v3Global.opt.dumpTreeLevel(__FILE__) >= 3);
}

AstNode* V3Const::constifyExpensiveEdit(AstNode* nodep) {
    ConstVisitor visitor(ConstVisitor::PROC_V_EXPENSIVE);
    nodep = visitor.mainAcceptEdit(nodep);
    return nodep;
}<|MERGE_RESOLUTION|>--- conflicted
+++ resolved
@@ -715,34 +715,6 @@
             VL_DO_DANGLING(nodep->deleteTree(), nodep);
         }
         return newp;
-    }
-    bool matchRedundantClean(AstAnd* andp) {
-        // Remove And with constant one inserted by V3Clean
-        // 1 & (a == b)  -> (IData)(a == b)
-        // When bool is casted to int, the value is either 0 or 1
-        AstConst* constp = VN_CAST(andp->lhsp(), Const);
-        UASSERT_OBJ(constp && constp->isOne(), andp->lhsp(), "TRREEOPC must meet this condition");
-        AstNode* rhsp = andp->rhsp();
-        AstCCast* ccastp = nullptr;
-        auto isEqOrNeq
-            = [](AstNode* nodep) -> bool { return VN_IS(nodep, Eq) || VN_IS(nodep, Neq); };
-        if (isEqOrNeq(rhsp)) {
-            ccastp = new AstCCast{andp->fileline(), rhsp->unlinkFrBack(), andp};
-        } else if (AstCCast* tmpp = VN_CAST(rhsp, CCast)) {
-            if (isEqOrNeq(tmpp->lhsp())) {
-                if (tmpp->width() == andp->width()) {
-                    tmpp->unlinkFrBack();
-                    ccastp = tmpp;
-                } else {
-                    ccastp = new AstCCast{andp->fileline(), tmpp->lhsp()->unlinkFrBack(), andp};
-                }
-            }
-        }
-        if (ccastp) {
-            andp->replaceWith(ccastp);
-            VL_DO_DANGLING(andp->deleteTree(), andp);
-        }
-        return ccastp;
     }
     static bool operandShiftSame(const AstNode* nodep) {
         const AstNodeBiop* np = VN_CAST_CONST(nodep, NodeBiop);
@@ -2788,7 +2760,6 @@
     TREEOP ("AstMulS  {$lhsp.isOne, $rhsp}",    "replaceWRhs(nodep)");
     TREEOP ("AstDiv   {$lhsp, $rhsp.isOne}",    "replaceWLhs(nodep)");
     TREEOP ("AstDivS  {$lhsp, $rhsp.isOne}",    "replaceWLhs(nodep)");
-    TREEOPC("AstAnd   {$lhsp.isOne, matchRedundantClean(nodep)}", "DONE")  // 1 & (a == b) -> (IData)(a == b)
     TREEOP ("AstMul   {operandIsPowTwo($lhsp), operandsSameSize($lhsp,,$rhsp)}", "replaceMulShift(nodep)");  // a*2^n -> a<<n
     TREEOP ("AstDiv   {$lhsp, operandIsPowTwo($rhsp)}", "replaceDivShift(nodep)");  // a/2^n -> a>>n
     TREEOP ("AstModDiv{$lhsp, operandIsPowTwo($rhsp)}", "replaceModAnd(nodep)");  // a % 2^n -> a&(2^n-1)
@@ -2951,12 +2922,8 @@
     TREEOPV("AstRedAnd{$lhsp.castExtend, $lhsp->width() > VN_CAST($lhsp,,Extend)->lhsp()->width()}", "replaceZero(nodep)");  // &{0,...} => 0  Prevents compiler limited range error
     TREEOPV("AstRedOr {$lhsp.castExtend}",      "AstRedOr {$lhsp->castExtend()->lhsp()}");
     TREEOPV("AstRedXor{$lhsp.castExtend}",      "AstRedXor{$lhsp->castExtend()->lhsp()}");
-<<<<<<< HEAD
-    TREEOP ("AstRedXor{$lhsp.castXor, VN_IS(VN_CAST($lhsp,,Xor)->lhsp(),,Const)}", "AstXor{AstRedXor{$lhsp->castXor()->lhsp()}, AstRedXor{$lhsp->castXor()->rhsp()}}");  // ^{const, b} => (^const)^(^b)
+    TREEOP ("AstRedXor{$lhsp.castXor, VN_IS(VN_CAST($lhsp,,Xor)->lhsp(),,Const)}", "AstXor{AstRedXor{$lhsp->castXor()->lhsp()}, AstRedXor{$lhsp->castXor()->rhsp()}}");  // ^(const ^ a) => (^const)^(^a)
     TREEOPC("AstAnd {nodep->widthMin() == 1, $lhsp.castConst, $rhsp.castRedXor, matchBitOpTree(nodep)}", "DONE");
-=======
-    TREEOP ("AstRedXor{$lhsp.castXor, VN_IS(VN_CAST($lhsp,,Xor)->lhsp(),,Const)}", "AstXor{AstRedXor{$lhsp->castXor()->lhsp()}, AstRedXor{$lhsp->castXor()->rhsp()}}");  // ^(const ^ a) => (^const)^(^a)
->>>>>>> 62e877eb
     TREEOPV("AstOneHot{$lhsp.width1}",          "replaceWLhs(nodep)");
     TREEOPV("AstOneHot0{$lhsp.width1}",         "replaceNum(nodep,1)");
     // Binary AND/OR is faster than logical and/or (usually)
