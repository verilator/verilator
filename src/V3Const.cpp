--- conflicted
+++ resolved
@@ -718,14 +718,7 @@
                 }
                 // Set width and widthMin precisely
                 resultp->dtypeChgWidth(resultWidth, 1);
-<<<<<<< HEAD
-                for (AstNode* const termp : termps) {
-                    V3Const::s_containsMemberAccess.erase(termp);
-                    termp->deleteTree();
-                }
-=======
                 for (AstNode* const termp : termps) deleterr.pushDeletep(termp);
->>>>>>> e99fd289
                 return resultp;
             }
             const ResultTerm result = v->getResultTerm();
@@ -801,14 +794,7 @@
 
         // Only substitute the result if beneficial as determined by operation count
         if (visitor.m_ops <= resultOps) {
-<<<<<<< HEAD
-            for (AstNode* const termp : termps) {
-                V3Const::s_containsMemberAccess.erase(termp);
-                termp->deleteTree();
-            }
-=======
             for (AstNode* const termp : termps) deleterr.pushDeletep(termp);
->>>>>>> e99fd289
             return nullptr;
         }
 
@@ -1060,12 +1046,7 @@
         if (!operandsSame(ap, bp)) return false;
         // Do it
         cp->unlinkFrBack();
-<<<<<<< HEAD
-        V3Const::s_containsMemberAccess.erase(andp);
-        VL_DO_DANGLING(andp->unlinkFrBack()->deleteTree(), andp);
-=======
         VL_DO_DANGLING(pushDeletep(andp->unlinkFrBack()), andp);
->>>>>>> e99fd289
         VL_DANGLING(notp);
         // Replace whichever branch is now dangling
         if (nodep->rhsp()) {
