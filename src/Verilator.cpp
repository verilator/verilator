--- conflicted
+++ resolved
@@ -492,38 +492,8 @@
     // Note early return above when opt.cdc()
 }
 
-<<<<<<< HEAD
-//######################################################################
-
-int main(int argc, char** argv, char** env) {
-    // General initialization
-    std::ios::sync_with_stdio();
-
-    time_t randseed;
-    time(&randseed);
-    srand(static_cast<int>(randseed));
-
-    // Post-constructor initialization of netlists
-    v3Global.boot();
-
-    // Preprocessor
-    // Before command parsing so we can handle -Ds on command line.
-    V3PreShell::boot(env);
-
-    // Command option parsing
-    v3Global.opt.bin(argv[0]);
-    string argString = V3Options::argString(argc - 1, argv + 1);
-    v3Global.opt.parseOpts(new FileLine(FileLine::commandLineFilename()), argc - 1, argv + 1);
-
-    // Validate settings (aka Boost.Program_options)
-    v3Global.opt.notify();
-    v3Global.rootp()->timeInit();
-
-    V3Error::abortIfErrors();
-=======
 static void verilate(const string& argString) {
     UINFO(1, "Option --verilate: Start Verilation\n");
->>>>>>> 9b8aebb0
 
     // Can we skip doing everything if times are ok?
     V3File::addSrcDepend(v3Global.opt.bin());
@@ -660,6 +630,7 @@
 
     // Validate settings (aka Boost.Program_options)
     v3Global.opt.notify();
+    v3Global.rootp()->timeInit();
 
     V3Error::abortIfErrors();
 
