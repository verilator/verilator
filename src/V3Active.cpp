--- conflicted
+++ resolved
@@ -433,7 +433,6 @@
     bool m_walkingBody = false;  // Walking body of a process
     bool m_canBeComb = false;  // Whether current clocked process can be turned into a comb process
 
-<<<<<<< HEAD
     // METHODS
     template <typename T>
     void moveUnderSpecial(AstNode* nodep) {
@@ -441,79 +440,6 @@
         nodep->unlinkFrBack();
         wantactivep->addStmtsp(nodep);
     }
-=======
-    // VISITORS
-    void visit(AstScope* nodep) override {
-        // Create required actives and add to scope
-        UINFO(4, " SCOPE   " << nodep << endl);
-        // Clear last scope's names, and collect this scope's existing names
-        m_namer.main(nodep);
-        m_scopeFinalp = nullptr;
-        iterateChildren(nodep);
-    }
-    void visit(AstActive* nodep) override {
-        // Actives are being formed, so we can ignore any already made
-    }
-    void visit(AstInitialStatic* nodep) override {
-        // Relink to IACTIVE, unless already under it
-        UINFO(4, "    INITIAL " << nodep << endl);
-        const ActiveDlyVisitor dlyvisitor{nodep, ActiveDlyVisitor::CT_INITIAL};
-        AstActive* const wantactivep = m_namer.getIActive(nodep->fileline());
-        nodep->unlinkFrBack();
-        wantactivep->addStmtsp(nodep);
-    }
-    void visit(AstInitial* nodep) override {
-        // Relink to IACTIVE, unless already under it
-        UINFO(4, "    INITIAL " << nodep << endl);
-        const ActiveDlyVisitor dlyvisitor{nodep, ActiveDlyVisitor::CT_INITIAL};
-        AstActive* const wantactivep = m_namer.getIActive(nodep->fileline());
-        nodep->unlinkFrBack();
-        wantactivep->addStmtsp(nodep);
-    }
-    void visit(AstAssignAlias* nodep) override {
-        // Relink to CACTIVE, unless already under it
-        UINFO(4, "    ASSIGNW " << nodep << endl);
-        AstActive* const wantactivep = m_namer.getCActive(nodep->fileline());
-        nodep->unlinkFrBack();
-        wantactivep->addStmtsp(nodep);
-    }
-    void visit(AstAssignW* nodep) override {
-        // Relink to CACTIVE, unless already under it
-        UINFO(4, "    ASSIGNW " << nodep << endl);
-        AstActive* const wantactivep = m_namer.getCActive(nodep->fileline());
-        nodep->unlinkFrBack();
-        wantactivep->addStmtsp(nodep);
-    }
-    void visit(AstCoverToggle* nodep) override {
-        // Relink to CACTIVE, unless already under it
-        UINFO(4, "    COVERTOGGLE " << nodep << endl);
-        AstActive* const wantactivep = m_namer.getCActive(nodep->fileline());
-        nodep->unlinkFrBack();
-        wantactivep->addStmtsp(nodep);
-    }
-    void visit(AstFinal* nodep) override {
-        // Relink to CFUNC for the final
-        UINFO(4, "    FINAL " << nodep << endl);
-        if (!nodep->bodysp()) {  // Empty, Kill it.
-            VL_DO_DANGLING(nodep->unlinkFrBack()->deleteTree(), nodep);
-            return;
-        }
-        const ActiveDlyVisitor dlyvisitor{nodep, ActiveDlyVisitor::CT_INITIAL};
-        if (!m_scopeFinalp) {
-            m_scopeFinalp = new AstCFunc(
-                nodep->fileline(), "_final_" + m_namer.scopep()->nameDotless(), m_namer.scopep());
-            m_scopeFinalp->dontCombine(true);
-            m_scopeFinalp->isFinal(true);
-            m_scopeFinalp->isStatic(false);
-            m_scopeFinalp->isLoose(true);
-            m_scopeFinalp->slow(true);
-            m_namer.scopep()->addActivep(m_scopeFinalp);
-        }
-        nodep->unlinkFrBack();
-        m_scopeFinalp->addStmtsp(nodep->bodysp()->unlinkFrBackWithNext());
-        VL_DO_DANGLING(nodep->deleteTree(), nodep);
-    }
->>>>>>> 38a8d7fb
 
     void visitAlways(AstNode* nodep, AstSenTree* oldsensesp, VAlwaysKwd kwd) {
         // Move always to appropriate ACTIVE based on its sense list
@@ -571,13 +497,6 @@
             const ActiveLatchCheckVisitor latchvisitor{nodep, kwd == VAlwaysKwd::ALWAYS_LATCH};
         }
     }
-<<<<<<< HEAD
-=======
-    void visit(AstAlways* nodep) override {
-        // Move always to appropriate ACTIVE based on its sense list
-        UINFO(4, "    ALW   " << nodep << endl);
-        // if (debug() >= 9) nodep->dumpTree(cout, "  Alw: ");
->>>>>>> 38a8d7fb
 
     void visitSenItems(AstNode* nodep) {
         if (v3Global.opt.timing().isSetTrue()) {
@@ -586,36 +505,30 @@
     }
 
     // VISITORS
-    virtual void visit(AstScope* nodep) override {
+    void visit(AstScope* nodep) override {
         m_namer.main(nodep);  // Clear last scope's names, and collect this scope's existing names
         iterateChildren(nodep);
     }
-    virtual void visit(AstActive* nodep) override {
+    void visit(AstActive* nodep) override {
         // Actives are being formed, so we can ignore any already made
     }
 
-    virtual void visit(AstInitialStatic* nodep) override {
-        moveUnderSpecial<AstSenItem::Static>(nodep);
-    }
-    virtual void visit(AstInitial* nodep) override {
+    void visit(AstInitialStatic* nodep) override { moveUnderSpecial<AstSenItem::Static>(nodep); }
+    void visit(AstInitial* nodep) override {
         const ActiveDlyVisitor dlyvisitor{nodep, ActiveDlyVisitor::CT_INITIAL};
         visitSenItems(nodep);
         moveUnderSpecial<AstSenItem::Initial>(nodep);
     }
-    virtual void visit(AstFinal* nodep) override {
+    void visit(AstFinal* nodep) override {
         const ActiveDlyVisitor dlyvisitor{nodep, ActiveDlyVisitor::CT_INITIAL};
         moveUnderSpecial<AstSenItem::Final>(nodep);
     }
-    virtual void visit(AstAssignAlias* nodep) override {
-        moveUnderSpecial<AstSenItem::Combo>(nodep);
-    }
-    virtual void visit(AstCoverToggle* nodep) override {
-        moveUnderSpecial<AstSenItem::Combo>(nodep);
-    }
-    virtual void visit(AstAssignW* nodep) override {
+    void visit(AstAssignAlias* nodep) override { moveUnderSpecial<AstSenItem::Combo>(nodep); }
+    void visit(AstCoverToggle* nodep) override { moveUnderSpecial<AstSenItem::Combo>(nodep); }
+    void visit(AstAssignW* nodep) override {
         visitAlways(nodep, nullptr, VAlwaysKwd::ALWAYS_COMB);
     }
-    virtual void visit(AstAlways* nodep) override {
+    void visit(AstAlways* nodep) override {
         if (!nodep->bodysp()) {  // Empty always. Remove it now.
             VL_DO_DANGLING(nodep->unlinkFrBack()->deleteTree(), nodep);
             return;
@@ -623,19 +536,17 @@
         visitSenItems(nodep);
         visitAlways(nodep, nodep->sensesp(), nodep->keyword());
     }
-<<<<<<< HEAD
-    virtual void visit(AstAlwaysPostponed* nodep) override {
+    void visit(AstAlwaysPostponed* nodep) override {
         // Might be empty with later optimizations, so this assertion can be removed,
         // but for now it is guaranteed to be not empty.
         UASSERT_OBJ(nodep->bodysp(), nodep, "Should not be empty");
         visitAlways(nodep, nullptr, VAlwaysKwd::ALWAYS);
     }
-    virtual void visit(AstAlwaysPublic* nodep) override {
+    void visit(AstAlwaysPublic* nodep) override {
         visitAlways(nodep, nodep->sensesp(), VAlwaysKwd::ALWAYS);
     }
-    virtual void visit(AstCFunc* nodep) override { visitSenItems(nodep); }
-
-    virtual void visit(AstSenItem* nodep) override {
+    void visit(AstCFunc* nodep) override { visitSenItems(nodep); }
+    void visit(AstSenItem* nodep) override {
         UASSERT_OBJ(!m_walkingBody, nodep,
                     "Should not reach here when walking body without --timing");
         if (!nodep->sensp()) return;  // Ignore sequential items (e.g.: initial, comb, etc.)
@@ -645,32 +556,8 @@
 
         if (const auto* const dtypep = nodep->sensp()->dtypep()) {
             if (const auto* const basicp = dtypep->basicp()) {
+
                 if (basicp->isEvent()) nodep->edgeType(VEdgeType::ET_EVENT);
-=======
-    void visit(AstAlwaysPostponed* nodep) override {
-        UINFO(4, "    ALW   " << nodep << endl);
-        if (!nodep->bodysp()) {
-            VL_DO_DANGLING(nodep->unlinkFrBack()->deleteTree(), nodep);
-            return;
-        }
-        visitAlways(nodep, nullptr, VAlwaysKwd::ALWAYS);
-    }
-    void visit(AstAlwaysPublic* nodep) override {
-        // Move always to appropriate ACTIVE based on its sense list
-        UINFO(4, "    ALWPub   " << nodep << endl);
-        // if (debug() >= 9) nodep->dumpTree(cout, "  Alw: ");
-        visitAlways(nodep, nodep->sensesp(), VAlwaysKwd::ALWAYS);
-    }
-    void visit(AstSenItem* nodep) override {
-        if (nodep->varrefp()) {
-            if (const AstBasicDType* const basicp = nodep->varrefp()->dtypep()->basicp()) {
-                if (basicp->isEventValue()) {
-                    // Events need to be treated as active high so we only activate on event being
-                    // 1
-                    UINFO(8, "Demote event to HIGHEDGE " << nodep << endl);
-                    nodep->edgeType(VEdgeType::ET_HIGHEDGE);
-                }
->>>>>>> 38a8d7fb
             }
         }
 
@@ -680,7 +567,7 @@
         });
     }
 
-    virtual void visit(AstVarRef* nodep) override {
+    void visit(AstVarRef* nodep) override {
         AstVarScope* const vscp = nodep->varScopep();
         if (nodep->access().isWriteOnly()) {
             vscp->user2(true);
@@ -691,24 +578,24 @@
             if (!vscp->user2() && !vscp->user1()) m_canBeComb = false;
         }
     }
-    virtual void visit(AstAssignDly* nodep) override {
+    void visit(AstAssignDly* nodep) override {
         m_canBeComb = false;
         if (nodep->isTimingControl()) m_clockedProcess = true;
         iterateChildrenConst(nodep);
     }
-    virtual void visit(AstFireEvent* nodep) override {
+    void visit(AstFireEvent* nodep) override {
         m_canBeComb = false;
         iterateChildrenConst(nodep);
     }
-    virtual void visit(AstAssignForce* nodep) override {
+    void visit(AstAssignForce* nodep) override {
         m_canBeComb = false;
         iterateChildrenConst(nodep);
     }
-    virtual void visit(AstRelease* nodep) override {
+    void visit(AstRelease* nodep) override {
         m_canBeComb = false;
         iterateChildrenConst(nodep);
     }
-    virtual void visit(AstFork* nodep) override {
+    void visit(AstFork* nodep) override {
         if (nodep->isTimingControl()) {
             m_canBeComb = false;
             m_clockedProcess = true;
@@ -717,10 +604,9 @@
     }
 
     //--------------------
-<<<<<<< HEAD
-    virtual void visit(AstVar*) override {}  // Accelerate
-    virtual void visit(AstVarScope*) override {}  // Accelerate
-    virtual void visit(AstNode* nodep) override {
+    void visit(AstVar*) override {}  // Accelerate
+    void visit(AstVarScope*) override {}  // Accelerate
+    void visit(AstNode* nodep) override {
         if (!v3Global.opt.timing().isSetTrue() && m_walkingBody && !m_canBeComb) {
             return;  // Accelerate
         }
@@ -732,11 +618,6 @@
         }
         iterateChildren(nodep);
     }
-=======
-    void visit(AstNodeMath*) override {}  // Accelerate
-    void visit(AstVarScope*) override {}  // Accelerate
-    void visit(AstNode* nodep) override { iterateChildren(nodep); }
->>>>>>> 38a8d7fb
 
 public:
     // CONSTRUCTORS
