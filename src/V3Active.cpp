--- conflicted
+++ resolved
@@ -77,15 +77,8 @@
 
 class LatchDetectGraph final : public V3Graph {
 protected:
-<<<<<<< HEAD
-    typedef std::vector<AstVarRef*> VarRefVec;
-
-    LatchDetectGraphVertex* m_curVertexp;  // Current latch detection graph vertex
-    VarRefVec m_outputs;  // Vector of lvalues encountered on this pass
-=======
     LatchDetectGraphVertex* m_curVertexp;  // Current latch detection graph vertex
     std::vector<AstVarRef*> m_outputs;  // Vector of lvalues encountered on this pass
->>>>>>> 45fbd98f
 
     VL_DEBUG_FUNC;  // Declare debug()
 
@@ -181,11 +174,7 @@
         for (const auto& vrp : m_outputs) {
             LatchDetectGraphVertex* vertp = castVertexp(vrp->varp()->user1p());
             vertp->user(true);  // Identify the output vertex we are checking paths _to_
-<<<<<<< HEAD
-            if (!latchCheckInternal(castVertexp(verticesBeginp()))) { latch_detected = true; }
-=======
             if (!latchCheckInternal(castVertexp(verticesBeginp()))) latch_detected = true;
->>>>>>> 45fbd98f
             if (latch_detected && !latch_expected) {
                 nodep->v3warn(
                     LATCH,
@@ -194,11 +183,7 @@
                         << " (not all control paths of combinational always assign a value)\n"
                         << nodep->warnMore()
                         << "... Suggest use of always_latch for intentional latches");
-<<<<<<< HEAD
-                if (debug() >= 9) { dumpDotFilePrefixed("latch_" + vrp->name()); }
-=======
                 if (debug() >= 9) dumpDotFilePrefixed("latch_" + vrp->name());
->>>>>>> 45fbd98f
             }
             vertp->user(false);  // Clear again (see above)
             vrp->varp()->isLatched(latch_detected);
