// -*- mode: C++; c-file-style: "cc-mode" -*-
//*************************************************************************
// DESCRIPTION: Verilator: Expression width calculations
//
// Code available from: https://verilator.org
//
//*************************************************************************
//
// Copyright 2003-2020 by Wilson Snyder. This program is free software; you
// can redistribute it and/or modify it under the terms of either the GNU
// Lesser General Public License Version 3 or the Perl Artistic License
// Version 2.0.
// SPDX-License-Identifier: LGPL-3.0-only OR Artistic-2.0
//
//*************************************************************************
// V3Width's Transformations:
//      Top down traversal:
//          Determine width of sub-expressions
//              width() = # bits upper expression wants, 0 for anything-goes
//              widthUnsized() = # bits for unsized constant, or 0 if it's sized
//              widthMin() = Alternative acceptable width for linting, or width() if sized
//              Determine this subop's width, can be either:
//                  Fixed width X
//                  Unsized, min width X   ('d5 is unsized, min 3 bits.)
//              Pass up:
//                  width() = # bits this expression generates
//                  widthSized() = true if all constants sized, else false
//          Compute size of this expression
//          Lint warn about mismatches
//              If expr size != subop fixed, bad
//              If expr size  < subop unsized minimum, bad
//              If expr size != subop, edit netlist
//                      For == and similar ops, if multibit underneath, add a REDOR
//                      If subop larger, add a EXTRACT
//                      If subop smaller, add a EXTEND
//          Pass size to sub-expressions if required (+/-* etc)
//              FINAL = true.
//              Subexpressions lint and extend as needed
//
//*************************************************************************
// Signedness depends on:
//      Decimal numbers are signed
//      Based numbers are unsigned unless 's' prefix
//      Comparison results are unsigned
//      Bit&Part selects are unsigned, even if whole
//      Concatenates are unsigned
//      Ignore signedness of self-determined:
//              shift rhs, ** rhs, x?: lhs, concat and replicate members
//      Else, if any operand unsigned, output unsigned
//
// Real number rules:
//      Real numbers are real (duh)
//      Reals convert to integers by rounding
//      Reals init to 0.0
//      Logicals convert compared to zero
//      If any operand is real, result is real
//*************************************************************************
// V3Width is the only visitor that uses vup.  We could switch to using userp,
// though note some iterators operate on next() and so would need to pass the
// same value on each nextp().
//*************************************************************************
// See notes in internal.txt about misuse of iterateAndNext and use of
// iterateSubtreeReturnEdits.
//*************************************************************************

#include "config_build.h"
#include "verilatedos.h"

#include "V3Global.h"
#include "V3Width.h"
#include "V3Number.h"
#include "V3Const.h"
#include "V3String.h"
#include "V3Task.h"

#include <algorithm>

// More code; this file was getting too large; see actions there
#define _V3WIDTH_CPP_
#include "V3WidthCommit.h"

//######################################################################

enum Stage : uint8_t {
    PRELIM = 1,
    FINAL = 2,
    BOTH = 3
};  // Numbers are a bitmask <0>=prelim, <1>=final
std::ostream& operator<<(std::ostream& str, const Stage& rhs) {
    return str << ("-PFB"[static_cast<int>(rhs)]);
}

enum Determ : uint8_t {
    SELF,  // Self-determined
    CONTEXT,  // Context-determined
    ASSIGN  // Assignment-like where sign comes from RHS only
};
std::ostream& operator<<(std::ostream& str, const Determ& rhs) {
    static const char* const s_det[] = {"SELF", "CNTX", "ASSN"};
    return str << s_det[rhs];
}

//######################################################################
// Width state, as a visitor of each AstNode

class WidthVP {
    // Parameters to pass down hierarchy with visit functions.
    AstNodeDType* m_dtypep;  // Parent's data type to resolve to
    Stage m_stage;  // If true, report errors
public:
    WidthVP(AstNodeDType* dtypep, Stage stage)
        : m_dtypep{dtypep}
        , m_stage{stage} {
        // Prelim doesn't look at assignments, so shouldn't need a dtype,
        // however AstPattern uses them
    }
    WidthVP(Determ determ, Stage stage)
        : m_dtypep{nullptr}
        , m_stage{stage} {
        if (determ != SELF && stage != PRELIM)
            v3fatalSrc("Context-determined width request only allowed as prelim step");
    }
    WidthVP* p() { return this; }
    bool selfDtm() const { return m_dtypep == nullptr; }
    AstNodeDType* dtypep() const {
        // Detect where overrideDType is probably the intended call
        if (!m_dtypep) v3fatalSrc("Width dtype request on self-determined or preliminary VUP");
        return m_dtypep;
    }
    AstNodeDType* dtypeNullp() const { return m_dtypep; }
    AstNodeDType* dtypeNullSkipRefp() const {
        AstNodeDType* dtp = dtypeNullp();
        if (dtp) dtp = dtp->skipRefp();
        return dtp;
    }
    AstNodeDType* dtypeOverridep(AstNodeDType* defaultp) const {
        if (m_stage == PRELIM) v3fatalSrc("Parent dtype should be a final-stage action");
        return m_dtypep ? m_dtypep : defaultp;
    }
    int width() const {
        if (!m_dtypep) v3fatalSrc("Width request on self-determined or preliminary VUP");
        return m_dtypep->width();
    }
    int widthMin() const {
        if (!m_dtypep) v3fatalSrc("Width request on self-determined or preliminary VUP");
        return m_dtypep->widthMin();
    }
    bool prelim() const { return m_stage & PRELIM; }
    bool final() const { return m_stage & FINAL; }
    void dump(std::ostream& str) const {
        if (!m_dtypep) {
            str << "  VUP(s=" << m_stage << ",self)";
        } else {
            str << "  VUP(s=" << m_stage << ",dt=" << cvtToHex(dtypep());
            dtypep()->dumpSmall(str);
            str << ")";
        }
    }
};
std::ostream& operator<<(std::ostream& str, const WidthVP* vup) {
    if (vup) vup->dump(str);
    return str;
}

//######################################################################

class WidthClearVisitor {
    // Rather than a AstNVisitor, can just quickly touch every node
    void clearWidthRecurse(AstNode* nodep) {
        for (; nodep; nodep = nodep->nextp()) {
            nodep->didWidth(false);
            if (nodep->op1p()) clearWidthRecurse(nodep->op1p());
            if (nodep->op2p()) clearWidthRecurse(nodep->op2p());
            if (nodep->op3p()) clearWidthRecurse(nodep->op3p());
            if (nodep->op4p()) clearWidthRecurse(nodep->op4p());
        }
    }

public:
    // CONSTRUCTORS
    explicit WidthClearVisitor(AstNetlist* nodep) { clearWidthRecurse(nodep); }
    virtual ~WidthClearVisitor() {}
};

//######################################################################

#define accept in_WidthVisitor_use_AstNode_iterate_instead_of_AstNode_accept

//######################################################################

class WidthVisitor : public AstNVisitor {
private:
    // TYPES
    typedef std::map<std::pair<const AstNodeDType*, AstAttrType>, AstVar*> TableMap;
    typedef std::map<int, AstPatMember*> PatVecMap;
    typedef std::map<const AstNodeDType*, AstQueueDType*> DTypeQMap;

    // STATE
    WidthVP* m_vup = nullptr;  // Current node state
    bool m_paramsOnly;  // Computing parameter value; limit operation
    AstRange* m_cellRangep
        = nullptr;  // Range for arrayed instantiations, nullptr for normal instantiations
    AstNodeFTask* m_ftaskp = nullptr;  // Current function/task
    AstNodeProcedure* m_procedurep = nullptr;  // Current final/always
    AstLambdaArgRef* m_lambdaArgRefp = nullptr;  // Argument to above lambda
    AstFunc* m_funcp = nullptr;  // Current function
    AstAttrOf* m_attrp = nullptr;  // Current attribute
    bool m_doGenerate;  // Do errors later inside generate statement
    int m_dtTables = 0;  // Number of created data type tables
    TableMap m_tableMap;  // Created tables so can remove duplicates
    DTypeQMap m_queueDTypeIndexed;  // Queues with given index type

    // ENUMS
    enum ExtendRule : uint8_t {
        EXTEND_EXP,  // Extend if expect sign and node signed, e.g. node=y in ADD(x,y), "x + y"
        EXTEND_ZERO,  // Extend with zeros. e.g. node=y in EQ(x,y), "x == y"
        EXTEND_LHS,  // Extend with sign if node signed. e.g. node=y in ASSIGN(y,x), "x = y"
        EXTEND_OFF  // No extension
    };

    // METHODS
    static int debug() { return V3Width::debug(); }

    // VISITORS
    //   Naming:  width_O{outputtype}_L{lhstype}_R{rhstype}_W{widthing}_S{signing}
    //          Where type:
    //                  _O1=boolean (width 1 unsigned)
    //                  _Ou=unsigned
    //                  _Os=signed
    //                  _Ous=unsigned or signed
    //                  _Or=real
    //                  _Ox=anything

    // Widths: 1 bit out, lhs 1 bit; Real: converts via compare with 0
    virtual void visit(AstLogNot* nodep) override { visit_log_not(nodep); }
    // Widths: 1 bit out, lhs 1 bit, rhs 1 bit; Real: converts via compare with 0
    virtual void visit(AstLogAnd* nodep) override { visit_log_and_or(nodep); }
    virtual void visit(AstLogOr* nodep) override { visit_log_and_or(nodep); }
    virtual void visit(AstLogEq* nodep) override {
        // Conversion from real not in IEEE, but a fallout
        visit_log_and_or(nodep);
    }
    virtual void visit(AstLogIf* nodep) override {
        // Conversion from real not in IEEE, but a fallout
        visit_log_and_or(nodep);
    }

    // Widths: 1 bit out, Any width lhs
    virtual void visit(AstRedAnd* nodep) override { visit_red_and_or(nodep); }
    virtual void visit(AstRedOr* nodep) override { visit_red_and_or(nodep); }
    virtual void visit(AstRedXnor* nodep) override { visit_red_and_or(nodep); }
    virtual void visit(AstRedXor* nodep) override { visit_red_and_or(nodep); }
    virtual void visit(AstOneHot* nodep) override { visit_red_and_or(nodep); }
    virtual void visit(AstOneHot0* nodep) override { visit_red_and_or(nodep); }
    virtual void visit(AstIsUnknown* nodep) override {
        visit_red_unknown(nodep);  // Allow real
    }

    // These have different node types, as they operate differently
    // Must add to case statement below,
    // Widths: 1 bit out, lhs width == rhs width.  real if lhs|rhs real
    virtual void visit(AstEq* nodep) override { visit_cmp_eq_gt(nodep, true); }
    virtual void visit(AstNeq* nodep) override { visit_cmp_eq_gt(nodep, true); }
    virtual void visit(AstGt* nodep) override { visit_cmp_eq_gt(nodep, true); }
    virtual void visit(AstGte* nodep) override { visit_cmp_eq_gt(nodep, true); }
    virtual void visit(AstLt* nodep) override { visit_cmp_eq_gt(nodep, true); }
    virtual void visit(AstLte* nodep) override { visit_cmp_eq_gt(nodep, true); }
    virtual void visit(AstGtS* nodep) override { visit_cmp_eq_gt(nodep, true); }
    virtual void visit(AstGteS* nodep) override { visit_cmp_eq_gt(nodep, true); }
    virtual void visit(AstLtS* nodep) override { visit_cmp_eq_gt(nodep, true); }
    virtual void visit(AstLteS* nodep) override { visit_cmp_eq_gt(nodep, true); }
    virtual void visit(AstEqCase* nodep) override { visit_cmp_eq_gt(nodep, true); }
    virtual void visit(AstNeqCase* nodep) override { visit_cmp_eq_gt(nodep, true); }
    // ...    These comparisons don't allow reals
    virtual void visit(AstEqWild* nodep) override { visit_cmp_eq_gt(nodep, false); }
    virtual void visit(AstNeqWild* nodep) override { visit_cmp_eq_gt(nodep, false); }
    // ...    Real compares
    virtual void visit(AstEqD* nodep) override { visit_cmp_real(nodep); }
    virtual void visit(AstNeqD* nodep) override { visit_cmp_real(nodep); }
    virtual void visit(AstLtD* nodep) override { visit_cmp_real(nodep); }
    virtual void visit(AstLteD* nodep) override { visit_cmp_real(nodep); }
    virtual void visit(AstGtD* nodep) override { visit_cmp_real(nodep); }
    virtual void visit(AstGteD* nodep) override { visit_cmp_real(nodep); }
    // ...    String compares
    virtual void visit(AstEqN* nodep) override { visit_cmp_string(nodep); }
    virtual void visit(AstNeqN* nodep) override { visit_cmp_string(nodep); }
    virtual void visit(AstLtN* nodep) override { visit_cmp_string(nodep); }
    virtual void visit(AstLteN* nodep) override { visit_cmp_string(nodep); }
    virtual void visit(AstGtN* nodep) override { visit_cmp_string(nodep); }
    virtual void visit(AstGteN* nodep) override { visit_cmp_string(nodep); }

    // Widths: out width = lhs width = rhs width
    // Signed: Output signed iff LHS & RHS signed.
    // Real: Not allowed
    virtual void visit(AstAnd* nodep) override { visit_boolmath_and_or(nodep); }
    virtual void visit(AstOr* nodep) override { visit_boolmath_and_or(nodep); }
    virtual void visit(AstXnor* nodep) override { visit_boolmath_and_or(nodep); }
    virtual void visit(AstXor* nodep) override { visit_boolmath_and_or(nodep); }
    virtual void visit(AstBufIf1* nodep) override {
        visit_boolmath_and_or(nodep);
    }  // Signed behavior changing in 3.814
    // Width: Max(Lhs,Rhs) sort of.
    // Real: If either side real
    // Signed: If both sides real
    virtual void visit(AstAdd* nodep) override { visit_add_sub_replace(nodep, true); }
    virtual void visit(AstSub* nodep) override { visit_add_sub_replace(nodep, true); }
    virtual void visit(AstDiv* nodep) override { visit_add_sub_replace(nodep, true); }
    virtual void visit(AstMul* nodep) override { visit_add_sub_replace(nodep, true); }
    // These can't promote to real
    virtual void visit(AstModDiv* nodep) override { visit_add_sub_replace(nodep, false); }
    virtual void visit(AstModDivS* nodep) override { visit_add_sub_replace(nodep, false); }
    virtual void visit(AstMulS* nodep) override { visit_add_sub_replace(nodep, false); }
    virtual void visit(AstDivS* nodep) override { visit_add_sub_replace(nodep, false); }
    // Widths: out width = lhs width, but upper matters
    // Signed: Output signed iff LHS signed; unary operator
    // Unary promote to real
    virtual void visit(AstNegate* nodep) override { visit_negate_not(nodep, true); }
    // Unary never real
    virtual void visit(AstNot* nodep) override { visit_negate_not(nodep, false); }

    // Real: inputs and output real
    virtual void visit(AstAddD* nodep) override { visit_real_add_sub(nodep); }
    virtual void visit(AstSubD* nodep) override { visit_real_add_sub(nodep); }
    virtual void visit(AstDivD* nodep) override { visit_real_add_sub(nodep); }
    virtual void visit(AstMulD* nodep) override { visit_real_add_sub(nodep); }
    virtual void visit(AstPowD* nodep) override { visit_real_add_sub(nodep); }
    virtual void visit(AstNodeSystemBiop* nodep) override { visit_real_add_sub(nodep); }
    // Real: Output real
    virtual void visit(AstNegateD* nodep) override { visit_real_neg_ceil(nodep); }
    virtual void visit(AstNodeSystemUniop* nodep) override { visit_real_neg_ceil(nodep); }

    // Widths: out signed/unsigned width = lhs width, input un|signed
    virtual void visit(AstSigned* nodep) override {
        visit_signed_unsigned(nodep, VSigning::SIGNED);
    }
    virtual void visit(AstUnsigned* nodep) override {
        visit_signed_unsigned(nodep, VSigning::UNSIGNED);
    }

    // Widths: Output width from lhs, rhs<33 bits
    // Signed: If lhs signed
    virtual void visit(AstShiftL* nodep) override { visit_shift(nodep); }
    virtual void visit(AstShiftR* nodep) override { visit_shift(nodep); }
    // ShiftRS converts to ShiftR, but not vice-versa
    virtual void visit(AstShiftRS* nodep) override { visit_shift(nodep); }

    //========
    // Widths: Output real, input integer signed
    virtual void visit(AstBitsToRealD* nodep) override { visit_Or_Lu64(nodep); }

    // Widths: Output integer signed, input real
    virtual void visit(AstRToIS* nodep) override { visit_Os32_Lr(nodep); }
    virtual void visit(AstRToIRoundS* nodep) override {
        // Only created here, size comes from upper expression
        if (m_vup->prelim()) {  // First stage evaluation
            iterateCheckReal(nodep, "LHS", nodep->lhsp(), BOTH);
        }
        if (!nodep->dtypep()->widthSized()) nodep->v3fatalSrc("RToIRoundS should be presized");
    }

    // Widths: Output integer unsigned, input real
    virtual void visit(AstRealToBits* nodep) override { visit_Ou64_Lr(nodep); }

    // Output integer, input string
    virtual void visit(AstLenN* nodep) override { visit_Os32_string(nodep); }
    virtual void visit(AstPutcN* nodep) override {
        // CALLER: str.putc()
        UASSERT_OBJ(nodep->rhsp() && nodep->thsp(), nodep, "For ternary ops only!");
        if (m_vup && m_vup->prelim()) {
            // See similar handling in visit_cmp_eq_gt where created
            iterateCheckString(nodep, "LHS", nodep->lhsp(), BOTH);
            iterateCheckSigned32(nodep, "RHS", nodep->rhsp(), BOTH);
            iterateCheckSigned32(nodep, "THS", nodep->thsp(), BOTH);
            nodep->dtypeSetString();  // AstPutcN returns the new string to be assigned by
                                      // AstAssign
        }
    }
    virtual void visit(AstGetcN* nodep) override {
        // CALLER: str.getc()
        UASSERT_OBJ(nodep->rhsp(), nodep, "For binary ops only!");
        if (m_vup && m_vup->prelim()) {
            // See similar handling in visit_cmp_eq_gt where created
            iterateCheckString(nodep, "LHS", nodep->lhsp(), BOTH);
            iterateCheckSigned32(nodep, "RHS", nodep->rhsp(), BOTH);
            nodep->dtypeSetBitSized(8, VSigning::UNSIGNED);
        }
    }
    virtual void visit(AstGetcRefN* nodep) override {
        // CALLER: str.getc()
        UASSERT_OBJ(nodep->rhsp(), nodep, "For binary ops only!");
        if (m_vup && m_vup->prelim()) {
            // See similar handling in visit_cmp_eq_gt where created
            iterateCheckString(nodep, "LHS", nodep->lhsp(), BOTH);
            iterateCheckSigned32(nodep, "RHS", nodep->rhsp(), BOTH);
            nodep->dtypeSetBitSized(8, VSigning::UNSIGNED);
        }
    }
    virtual void visit(AstSubstrN* nodep) override {
        // CALLER: str.substr()
        UASSERT_OBJ(nodep->rhsp() && nodep->thsp(), nodep, "For ternary ops only!");
        if (m_vup && m_vup->prelim()) {
            // See similar handling in visit_cmp_eq_gt where created
            iterateCheckString(nodep, "LHS", nodep->lhsp(), BOTH);
            iterateCheckSigned32(nodep, "RHS", nodep->rhsp(), BOTH);
            iterateCheckSigned32(nodep, "THS", nodep->thsp(), BOTH);
            nodep->dtypeSetString();
        }
    }
    virtual void visit(AstCompareNN* nodep) override {
        // CALLER: str.compare(), str.icompare()
        // Widths: 32 bit out
        UASSERT_OBJ(nodep->rhsp(), nodep, "For binary ops only!");
        if (m_vup->prelim()) {
            // See similar handling in visit_cmp_eq_gt where created
            iterateCheckString(nodep, "LHS", nodep->lhsp(), BOTH);
            iterateCheckString(nodep, "RHS", nodep->rhsp(), BOTH);
            nodep->dtypeSetSigned32();
        }
    }
    virtual void visit(AstAtoN* nodep) override {
        // CALLER: str.atobin(), atoi(), atohex(), atooct(), atoreal()
        // Width: 64bit floating point for atoreal(), 32bit out for the others
        if (m_vup->prelim()) {
            // See similar handling in visit_cmp_eq_gt where created
            iterateCheckString(nodep, "LHS", nodep->lhsp(), BOTH);
            if (nodep->format() == AstAtoN::ATOREAL) {
                nodep->dtypeSetDouble();
            } else {
                nodep->dtypeSetSigned32();
            }
        }
    }

    // Widths: Constant, terminal
    virtual void visit(AstTime* nodep) override { nodep->dtypeSetUInt64(); }
    virtual void visit(AstTimeD* nodep) override { nodep->dtypeSetDouble(); }
    virtual void visit(AstTestPlusArgs* nodep) override { nodep->dtypeSetSigned32(); }
    virtual void visit(AstScopeName* nodep) override {
        nodep->dtypeSetUInt64();  // A pointer, but not that it matters
    }

    virtual void visit(AstNodeCond* nodep) override {
        // op = cond ? expr1 : expr2
        // See IEEE-2012 11.4.11 and Table 11-21.
        //   LHS is self-determined
        //   Width: max(RHS, THS)
        //   Signed: Output signed iff RHS & THS signed  (presumed, not in IEEE)
        //   Real: Output real if either expression is real, non-real argument gets converted
        if (m_vup->prelim()) {  // First stage evaluation
            // Just once, do the conditional, expect one bit out.
            iterateCheckBool(nodep, "Conditional Test", nodep->condp(), BOTH);
            // Determine sub expression widths only relying on what's in the subops
            //  CONTEXT determined, but need data type for pattern assignments
            userIterateAndNext(nodep->expr1p(), WidthVP(m_vup->dtypeNullp(), PRELIM).p());
            userIterateAndNext(nodep->expr2p(), WidthVP(m_vup->dtypeNullp(), PRELIM).p());
            // Calculate width of this expression.
            // First call (prelim()) m_vup->width() is probably zero, so we'll return
            //  the size of this subexpression only.
            // Second call (final()) m_vup->width() is probably the expression size, so
            //  the expression includes the size of the output too.
            if (nodep->expr1p()->isDouble() || nodep->expr2p()->isDouble()) {
                nodep->dtypeSetDouble();
            } else if (nodep->expr1p()->isString() || nodep->expr2p()->isString()) {
                nodep->dtypeSetString();
            } else {
                int width = std::max(nodep->expr1p()->width(), nodep->expr2p()->width());
                int mwidth = std::max(nodep->expr1p()->widthMin(), nodep->expr2p()->widthMin());
                bool issigned = nodep->expr1p()->isSigned() && nodep->expr2p()->isSigned();
                nodep->dtypeSetLogicUnsized(width, mwidth, VSigning::fromBool(issigned));
            }
        }
        if (m_vup->final()) {
            AstNodeDType* expDTypep = m_vup->dtypeOverridep(nodep->dtypep());
            AstNodeDType* subDTypep = expDTypep;
            nodep->dtypeFrom(expDTypep);
            // Error report and change sizes for suboperands of this node.
            iterateCheck(nodep, "Conditional True", nodep->expr1p(), CONTEXT, FINAL, subDTypep,
                         EXTEND_EXP);
            iterateCheck(nodep, "Conditional False", nodep->expr2p(), CONTEXT, FINAL, subDTypep,
                         EXTEND_EXP);
        }
    }
    virtual void visit(AstConcat* nodep) override {
        // Real: Not allowed (assumed)
        // Signed: unsigned output, input either (assumed)
        // IEEE-2012 Table 11-21, and 11.8.1:
        //   LHS, RHS is self-determined
        //   signed: Unsigned  (11.8.1)
        //   width: LHS + RHS
        AstNodeDType* vdtypep = m_vup->dtypeNullSkipRefp();
        userIterateAndNext(vdtypep, WidthVP(SELF, BOTH).p());
        if (VN_IS(vdtypep, QueueDType)) {
            // Queue "element 0" is lhsp, so we need to swap arguments
            auto* newp = new AstConsQueue(nodep->fileline(), nodep->rhsp()->unlinkFrBack(),
                                          nodep->lhsp()->unlinkFrBack());
            nodep->replaceWith(newp);
            VL_DO_DANGLING(pushDeletep(nodep), nodep);
            userIterateChildren(newp, m_vup);
            return;
        }
        if (VN_IS(vdtypep, DynArrayDType)) {
            auto* newp = new AstConsDynArray(nodep->fileline(), nodep->rhsp()->unlinkFrBack(),
                                             nodep->lhsp()->unlinkFrBack());
            nodep->replaceWith(newp);
            VL_DO_DANGLING(pushDeletep(nodep), nodep);
            userIterateChildren(newp, m_vup);
            return;
        }
        if (m_vup->prelim()) {
            if (VN_IS(vdtypep, AssocArrayDType)  //
                || VN_IS(vdtypep, DynArrayDType)  //
                || VN_IS(vdtypep, QueueDType)) {
                nodep->v3warn(E_UNSUPPORTED, "Unsupported: Concatenation to form "
                                                 << vdtypep->prettyDTypeNameQ() << "data type");
            }

            iterateCheckSizedSelf(nodep, "LHS", nodep->lhsp(), SELF, BOTH);
            iterateCheckSizedSelf(nodep, "RHS", nodep->rhsp(), SELF, BOTH);
            nodep->dtypeSetLogicUnsized(nodep->lhsp()->width() + nodep->rhsp()->width(),
                                        nodep->lhsp()->widthMin() + nodep->rhsp()->widthMin(),
                                        VSigning::UNSIGNED);
            // Cleanup zero width Verilog2001 {x,{0{foo}}} now,
            // otherwise having width(0) will cause later assertions to fire
            if (AstReplicate* repp = VN_CAST(nodep->lhsp(), Replicate)) {
                if (repp->width() == 0) {  // Keep rhs
                    nodep->replaceWith(nodep->rhsp()->unlinkFrBack());
                    VL_DO_DANGLING(pushDeletep(nodep), nodep);
                    return;
                }
            }
            if (AstReplicate* repp = VN_CAST(nodep->rhsp(), Replicate)) {
                if (repp->width() == 0) {  // Keep lhs
                    nodep->replaceWith(nodep->lhsp()->unlinkFrBack());
                    VL_DO_DANGLING(pushDeletep(nodep), nodep);
                    return;
                }
            }
        }
        if (m_vup->final()) {
            if (nodep->lhsp()->isString() || nodep->rhsp()->isString()) {
                AstNode* newp = new AstConcatN(nodep->fileline(), nodep->lhsp()->unlinkFrBack(),
                                               nodep->rhsp()->unlinkFrBack());
                nodep->replaceWith(newp);
                VL_DO_DANGLING(pushDeletep(nodep), nodep);
                return;
            }
            if (!nodep->dtypep()->widthSized()) {
                // See also error in V3Number
                nodeForUnsizedWarning(nodep)->v3warn(
                    WIDTHCONCAT, "Unsized numbers/parameters not allowed in concatenations.");
            }
        }
    }
    virtual void visit(AstConcatN* nodep) override {
        // String concatenate.
        // Already did AstConcat simplifications
        if (m_vup->prelim()) {
            iterateCheckString(nodep, "LHS", nodep->lhsp(), BOTH);
            iterateCheckString(nodep, "RHS", nodep->rhsp(), BOTH);
            nodep->dtypeSetString();
        }
        if (m_vup->final()) {
            if (!nodep->dtypep()->widthSized()) {
                // See also error in V3Number
                nodeForUnsizedWarning(nodep)->v3warn(
                    WIDTHCONCAT, "Unsized numbers/parameters not allowed in concatenations.");
            }
        }
    }
    virtual void visit(AstDelay* nodep) override {
        if (VN_IS(m_procedurep, Final)) {
            nodep->v3error("Delays are not legal in final blocks (IEEE 1800-2017 9.2.3)");
            VL_DO_DANGLING(pushDeletep(nodep->unlinkFrBack()), nodep);
            return;
        }
        if (VN_IS(m_ftaskp, Func)) {
            nodep->v3error("Delays are not legal in functions. Suggest use a task "
                           "(IEEE 1800-2017 13.4.4)");
            VL_DO_DANGLING(pushDeletep(nodep->unlinkFrBack()), nodep);
            return;
        }
        nodep->v3warn(STMTDLY, "Unsupported: Ignoring delay on this delayed statement.");
        VL_DO_DANGLING(pushDeletep(nodep->unlinkFrBack()), nodep);
    }
    virtual void visit(AstFork* nodep) override {
        if (VN_IS(m_ftaskp, Func) && !nodep->joinType().joinNone()) {
            nodep->v3error("Only fork .. join_none is legal in functions. "
                           "(IEEE 1800-2017 13.4.4)");
            VL_DO_DANGLING(pushDeletep(nodep->unlinkFrBack()), nodep);
            return;
        }
        if (v3Global.opt.bboxUnsup()
            // With no statements, begin is identical
            || !nodep->stmtsp()
            // With one statement, a begin block does as good as a fork/join or join_any
            || (!nodep->stmtsp()->nextp() && !nodep->joinType().joinNone())) {
            AstNode* stmtsp = nullptr;
            if (nodep->stmtsp()) stmtsp = nodep->stmtsp()->unlinkFrBack();
            AstBegin* newp = new AstBegin{nodep->fileline(), nodep->name(), stmtsp};
            nodep->replaceWith(newp);
            VL_DO_DANGLING(nodep->deleteTree(), nodep);
        } else {
            nodep->v3warn(E_UNSUPPORTED, "Unsupported: fork statements");
            // TBD might support only normal join, if so complain about other join flavors
        }
    }
    virtual void visit(AstDisableFork* nodep) override {
        nodep->v3warn(E_UNSUPPORTED, "Unsupported: disable fork statements");
        VL_DO_DANGLING(nodep->unlinkFrBack()->deleteTree(), nodep);
    }
    virtual void visit(AstWaitFork* nodep) override {
        nodep->v3warn(E_UNSUPPORTED, "Unsupported: wait fork statements");
        VL_DO_DANGLING(nodep->unlinkFrBack()->deleteTree(), nodep);
    }
    virtual void visit(AstToLowerN* nodep) override {
        if (m_vup->prelim()) {
            iterateCheckString(nodep, "LHS", nodep->lhsp(), BOTH);
            nodep->dtypeSetString();
        }
    }
    virtual void visit(AstToUpperN* nodep) override {
        if (m_vup->prelim()) {
            iterateCheckString(nodep, "LHS", nodep->lhsp(), BOTH);
            nodep->dtypeSetString();
        }
    }
    virtual void visit(AstReplicate* nodep) override {
        // IEEE-2012 Table 11-21:
        //   LHS, RHS is self-determined
        //   width: value(LHS) * width(RHS)
        if (m_vup->prelim()) {
            iterateCheckSizedSelf(nodep, "RHS", nodep->rhsp(), SELF, BOTH);
            V3Const::constifyParamsEdit(nodep->rhsp());  // rhsp may change
            const AstConst* constp = VN_CAST(nodep->rhsp(), Const);
            if (!constp) {
                nodep->v3error("Replication value isn't a constant.");
                return;
            }
            uint32_t times = constp->toUInt();
            if (times == 0
                && !VN_IS(nodep->backp(), Concat)) {  // Concat Visitor will clean it up.
                nodep->v3error("Replication value of 0 is only legal under a concatenation (IEEE "
                               "1800-2017 11.4.12.1)");
                times = 1;
            }

            AstNodeDType* vdtypep = m_vup->dtypeNullSkipRefp();
            if (VN_IS(vdtypep, QueueDType) || VN_IS(vdtypep, DynArrayDType)) {
                if (times != 1)
                    nodep->v3warn(E_UNSUPPORTED, "Unsupported: Non-1 replication to form "
                                                     << vdtypep->prettyDTypeNameQ()
                                                     << " data type");
                // Don't iterate lhsp as SELF, the potential Concat below needs
                // the adtypep passed down to recognize the QueueDType
                userIterateAndNext(nodep->lhsp(), WidthVP(vdtypep, BOTH).p());
                nodep->replaceWith(nodep->lhsp()->unlinkFrBack());
                VL_DO_DANGLING(pushDeletep(nodep), nodep);
                return;
            }
            if (VN_IS(vdtypep, AssocArrayDType) || VN_IS(vdtypep, UnpackArrayDType)) {
                nodep->v3warn(E_UNSUPPORTED, "Unsupported: Replication to form "
                                                 << vdtypep->prettyDTypeNameQ() << " data type");
            }
            iterateCheckSizedSelf(nodep, "LHS", nodep->lhsp(), SELF, BOTH);
            if (nodep->lhsp()->isString()) {
                AstNode* newp = new AstReplicateN(nodep->fileline(), nodep->lhsp()->unlinkFrBack(),
                                                  nodep->rhsp()->unlinkFrBack());
                nodep->replaceWith(newp);
                VL_DO_DANGLING(pushDeletep(nodep), nodep);
                return;
            } else {
                nodep->dtypeSetLogicUnsized((nodep->lhsp()->width() * times),
                                            (nodep->lhsp()->widthMin() * times),
                                            VSigning::UNSIGNED);
            }
        }
        if (m_vup->final()) {
            if (!nodep->dtypep()->widthSized()) {
                // See also error in V3Number
                nodeForUnsizedWarning(nodep)->v3warn(
                    WIDTHCONCAT, "Unsized numbers/parameters not allowed in replications.");
            }
        }
    }
    virtual void visit(AstReplicateN* nodep) override {
        // Replicate with string
        if (m_vup->prelim()) {
            iterateCheckString(nodep, "LHS", nodep->lhsp(), BOTH);
            iterateCheckSizedSelf(nodep, "RHS", nodep->rhsp(), SELF, BOTH);
            V3Const::constifyParamsEdit(nodep->rhsp());  // rhsp may change
            const AstConst* constp = VN_CAST(nodep->rhsp(), Const);
            if (!constp) {
                nodep->v3error("Replication value isn't a constant.");
                return;
            }
            uint32_t times = constp->toUInt();
            if (times == 0
                && !VN_IS(nodep->backp(), Concat)) {  // Concat Visitor will clean it up.
                nodep->v3error("Replication value of 0 is only legal under a concatenation (IEEE "
                               "1800-2017 11.4.12.1)");
            }
            nodep->dtypeSetString();
        }
        if (m_vup->final()) {
            if (!nodep->dtypep()->widthSized()) {
                // See also error in V3Number
                nodeForUnsizedWarning(nodep)->v3warn(
                    WIDTHCONCAT, "Unsized numbers/parameters not allowed in replications.");
            }
        }
    }
    virtual void visit(AstNodeStream* nodep) override {
        if (m_vup->prelim()) {
            iterateCheckSizedSelf(nodep, "LHS", nodep->lhsp(), SELF, BOTH);
            iterateCheckSizedSelf(nodep, "RHS", nodep->rhsp(), SELF, BOTH);
            V3Const::constifyParamsEdit(nodep->rhsp());  // rhsp may change
            const AstConst* constp = VN_CAST(nodep->rhsp(), Const);
            AstBasicDType* basicp = VN_CAST(nodep->rhsp(), BasicDType);
            if (!constp && !basicp) {
                nodep->v3error("Slice size isn't a constant or basic data type.");
                return;
            }
            if (basicp) {  // Convert data type to a constant size
                AstConst* newp = new AstConst(basicp->fileline(), basicp->width());
                nodep->rhsp()->replaceWith(newp);
                pushDeletep(basicp);
            } else {
                uint32_t sliceSize = constp->toUInt();
                if (!sliceSize) {
                    nodep->v3error("Slice size cannot be zero.");
                    return;
                }
            }
            nodep->dtypeSetLogicUnsized(nodep->lhsp()->width(), nodep->lhsp()->widthMin(),
                                        VSigning::UNSIGNED);
        }
        if (m_vup->final()) {
            if (!nodep->dtypep()->widthSized()) {
                // See also error in V3Number
                nodeForUnsizedWarning(nodep)->v3warn(
                    WIDTHCONCAT, "Unsized numbers/parameters not allowed in streams.");
            }
        }
    }
    virtual void visit(AstRange* nodep) override {
        // Real: Not allowed
        // Signed: unsigned output, input either
        // Convert all range values to constants
        UINFO(6, "RANGE " << nodep << endl);
        V3Const::constifyParamsEdit(nodep->msbp());  // May relink pointed to node
        V3Const::constifyParamsEdit(nodep->lsbp());  // May relink pointed to node
        checkConstantOrReplace(nodep->msbp(), "MSB of bit range isn't a constant");
        checkConstantOrReplace(nodep->lsbp(), "LSB of bit range isn't a constant");
        int msb = nodep->msbConst();
        int lsb = nodep->lsbConst();
        if (msb < lsb) {
            // Little endian bits are legal, just remember to swap
            // Warning is in V3Width to avoid false warnings when in "off" generate if's
            nodep->littleEndian(!nodep->littleEndian());
            // Internally we'll always have msb() be the greater number
            // We only need to correct when doing [] AstSel extraction,
            // and when tracing the vector.
            nodep->msbp()->swapWith(nodep->lsbp());
        }
        if (m_vup->prelim()) {
            // Don't need to iterate because V3Const already constified
            int width = nodep->elementsConst();
            if (width > (1 << 28)) {
                nodep->v3error("Width of bit range is huge; vector of over 1billion bits: 0x"
                               << std::hex << width);
            }
            // Note width() not set on range; use elementsConst()
            if (nodep->littleEndian() && !VN_IS(nodep->backp(), UnpackArrayDType)
                && !VN_IS(nodep->backp(), Cell)) {  // For cells we warn in V3Inst
                nodep->v3warn(LITENDIAN, "Little bit endian vector: MSB < LSB of bit range: "
                                             << nodep->lsbConst() << ":" << nodep->msbConst());
            }
        }
    }

    virtual void visit(AstSel* nodep) override {
        // Signed: always unsigned; Real: Not allowed
        // LSB is self-determined (IEEE 2012 11.5.1)
        // We also use SELs to shorten a signed constant etc, in this case they are signed.
        if (nodep->didWidth()) return;
        UASSERT_OBJ(m_vup, nodep, "Select under an unexpected context");
        if (m_vup->prelim()) {
            if (debug() >= 9) nodep->dumpTree(cout, "-selWidth: ");
            userIterateAndNext(nodep->fromp(), WidthVP(CONTEXT, PRELIM).p());
            userIterateAndNext(nodep->lsbp(), WidthVP(SELF, PRELIM).p());
            checkCvtUS(nodep->fromp());
            iterateCheckSizedSelf(nodep, "Select Width", nodep->widthp(), SELF, BOTH);
            iterateCheckSizedSelf(nodep, "Select LHS", nodep->lhsp(), SELF, BOTH);
            V3Const::constifyParamsEdit(nodep->widthp());  // widthp may change
            AstConst* widthConstp = VN_CAST(nodep->widthp(), Const);
            if (!widthConstp) {
                nodep->v3error("Width of bit extract isn't a constant");
                nodep->dtypeSetLogicBool();
                return;
            }
            int width = nodep->widthConst();
            UASSERT_OBJ(nodep->dtypep(), nodep, "dtype wasn't set");  // by V3WidthSel
            if (VN_IS(nodep->lsbp(), Const) && nodep->msbConst() < nodep->lsbConst()) {
                nodep->v3warn(E_UNSUPPORTED, "Unsupported: MSB < LSB of bit extract: "
                                                 << nodep->msbConst() << "<" << nodep->lsbConst());
                width = (nodep->lsbConst() - nodep->msbConst() + 1);
                nodep->dtypeSetLogicSized(width, VSigning::UNSIGNED);
                nodep->widthp()->replaceWith(new AstConst(nodep->widthp()->fileline(), width));
                nodep->lsbp()->replaceWith(new AstConst(nodep->lsbp()->fileline(), 0));
            }
            // We're extracting, so just make sure the expression is at least wide enough.
            if (nodep->fromp()->width() < width) {
                nodep->v3error("Extracting " << width << " bits from only "
                                             << nodep->fromp()->width() << " bit number");
                // Extend it.
                AstNodeDType* subDTypep
                    = nodep->findLogicDType(width, width, nodep->fromp()->dtypep()->numeric());
                widthCheckSized(nodep, "errorless...", nodep->fromp(), subDTypep, EXTEND_EXP,
                                false /*noerror*/);
            }
            // Check bit indexes.
            // What is the MSB?  We want the true MSB, not one starting at
            // 0, because a 4 bit index is required to look at a one-bit
            // variable[15:15] and 5 bits for [15:-2]
            int frommsb = nodep->fromp()->width() - 1;
            int fromlsb = 0;
            int elw = nodep->declElWidth();  // Must adjust to tell user bit ranges
            if (nodep->declRange().ranged()) {
                frommsb = nodep->declRange().hiMaxSelect() * elw
                          + (elw - 1);  // Corrected for negative lsb
                fromlsb = nodep->declRange().lo() * elw;
            } else {
                // nodep->v3fatalSrc("Should have been declRanged in V3WidthSel");
            }
            int selwidth = V3Number::log2b(frommsb + 1 - 1) + 1;  // Width to address a bit
            AstNodeDType* selwidthDTypep
                = nodep->findLogicDType(selwidth, selwidth, nodep->lsbp()->dtypep()->numeric());
            userIterateAndNext(nodep->fromp(), WidthVP(SELF, FINAL).p());
            userIterateAndNext(nodep->lsbp(), WidthVP(SELF, FINAL).p());
            if (widthBad(nodep->lsbp(), selwidthDTypep) && nodep->lsbp()->width() != 32) {
                if (!nodep->fileline()->warnIsOff(V3ErrorCode::WIDTH)) {
                    nodep->v3warn(WIDTH,
                                  "Bit extraction of var["
                                      << (frommsb / elw) << ":" << (fromlsb / elw) << "] requires "
                                      << (selwidth / elw) << " bit index, not "
                                      << (nodep->lsbp()->width() / elw)
                                      << (nodep->lsbp()->width() != nodep->lsbp()->widthMin()
                                              ? " or " + cvtToStr(nodep->lsbp()->widthMin() / elw)
                                              : "")
                                      << " bits.");
                    UINFO(1, "    Related node: " << nodep << endl);
                }
            }
            if (VN_IS(nodep->lsbp(), Const) && nodep->msbConst() > frommsb) {
                // See also warning in V3Const
                // We need to check here, because the widthCheckSized may silently
                // add another SEL which will lose the out-of-range check
                //
                // We don't want to trigger an error here if we are just
                // evaluating type sizes for a generate block condition. We
                // should only trigger the error if the out-of-range access is
                // actually generated.
                if (m_doGenerate) {
                    UINFO(5, "Selection index out of range inside generate." << endl);
                } else {
                    nodep->v3warn(SELRANGE, "Selection index out of range: "
                                                << nodep->msbConst() << ":" << nodep->lsbConst()
                                                << " outside " << frommsb << ":" << fromlsb);
                    UINFO(1, "    Related node: " << nodep << endl);
                }
            }
            // iterate FINAL is two blocks above
            //
            // If we have a width problem with GENERATE etc, this will reduce
            // it down and mask it, so we have no chance of finding a real
            // error in the future. So don't do this for them.
            if (!m_doGenerate) {
                // lsbp() must be self-determined, however for performance
                // we want the select to be truncated to fit within the
                // maximum select range, e.g. turn Xs outside of the select
                // into something fast which pulls from within the array.
                widthCheckSized(nodep, "Extract Range", nodep->lsbp(), selwidthDTypep, EXTEND_EXP,
                                false /*NOWARN*/);
            }
        }
    }

    virtual void visit(AstArraySel* nodep) override {
        // Signed/Real: Output signed iff LHS signed/real; binary operator
        // Note by contrast, bit extract selects are unsigned
        // LSB is self-determined (IEEE 2012 11.5.1)
        if (m_vup->prelim()) {
            iterateCheckSizedSelf(nodep, "Bit select", nodep->bitp(), SELF, BOTH);
            userIterateAndNext(nodep->fromp(), WidthVP(SELF, BOTH).p());
            //
            int frommsb;
            int fromlsb;
            AstNodeDType* fromDtp = nodep->fromp()->dtypep()->skipRefp();
            if (const AstUnpackArrayDType* adtypep = VN_CAST(fromDtp, UnpackArrayDType)) {
                frommsb = adtypep->msb();
                fromlsb = adtypep->lsb();
                if (fromlsb > frommsb) {
                    int t = frommsb;
                    frommsb = fromlsb;
                    fromlsb = t;
                }
                // However, if the lsb<0 we may go negative, so need more bits!
                if (fromlsb < 0) frommsb += -fromlsb;
                nodep->dtypeFrom(adtypep->subDTypep());  // Need to strip off array reference
            } else {
                // Note PackArrayDType doesn't use an ArraySel but a normal Sel.
                UINFO(1, "    Related dtype: " << fromDtp << endl);
                nodep->v3fatalSrc("Array reference exceeds dimension of array");
                frommsb = fromlsb = 0;
            }
            int selwidth = V3Number::log2b(frommsb + 1 - 1) + 1;  // Width to address a bit
            AstNodeDType* selwidthDTypep
                = nodep->findLogicDType(selwidth, selwidth, nodep->bitp()->dtypep()->numeric());
            if (widthBad(nodep->bitp(), selwidthDTypep) && nodep->bitp()->width() != 32) {
                nodep->v3warn(WIDTH, "Bit extraction of array["
                                         << frommsb << ":" << fromlsb << "] requires " << selwidth
                                         << " bit index, not " << nodep->bitp()->width()
                                         << (nodep->bitp()->width() != nodep->bitp()->widthMin()
                                                 ? " or " + cvtToStr(nodep->bitp()->widthMin())
                                                 : "")
                                         << " bits.");
                if (!nodep->fileline()->warnIsOff(V3ErrorCode::WIDTH)) {
                    UINFO(1, "    Related node: " << nodep << endl);
                    UINFO(1, "    Related dtype: " << nodep->dtypep() << endl);
                }
            }
            if (!m_doGenerate) {
                // Must check bounds before adding a select that truncates the bound
                // Note we've already subtracted off LSB
                if (VN_IS(nodep->bitp(), Const)
                    && (VN_CAST(nodep->bitp(), Const)->toSInt() > (frommsb - fromlsb)
                        || VN_CAST(nodep->bitp(), Const)->toSInt() < 0)) {
                    nodep->v3warn(SELRANGE,
                                  "Selection index out of range: "
                                      << (VN_CAST(nodep->bitp(), Const)->toSInt() + fromlsb)
                                      << " outside " << frommsb << ":" << fromlsb);
                    UINFO(1, "    Related node: " << nodep << endl);
                }
                widthCheckSized(nodep, "Extract Range", nodep->bitp(), selwidthDTypep, EXTEND_EXP,
                                false /*NOWARN*/);
            }
        }
    }

    virtual void visit(AstAssocSel* nodep) override {
        // Signed/Real: Output type based on array-declared type; binary operator
        if (m_vup->prelim()) {
            AstNodeDType* fromDtp = nodep->fromp()->dtypep()->skipRefp();
            AstAssocArrayDType* adtypep = VN_CAST(fromDtp, AssocArrayDType);
            if (!adtypep) {
                UINFO(1, "    Related dtype: " << fromDtp << endl);
                nodep->v3fatalSrc("Associative array reference is not to associative array");
            }
            iterateCheckTyped(nodep, "Associative select", nodep->bitp(), adtypep->keyDTypep(),
                              BOTH);
            nodep->dtypeFrom(adtypep->subDTypep());
        }
    }

    virtual void visit(AstSliceSel* nodep) override {
        // Always creates as output an unpacked array
        if (m_vup->prelim()) {
            userIterateAndNext(nodep->fromp(), WidthVP(SELF, BOTH).p());
            //
            // Array indices are always constant
            AstNodeDType* fromDtp = nodep->fromp()->dtypep()->skipRefp();
            AstUnpackArrayDType* adtypep = VN_CAST(fromDtp, UnpackArrayDType);
            if (!adtypep) {
                UINFO(1, "    Related dtype: " << fromDtp << endl);
                nodep->v3fatalSrc("Packed array reference exceeds dimension of array");
            }
            // Build new array Dtype based on the original's base type, but with new bounds
            AstNodeDType* newDtp
                = new AstUnpackArrayDType(nodep->fileline(), adtypep->subDTypep(),
                                          new AstRange(nodep->fileline(), nodep->declRange()));
            v3Global.rootp()->typeTablep()->addTypesp(newDtp);
            nodep->dtypeFrom(newDtp);

            if (!m_doGenerate) {
                // Must check bounds before adding a select that truncates the bound
                // Note we've already subtracted off LSB
                const int subtracted = adtypep->declRange().lo();
                // Add subtracted value to get the original range
                const VNumRange declRange{nodep->declRange().hi() + subtracted,
                                          nodep->declRange().lo() + subtracted,
                                          nodep->declRange().littleEndian()};
                if ((declRange.hi() > adtypep->declRange().hi())
                    || declRange.lo() < adtypep->declRange().lo()) {
                    // Other simulators warn too
                    nodep->v3error("Slice selection index '" << declRange << "'"
                                                             << " outside data type's '"
                                                             << adtypep->declRange() << "'");
                } else if ((declRange.littleEndian() != adtypep->declRange().littleEndian())
                           && declRange.hi() != declRange.lo()) {
                    nodep->v3error("Slice selection '"
                                   << declRange << "'"
                                   << " has backward indexing versus data type's '"
                                   << adtypep->declRange() << "'");
                }
            }
        }
    }

    virtual void visit(AstSelBit* nodep) override {
        // Just a quick check as after V3Param these nodes instead are AstSel's
        userIterateAndNext(nodep->fromp(), WidthVP(CONTEXT, PRELIM).p());  // FINAL in AstSel
        userIterateAndNext(nodep->rhsp(), WidthVP(CONTEXT, PRELIM).p());  // FINAL in AstSel
        userIterateAndNext(nodep->thsp(), WidthVP(CONTEXT, PRELIM).p());  // FINAL in AstSel
        userIterateAndNext(nodep->attrp(), WidthVP(SELF, BOTH).p());
        AstNode* selp = V3Width::widthSelNoIterEdit(nodep);
        if (selp != nodep) {
            nodep = nullptr;
            userIterate(selp, m_vup);
            return;
        }
        nodep->v3fatalSrc("AstSelBit should disappear after widthSel");
    }
    virtual void visit(AstSelExtract* nodep) override {
        // Just a quick check as after V3Param these nodes instead are AstSel's
        userIterateAndNext(nodep->fromp(), WidthVP(CONTEXT, PRELIM).p());  // FINAL in AstSel
        userIterateAndNext(nodep->rhsp(), WidthVP(CONTEXT, PRELIM).p());  // FINAL in AstSel
        userIterateAndNext(nodep->thsp(), WidthVP(CONTEXT, PRELIM).p());  // FINAL in AstSel
        userIterateAndNext(nodep->attrp(), WidthVP(SELF, BOTH).p());
        AstNode* selp = V3Width::widthSelNoIterEdit(nodep);
        if (selp != nodep) {
            nodep = nullptr;
            userIterate(selp, m_vup);
            return;
        }
        nodep->v3fatalSrc("AstSelExtract should disappear after widthSel");
    }
    virtual void visit(AstSelPlus* nodep) override {
        userIterateAndNext(nodep->fromp(), WidthVP(CONTEXT, PRELIM).p());  // FINAL in AstSel
        userIterateAndNext(nodep->rhsp(), WidthVP(CONTEXT, PRELIM).p());  // FINAL in AstSel
        userIterateAndNext(nodep->thsp(), WidthVP(CONTEXT, PRELIM).p());  // FINAL in AstSel
        userIterateAndNext(nodep->attrp(), WidthVP(SELF, BOTH).p());
        AstNode* selp = V3Width::widthSelNoIterEdit(nodep);
        if (selp != nodep) {
            nodep = nullptr;
            userIterate(selp, m_vup);
            return;
        }
        nodep->v3fatalSrc("AstSelPlus should disappear after widthSel");
    }
    virtual void visit(AstSelMinus* nodep) override {
        userIterateAndNext(nodep->fromp(), WidthVP(CONTEXT, PRELIM).p());  // FINAL in AstSel
        userIterateAndNext(nodep->rhsp(), WidthVP(CONTEXT, PRELIM).p());  // FINAL in AstSel
        userIterateAndNext(nodep->thsp(), WidthVP(CONTEXT, PRELIM).p());  // FINAL in AstSel
        userIterateAndNext(nodep->attrp(), WidthVP(SELF, BOTH).p());
        AstNode* selp = V3Width::widthSelNoIterEdit(nodep);
        if (selp != nodep) {
            nodep = nullptr;
            userIterate(selp, m_vup);
            return;
        }
        nodep->v3fatalSrc("AstSelMinus should disappear after widthSel");
    }

    virtual void visit(AstExtend* nodep) override {
        // Only created by this process, so we know width from here down is correct.
    }
    virtual void visit(AstExtendS* nodep) override {
        // Only created by this process, so we know width from here down is correct.
    }
    virtual void visit(AstConst* nodep) override {
        // The node got setup with the signed/real state of the node.
        // However a later operation may have changed the node->signed w/o changing
        // the number's sign.  So we don't: nodep->dtypeChgSigned(nodep->num().isSigned());
        if (m_vup && m_vup->prelim()) {
            if (nodep->num().isString()) {
                nodep->dtypeSetString();
            } else if (nodep->num().sized()) {
                nodep->dtypeChgWidth(nodep->num().width(), nodep->num().width());
            } else {
                nodep->dtypeChgWidth(nodep->num().width(), nodep->num().widthMin());
            }
        }
        // We don't size the constant until we commit the widths, as need parameters
        // to remain unsized, and numbers to remain unsized to avoid backp() warnings
    }
    virtual void visit(AstFell* nodep) override {
        if (m_vup->prelim()) {
            iterateCheckSizedSelf(nodep, "LHS", nodep->exprp(), SELF, BOTH);
            nodep->dtypeSetLogicBool();
        }
    }
    virtual void visit(AstPast* nodep) override {
        if (m_vup->prelim()) {
            iterateCheckSizedSelf(nodep, "LHS", nodep->exprp(), SELF, BOTH);
            nodep->dtypeFrom(nodep->exprp());
            if (nodep->ticksp()) {
                iterateCheckSizedSelf(nodep, "Ticks", nodep->ticksp(), SELF, BOTH);
                V3Const::constifyParamsEdit(nodep->ticksp());  // ticksp may change
                const AstConst* constp = VN_CAST(nodep->ticksp(), Const);
                if (!constp || constp->toSInt() < 1) {
                    nodep->v3error("$past tick value must be constant (IEEE 1800-2017 16.9.3)");
                    nodep->ticksp()->unlinkFrBack()->deleteTree();
                } else if (constp->toSInt() < 1) {
                    constp->v3error("$past tick value must be >= 1 (IEEE 1800-2017 16.9.3)");
                    nodep->ticksp()->unlinkFrBack()->deleteTree();
                } else {
                    if (constp->toSInt() > 10) {
                        constp->v3warn(TICKCOUNT, "$past tick value of "
                                                      << constp->toSInt()
                                                      << " may have a large performance cost");
                    }
                }
            }
        }
    }
    virtual void visit(AstRose* nodep) override {
        if (m_vup->prelim()) {
            iterateCheckSizedSelf(nodep, "LHS", nodep->exprp(), SELF, BOTH);
            nodep->dtypeSetLogicBool();
        }
    }

    virtual void visit(AstSampled* nodep) override {
        if (m_vup->prelim()) {
            iterateCheckSizedSelf(nodep, "LHS", nodep->exprp(), SELF, BOTH);
            nodep->dtypeFrom(nodep->exprp());
        }
    }

    virtual void visit(AstStable* nodep) override {
        if (m_vup->prelim()) {
            iterateCheckSizedSelf(nodep, "LHS", nodep->exprp(), SELF, BOTH);
            nodep->dtypeSetLogicBool();
        }
    }

    virtual void visit(AstImplication* nodep) override {
        if (m_vup->prelim()) {
            iterateCheckBool(nodep, "LHS", nodep->lhsp(), BOTH);
            iterateCheckBool(nodep, "RHS", nodep->rhsp(), BOTH);
            nodep->dtypeSetLogicBool();
        }
    }

    virtual void visit(AstRand* nodep) override {
        if (m_vup->prelim()) {
            nodep->dtypeSetSigned32();  // Says the spec
        }
    }
    virtual void visit(AstURandom* nodep) override {
        if (m_vup->prelim()) {
            nodep->dtypeSetUInt32();  // Says the spec
        }
    }
    virtual void visit(AstURandomRange* nodep) override {
        if (m_vup->prelim()) {
            nodep->dtypeSetUInt32();  // Says the spec
            AstNodeDType* expDTypep = nodep->findUInt32DType();
            userIterateAndNext(nodep->lhsp(), WidthVP(CONTEXT, PRELIM).p());
            userIterateAndNext(nodep->rhsp(), WidthVP(CONTEXT, PRELIM).p());
            iterateCheck(nodep, "LHS", nodep->lhsp(), SELF, FINAL, expDTypep, EXTEND_EXP);
            iterateCheck(nodep, "RHS", nodep->rhsp(), SELF, FINAL, expDTypep, EXTEND_EXP);
        }
    }
    virtual void visit(AstUnbounded* nodep) override {
        nodep->dtypeSetSigned32();  // Used in int context
        if (VN_IS(nodep->backp(), IsUnbounded)) return;  // Ok, leave
        if (VN_IS(nodep->backp(), BracketArrayDType)) return;  // Ok, leave
        if (auto* varp = VN_CAST(nodep->backp(), Var)) {
            if (varp->isParam()) return;  // Ok, leave
        }
        // queue_slice[#:$]
        if (auto* selp = VN_CAST(nodep->backp(), SelExtract)) {
            if (VN_IS(selp->fromp()->dtypep(), QueueDType)) {
                nodep->replaceWith(
                    new AstConst(nodep->fileline(), AstConst::Signed32(), 0x7FFFFFFF));
                VL_DO_DANGLING(nodep->deleteTree(), nodep);
                return;
            }
        }
        nodep->v3warn(E_UNSUPPORTED, "Unsupported/illegal unbounded ('$') in this context.");
    }
    virtual void visit(AstIsUnbounded* nodep) override {
        if (m_vup->prelim()) {
            userIterateAndNext(nodep->lhsp(), WidthVP(SELF, BOTH).p());
            nodep->dtypeSetLogicBool();
        }
    }
    virtual void visit(AstUCFunc* nodep) override {
        // Give it the size the user wants.
        if (m_vup && m_vup->prelim()) {
            nodep->dtypeSetLogicUnsized(32, 1, VSigning::UNSIGNED);  // We don't care
            // All arguments seek their natural sizes
            userIterateChildren(nodep, WidthVP(SELF, BOTH).p());
        }
        if (m_vup->final()) {
            AstNodeDType* expDTypep = m_vup->dtypeOverridep(nodep->dtypep());
            nodep->dtypeFrom(expDTypep);  // Assume user knows the rules; go with the flow
            if (nodep->width() > 64) {
                nodep->v3warn(E_UNSUPPORTED, "Unsupported: $c can't generate wider than 64 bits");
            }
        }
    }
    virtual void visit(AstCLog2* nodep) override {
        if (m_vup->prelim()) {
            iterateCheckSizedSelf(nodep, "LHS", nodep->lhsp(), SELF, BOTH);
            nodep->dtypeSetSigned32();
        }
    }
    virtual void visit(AstPow* nodep) override {
        // Pow is special, output sign only depends on LHS sign, but
        // function result depends on both signs
        // RHS is self-determined (IEEE)
        // Real if either side is real (as with AstAdd)
        if (m_vup->prelim()) {
            userIterateAndNext(nodep->lhsp(), WidthVP(CONTEXT, PRELIM).p());
            userIterateAndNext(nodep->rhsp(), WidthVP(CONTEXT, PRELIM).p());
            if (nodep->lhsp()->isDouble() || nodep->rhsp()->isDouble()) {
                spliceCvtD(nodep->lhsp());
                spliceCvtD(nodep->rhsp());
                VL_DO_DANGLING(replaceWithDVersion(nodep), nodep);
                return;
            }

            checkCvtUS(nodep->lhsp());
            iterateCheckSizedSelf(nodep, "RHS", nodep->rhsp(), SELF, BOTH);
            nodep->dtypeFrom(nodep->lhsp());
        }

        if (m_vup->final()) {
            AstNodeDType* expDTypep = m_vup->dtypeOverridep(nodep->dtypep());
            nodep->dtypeFrom(expDTypep);
            // rhs already finalized in iterate_shift_prelim
            iterateCheck(nodep, "LHS", nodep->lhsp(), SELF, FINAL, nodep->dtypep(), EXTEND_EXP);
            AstNode* newp = nullptr;  // No change
            if (nodep->lhsp()->isSigned() && nodep->rhsp()->isSigned()) {
                newp = new AstPowSS(nodep->fileline(), nodep->lhsp()->unlinkFrBack(),
                                    nodep->rhsp()->unlinkFrBack());
            } else if (nodep->lhsp()->isSigned() && !nodep->rhsp()->isSigned()) {
                newp = new AstPowSU(nodep->fileline(), nodep->lhsp()->unlinkFrBack(),
                                    nodep->rhsp()->unlinkFrBack());
            } else if (!nodep->lhsp()->isSigned() && nodep->rhsp()->isSigned()) {
                newp = new AstPowUS(nodep->fileline(), nodep->lhsp()->unlinkFrBack(),
                                    nodep->rhsp()->unlinkFrBack());
            }
            if (newp) {
                newp->dtypeFrom(nodep);
                UINFO(9, "powOld " << nodep << endl);
                UINFO(9, "powNew " << newp << endl);
                VL_DO_DANGLING(nodep->replaceWith(newp), nodep);
            }
        }
    }
    virtual void visit(AstPowSU* nodep) override {
        // POWSU/SS/US only created here, dtype already determined, so
        // nothing to do in this function
        userIterateAndNext(nodep->lhsp(), WidthVP(SELF, BOTH).p());
        userIterateAndNext(nodep->rhsp(), WidthVP(SELF, BOTH).p());
    }
    virtual void visit(AstPowSS* nodep) override {
        // POWSU/SS/US only created here, dtype already determined, so
        // nothing to do in this function
        userIterateAndNext(nodep->lhsp(), WidthVP(SELF, BOTH).p());
        userIterateAndNext(nodep->rhsp(), WidthVP(SELF, BOTH).p());
    }
    virtual void visit(AstPowUS* nodep) override {
        // POWSU/SS/US only created here, dtype already determined, so
        // nothing to do in this function
        userIterateAndNext(nodep->lhsp(), WidthVP(SELF, BOTH).p());
        userIterateAndNext(nodep->rhsp(), WidthVP(SELF, BOTH).p());
    }
    virtual void visit(AstCountBits* nodep) override {
        if (m_vup->prelim()) {
            iterateCheckSizedSelf(nodep, "LHS", nodep->lhsp(), SELF, BOTH);
            iterateCheckSizedSelf(nodep, "RHS", nodep->rhsp(), SELF, BOTH);
            iterateCheckSizedSelf(nodep, "THS", nodep->thsp(), SELF, BOTH);
            iterateCheckSizedSelf(nodep, "FHS", nodep->fhsp(), SELF, BOTH);
            // If it's a 32 bit number, we need a 6 bit number as we need to return '32'.
            int selwidth = V3Number::log2b(nodep->lhsp()->width()) + 1;
            nodep->dtypeSetLogicSized(selwidth,
                                      VSigning::UNSIGNED);  // Spec doesn't indicate if an integer
        }
    }
    virtual void visit(AstCountOnes* nodep) override {
        if (m_vup->prelim()) {
            iterateCheckSizedSelf(nodep, "LHS", nodep->lhsp(), SELF, BOTH);
            // If it's a 32 bit number, we need a 6 bit number as we need to return '32'.
            int selwidth = V3Number::log2b(nodep->lhsp()->width()) + 1;
            nodep->dtypeSetLogicSized(selwidth,
                                      VSigning::UNSIGNED);  // Spec doesn't indicate if an integer
        }
    }
    virtual void visit(AstCvtPackString* nodep) override {
        // Opaque returns, so arbitrary
        userIterateAndNext(nodep->lhsp(), WidthVP(SELF, BOTH).p());
        // Type set in constructor
    }
    virtual void visit(AstTimeImport* nodep) override {
        // LHS is a real number in seconds
        // Need to round to time units and precision
        userIterateAndNext(nodep->lhsp(), WidthVP(SELF, BOTH).p());
        AstConst* constp = VN_CAST(nodep->lhsp(), Const);
        if (!constp || !constp->isDouble()) nodep->v3fatalSrc("Times should be doubles");
        if (nodep->timeunit().isNone()) nodep->v3fatalSrc("$time import no units");
        double time = constp->num().toDouble();
        if (v3Global.rootp()->timeprecision().isNone()) nodep->v3fatalSrc("Never set precision?");
        time /= nodep->timeunit().multiplier();
        // IEEE claims you should round to time precision here, but no simulator seems to do this
        AstConst* newp = new AstConst(nodep->fileline(), AstConst::RealDouble(), time);
        nodep->replaceWith(newp);
        VL_DO_DANGLING(nodep->deleteTree(), nodep);
    }
    virtual void visit(AstTimingControl* nodep) override {
        nodep->v3warn(E_UNSUPPORTED, "Unsupported: timing control statement in this location\n"
                                         << nodep->warnMore()
                                         << "... Suggest have one timing control statement "
                                         << "per procedure, at the top of the procedure");
        VL_DO_DANGLING(nodep->unlinkFrBack()->deleteTree(), nodep);
    }
    virtual void visit(AstAttrOf* nodep) override {
        VL_RESTORER(m_attrp);
        m_attrp = nodep;
        userIterateAndNext(nodep->fromp(), WidthVP(SELF, BOTH).p());
        if (nodep->dimp()) userIterateAndNext(nodep->dimp(), WidthVP(SELF, BOTH).p());
        // Don't iterate children, don't want to lose VarRef.
        switch (nodep->attrType()) {
        case AstAttrType::VAR_BASE:
        case AstAttrType::MEMBER_BASE:
        case AstAttrType::ENUM_BASE:
            // Soon to be handled in V3LinkWidth SEL generation, under attrp() and newSubLsbOf
            break;
        case AstAttrType::DIM_DIMENSIONS:
        case AstAttrType::DIM_UNPK_DIMENSIONS: {
            UASSERT_OBJ(nodep->fromp() && nodep->fromp()->dtypep(), nodep, "Unsized expression");
            std::pair<uint32_t, uint32_t> dim = nodep->fromp()->dtypep()->dimensions(true);
            int val = (nodep->attrType() == AstAttrType::DIM_UNPK_DIMENSIONS
                           ? dim.second
                           : (dim.first + dim.second));
            nodep->replaceWith(new AstConst(nodep->fileline(), AstConst::Signed32(), val));
            VL_DO_DANGLING(nodep->deleteTree(), nodep);
            break;
        }
        case AstAttrType::DIM_BITS:
        case AstAttrType::DIM_HIGH:
        case AstAttrType::DIM_INCREMENT:
        case AstAttrType::DIM_LEFT:
        case AstAttrType::DIM_LOW:
        case AstAttrType::DIM_RIGHT:
        case AstAttrType::DIM_SIZE: {
            UASSERT_OBJ(nodep->fromp() && nodep->fromp()->dtypep(), nodep, "Unsized expression");
            if (VN_IS(nodep->fromp()->dtypep(), QueueDType)) {
                switch (nodep->attrType()) {
                case AstAttrType::DIM_SIZE: {
                    AstNode* newp = new AstCMethodHard(
                        nodep->fileline(), nodep->fromp()->unlinkFrBack(), "size", nullptr);
                    newp->dtypeSetSigned32();
                    newp->didWidth(true);
                    newp->protect(false);
                    nodep->replaceWith(newp);
                    VL_DO_DANGLING(nodep->deleteTree(), nodep);
                    break;
                }
                case AstAttrType::DIM_LEFT:
                case AstAttrType::DIM_LOW: {
                    AstNode* newp = new AstConst(nodep->fileline(), AstConst::Signed32(), 0);
                    nodep->replaceWith(newp);
                    VL_DO_DANGLING(nodep->deleteTree(), nodep);
                    break;
                }
                case AstAttrType::DIM_RIGHT:
                case AstAttrType::DIM_HIGH: {
                    AstNode* sizep = new AstCMethodHard(
                        nodep->fileline(), nodep->fromp()->unlinkFrBack(), "size", nullptr);
                    sizep->dtypeSetSigned32();
                    sizep->didWidth(true);
                    sizep->protect(false);
                    AstNode* newp
                        = new AstSub(nodep->fileline(), sizep,
                                     new AstConst(nodep->fileline(), AstConst::Signed32(), 1));
                    nodep->replaceWith(newp);
                    VL_DO_DANGLING(nodep->deleteTree(), nodep);
                    break;
                }
                case AstAttrType::DIM_INCREMENT: {
                    AstNode* newp = new AstConst(nodep->fileline(), AstConst::Signed32(), -1);
                    nodep->replaceWith(newp);
                    VL_DO_DANGLING(nodep->deleteTree(), nodep);
                    break;
                }
                case AstAttrType::DIM_BITS: {
                    nodep->v3warn(E_UNSUPPORTED, "Unsupported: $bits for queue");
                    break;
                }
                default: nodep->v3error("Unhandled attribute type");
                }
            } else {
                std::pair<uint32_t, uint32_t> dimpair
                    = nodep->fromp()->dtypep()->skipRefp()->dimensions(true);
                uint32_t msbdim = dimpair.first + dimpair.second;
                if (!nodep->dimp() || msbdim < 1) {
                    int dim = 1;
                    AstConst* newp = dimensionValue(nodep->fileline(), nodep->fromp()->dtypep(),
                                                    nodep->attrType(), dim);
                    nodep->replaceWith(newp);
                    VL_DO_DANGLING(nodep->deleteTree(), nodep);
                } else if (VN_IS(nodep->dimp(), Const)) {
                    int dim = VN_CAST(nodep->dimp(), Const)->toSInt();
                    AstConst* newp = dimensionValue(nodep->fileline(), nodep->fromp()->dtypep(),
                                                    nodep->attrType(), dim);
                    nodep->replaceWith(newp);
                    VL_DO_DANGLING(nodep->deleteTree(), nodep);
                } else {  // Need a runtime lookup table.  Yuk.
                    UASSERT_OBJ(nodep->fromp() && nodep->fromp()->dtypep(), nodep,
                                "Unsized expression");
                    AstVar* varp
                        = dimensionVarp(nodep->fromp()->dtypep(), nodep->attrType(), msbdim);
                    AstNode* dimp = nodep->dimp()->unlinkFrBack();
                    AstVarRef* varrefp = new AstVarRef(nodep->fileline(), varp, VAccess::READ);
                    varrefp->packagep(v3Global.rootp()->dollarUnitPkgAddp());
                    AstNode* newp = new AstArraySel(nodep->fileline(), varrefp, dimp);
                    nodep->replaceWith(newp);
                    VL_DO_DANGLING(nodep->deleteTree(), nodep);
                }
            }
            break;
        }
        case AstAttrType::TYPENAME: {
            UASSERT_OBJ(nodep->fromp(), nodep, "Unprovided expression");
            string result = nodep->fromp()->dtypep()->prettyDTypeName();
            AstNode* newp = new AstConst(nodep->fileline(), AstConst::String(), result);
            nodep->replaceWith(newp);
            VL_DO_DANGLING(nodep->deleteTree(), nodep);
            break;
        }
        default: {
            // Everything else resolved earlier
            nodep->dtypeSetLogicUnsized(32, 1, VSigning::UNSIGNED);  // Approximation, unsized 32
            UINFO(1, "Missing ATTR type case node: " << nodep << endl);
            nodep->v3fatalSrc("Missing ATTR type case");
            break;
        }
        }
    }
    virtual void visit(AstPull* nodep) override {
        // May have select underneath, let seek natural size
        userIterateChildren(nodep, WidthVP(SELF, BOTH).p());
    }
    virtual void visit(AstText* nodep) override {
        // Only used in CStmts which don't care....
    }

    // DTYPES
    virtual void visit(AstNodeArrayDType* nodep) override {
        if (nodep->didWidthAndSet()) return;  // This node is a dtype & not both PRELIMed+FINALed
        // Iterate into subDTypep() to resolve that type and update pointer.
        nodep->refDTypep(iterateEditMoveDTypep(nodep, nodep->subDTypep()));
        // Cleanup array size
        userIterateAndNext(nodep->rangep(), WidthVP(SELF, BOTH).p());
        nodep->dtypep(nodep);  // The array itself, not subDtype
        if (VN_IS(nodep, UnpackArrayDType)) {
            // Historically array elements have width of the ref type not the full array
            nodep->widthFromSub(nodep->subDTypep());
        } else {
            int width = nodep->subDTypep()->width() * nodep->rangep()->elementsConst();
            nodep->widthForce(width, width);
        }
        UINFO(4, "dtWidthed " << nodep << endl);
    }
    virtual void visit(AstAssocArrayDType* nodep) override {
        if (nodep->didWidthAndSet()) return;  // This node is a dtype & not both PRELIMed+FINALed
        // Iterate into subDTypep() to resolve that type and update pointer.
        nodep->refDTypep(iterateEditMoveDTypep(nodep, nodep->subDTypep()));
        nodep->keyDTypep(iterateEditMoveDTypep(nodep, nodep->keyDTypep()));
        nodep->dtypep(nodep);  // The array itself, not subDtype
        UINFO(4, "dtWidthed " << nodep << endl);
    }
    virtual void visit(AstBracketArrayDType* nodep) override {
        // Type inserted only because parser didn't know elementsp() type
        // Resolve elementsp's type
        userIterateChildren(nodep, WidthVP(SELF, BOTH).p());
        // We must edit when dtype still under normal nodes and before type table
        // See notes in iterateEditMoveDTypep
        AstNodeDType* childp = nodep->childDTypep();
        childp->unlinkFrBack();
        AstNode* elementsp = nodep->elementsp()->unlinkFrBack();
        AstNode* newp;
        if (VN_IS(elementsp, Unbounded)) {
            newp = new AstQueueDType(nodep->fileline(), VFlagChildDType(), childp, nullptr);
            VL_DO_DANGLING(elementsp->deleteTree(), elementsp);
        } else if (AstNodeDType* keyp = VN_CAST(elementsp, NodeDType)) {
            newp = new AstAssocArrayDType(nodep->fileline(), VFlagChildDType(), childp, keyp);
        } else {
            // Must be expression that is constant, but we'll determine that later
            newp = new AstUnpackArrayDType(
                nodep->fileline(), VFlagChildDType(), childp,
                new AstRange(nodep->fileline(), new AstConst(elementsp->fileline(), 0),
                             new AstSub(elementsp->fileline(), elementsp,
                                        new AstConst(elementsp->fileline(), 1))));
        }
        nodep->replaceWith(newp);
        VL_DO_DANGLING(nodep->deleteTree(), nodep);
        // Normally parent's iteration would cover this, but we might have entered by a specific
        // visit
        VL_DO_DANGLING(userIterate(newp, nullptr), newp);
    }
    virtual void visit(AstDynArrayDType* nodep) override {
        if (nodep->didWidthAndSet()) return;  // This node is a dtype & not both PRELIMed+FINALed
        // Iterate into subDTypep() to resolve that type and update pointer.
        nodep->refDTypep(iterateEditMoveDTypep(nodep, nodep->subDTypep()));
        nodep->dtypep(nodep);  // The array itself, not subDtype
        UINFO(4, "dtWidthed " << nodep << endl);
    }
    virtual void visit(AstQueueDType* nodep) override {
        if (nodep->didWidthAndSet()) return;  // This node is a dtype & not both PRELIMed+FINALed
        // Iterate into subDTypep() to resolve that type and update pointer.
        nodep->refDTypep(iterateEditMoveDTypep(nodep, nodep->subDTypep()));
        nodep->dtypep(nodep);  // The array itself, not subDtype
        if (VN_IS(nodep->boundp(), Unbounded)) {
            nodep->boundp()->unlinkFrBack()->deleteTree();  // nullptr will represent unbounded
        }
        UINFO(4, "dtWidthed " << nodep << endl);
    }
    virtual void visit(AstVoidDType* nodep) override {
        if (nodep->didWidthAndSet()) return;  // This node is a dtype & not both PRELIMed+FINALed
        nodep->dtypep(nodep);
        UINFO(4, "dtWidthed " << nodep << endl);
    }
    virtual void visit(AstUnsizedArrayDType* nodep) override {
        if (nodep->didWidthAndSet()) return;  // This node is a dtype & not both PRELIMed+FINALed
        // Iterate into subDTypep() to resolve that type and update pointer.
        nodep->refDTypep(iterateEditMoveDTypep(nodep, nodep->subDTypep()));
        // Cleanup array size
        nodep->dtypep(nodep);  // The array itself, not subDtype
        UINFO(4, "dtWidthed " << nodep << endl);
    }
    virtual void visit(AstBasicDType* nodep) override {
        if (nodep->didWidthAndSet()) return;  // This node is a dtype & not both PRELIMed+FINALed
        if (nodep->generic()) return;  // Already perfect
        if (nodep->rangep()) {
            userIterateAndNext(nodep->rangep(), WidthVP(SELF, BOTH).p());
            // Because this DType has a unique child range, we know it's not
            // pointed at by other nodes unless they are referencing this type.
            // Furthermore the width() calculation would return identical
            // values.  Therefore we can directly replace the width
            nodep->widthForce(nodep->rangep()->elementsConst(), nodep->rangep()->elementsConst());
        } else if (nodep->isRanged()) {
            nodep->widthForce(nodep->nrange().elements(), nodep->nrange().elements());
        } else if (nodep->implicit()) {
            // Parameters may notice implicitness and change to different dtype
            nodep->widthForce(1, 1);
        }
        // else width in node is correct; it was set based on keyword().width()
        // at construction time.  Ditto signed, so "unsigned byte" etc works right.
        nodep->cvtRangeConst();
        // TODO: If BasicDType now looks like a generic type, we can convert to a real generic
        // dtype Instead for now doing this in V3WidthCommit
        UINFO(4, "dtWidthed " << nodep << endl);
    }
    virtual void visit(AstConstDType* nodep) override {
        if (nodep->didWidthAndSet()) return;  // This node is a dtype & not both PRELIMed+FINALed
        // Iterate into subDTypep() to resolve that type and update pointer.
        nodep->refDTypep(iterateEditMoveDTypep(nodep, nodep->subDTypep()));
        userIterateChildren(nodep, nullptr);
        nodep->dtypep(nodep);  // Should already be set, but be clear it's not the subDType
        nodep->widthFromSub(nodep->subDTypep());
        UINFO(4, "dtWidthed " << nodep << endl);
    }
    virtual void visit(AstRefDType* nodep) override {
        if (nodep->doingWidth()) {  // Early exit if have circular parameter definition
            nodep->v3error("Typedef's type is circular: " << nodep->prettyName());
            nodep->dtypeSetLogicBool();
            nodep->doingWidth(false);
            return;
        }
        if (nodep->didWidthAndSet()) return;  // This node is a dtype & not both PRELIMed+FINALed
        nodep->doingWidth(true);
        if (nodep->typeofp()) {  // type(typeofp_expression)
            // Type comes from expression's type
            userIterateAndNext(nodep->typeofp(), WidthVP(SELF, BOTH).p());
            AstNode* typeofp = nodep->typeofp();
            nodep->typedefp(nullptr);
            nodep->refDTypep(typeofp->dtypep());
            VL_DO_DANGLING(typeofp->unlinkFrBack()->deleteTree(), typeofp);
            // We had to use AstRefDType for this construct as pointers to this type
            // in type table are still correct (which they wouldn't be if we replaced the node)
        }
        userIterateChildren(nodep, nullptr);
        if (nodep->subDTypep()) {
            // Normally iterateEditMoveDTypep iterate would work, but the refs are under
            // the TypeDef which will upset iterateEditMoveDTypep as it can't find it under
            // this node's childDTypep
            userIterate(nodep->subDTypep(), nullptr);
            nodep->refDTypep(iterateEditMoveDTypep(nodep, nodep->subDTypep()));
            nodep->typedefp(nullptr);  // Note until line above subDTypep() may have followed this
            // Widths are resolved, but special iterate to check for recurstion
            userIterate(nodep->subDTypep(), nullptr);
        }
        // Effectively nodep->dtypeFrom(nodep->dtypeSkipRefp());
        // But might be recursive, so instead manually recurse into the referenced type
        UASSERT_OBJ(nodep->subDTypep(), nodep, "Unlinked");
        nodep->dtypeFrom(nodep->subDTypep());
        nodep->widthFromSub(nodep->subDTypep());
        UINFO(4, "dtWidthed " << nodep << endl);
        nodep->doingWidth(false);
    }
    virtual void visit(AstTypedef* nodep) override {
        if (nodep->didWidthAndSet()) return;  // This node is a dtype & not both PRELIMed+FINALed
        nodep->dtypep(iterateEditMoveDTypep(nodep, nodep->subDTypep()));
        userIterateChildren(nodep, nullptr);
    }
    virtual void visit(AstParamTypeDType* nodep) override {
        if (nodep->didWidthAndSet()) return;  // This node is a dtype & not both PRELIMed+FINALed
        nodep->dtypep(iterateEditMoveDTypep(nodep, nodep->subDTypep()));
        userIterateChildren(nodep, nullptr);
        nodep->widthFromSub(nodep->subDTypep());
    }
    virtual void visit(AstCastDynamic* nodep) override {
        nodep->dtypeChgWidthSigned(32, 1, VSigning::SIGNED);  // Spec says integer return
        nodep->v3warn(E_UNSUPPORTED, "Unsupported: $cast. Suggest try static cast.");
        AstNode* newp = new AstConst(nodep->fileline(), 1);
        newp->dtypeFrom(nodep);
        nodep->replaceWith(newp);
        VL_DO_DANGLING(pushDeletep(nodep), nodep);
    }
    virtual void visit(AstCastParse* nodep) override {
        // nodep->dtp could be data type, or a primary_constant
        // Don't iterate lhsp, will deal with that once convert the type
        V3Const::constifyParamsEdit(nodep->dtp());  // itemp may change
        if (AstConst* constp = VN_CAST(nodep->dtp(), Const)) {
            constp->unlinkFrBack();
            AstNode* newp
                = new AstCastSize(nodep->fileline(), nodep->lhsp()->unlinkFrBack(), constp);
            nodep->replaceWith(newp);
            VL_DO_DANGLING(pushDeletep(nodep), nodep);
            userIterate(newp, m_vup);
        } else {
            nodep->v3warn(E_UNSUPPORTED,
                          "Unsupported: Cast to " << nodep->dtp()->prettyTypeName());
            nodep->replaceWith(nodep->lhsp()->unlinkFrBack());
        }
    }
    virtual void visit(AstCast* nodep) override {
        nodep->dtypep(iterateEditMoveDTypep(nodep, nodep->subDTypep()));
        // if (debug()) nodep->dumpTree(cout, "  CastPre: ");
        userIterateAndNext(nodep->lhsp(), WidthVP(SELF, PRELIM).p());

        // When more general casts are supported, the cast elimination will be done later.
        // For now, replace it ASAP, so widthing can propagate easily
        // The cast may change signing, but we don't know the sign yet.  Make it so.
        // Note we don't sign lhsp() that would make the algorithm O(n^2) if lots of casting.
        AstBasicDType* basicp = nodep->dtypep()->basicp();
        UASSERT_OBJ(basicp, nodep, "Unimplemented: Casting non-simple data type");
        // When implement more complicated types need to convert childDTypep to
        // dtypep() not as a child
        if (!basicp->isDouble() && !nodep->lhsp()->isDouble()) {
            // Note widthCheckSized might modify nodep->lhsp()
            AstNodeDType* subDTypep = nodep->findLogicDType(nodep->width(), nodep->width(),
                                                            nodep->lhsp()->dtypep()->numeric());
            iterateCheck(nodep, "value", nodep->lhsp(), CONTEXT, FINAL, subDTypep, EXTEND_EXP,
                         false);
        } else {
            iterateCheck(nodep, "value", nodep->lhsp(), SELF, FINAL, nodep->lhsp()->dtypep(),
                         EXTEND_EXP, false);
        }
        AstNode* newp = nodep->lhsp()->unlinkFrBack();
        if (basicp->isDouble() && !newp->isDouble()) {
            if (newp->isSigned()) {
                newp = new AstISToRD(nodep->fileline(), newp);
            } else {
                newp = new AstIToRD(nodep->fileline(), newp);
            }
        } else if (!basicp->isDouble() && newp->isDouble()) {
            if (basicp->isSigned()) {
                newp = new AstRToIRoundS(nodep->fileline(), newp);
            } else {
                newp = new AstUnsigned(nodep->fileline(), new AstRToIS(nodep->fileline(), newp));
            }
        } else if (basicp->isSigned() && !newp->isSigned()) {
            newp = new AstSigned(nodep->fileline(), newp);
        } else if (!basicp->isSigned() && newp->isSigned()) {
            newp = new AstUnsigned(nodep->fileline(), newp);
        } else {
            // newp = newp;  // Can just remove cast
        }
        nodep->replaceWith(newp);
        VL_DO_DANGLING(pushDeletep(nodep), nodep);
        // if (debug()) newp->dumpTree(cout, "  CastOut: ");
    }
    virtual void visit(AstCastSize* nodep) override {
        // IEEE: Signedness of result is same as self-determined signedness
        // However, the result is same as BITSEL, so we do not sign extend the LHS
        UASSERT_OBJ(VN_IS(nodep->rhsp(), Const), nodep, "Unsupported: Non-const cast of size");
        // if (debug()) nodep->dumpTree(cout, "  CastSizePre: ");
        if (m_vup->prelim()) {
            int width = VN_CAST(nodep->rhsp(), Const)->toSInt();
            if (width < 1) {
                nodep->v3error("Size-changing cast to zero or negative size");
                width = 1;
            }
            userIterateAndNext(nodep->lhsp(), WidthVP(SELF, PRELIM).p());
            AstBasicDType* underDtp = VN_CAST(nodep->lhsp()->dtypep(), BasicDType);
            if (!underDtp) underDtp = nodep->lhsp()->dtypep()->basicp();
            if (!underDtp) {
                nodep->v3warn(E_UNSUPPORTED,
                              "Unsupported: Size-changing cast on non-basic data type");
                underDtp = VN_CAST(nodep->findLogicBoolDType(), BasicDType);
            }
            // A cast propagates its size to the lower expression and is included in the maximum
            // width, so 23'(1'b1 + 1'b1) uses 23-bit math, but 1'(2'h2 * 2'h1) uses two-bit math.
            // However the output width is exactly that requested.
            // So two steps, first do the calculation's width (max of the two widths)
            {
                int calcWidth = std::max(width, underDtp->width());
                AstNodeDType* calcDtp
                    = (underDtp->isFourstate()
                           ? nodep->findLogicDType(calcWidth, calcWidth, underDtp->numeric())
                           : nodep->findBitDType(calcWidth, calcWidth, underDtp->numeric()));
                nodep->dtypep(calcDtp);
                // We ignore warnings as that is sort of the point of a cast
                iterateCheck(nodep, "Cast expr", nodep->lhsp(), CONTEXT, FINAL, calcDtp,
                             EXTEND_EXP, false);
            }
            // if (debug()) nodep->dumpTree(cout, "  CastSizeClc: ");
            // Next step, make the proper output width
            {
                AstNodeDType* outDtp
                    = (underDtp->isFourstate()
                           ? nodep->findLogicDType(width, width, underDtp->numeric())
                           : nodep->findBitDType(width, width, underDtp->numeric()));
                nodep->dtypep(outDtp);
                // We ignore warnings as that is sort of the point of a cast
                widthCheckSized(nodep, "Cast expr", nodep->lhsp(), outDtp, EXTEND_EXP, false);
            }
        }
        if (m_vup->final()) {
            // CastSize not needed once sizes determined
            AstNode* underp = nodep->lhsp()->unlinkFrBack();
            nodep->replaceWith(underp);
            VL_DO_DANGLING(pushDeletep(nodep), nodep);
        }
        // if (debug()) nodep->dumpTree(cout, "  CastSizeOut: ");
    }
    virtual void visit(AstVar* nodep) override {
        // if (debug()) nodep->dumpTree(cout, "  InitPre: ");
        // Must have deterministic constant width
        // We can't skip this step when width()!=0, as creating a AstVar
        // with non-constant range gets size 1, not size 0.  So use didWidth().
        if (nodep->didWidth()) return;
        if (nodep->doingWidth()) {  // Early exit if have circular parameter definition
            UASSERT_OBJ(nodep->valuep(), nodep, "circular, but without value");
            nodep->v3error("Variable's initial value is circular: " << nodep->prettyNameQ());
            pushDeletep(nodep->valuep()->unlinkFrBack());
            nodep->valuep(new AstConst(nodep->fileline(), AstConst::LogicTrue()));
            nodep->dtypeFrom(nodep->valuep());
            nodep->didWidth(true);
            return;
        }
        nodep->doingWidth(true);
        // Make sure dtype is sized
        nodep->dtypep(iterateEditMoveDTypep(nodep, nodep->subDTypep()));
        UASSERT_OBJ(nodep->dtypep(), nodep, "No dtype determined for var");
        if (AstUnsizedArrayDType* unsizedp = VN_CAST(nodep->dtypeSkipRefp(), UnsizedArrayDType)) {
            if (!(m_ftaskp && m_ftaskp->dpiImport())) {
                UINFO(9, "Unsized becomes dynamic array " << nodep << endl);
                AstDynArrayDType* newp
                    = new AstDynArrayDType(unsizedp->fileline(), unsizedp->subDTypep());
                nodep->dtypep(newp);
                v3Global.rootp()->typeTablep()->addTypesp(newp);
            }
        } else if (nodep->isIO()
                   && !(VN_IS(nodep->dtypeSkipRefp(), BasicDType)
                        || VN_IS(nodep->dtypeSkipRefp(), NodeArrayDType)
                        || VN_IS(nodep->dtypeSkipRefp(), NodeUOrStructDType))) {
            nodep->v3warn(E_UNSUPPORTED,
                          "Unsupported: Inputs and outputs must be simple data types");
        }
        if (VN_IS(nodep->dtypep()->skipRefToConstp(), ConstDType)) nodep->isConst(true);
        // Parameters if implicit untyped inherit from what they are assigned to
        AstBasicDType* bdtypep = VN_CAST(nodep->dtypep(), BasicDType);
        bool didchk = false;
        bool implicitParam = nodep->isParam() && bdtypep && bdtypep->implicit();
        if (implicitParam) {
            if (nodep->valuep()) {
                userIterateAndNext(nodep->valuep(), WidthVP(nodep->dtypep(), PRELIM).p());
                UINFO(9, "implicitParamPRELIMIV " << nodep->valuep() << endl);
                // Although nodep will get a different width for parameters
                // just below, we want the init numbers to retain their
                // width/minwidth until parameters are replaced.
                // This prevents width warnings at the location the parameter is substituted in
                if (nodep->valuep()->isDouble()) {
                    nodep->dtypeSetDouble();
                    VL_DANGLING(bdtypep);
                } else {
                    int width = 0;
                    AstBasicDType* valueBdtypep = nodep->valuep()->dtypep()->basicp();
                    bool issigned = false;
                    if (bdtypep->isNosign()) {
                        if (valueBdtypep && valueBdtypep->isSigned()) issigned = true;
                    } else {
                        issigned = bdtypep->isSigned();
                    }
                    if (nodep->valuep()->dtypep()->widthSized()) {
                        width = nodep->valuep()->width();
                    } else {
                        if (nodep->valuep()->width() > 32) {
                            nodep->valuep()->v3warn(
                                WIDTH,
                                "Assigning >32 bit to unranged parameter (defaults to 32 bits)");
                        }
                        width = 32;
                    }
                    // Can't just inherit valuep()->dtypep() as mwidth might not equal width
                    if (width == 1) {
                        // one bit parameter is same as "parameter [0] foo",
                        // not "parameter logic foo" as you can extract
                        // "foo[0]" from a parameter but not a wire
                        nodep->dtypeChgWidthSigned(width, nodep->valuep()->widthMin(),
                                                   VSigning::fromBool(issigned));
                        nodep->dtypep(nodep->findLogicRangeDType(VNumRange(0, 0, false),
                                                                 nodep->valuep()->widthMin(),
                                                                 VSigning::fromBool(issigned)));
                    } else {
                        nodep->dtypeChgWidthSigned(width, nodep->valuep()->widthMin(),
                                                   VSigning::fromBool(issigned));
                    }
                    didchk = true;
                }
                iterateCheckAssign(nodep, "Initial value", nodep->valuep(), FINAL,
                                   nodep->dtypep());
                UINFO(9, "implicitParamFromIV " << nodep->valuep() << endl);
                // UINFO below will print variable nodep
            } else {
                // Or, if nothing assigned, they're integral
                nodep->dtypeSetSigned32();
                VL_DANGLING(bdtypep);
            }
        } else if (bdtypep && bdtypep->implicit()) {  // Implicits get converted to size 1
            nodep->dtypeSetLogicSized(1, bdtypep->numeric());
            VL_DANGLING(bdtypep);
        }
        if (nodep->valuep() && !didchk) {
            // if (debug()) nodep->dumpTree(cout, "  final: ");
            // AstPattern requires assignments to pass datatype on PRELIM
            userIterateAndNext(nodep->valuep(), WidthVP(nodep->dtypep(), PRELIM).p());
            iterateCheckAssign(nodep, "Initial value", nodep->valuep(), FINAL, nodep->dtypep());
        }
        UINFO(4, "varWidthed " << nodep << endl);
        // if (debug()) nodep->dumpTree(cout, "  InitOut: ");
        nodep->didWidth(true);
        nodep->doingWidth(false);
    }
    virtual void visit(AstNodeVarRef* nodep) override {
        if (nodep->didWidth()) return;
        if (!nodep->varp()) {
            if (m_paramsOnly && VN_IS(nodep, VarXRef)) {
                checkConstantOrReplace(
                    nodep, "Parameter-resolved constants must not use dotted references: "
                               + nodep->prettyNameQ());
                VL_DANGLING(nodep);
                return;
            } else {
                nodep->v3fatalSrc("Unlinked varref");
            }
        }
        if (!nodep->varp()->didWidth()) {
            // Var hasn't been widthed, so make it so.
            userIterate(nodep->varp(), nullptr);
        }
        // if (debug()>=9) { nodep->dumpTree(cout, "  VRin  ");
        //  nodep->varp()->dumpTree(cout, " forvar "); }
        // Note genvar's are also entered as integers
        nodep->dtypeFrom(nodep->varp());
        if (VN_IS(nodep->backp(), NodeAssign) && nodep->access().isWrite()) {  // On LHS
            UASSERT_OBJ(nodep->dtypep(), nodep, "LHS var should be dtype completed");
        }
        // if (debug() >= 9) nodep->dumpTree(cout, "  VRout ");
        if (nodep->access().isWrite() && nodep->varp()->direction() == VDirection::CONSTREF) {
            nodep->v3error("Assigning to const ref variable: " << nodep->prettyNameQ());
        } else if (nodep->access().isWrite() && nodep->varp()->isConst() && !m_paramsOnly
                   && (!m_ftaskp || !m_ftaskp->isConstructor()) && !VN_IS(m_procedurep, Initial)) {
            // Too loose, but need to allow our generated first assignment
            // Move this to a property of the AstInitial block
            nodep->v3error("Assigning to const variable: " << nodep->prettyNameQ());
        }
        nodep->didWidth(true);
    }

    virtual void visit(AstEnumDType* nodep) override {
        if (nodep->didWidthAndSet()) return;  // This node is a dtype & not both PRELIMed+FINALed
        UINFO(5, "  ENUMDTYPE " << nodep << endl);
        nodep->refDTypep(iterateEditMoveDTypep(nodep, nodep->subDTypep()));
        nodep->dtypep(nodep);
        nodep->widthFromSub(nodep->subDTypep());
        // Assign widths
        userIterateAndNext(nodep->itemsp(), WidthVP(nodep->dtypep(), BOTH).p());
        // Assign missing values
        V3Number num(nodep, nodep->width(), 0);
        V3Number one(nodep, nodep->width(), 1);
        std::map<const V3Number, AstEnumItem*> inits;
        for (AstEnumItem* itemp = nodep->itemsp(); itemp;
             itemp = VN_CAST(itemp->nextp(), EnumItem)) {
            if (itemp->valuep()) {
                if (debug() >= 9) {
                    UINFO(0, "EnumInit " << itemp << endl);
                    itemp->valuep()->dumpTree(cout, "-EnumInit: ");
                }
                V3Const::constifyParamsEdit(itemp->valuep());  // itemp may change
                if (!VN_IS(itemp->valuep(), Const)) {
                    itemp->valuep()->v3error("Enum value isn't a constant");
                    itemp->valuep()->unlinkFrBack()->deleteTree();
                    continue;
                }
                // TODO IEEE says assigning sized number that is not same size as enum is illegal
            }
            if (!itemp->valuep()) {
                if (num.isEqZero() && itemp != nodep->itemsp()) {
                    itemp->v3error("Enum value illegally wrapped around (IEEE 1800-2017 6.19)");
                }
                if (num.isFourState()) {
                    itemp->v3error("Enum value that is unassigned cannot follow value with X/Zs "
                                   "(IEEE 1800-2017 6.19)");
                }
                if (!nodep->dtypep()->basicp()
                    && !nodep->dtypep()->basicp()->keyword().isIntNumeric()) {
                    itemp->v3error("Enum names without values only allowed on numeric types");
                    // as can't +1 to resolve them.
                }
                itemp->valuep(new AstConst(itemp->fileline(), num));
            }

            AstConst* constp = VN_CAST(itemp->valuep(), Const);
            if (constp->num().isFourState() && nodep->dtypep()->basicp()
                && !nodep->dtypep()->basicp()->isFourstate()) {
                itemp->v3error("Enum value with X/Zs cannot be assigned to non-fourstate type "
                               "(IEEE 1800-2017 6.19)");
            }
            num.opAssign(constp->num());
            // Look for duplicates
            if (inits.find(num) != inits.end()) {  // IEEE says illegal
                AstNode* otherp = inits.find(num)->second;
                itemp->v3error("Overlapping enumeration value: "
                               << itemp->prettyNameQ() << endl
                               << itemp->warnContextPrimary() << endl
                               << otherp->warnOther() << "... Location of original declaration\n"
                               << otherp->warnContextSecondary());
            } else {
                inits.insert(make_pair(num, itemp));
            }
            num.opAdd(one, constp->num());
        }
    }
    virtual void visit(AstEnumItem* nodep) override {
        UINFO(5, "   ENUMITEM " << nodep << endl);
        AstNodeDType* vdtypep = m_vup->dtypep();
        UASSERT_OBJ(vdtypep, nodep, "ENUMITEM not under ENUM");
        nodep->dtypep(vdtypep);
        if (nodep->valuep()) {  // else the value will be assigned sequentially
            // Default type is int, but common to assign narrower values, so minwidth from value
            userIterateAndNext(nodep->valuep(), WidthVP(CONTEXT, PRELIM).p());
            // Minwidth does not come from value, as spec says set based on parent
            // and if we keep minwidth we'll consider it unsized which is incorrect
            iterateCheck(nodep, "Enum value", nodep->valuep(), CONTEXT, FINAL, nodep->dtypep(),
                         EXTEND_EXP);
        }
    }
    virtual void visit(AstEnumItemRef* nodep) override {
        if (!nodep->itemp()->didWidth()) {
            // We need to do the whole enum en-mass
            AstNode* enump = nodep->itemp();
            UASSERT_OBJ(enump, nodep, "EnumItemRef not linked");
            for (; enump; enump = enump->backp()) {
                if (VN_IS(enump, EnumDType)) break;
            }
            UASSERT_OBJ(enump, nodep, "EnumItemRef can't deref back to an Enum");
            VL_DO_DANGLING(userIterate(enump, m_vup), enump);  // Parent enump maybe relinked
        }
        nodep->dtypeFrom(nodep->itemp());
    }
    virtual void visit(AstConsAssoc* nodep) override {
        // Type computed when constructed here
        auto* vdtypep = VN_CAST(m_vup->dtypep(), AssocArrayDType);
        UASSERT_OBJ(vdtypep, nodep, "ConsAssoc requires assoc upper parent data type");
        if (m_vup->prelim()) {
            nodep->dtypeFrom(vdtypep);
            if (nodep->defaultp()) {
                iterateCheck(nodep, "default", nodep->defaultp(), CONTEXT, FINAL,
                             vdtypep->subDTypep(), EXTEND_EXP);
            }
        }
    }
    virtual void visit(AstSetAssoc* nodep) override {
        // Type computed when constructed here
        auto* vdtypep = VN_CAST(m_vup->dtypep(), AssocArrayDType);
        UASSERT_OBJ(vdtypep, nodep, "SetsAssoc requires assoc upper parent data type");
        if (m_vup->prelim()) {
            nodep->dtypeFrom(vdtypep);
            userIterateAndNext(nodep->lhsp(), WidthVP(vdtypep, BOTH).p());
            iterateCheck(nodep, "key", nodep->keyp(), CONTEXT, FINAL, vdtypep->keyDTypep(),
                         EXTEND_EXP);
            iterateCheck(nodep, "value", nodep->valuep(), CONTEXT, FINAL, vdtypep->subDTypep(),
                         EXTEND_EXP);
        }
    }
    virtual void visit(AstConsDynArray* nodep) override {
        // Type computed when constructed here
        AstDynArrayDType* vdtypep = VN_CAST(m_vup->dtypep(), DynArrayDType);
        UASSERT_OBJ(vdtypep, nodep, "ConsDynArray requires queue upper parent data type");
        if (m_vup->prelim()) {
            userIterateAndNext(nodep->lhsp(), WidthVP(vdtypep, PRELIM).p());
            userIterateAndNext(nodep->rhsp(), WidthVP(vdtypep, PRELIM).p());
            nodep->dtypeFrom(vdtypep);
        }
        if (m_vup->final()) {
            // Arguments can be either elements of the queue or a queue itself
            // Concats (part of tree of concats) must always become ConsDynArray's
            if (nodep->lhsp()) {
                if (VN_IS(nodep->lhsp()->dtypep(), DynArrayDType)
                    || VN_IS(nodep->lhsp(), ConsDynArray)) {
                    userIterateAndNext(nodep->lhsp(), WidthVP(vdtypep, FINAL).p());
                } else {
                    // Sub elements are not queues, but concats, must always pass concats down
                    iterateCheckTyped(nodep, "LHS", nodep->lhsp(), vdtypep->subDTypep(), FINAL);
                }
            }
            if (nodep->rhsp()) {
                if (VN_IS(nodep->rhsp()->dtypep(), DynArrayDType)
                    || VN_IS(nodep->rhsp(), ConsDynArray)) {
                    userIterateAndNext(nodep->rhsp(), WidthVP(vdtypep, FINAL).p());
                } else {
                    iterateCheckTyped(nodep, "RHS", nodep->rhsp(), vdtypep->subDTypep(), FINAL);
                }
            }
            nodep->dtypeFrom(vdtypep);
        }
    }
    virtual void visit(AstConsQueue* nodep) override {
        // Type computed when constructed here
        AstQueueDType* vdtypep = VN_CAST(m_vup->dtypep(), QueueDType);
        UASSERT_OBJ(vdtypep, nodep, "ConsQueue requires queue upper parent data type");
        if (m_vup->prelim()) {
            userIterateAndNext(nodep->lhsp(), WidthVP(vdtypep, PRELIM).p());
            userIterateAndNext(nodep->rhsp(), WidthVP(vdtypep, PRELIM).p());
            nodep->dtypeFrom(vdtypep);
        }
        if (m_vup->final()) {
            // Arguments can be either elements of the queue or a queue itself
            // Concats (part of tree of concats) must always become ConsQueue's
            if (nodep->lhsp()) {
                if (VN_IS(nodep->lhsp()->dtypep(), QueueDType)
                    || VN_IS(nodep->lhsp(), ConsQueue)) {
                    userIterateAndNext(nodep->lhsp(), WidthVP(vdtypep, FINAL).p());
                } else {
                    // Sub elements are not queues, but concats, must always pass concats down
                    iterateCheckTyped(nodep, "LHS", nodep->lhsp(), vdtypep->subDTypep(), FINAL);
                }
            }
            if (nodep->rhsp()) {
                if (VN_IS(nodep->rhsp()->dtypep(), QueueDType)
                    || VN_IS(nodep->rhsp(), ConsQueue)) {
                    userIterateAndNext(nodep->rhsp(), WidthVP(vdtypep, FINAL).p());
                } else {
                    iterateCheckTyped(nodep, "RHS", nodep->rhsp(), vdtypep->subDTypep(), FINAL);
                }
            }
            nodep->dtypeFrom(vdtypep);
        }
    }
    virtual void visit(AstInitItem* nodep) override {  //
        userIterateChildren(nodep, m_vup);
    }
    virtual void visit(AstInitArray* nodep) override {
        // InitArray has type of the array; children are array values
        if (m_vup->prelim()) {  // First stage evaluation
            AstNodeDType* vdtypep = m_vup->dtypep();
            UASSERT_OBJ(vdtypep, nodep, "InitArray type not assigned by AstPattern/Var visitor");
            nodep->dtypep(vdtypep);
            if (AstNodeArrayDType* arrayp = VN_CAST(vdtypep->skipRefp(), NodeArrayDType)) {
                userIterateChildren(nodep, WidthVP(arrayp->subDTypep(), BOTH).p());
            } else {
                nodep->v3fatalSrc("InitArray on non-array");
            }
        }
    }
    virtual void visit(AstInside* nodep) override {
        userIterateAndNext(nodep->exprp(), WidthVP(CONTEXT, PRELIM).p());
        for (AstNode *nextip, *itemp = nodep->itemsp(); itemp; itemp = nextip) {
            nextip = itemp->nextp();  // Prelim may cause the node to get replaced
            VL_DO_DANGLING(userIterate(itemp, WidthVP(CONTEXT, PRELIM).p()), itemp);
        }
        // Take width as maximum across all items
        int width = nodep->exprp()->width();
        int mwidth = nodep->exprp()->widthMin();
        for (AstNode* itemp = nodep->itemsp(); itemp; itemp = itemp->nextp()) {
            width = std::max(width, itemp->width());
            mwidth = std::max(mwidth, itemp->widthMin());
        }
        // Apply width
        AstNodeDType* subDTypep
            = nodep->findLogicDType(width, mwidth, nodep->exprp()->dtypep()->numeric());
        iterateCheck(nodep, "Inside expression", nodep->exprp(), CONTEXT, FINAL, subDTypep,
                     EXTEND_EXP);
        for (AstNode* itemp = nodep->itemsp(); itemp; itemp = itemp->nextp()) {
            iterateCheck(nodep, "Inside Item", itemp, CONTEXT, FINAL, subDTypep, EXTEND_EXP);
        }
        nodep->dtypeSetLogicBool();
        if (debug() >= 9) nodep->dumpTree(cout, "-inside-in: ");
        // Now rip out the inside and replace with simple math
        AstNode* newp = nullptr;
        for (AstNode *nextip, *itemp = nodep->itemsp(); itemp; itemp = nextip) {
            nextip = itemp->nextp();  // Will be unlinking
            AstNode* inewp;
            if (AstInsideRange* irangep = VN_CAST(itemp, InsideRange)) {
                // Similar logic in V3Case
                inewp = irangep->newAndFromInside(nodep->exprp(), irangep->lhsp()->unlinkFrBack(),
                                                  irangep->rhsp()->unlinkFrBack());
            } else {
                inewp = new AstEqWild(itemp->fileline(), nodep->exprp()->cloneTree(true),
                                      itemp->unlinkFrBack());
            }
            if (newp) {
                newp = new AstOr(nodep->fileline(), newp, inewp);
            } else {
                newp = inewp;
            }
        }
        if (!newp) newp = new AstConst(nodep->fileline(), AstConst::LogicFalse());
        if (debug() >= 9) newp->dumpTree(cout, "-inside-out: ");
        nodep->replaceWith(newp);
        VL_DO_DANGLING(pushDeletep(nodep), nodep);
    }
    virtual void visit(AstInsideRange* nodep) override {
        // Just do each side; AstInside will rip these nodes out later
        userIterateAndNext(nodep->lhsp(), m_vup);
        userIterateAndNext(nodep->rhsp(), m_vup);
        nodep->dtypeFrom(nodep->lhsp());
    }

    virtual void visit(AstIfaceRefDType* nodep) override {
        if (nodep->didWidthAndSet()) return;  // This node is a dtype & not both PRELIMed+FINALed
        UINFO(5, "   IFACEREF " << nodep << endl);
        userIterateChildren(nodep, m_vup);
        nodep->dtypep(nodep);
        nodep->widthForce(1, 1);  // Not really relevant
        UINFO(4, "dtWidthed " << nodep << endl);
    }
    virtual void visit(AstNodeUOrStructDType* nodep) override {
        if (nodep->didWidthAndSet()) return;  // This node is a dtype & not both PRELIMed+FINALed
        UINFO(5, "   NODECLASS " << nodep << endl);
        // if (debug() >= 9) nodep->dumpTree("-class-in--");
        if (!nodep->packed()) {
            nodep->v3warn(UNPACKED, "Unsupported: Unpacked struct/union");
            if (!v3Global.opt.structsPacked()) {
                nodep->v3warn(UNPACKED, "Unsupported: --no-structs-packed");
            }
        }
        userIterateChildren(nodep, nullptr);  // First size all members
        nodep->repairMemberCache();
        // Determine bit assignments and width
        nodep->dtypep(nodep);
        int lsb = 0;
        int width = 0;
        nodep->isFourstate(false);
        // MSB is first, so go backwards
        AstMemberDType* itemp;
        for (itemp = nodep->membersp(); itemp && itemp->nextp();
             itemp = VN_CAST(itemp->nextp(), MemberDType)) {}
        for (AstMemberDType* backip; itemp; itemp = backip) {
            if (itemp->isFourstate()) nodep->isFourstate(true);
            backip = VN_CAST(itemp->backp(), MemberDType);
            itemp->lsb(lsb);
            if (VN_IS(nodep, UnionDType)) {
                width = std::max(width, itemp->width());
            } else {
                lsb += itemp->width();
                width += itemp->width();
            }
        }
        nodep->widthForce(width, width);  // Signing stays as-is, as parsed from declaration
        // if (debug() >= 9) nodep->dumpTree("-class-out-");
    }
    virtual void visit(AstClass* nodep) override {
        if (nodep->didWidthAndSet()) return;
        userIterateChildren(nodep, nullptr);  // First size all members
        nodep->repairCache();
    }
    virtual void visit(AstClassRefDType* nodep) override {
        if (nodep->didWidthAndSet()) return;
        // TODO this maybe eventually required to properly resolve members,
        // though causes problems with t_class_forward.v, so for now avoided
        // userIterateChildren(nodep->classp(), nullptr);
    }
    virtual void visit(AstClassExtends* nodep) override {
        if (nodep->didWidthAndSet()) return;
        if (VN_IS(nodep->childDTypep(), ClassRefDType)) {
            nodep->dtypep(iterateEditMoveDTypep(nodep, nodep->childDTypep()));
        }
    }
    virtual void visit(AstMemberDType* nodep) override {
        if (nodep->didWidthAndSet()) return;  // This node is a dtype & not both PRELIMed+FINALed
        // Iterate into subDTypep() to resolve that type and update pointer.
        nodep->refDTypep(iterateEditMoveDTypep(nodep, nodep->subDTypep()));
        nodep->dtypep(nodep);  // The member itself, not subDtype
        nodep->widthFromSub(nodep->subDTypep());
    }
    virtual void visit(AstMemberSel* nodep) override {
        UINFO(5, "   MEMBERSEL " << nodep << endl);
        if (debug() >= 9) nodep->dumpTree("-mbs-in: ");
        userIterateChildren(nodep, WidthVP(SELF, BOTH).p());
        if (debug() >= 9) nodep->dumpTree("-mbs-ic: ");
        // Find the fromp dtype - should be a class
        if (!nodep->fromp()->dtypep()) nodep->fromp()->v3fatalSrc("Unlinked data type");
        AstNodeDType* fromDtp = nodep->fromp()->dtypep()->skipRefToEnump();
        UINFO(9, "     from dt " << fromDtp << endl);
        if (AstNodeUOrStructDType* adtypep = VN_CAST(fromDtp, NodeUOrStructDType)) {
            if (memberSelStruct(nodep, adtypep)) return;
        } else if (AstClassRefDType* adtypep = VN_CAST(fromDtp, ClassRefDType)) {
            if (AstNode* foundp = memberSelClass(nodep, adtypep)) {
                if (AstVar* varp = VN_CAST(foundp, Var)) {
                    nodep->dtypep(foundp->dtypep());
                    nodep->varp(varp);
                    return;
                }
                if (AstEnumItemRef* adfoundp = VN_CAST(foundp, EnumItemRef)) {
                    nodep->replaceWith(adfoundp->cloneTree(false));
                    return;
                }
                UINFO(1, "found object " << foundp << endl);
                nodep->v3fatalSrc("MemberSel of non-variable\n"
                                  << nodep->warnContextPrimary() << endl
                                  << foundp->warnOther() << "... Location of found object\n"
                                  << foundp->warnContextSecondary());
            }
        } else if (VN_IS(fromDtp, EnumDType)  //
                   || VN_IS(fromDtp, AssocArrayDType)  //
                   || VN_IS(fromDtp, UnpackArrayDType)  //
                   || VN_IS(fromDtp, DynArrayDType)  //
                   || VN_IS(fromDtp, QueueDType)  //
                   || VN_IS(fromDtp, BasicDType)) {
            // Method call on enum without following parenthesis, e.g. "ENUM.next"
            // Convert this into a method call, and let that visitor figure out what to do next
            AstNode* newp = new AstMethodCall(nodep->fileline(), nodep->fromp()->unlinkFrBack(),
                                              nodep->name(), nullptr);
            nodep->replaceWith(newp);
            VL_DO_DANGLING(pushDeletep(nodep), nodep);
            userIterate(newp, m_vup);
            return;
        } else {
            nodep->v3error("Member selection of non-struct/union object '"
                           << nodep->fromp()->prettyTypeName() << "' which is a '"
                           << nodep->fromp()->dtypep()->prettyTypeName() << "'");
        }
        // Error handling
        nodep->replaceWith(new AstConst(nodep->fileline(), AstConst::LogicFalse()));
        VL_DO_DANGLING(pushDeletep(nodep), nodep);
    }
    AstNode* memberSelClass(AstMemberSel* nodep, AstClassRefDType* adtypep) {
        // Returns node if ok
        // No need to width-resolve the class, as it was done when we did the child
        AstClass* first_classp = adtypep->classp();
        UASSERT_OBJ(first_classp, nodep, "Unlinked");
        for (AstClass* classp = first_classp; classp;) {
            if (AstNode* foundp = classp->findMember(nodep->name())) return foundp;
            classp = classp->extendsp() ? classp->extendsp()->classp() : nullptr;
        }
        VSpellCheck speller;
        for (AstClass* classp = first_classp; classp;) {
            for (AstNode* itemp = classp->membersp(); itemp; itemp = itemp->nextp()) {
                if (VN_IS(itemp, Var) || VN_IS(itemp, EnumItemRef)) {
                    speller.pushCandidate(itemp->prettyName());
                }
            }
            classp = classp->extendsp() ? classp->extendsp()->classp() : nullptr;
        }
        string suggest = speller.bestCandidateMsg(nodep->prettyName());
        nodep->v3error(
            "Member " << nodep->prettyNameQ() << " not found in class "
                      << first_classp->prettyNameQ() << "\n"
                      << (suggest.empty() ? "" : nodep->fileline()->warnMore() + suggest));
        return nullptr;  // Caller handles error
    }
    bool memberSelStruct(AstMemberSel* nodep, AstNodeUOrStructDType* adtypep) {
        // Returns true if ok
        if (AstMemberDType* memberp = adtypep->findMember(nodep->name())) {
            if (m_attrp) {  // Looking for the base of the attribute
                nodep->dtypep(memberp);
                UINFO(9, "   MEMBERSEL(attr) -> " << nodep << endl);
                UINFO(9, "           dt-> " << nodep->dtypep() << endl);
            } else {
                AstSel* newp = new AstSel(nodep->fileline(), nodep->fromp()->unlinkFrBack(),
                                          memberp->lsb(), memberp->width());
                // Must skip over the member to find the union; as the member may disappear later
                newp->dtypep(memberp->subDTypep()->skipRefToEnump());
                newp->didWidth(true);  // Don't replace dtype with basic type
                UINFO(9, "   MEMBERSEL -> " << newp << endl);
                UINFO(9, "           dt-> " << newp->dtypep() << endl);
                nodep->replaceWith(newp);
                VL_DO_DANGLING(pushDeletep(nodep), nodep);
                // Should be able to treat it as a normal-ish nodesel - maybe.
                // The lhsp() will be strange until this stage; create the number here?
            }
            return true;
        }
        nodep->v3error("Member " << nodep->prettyNameQ() << " not found in structure");
        return false;
    }

    virtual void visit(AstCMethodHard* nodep) override {
        // Never created before V3Width, so no need to redo it
        UASSERT_OBJ(nodep->dtypep(), nodep, "CMETHODCALLs should have already been sized");
    }

    virtual void visit(AstMethodCall* nodep) override {
        UINFO(5, "   METHODCALL " << nodep << endl);
        if (nodep->didWidth()) return;
        if (debug() >= 9) nodep->dumpTree("-mts-in: ");
        // Should check types the method requires, but at present we don't do much
        userIterate(nodep->fromp(), WidthVP(SELF, BOTH).p());
        // Any AstWith is checked later when know types, in methodWithArgument
        for (AstArg* argp = VN_CAST(nodep->pinsp(), Arg); argp;
             argp = VN_CAST(argp->nextp(), Arg)) {
            if (argp->exprp()) userIterate(argp->exprp(), WidthVP(SELF, BOTH).p());
        }
        // Find the fromp dtype - should be a class
        UASSERT_OBJ(nodep->fromp() && nodep->fromp()->dtypep(), nodep, "Unsized expression");
        AstNodeDType* fromDtp = nodep->fromp()->dtypep()->skipRefToEnump();
        AstBasicDType* basicp = fromDtp ? fromDtp->basicp() : nullptr;
        UINFO(9, "     from dt " << fromDtp << endl);
        userIterateAndNext(fromDtp, WidthVP(SELF, BOTH).p());
        if (AstEnumDType* adtypep = VN_CAST(fromDtp, EnumDType)) {
            methodCallEnum(nodep, adtypep);
        } else if (AstAssocArrayDType* adtypep = VN_CAST(fromDtp, AssocArrayDType)) {
            methodCallAssoc(nodep, adtypep);
        } else if (AstDynArrayDType* adtypep = VN_CAST(fromDtp, DynArrayDType)) {
            methodCallDyn(nodep, adtypep);
        } else if (AstQueueDType* adtypep = VN_CAST(fromDtp, QueueDType)) {
            methodCallQueue(nodep, adtypep);
        } else if (AstClassRefDType* adtypep = VN_CAST(fromDtp, ClassRefDType)) {
            methodCallClass(nodep, adtypep);
        } else if (AstUnpackArrayDType* adtypep = VN_CAST(fromDtp, UnpackArrayDType)) {
            methodCallUnpack(nodep, adtypep);
        } else if (basicp && basicp->isEventValue()) {
            methodCallEvent(nodep, basicp);
        } else if (basicp && basicp->isString()) {
            methodCallString(nodep, basicp);
        } else {
            nodep->v3warn(E_UNSUPPORTED, "Unsupported: Member call on object '"
                                             << nodep->fromp()->prettyTypeName()
                                             << "' which is a '"
                                             << nodep->fromp()->dtypep()->prettyTypeName() << "'");
        }
    }
    AstWith* methodWithArgument(AstMethodCall* nodep, bool required, bool arbReturn,
                                AstNodeDType* returnDtp, AstNodeDType* argDtp) {
        UASSERT_OBJ(arbReturn || returnDtp, nodep, "Null return type");
        if (AstWith* withp = VN_CAST(nodep->pinsp(), With)) {
            withp->argrefp()->dtypep(argDtp);
            userIterate(withp, WidthVP(returnDtp, BOTH).p());
            withp->unlinkFrBack();
            return withp;
        } else if (required) {
            nodep->v3error("'with' statement is required for ." << nodep->prettyName()
                                                                << " method");
        }
        return nullptr;
    }
    void methodOkArguments(AstMethodCall* nodep, int minArg, int maxArg) {
        int narg = 0;
        for (AstNode* argp = nodep->pinsp(); argp; argp = argp->nextp()) {
            if (VN_IS(argp, With)) {
                argp->v3error("'with' not legal on this method");
                // Delete all arguments as nextp() otherwise dangling
                VL_DO_DANGLING(pushDeletep(argp->unlinkFrBackWithNext()), argp);
                break;
            }
            ++narg;
            UASSERT_OBJ(VN_IS(argp, Arg), nodep, "Method arg without Arg type");
        }
        bool ok = (narg >= minArg) && (narg <= maxArg);
        if (!ok) {
            nodep->v3error("The " << narg << " arguments passed to ." << nodep->prettyName()
                                  << " method does not match its requiring " << cvtToStr(minArg)
                                  << (minArg == maxArg ? "" : " to " + cvtToStr(maxArg))
                                  << " arguments");
            // Adjust to required argument counts, very bogus, but avoids core dump
            for (; narg < minArg; ++narg) {
                nodep->addPinsp(
                    new AstArg(nodep->fileline(), "", new AstConst(nodep->fileline(), 0)));
            }
            for (; narg > maxArg; --narg) {
                AstNode* argp = nodep->pinsp();
                while (argp->nextp()) argp = argp->nextp();
                argp->unlinkFrBack();
                VL_DO_DANGLING(argp->deleteTree(), argp);
            }
        }
    }

    void methodCallEnum(AstMethodCall* nodep, AstEnumDType* adtypep) {
        // Method call on enum without following parenthesis, e.g. "ENUM.next"
        // Convert this into a method call, and let that visitor figure out what to do next
        if (adtypep) {}
        if (nodep->name() == "num"  //
            || nodep->name() == "first"  //
            || nodep->name() == "last") {
            // Constant value
            AstConst* newp = nullptr;
            methodOkArguments(nodep, 0, 0);
            if (nodep->name() == "num") {
                int items = 0;
                for (AstNode* itemp = adtypep->itemsp(); itemp; itemp = itemp->nextp()) ++items;
                newp = new AstConst(nodep->fileline(), AstConst::Signed32(), items);
            } else if (nodep->name() == "first") {
                AstEnumItem* itemp = adtypep->itemsp();
                if (!itemp) {
                    newp = new AstConst(nodep->fileline(), AstConst::Signed32(),
                                        0);  // Spec doesn't say what to do
                } else {
                    newp = VN_CAST(itemp->valuep()->cloneTree(false), Const);  // A const
                }
            } else if (nodep->name() == "last") {
                AstEnumItem* itemp = adtypep->itemsp();
                while (itemp && itemp->nextp()) itemp = VN_CAST(itemp->nextp(), EnumItem);
                if (!itemp) {
                    newp = new AstConst(nodep->fileline(), AstConst::Signed32(),
                                        0);  // Spec doesn't say what to do
                } else {
                    newp = VN_CAST(itemp->valuep()->cloneTree(false), Const);  // A const
                }
            }
            UASSERT_OBJ(newp, nodep, "Enum method (perhaps enum item) not const");
            newp->fileline(nodep->fileline());  // Use method's filename/line number to be clearer;
                                                // may have warning disables
            nodep->replaceWith(newp);
            VL_DO_DANGLING(pushDeletep(nodep), nodep);
        } else if (nodep->name() == "name" || nodep->name() == "next" || nodep->name() == "prev") {
            AstAttrType attrType;
            if (nodep->name() == "name") {
                attrType = AstAttrType::ENUM_NAME;
            } else if (nodep->name() == "next") {
                attrType = AstAttrType::ENUM_NEXT;
            } else if (nodep->name() == "prev") {
                attrType = AstAttrType::ENUM_PREV;
            } else {
                nodep->v3fatalSrc("Bad case");
            }

            if (nodep->name() == "name") {
                methodOkArguments(nodep, 0, 0);
            } else if (nodep->pinsp() && !(VN_IS(VN_CAST(nodep->pinsp(), Arg)->exprp(), Const))) {
                nodep->pinsp()->v3fatalSrc("Unsupported: enum next/prev with non-const argument");
            } else if (nodep->pinsp()
                       && !(VN_IS(VN_CAST(nodep->pinsp(), Arg)->exprp(), Const)
                            && VN_CAST(VN_CAST(nodep->pinsp(), Arg)->exprp(), Const)->toUInt() == 1
                            && !nodep->pinsp()->nextp())) {
                // Unroll of enumVar.next(k) to enumVar.next(1).next(k - 1)
                AstMethodCall* clonep = nodep->cloneTree(false);
                VN_CAST(VN_CAST(clonep->pinsp(), Arg)->exprp(), Const)->num().setLong(1);
                uint32_t stepWidth
                    = VN_CAST(VN_CAST(nodep->pinsp(), Arg)->exprp(), Const)->toUInt();
                AstConst* constp = new AstConst(nodep->fileline(), stepWidth - 1);
                AstArg* argp = new AstArg(nodep->fileline(), "", constp);
                AstMethodCall* newp
                    = new AstMethodCall(nodep->fileline(), clonep, nodep->name(), argp);
                nodep->replaceWith(newp);
                VL_DO_DANGLING(nodep->deleteTree(), nodep);
                return;
            }
            // Need a runtime lookup table.  Yuk.
            // Most enums unless overridden are 32 bits, so we size array
            // based on max enum value used.
            // Ideally we would have a fast algorithm when a number is
            // of small width and complete and so can use an array, and
            // a map for when the value is many bits and sparse.
            uint64_t msbdim = 0;
            {
                for (AstEnumItem* itemp = adtypep->itemsp(); itemp;
                     itemp = VN_CAST(itemp->nextp(), EnumItem)) {
                    const AstConst* vconstp = VN_CAST(itemp->valuep(), Const);
                    UASSERT_OBJ(vconstp, nodep, "Enum item without constified value");
                    if (vconstp->toUQuad() >= msbdim) msbdim = vconstp->toUQuad();
                }
                if (adtypep->itemsp()->width() > 64 || msbdim >= (1 << 16)) {
                    nodep->v3warn(E_UNSUPPORTED,
                                  "Unsupported: enum next/prev method on enum with > 10 bits");
                    return;
                }
            }
            int selwidth = V3Number::log2b(msbdim) + 1;  // Width to address a bit
            AstVar* varp = enumVarp(adtypep, attrType, (1ULL << selwidth) - 1);
            AstVarRef* varrefp = new AstVarRef(nodep->fileline(), varp, VAccess::READ);
            varrefp->packagep(v3Global.rootp()->dollarUnitPkgAddp());
            AstNode* newp = new AstArraySel(
                nodep->fileline(), varrefp,
                // Select in case widths are
                // off due to msblen!=width
                new AstSel(nodep->fileline(), nodep->fromp()->unlinkFrBack(), 0, selwidth));
            nodep->replaceWith(newp);
            VL_DO_DANGLING(nodep->deleteTree(), nodep);
        } else {
            nodep->v3error("Unknown built-in enum method " << nodep->prettyNameQ());
        }
    }
    void methodCallAssoc(AstMethodCall* nodep, AstAssocArrayDType* adtypep) {
        AstCMethodHard* newp = nullptr;
        if (nodep->name() == "num"  // function int num()
            || nodep->name() == "size") {
            methodOkArguments(nodep, 0, 0);
            newp = new AstCMethodHard(nodep->fileline(), nodep->fromp()->unlinkFrBack(), "size",
                                      nullptr);  // So don't need num()
            newp->dtypeSetSigned32();
        } else if (nodep->name() == "first"  // function int first(ref index)
                   || nodep->name() == "last"  //
                   || nodep->name() == "next"  //
                   || nodep->name() == "prev") {
            methodOkArguments(nodep, 1, 1);
            AstNode* index_exprp = methodCallAssocIndexExpr(nodep, adtypep);
            newp = new AstCMethodHard(nodep->fileline(), nodep->fromp()->unlinkFrBack(),
                                      nodep->name(),  // first/last/next/prev
                                      index_exprp->unlinkFrBack());
            newp->dtypeSetSigned32();
        } else if (nodep->name() == "exists") {  // function int exists(input index)
            // IEEE really should have made this a "bit" return
            methodOkArguments(nodep, 1, 1);
            AstNode* index_exprp = methodCallAssocIndexExpr(nodep, adtypep);
            newp = new AstCMethodHard(nodep->fileline(), nodep->fromp()->unlinkFrBack(), "exists",
                                      index_exprp->unlinkFrBack());
            newp->dtypeSetSigned32();
            newp->pure(true);
        } else if (nodep->name() == "delete") {  // function void delete([input integer index])
            methodOkArguments(nodep, 0, 1);
            methodCallLValueRecurse(nodep, nodep->fromp(), VAccess::WRITE);
            if (!nodep->pinsp()) {
                newp = new AstCMethodHard(nodep->fileline(), nodep->fromp()->unlinkFrBack(),
                                          "clear", nullptr);
                newp->makeStatement();
            } else {
                AstNode* index_exprp = methodCallAssocIndexExpr(nodep, adtypep);
                newp = new AstCMethodHard(nodep->fileline(), nodep->fromp()->unlinkFrBack(),
                                          "erase", index_exprp->unlinkFrBack());
                newp->makeStatement();
            }
        } else if (nodep->name() == "sort" || nodep->name() == "rsort"
                   || nodep->name() == "reverse" || nodep->name() == "shuffle") {
            nodep->v3error("Array method " << nodep->prettyNameQ()
                                           << " not legal on associative arrays");
        } else if (nodep->name() == "and" || nodep->name() == "or" || nodep->name() == "xor"
                   || nodep->name() == "sum" || nodep->name() == "product") {
            // All value return
            AstWith* withp = methodWithArgument(nodep, false, false, adtypep->subDTypep(),
                                                adtypep->subDTypep());
            methodOkArguments(nodep, 0, 0);
            methodCallLValueRecurse(nodep, nodep->fromp(), VAccess::READ);
            newp = new AstCMethodHard(nodep->fileline(), nodep->fromp()->unlinkFrBack(),
                                      "r_" + nodep->name(), withp);
            newp->dtypeFrom(adtypep->subDTypep());
            if (!nodep->firstAbovep()) { newp->makeStatement(); }
        } else if (nodep->name() == "min" || nodep->name() == "max" || nodep->name() == "unique"
                   || nodep->name() == "unique_index") {
            methodOkArguments(nodep, 0, 0);
            methodCallLValueRecurse(nodep, nodep->fromp(), VAccess::READ);
            newp = new AstCMethodHard(nodep->fileline(), nodep->fromp()->unlinkFrBack(),
                                      nodep->name(), nullptr);
            if (nodep->name() == "unique_index") {
                newp->dtypep(queueDTypeIndexedBy(adtypep->keyDTypep()));
            } else {
                newp->dtypeFrom(adtypep);
            }
            if (!nodep->firstAbovep()) newp->makeStatement();
        } else if (nodep->name() == "find" || nodep->name() == "find_first"
                   || nodep->name() == "find_last") {
            AstWith* withp = methodWithArgument(nodep, true, false, nodep->findLogicBoolDType(),
                                                adtypep->subDTypep());
            methodOkArguments(nodep, 0, 0);
            methodCallLValueRecurse(nodep, nodep->fromp(), VAccess::READ);
            newp = new AstCMethodHard(nodep->fileline(), nodep->fromp()->unlinkFrBack(),
                                      nodep->name(), withp);
            newp->dtypeFrom(adtypep);
            if (!nodep->firstAbovep()) newp->makeStatement();
        } else if (nodep->name() == "find_index" || nodep->name() == "find_first_index"
                   || nodep->name() == "find_last_index") {
            AstWith* withp = methodWithArgument(nodep, true, false, nodep->findLogicBoolDType(),
                                                adtypep->subDTypep());
            methodOkArguments(nodep, 0, 0);
            methodCallLValueRecurse(nodep, nodep->fromp(), VAccess::READ);
            newp = new AstCMethodHard(nodep->fileline(), nodep->fromp()->unlinkFrBack(),
                                      nodep->name(), withp);
            newp->dtypep(queueDTypeIndexedBy(adtypep->keyDTypep()));
            if (!nodep->firstAbovep()) newp->makeStatement();
        } else {
            nodep->v3error("Unknown built-in associative array method " << nodep->prettyNameQ());
            nodep->dtypeFrom(adtypep->subDTypep());  // Best guess
        }
        if (newp) {
            newp->protect(false);
            newp->didWidth(true);
            nodep->replaceWith(newp);
            VL_DO_DANGLING(nodep->deleteTree(), nodep);
        }
    }
    AstNode* methodCallAssocIndexExpr(AstMethodCall* nodep, AstAssocArrayDType* adtypep) {
        AstNode* index_exprp = VN_CAST(nodep->pinsp(), Arg)->exprp();
        iterateCheck(nodep, "index", index_exprp, CONTEXT, FINAL, adtypep->keyDTypep(),
                     EXTEND_EXP);
        VL_DANGLING(index_exprp);  // May have been edited
        return VN_CAST(nodep->pinsp(), Arg)->exprp();
    }
    void methodCallLValueRecurse(AstMethodCall* nodep, AstNode* childp, const VAccess& access) {
        if (AstNodeVarRef* varrefp = VN_CAST(childp, NodeVarRef)) {
            varrefp->access(access);
        } else if (AstMemberSel* ichildp = VN_CAST(childp, MemberSel)) {
            methodCallLValueRecurse(nodep, ichildp->fromp(), access);
        } else if (AstNodeSel* ichildp = VN_CAST(childp, NodeSel)) {
            methodCallLValueRecurse(nodep, ichildp->fromp(), access);
        } else {
            UINFO(1, "    Related node: " << childp << endl);
            nodep->v3warn(E_UNSUPPORTED, "Unsupported: Non-variable on LHS of built-in method '"
                                             << nodep->prettyName() << "'");
        }
    }
    void methodCallDyn(AstMethodCall* nodep, AstDynArrayDType* adtypep) {
        AstCMethodHard* newp = nullptr;
        if (nodep->name() == "at") {  // Created internally for []
            methodOkArguments(nodep, 1, 1);
            methodCallLValueRecurse(nodep, nodep->fromp(), VAccess::WRITE);
            newp = new AstCMethodHard(nodep->fileline(), nodep->fromp()->unlinkFrBack(), "at",
                                      nullptr);
            newp->dtypeFrom(adtypep->subDTypep());
        } else if (nodep->name() == "size") {
            methodOkArguments(nodep, 0, 0);
            newp = new AstCMethodHard(nodep->fileline(), nodep->fromp()->unlinkFrBack(), "size",
                                      nullptr);
            newp->dtypeSetSigned32();
        } else if (nodep->name() == "delete") {  // function void delete()
            methodOkArguments(nodep, 0, 0);
            methodCallLValueRecurse(nodep, nodep->fromp(), VAccess::WRITE);
            newp = new AstCMethodHard(nodep->fileline(), nodep->fromp()->unlinkFrBack(), "clear",
                                      nullptr);
            newp->makeStatement();
        } else if (nodep->name() == "and" || nodep->name() == "or" || nodep->name() == "xor"
                   || nodep->name() == "sum" || nodep->name() == "product") {
            // All value return
            AstWith* withp = methodWithArgument(nodep, false, false, adtypep->subDTypep(),
                                                adtypep->subDTypep());
            methodOkArguments(nodep, 0, 0);
            methodCallLValueRecurse(nodep, nodep->fromp(), VAccess::READ);
            newp = new AstCMethodHard(nodep->fileline(), nodep->fromp()->unlinkFrBack(),
                                      "r_" + nodep->name(), withp);
            newp->dtypeFrom(adtypep->subDTypep());
            if (!nodep->firstAbovep()) { newp->makeStatement(); }
        } else if (nodep->name() == "reverse" || nodep->name() == "shuffle"
                   || nodep->name() == "sort" || nodep->name() == "rsort") {
            AstWith* withp = NULL;
            if (nodep->name() == "sort" || nodep->name() == "rsort") {
                withp = methodWithArgument(nodep, false, true, nullptr, adtypep->subDTypep());
            }
            methodOkArguments(nodep, 0, 0);
            methodCallLValueRecurse(nodep, nodep->fromp(), VAccess::WRITE);
            newp = new AstCMethodHard(nodep->fileline(), nodep->fromp()->unlinkFrBack(),
                                      nodep->name(), withp);
            newp->makeStatement();
        } else if (nodep->name() == "min" || nodep->name() == "max" || nodep->name() == "unique"
                   || nodep->name() == "unique_index") {
            methodOkArguments(nodep, 0, 0);
            methodCallLValueRecurse(nodep, nodep->fromp(), VAccess::READ);
            newp = new AstCMethodHard(nodep->fileline(), nodep->fromp()->unlinkFrBack(),
                                      nodep->name(), nullptr);
            if (nodep->name() == "unique_index") {
                newp->dtypep(newp->findQueueIndexDType());
            } else {
                newp->dtypeFrom(adtypep);
            }
            if (!nodep->firstAbovep()) newp->makeStatement();
        } else if (nodep->name() == "find" || nodep->name() == "find_first"
                   || nodep->name() == "find_last" || nodep->name() == "find_index") {
            AstWith* withp = methodWithArgument(nodep, true, false, nodep->findLogicBoolDType(),
                                                adtypep->subDTypep());
            methodOkArguments(nodep, 0, 0);
            methodCallLValueRecurse(nodep, nodep->fromp(), VAccess::READ);
            newp = new AstCMethodHard(nodep->fileline(), nodep->fromp()->unlinkFrBack(),
                                      nodep->name(), withp);
            newp->dtypeFrom(adtypep);
            if (!nodep->firstAbovep()) newp->makeStatement();
        } else if (nodep->name() == "find_index" || nodep->name() == "find_first_index"
                   || nodep->name() == "find_last_index") {
            AstWith* withp = methodWithArgument(nodep, true, false, nodep->findLogicBoolDType(),
                                                adtypep->subDTypep());
            methodOkArguments(nodep, 0, 0);
            methodCallLValueRecurse(nodep, nodep->fromp(), VAccess::READ);
            newp = new AstCMethodHard(nodep->fileline(), nodep->fromp()->unlinkFrBack(),
                                      nodep->name(), withp);
            newp->dtypep(newp->findQueueIndexDType());
            if (!nodep->firstAbovep()) newp->makeStatement();
        } else {
            nodep->v3warn(E_UNSUPPORTED, "Unsupported/unknown built-in dynamic array method "
                                             << nodep->prettyNameQ());
            nodep->dtypeFrom(adtypep->subDTypep());  // Best guess
        }
        if (newp) {
            newp->protect(false);
            newp->didWidth(true);
            nodep->replaceWith(newp);
            VL_DO_DANGLING(nodep->deleteTree(), nodep);
        }
    }
    void methodCallQueue(AstMethodCall* nodep, AstQueueDType* adtypep) {
        AstCMethodHard* newp = nullptr;
        if (nodep->name() == "at") {  // Created internally for []
            methodOkArguments(nodep, 1, 1);
            methodCallLValueRecurse(nodep, nodep->fromp(), VAccess::WRITE);
            newp = new AstCMethodHard(nodep->fileline(), nodep->fromp()->unlinkFrBack(), "at",
                                      nullptr);
            newp->dtypeFrom(adtypep->subDTypep());
        } else if (nodep->name() == "num"  // function int num()
                   || nodep->name() == "size") {
            methodOkArguments(nodep, 0, 0);
            newp = new AstCMethodHard(nodep->fileline(), nodep->fromp()->unlinkFrBack(), "size",
                                      nullptr);
            newp->dtypeSetSigned32();
        } else if (nodep->name() == "delete") {  // function void delete([input integer index])
            methodOkArguments(nodep, 0, 1);
            methodCallLValueRecurse(nodep, nodep->fromp(), VAccess::WRITE);
            if (!nodep->pinsp()) {
                newp = new AstCMethodHard(nodep->fileline(), nodep->fromp()->unlinkFrBack(),
                                          "clear", nullptr);
                newp->makeStatement();
            } else {
                AstNode* index_exprp = methodCallQueueIndexExpr(nodep);
                if (index_exprp->isZero()) {  // delete(0) is a pop_front
                    newp = new AstCMethodHard(nodep->fileline(), nodep->fromp()->unlinkFrBack(),
                                              "pop_front", nullptr);
                    newp->dtypeFrom(adtypep->subDTypep());
                    newp->makeStatement();
                } else {
                    newp = new AstCMethodHard(nodep->fileline(), nodep->fromp()->unlinkFrBack(),
                                              "erase", index_exprp->unlinkFrBack());
                    newp->makeStatement();
                }
            }
        } else if (nodep->name() == "insert") {
            methodOkArguments(nodep, 2, 2);
            methodCallLValueRecurse(nodep, nodep->fromp(), VAccess::WRITE);
            AstNode* index_exprp = methodCallQueueIndexExpr(nodep);
            AstArg* argp = VN_CAST(nodep->pinsp()->nextp(), Arg);
            iterateCheckTyped(nodep, "insert value", argp->exprp(), adtypep->subDTypep(), BOTH);
            if (index_exprp->isZero()) {  // insert(0, ...) is a push_front
                newp = new AstCMethodHard(nodep->fileline(), nodep->fromp()->unlinkFrBack(),
                                          "push_front", argp->exprp()->unlinkFrBack());
                newp->makeStatement();
            } else {
                newp = new AstCMethodHard(nodep->fileline(), nodep->fromp()->unlinkFrBack(),
                                          nodep->name(), index_exprp->unlinkFrBack());
                newp->addPinsp(argp->exprp()->unlinkFrBack());
                newp->makeStatement();
            }
        } else if (nodep->name() == "pop_front" || nodep->name() == "pop_back") {
            methodOkArguments(nodep, 0, 0);
            methodCallLValueRecurse(nodep, nodep->fromp(), VAccess::WRITE);
            newp = new AstCMethodHard(nodep->fileline(), nodep->fromp()->unlinkFrBack(),
                                      nodep->name(), nullptr);
            newp->dtypeFrom(adtypep->subDTypep());
            if (!nodep->firstAbovep()) { newp->makeStatement(); }
        } else if (nodep->name() == "push_back" || nodep->name() == "push_front") {
            methodOkArguments(nodep, 1, 1);
            methodCallLValueRecurse(nodep, nodep->fromp(), VAccess::WRITE);
            AstArg* argp = VN_CAST(nodep->pinsp(), Arg);
            iterateCheckTyped(nodep, "push value", argp->exprp(), adtypep->subDTypep(), BOTH);
            newp = new AstCMethodHard(nodep->fileline(), nodep->fromp()->unlinkFrBack(),
                                      nodep->name(), argp->exprp()->unlinkFrBack());
            newp->makeStatement();
        } else if (nodep->name() == "and" || nodep->name() == "or" || nodep->name() == "xor"
                   || nodep->name() == "sum" || nodep->name() == "product") {
            AstWith* withp = methodWithArgument(nodep, false, false, adtypep->subDTypep(),
                                                adtypep->subDTypep());
            methodOkArguments(nodep, 0, 0);
            methodCallLValueRecurse(nodep, nodep->fromp(), VAccess::READ);
            newp = new AstCMethodHard(nodep->fileline(), nodep->fromp()->unlinkFrBack(),
                                      "r_" + nodep->name(), withp);
            newp->dtypeFrom(adtypep->subDTypep());
            if (!nodep->firstAbovep()) { newp->makeStatement(); }
        } else if (nodep->name() == "reverse" || nodep->name() == "shuffle"
                   || nodep->name() == "sort" || nodep->name() == "rsort") {
            AstWith* withp = NULL;
            if (nodep->name() == "sort" || nodep->name() == "rsort") {
                withp = methodWithArgument(nodep, false, true, nullptr, adtypep->subDTypep());
            }
            methodOkArguments(nodep, 0, 0);
            methodCallLValueRecurse(nodep, nodep->fromp(), VAccess::WRITE);
            newp = new AstCMethodHard(nodep->fileline(), nodep->fromp()->unlinkFrBack(),
                                      nodep->name(), withp);
            newp->makeStatement();
        } else if (nodep->name() == "min" || nodep->name() == "max" || nodep->name() == "unique"
                   || nodep->name() == "unique_index") {
            methodOkArguments(nodep, 0, 0);
            methodCallLValueRecurse(nodep, nodep->fromp(), VAccess::READ);
            newp = new AstCMethodHard(nodep->fileline(), nodep->fromp()->unlinkFrBack(),
                                      nodep->name(), nullptr);
            if (nodep->name() == "unique_index") {
                newp->dtypep(newp->findQueueIndexDType());
            } else {
                newp->dtypeFrom(adtypep);
            }
            if (!nodep->firstAbovep()) newp->makeStatement();
        } else if (nodep->name() == "find" || nodep->name() == "find_first"
                   || nodep->name() == "find_last") {
            AstWith* withp = methodWithArgument(nodep, true, false, nodep->findLogicBoolDType(),
                                                adtypep->subDTypep());
            methodOkArguments(nodep, 0, 0);
            methodCallLValueRecurse(nodep, nodep->fromp(), VAccess::READ);
            newp = new AstCMethodHard(nodep->fileline(), nodep->fromp()->unlinkFrBack(),
                                      nodep->name(), withp);
            newp->dtypeFrom(adtypep);
            if (!nodep->firstAbovep()) newp->makeStatement();
        } else if (nodep->name() == "find_index" || nodep->name() == "find_first_index"
                   || nodep->name() == "find_last_index") {
            AstWith* withp = methodWithArgument(nodep, true, false, nodep->findLogicBoolDType(),
                                                adtypep->subDTypep());
            methodOkArguments(nodep, 0, 0);
            methodCallLValueRecurse(nodep, nodep->fromp(), VAccess::READ);
            newp = new AstCMethodHard(nodep->fileline(), nodep->fromp()->unlinkFrBack(),
                                      nodep->name(), withp);
            newp->dtypep(newp->findQueueIndexDType());
            if (!nodep->firstAbovep()) newp->makeStatement();
        } else {
            nodep->v3warn(E_UNSUPPORTED,
                          "Unsupported/unknown built-in queue method " << nodep->prettyNameQ());
            nodep->dtypeFrom(adtypep->subDTypep());  // Best guess
        }
        if (newp) {
            newp->protect(false);
            newp->didWidth(true);
            nodep->replaceWith(newp);
            VL_DO_DANGLING(nodep->deleteTree(), nodep);
        }
    }
    AstNode* methodCallQueueIndexExpr(AstMethodCall* nodep) {
        AstNode* index_exprp = VN_CAST(nodep->pinsp(), Arg)->exprp();
        iterateCheckSigned32(nodep, "index", index_exprp, BOTH);
        VL_DANGLING(index_exprp);  // May have been edited
        return VN_CAST(nodep->pinsp(), Arg)->exprp();
    }
    void methodCallClass(AstMethodCall* nodep, AstClassRefDType* adtypep) {
        // No need to width-resolve the class, as it was done when we did the child
        AstClass* first_classp = adtypep->classp();
        UASSERT_OBJ(first_classp, nodep, "Unlinked");
        for (AstClass* classp = first_classp; classp;) {
            if (AstNodeFTask* ftaskp = VN_CAST(classp->findMember(nodep->name()), NodeFTask)) {
                userIterate(ftaskp, nullptr);
                nodep->taskp(ftaskp);
                nodep->dtypeFrom(ftaskp);
                if (VN_IS(ftaskp, Task)) nodep->makeStatement();
                return;
            }
            classp = classp->extendsp() ? classp->extendsp()->classp() : nullptr;
        }
        {
            VSpellCheck speller;
            for (AstClass* classp = first_classp; classp;) {
                for (AstNode* itemp = classp->membersp(); itemp; itemp = itemp->nextp()) {
                    if (VN_IS(itemp, NodeFTask)) speller.pushCandidate(itemp->prettyName());
                }
                classp = classp->extendsp() ? classp->extendsp()->classp() : nullptr;
            }
            string suggest = speller.bestCandidateMsg(nodep->prettyName());
            nodep->v3error("Class method "
                           << nodep->prettyNameQ() << " not found in class "
                           << first_classp->prettyNameQ() << "\n"
                           << (suggest.empty() ? "" : nodep->fileline()->warnMore() + suggest));
        }
        nodep->dtypeSetSigned32();  // Guess on error
    }
    void methodCallUnpack(AstMethodCall* nodep, AstUnpackArrayDType* adtypep) {
        enum : uint8_t {
            UNKNOWN = 0,
            ARRAY_OR,
            ARRAY_AND,
            ARRAY_XOR,
            ARRAY_SUM,
            ARRAY_PRODUCT
        } methodId;

        methodId = UNKNOWN;
        if (nodep->name() == "or") {
            methodId = ARRAY_OR;
        } else if (nodep->name() == "and") {
            methodId = ARRAY_AND;
        } else if (nodep->name() == "xor") {
            methodId = ARRAY_XOR;
        } else if (nodep->name() == "sum") {
            methodId = ARRAY_SUM;
        } else if (nodep->name() == "product") {
            methodId = ARRAY_PRODUCT;
        }

        if (methodId) {
            methodOkArguments(nodep, 0, 0);
            FileLine* fl = nodep->fileline();
            AstNode* newp = nullptr;
            for (int i = 0; i < adtypep->elementsConst(); ++i) {
                AstNode* arrayRef = nodep->fromp()->cloneTree(false);
                AstNode* selector = new AstArraySel(fl, arrayRef, i);
                if (!newp) {
                    newp = selector;
                } else {
                    switch (methodId) {
                    case ARRAY_OR: newp = new AstOr(fl, newp, selector); break;
                    case ARRAY_AND: newp = new AstAnd(fl, newp, selector); break;
                    case ARRAY_XOR: newp = new AstXor(fl, newp, selector); break;
                    case ARRAY_SUM: newp = new AstAdd(fl, newp, selector); break;
                    case ARRAY_PRODUCT: newp = new AstMul(fl, newp, selector); break;
                    default: nodep->v3fatalSrc("bad case");
                    }
                }
            }
            nodep->replaceWith(newp);
            VL_DO_DANGLING(nodep->deleteTree(), nodep);
        } else {
            nodep->v3error("Unknown built-in array method " << nodep->prettyNameQ());
            nodep->dtypeFrom(adtypep->subDTypep());  // Best guess
        }
    }
    void methodCallEvent(AstMethodCall* nodep, AstBasicDType* adtypep) {
        // Method call on event
        if (nodep->name() == "triggered") {
            // We represent events as numbers, so can just return number
            methodOkArguments(nodep, 0, 0);
            AstNode* newp = nodep->fromp()->unlinkFrBack();
            nodep->replaceWith(newp);
            VL_DO_DANGLING(pushDeletep(nodep), nodep);
        } else {
            nodep->v3error("Unknown built-in event method " << nodep->prettyNameQ());
        }
    }
    void methodCallString(AstMethodCall* nodep, AstBasicDType* adtypep) {
        // Method call on string
        if (nodep->name() == "len") {
            // Constant value
            methodOkArguments(nodep, 0, 0);
            AstNode* newp = new AstLenN(nodep->fileline(), nodep->fromp()->unlinkFrBack());
            nodep->replaceWith(newp);
            VL_DO_DANGLING(pushDeletep(nodep), nodep);
        } else if (nodep->name() == "itoa") {
            methodOkArguments(nodep, 1, 1);
            VL_DO_DANGLING(replaceWithSFormat(nodep, "%0d"), nodep);
        } else if (nodep->name() == "hextoa") {
            methodOkArguments(nodep, 1, 1);
            VL_DO_DANGLING(replaceWithSFormat(nodep, "%0x"), nodep);
        } else if (nodep->name() == "octtoa") {
            methodOkArguments(nodep, 1, 1);
            VL_DO_DANGLING(replaceWithSFormat(nodep, "%0o"), nodep);
        } else if (nodep->name() == "bintoa") {
            methodOkArguments(nodep, 1, 1);
            VL_DO_DANGLING(replaceWithSFormat(nodep, "%0b"), nodep);
        } else if (nodep->name() == "realtoa") {
            methodOkArguments(nodep, 1, 1);
            VL_DO_DANGLING(replaceWithSFormat(nodep, "%g"), nodep);
        } else if (nodep->name() == "tolower") {
            methodOkArguments(nodep, 0, 0);
            AstNode* newp = new AstToLowerN(nodep->fileline(), nodep->fromp()->unlinkFrBack());
            nodep->replaceWith(newp);
            VL_DO_DANGLING(nodep->deleteTree(), nodep);
        } else if (nodep->name() == "toupper") {
            methodOkArguments(nodep, 0, 0);
            AstNode* newp = new AstToUpperN(nodep->fileline(), nodep->fromp()->unlinkFrBack());
            nodep->replaceWith(newp);
            VL_DO_DANGLING(nodep->deleteTree(), nodep);
        } else if (nodep->name() == "compare" || nodep->name() == "icompare") {
            const bool ignoreCase = nodep->name()[0] == 'i';
            methodOkArguments(nodep, 1, 1);
            AstArg* argp = VN_CAST(nodep->pinsp(), Arg);
            AstNode* lhs = nodep->fromp()->unlinkFrBack();
            AstNode* rhs = argp->exprp()->unlinkFrBack();
            AstNode* newp = new AstCompareNN(nodep->fileline(), lhs, rhs, ignoreCase);
            nodep->replaceWith(newp);
            VL_DO_DANGLING(nodep->deleteTree(), nodep);
        } else if (nodep->name() == "putc") {
            methodOkArguments(nodep, 2, 2);
            AstArg* arg0p = VN_CAST(nodep->pinsp(), Arg);
            AstArg* arg1p = VN_CAST(arg0p->nextp(), Arg);
            AstNodeVarRef* fromp = VN_CAST(nodep->fromp()->unlinkFrBack(), VarRef);
            AstNode* rhsp = arg0p->exprp()->unlinkFrBack();
            AstNode* thsp = arg1p->exprp()->unlinkFrBack();
            AstVarRef* varrefp = new AstVarRef(nodep->fileline(), fromp->varp(), VAccess::READ);
            AstNode* newp = new AstAssign(nodep->fileline(), fromp,
                                          new AstPutcN(nodep->fileline(), varrefp, rhsp, thsp));
            fromp->access(VAccess::WRITE);
            nodep->replaceWith(newp);
            VL_DO_DANGLING(nodep->deleteTree(), nodep);
        } else if (nodep->name() == "getc") {
            methodOkArguments(nodep, 1, 1);
            AstArg* arg0p = VN_CAST(nodep->pinsp(), Arg);
            AstNode* lhsp = nodep->fromp()->unlinkFrBack();
            AstNode* rhsp = arg0p->exprp()->unlinkFrBack();
            AstNode* newp = new AstGetcN(nodep->fileline(), lhsp, rhsp);
            nodep->replaceWith(newp);
            VL_DO_DANGLING(nodep->deleteTree(), nodep);
        } else if (nodep->name() == "substr") {
            methodOkArguments(nodep, 2, 2);
            AstArg* arg0p = VN_CAST(nodep->pinsp(), Arg);
            AstArg* arg1p = VN_CAST(arg0p->nextp(), Arg);
            AstNode* lhsp = nodep->fromp()->unlinkFrBack();
            AstNode* rhsp = arg0p->exprp()->unlinkFrBack();
            AstNode* thsp = arg1p->exprp()->unlinkFrBack();
            AstNode* newp = new AstSubstrN(nodep->fileline(), lhsp, rhsp, thsp);
            nodep->replaceWith(newp);
            VL_DO_DANGLING(nodep->deleteTree(), nodep);
        } else if (nodep->name() == "atobin" || nodep->name() == "atohex"
                   || nodep->name() == "atoi" || nodep->name() == "atooct"
                   || nodep->name() == "atoreal") {
            AstAtoN::FmtType fmt;
            if (nodep->name() == "atobin") {
                fmt = AstAtoN::ATOBIN;
            } else if (nodep->name() == "atohex") {
                fmt = AstAtoN::ATOHEX;
            } else if (nodep->name() == "atoi") {
                fmt = AstAtoN::ATOI;
            } else if (nodep->name() == "atooct") {
                fmt = AstAtoN::ATOOCT;
            } else if (nodep->name() == "atoreal") {
                fmt = AstAtoN::ATOREAL;
            } else {
                V3ERROR_NA;
                fmt = AstAtoN::ATOI;
            }  // dummy assignment to suppress compiler warning
            methodOkArguments(nodep, 0, 0);
            AstNode* newp = new AstAtoN(nodep->fileline(), nodep->fromp()->unlinkFrBack(), fmt);
            nodep->replaceWith(newp);
            VL_DO_DANGLING(nodep->deleteTree(), nodep);
        } else {
            nodep->v3error("Unknown built-in string method " << nodep->prettyNameQ());
        }
    }
    AstQueueDType* queueDTypeIndexedBy(AstNodeDType* indexDTypep) {
        // Return a Queue data type with the specified index, remembering so can use again if
        // needed
        if (AstQueueDType* queuep = m_queueDTypeIndexed[indexDTypep]) {
            return queuep;
        } else {
            auto* newp = new AstQueueDType(indexDTypep->fileline(), indexDTypep, nullptr);
            v3Global.rootp()->typeTablep()->addTypesp(newp);
            m_queueDTypeIndexed[indexDTypep] = newp;
            return newp;
        }
    }

    virtual void visit(AstNew* nodep) override {
        if (nodep->didWidthAndSet()) return;
        AstClassRefDType* refp = VN_CAST(m_vup->dtypeNullSkipRefp(), ClassRefDType);
        if (!refp) {  // e.g. int a = new;
            nodep->v3error("new() not expected in this context");
            return;
        }
        nodep->dtypep(refp);

        AstClass* classp = refp->classp();
        UASSERT_OBJ(classp, nodep, "Unlinked");
        if (AstNodeFTask* ftaskp = VN_CAST(classp->findMember("new"), Func)) {
            nodep->taskp(ftaskp);
            nodep->packagep(classp);
        } else {
            // Either made explicitly or V3LinkDot made implicitly
            classp->v3fatalSrc("Can't find class's new");
        }
        if (classp->isVirtual()) {
            nodep->v3error(
                "Illegal to call 'new' using an abstract virtual class (IEEE 1800-2017 8.21)");
        }
        userIterate(nodep->taskp(), nullptr);
        userIterateChildren(nodep, nullptr);
        processFTaskRefArgs(nodep);
    }
    virtual void visit(AstNewCopy* nodep) override {
        if (nodep->didWidthAndSet()) return;
        AstClassRefDType* refp = VN_CAST(m_vup->dtypeNullSkipRefp(), ClassRefDType);
        if (!refp) {  // e.g. int a = new;
            nodep->v3error("new() not expected in this context");
            return;
        }
        nodep->dtypep(refp);
        userIterateChildren(nodep, WidthVP(SELF, BOTH).p());
        if (!similarDTypeRecurse(nodep->dtypep(), nodep->rhsp()->dtypep())) {
            nodep->rhsp()->v3error("New-as-copier passed different data type '"
                                   << nodep->dtypep()->prettyTypeName() << "' then expected '"
                                   << nodep->rhsp()->dtypep()->prettyTypeName() << "'");
        }
    }
    virtual void visit(AstNewDynamic* nodep) override {
        if (nodep->didWidthAndSet()) return;
        AstDynArrayDType* adtypep = VN_CAST(m_vup->dtypeNullSkipRefp(), DynArrayDType);
        if (!adtypep) {  // e.g. int a = new;
            nodep->v3error(
                "dynamic new() not expected in this context (data type must be dynamic array)");
            return;
        }
        // The AstNodeAssign visitor will be soon be replacing this node, make sure it gets it
        if (!VN_IS(nodep->backp(), NodeAssign)) {
            if (adtypep) UINFO(1, "Got backp " << nodep->backp() << endl);
            nodep->v3error(
                "dynamic new() not expected in this context (expected under an assign)");
            return;
        }
        nodep->dtypep(adtypep);
        if (m_vup && m_vup->prelim()) {
            iterateCheckSigned32(nodep, "new() size", nodep->sizep(), BOTH);
        }
        if (nodep->rhsp()) {
            iterateCheckTyped(nodep, "Dynamic array new RHS", nodep->rhsp(), adtypep->subDTypep(),
                              BOTH);
        }
    }

    virtual void visit(AstPattern* nodep) override {
        if (nodep->didWidthAndSet()) return;
        UINFO(9, "PATTERN " << nodep << endl);
        if (nodep->childDTypep()) {  // data_type '{ pattern }
            nodep->dtypep(iterateEditMoveDTypep(nodep, nodep->subDTypep()));
        }
        if (!nodep->dtypep() && m_vup->dtypeNullp()) {  // Get it from parent assignment/pin/etc
            nodep->dtypep(m_vup->dtypep());
        }
        AstNodeDType* dtypep = nodep->dtypep();
        if (!dtypep) {
            nodep->v3warn(E_UNSUPPORTED, "Unsupported/Illegal: Assignment pattern"
                                         " member not underneath a supported construct: "
                                             << nodep->backp()->prettyTypeName());
            return;
        }
        {
            dtypep = dtypep->skipRefp();
            nodep->dtypep(dtypep);
            UINFO(9, "  dtypep " << dtypep << endl);
            nodep->dtypep(dtypep);
            // Determine replication count, and replicate initial value as
            // widths need to be individually determined
            for (AstPatMember* patp = VN_CAST(nodep->itemsp(), PatMember); patp;
                 patp = VN_CAST(patp->nextp(), PatMember)) {
                int times = visitPatMemberRep(patp);
                for (int i = 1; i < times; i++) {
                    AstNode* newp = patp->cloneTree(false);
                    patp->addNextHere(newp);
                    // This loop will see the new elements as part of nextp()
                }
            }
            // Convert any PatMember with multiple items to multiple PatMembers
            for (AstPatMember* patp = VN_CAST(nodep->itemsp(), PatMember); patp;
                 patp = VN_CAST(patp->nextp(), PatMember)) {
                if (patp->lhssp()->nextp()) {
                    // Can't just addNext, as would add to end of all members.
                    // So detach, add next and reattach
                    AstNRelinker relinkHandle;
                    patp->unlinkFrBack(&relinkHandle);
                    while (AstNode* movep = patp->lhssp()->nextp()) {
                        movep->unlinkFrBack();  // Not unlinkFrBackWithNext, just one
                        AstNode* newkeyp = nullptr;
                        if (patp->keyp()) newkeyp = patp->keyp()->cloneTree(true);
                        AstPatMember* newp
                            = new AstPatMember(patp->fileline(), movep, newkeyp, nullptr);
                        patp->addNext(newp);
                    }
                    relinkHandle.relink(patp);
                }
            }
            AstPatMember* defaultp = nullptr;
            for (AstPatMember* patp = VN_CAST(nodep->itemsp(), PatMember); patp;
                 patp = VN_CAST(patp->nextp(), PatMember)) {
                if (patp->isDefault()) {
                    if (defaultp) nodep->v3error("Multiple '{ default: } clauses");
                    defaultp = patp;
                    patp->unlinkFrBack();
                }
            }
            while (const AstConstDType* vdtypep = VN_CAST(dtypep, ConstDType)) {
                dtypep = vdtypep->subDTypep()->skipRefp();
            }
            userIterateAndNext(dtypep, WidthVP(SELF, BOTH).p());
            if (auto* vdtypep = VN_CAST(dtypep, NodeUOrStructDType)) {
                VL_DO_DANGLING(patternUOrStruct(nodep, vdtypep, defaultp), nodep);
            } else if (auto* vdtypep = VN_CAST(dtypep, NodeArrayDType)) {
                VL_DO_DANGLING(patternArray(nodep, vdtypep, defaultp), nodep);
            } else if (auto* vdtypep = VN_CAST(dtypep, AssocArrayDType)) {
                VL_DO_DANGLING(patternAssoc(nodep, vdtypep, defaultp), nodep);
            } else if (auto* vdtypep = VN_CAST(dtypep, DynArrayDType)) {
                VL_DO_DANGLING(patternDynArray(nodep, vdtypep, defaultp), nodep);
            } else if (auto* vdtypep = VN_CAST(dtypep, QueueDType)) {
                VL_DO_DANGLING(patternQueue(nodep, vdtypep, defaultp), nodep);
            } else if (VN_IS(dtypep, BasicDType) && VN_CAST(dtypep, BasicDType)->isRanged()) {
                VL_DO_DANGLING(patternBasic(nodep, dtypep, defaultp), nodep);
            } else {
                nodep->v3warn(
                    E_UNSUPPORTED,
                    "Unsupported: Assignment pattern applies against non struct/union data type: "
                        << dtypep->prettyDTypeNameQ());
            }
        }
    }
    void patternUOrStruct(AstPattern* nodep, AstNodeUOrStructDType* vdtypep,
                          AstPatMember* defaultp) {
        // Due to "default" and tagged patterns, we need to determine
        // which member each AstPatMember corresponds to before we can
        // determine the dtypep for that PatMember's value, and then
        // width the initial value appropriately.
        typedef std::map<const AstMemberDType*, AstPatMember*> PatMap;
        PatMap patmap;
        {
            AstMemberDType* memp = vdtypep->membersp();
            AstPatMember* patp = VN_CAST(nodep->itemsp(), PatMember);
            for (; memp || patp;) {
                do {
                    if (patp) {
                        if (patp->keyp()) {
                            if (AstText* textp = VN_CAST(patp->keyp(), Text)) {
                                memp = vdtypep->findMember(textp->text());
                                if (!memp) {
                                    patp->keyp()->v3error("Assignment pattern key '"
                                                          << textp->text()
                                                          << "' not found as member");
                                    break;
                                }
                            } else {
                                patp->keyp()->v3error(
                                    "Assignment pattern key not supported/understood: "
                                    << patp->keyp()->prettyTypeName());
                            }
                        }
                    }
                    if (memp && !patp) {
                        // Missing init elements, warn below
                        memp = nullptr;
                        patp = nullptr;
                        break;
                    } else if (!memp && patp) {
                        patp->v3error("Assignment pattern contains too many elements");
                        memp = nullptr;
                        patp = nullptr;
                        break;
                    } else {
                        std::pair<PatMap::iterator, bool> ret
                            = patmap.insert(make_pair(memp, patp));
                        if (!ret.second) {
                            patp->v3error("Assignment pattern contains duplicate entry: "
                                          << VN_CAST(patp->keyp(), Text)->text());
                        }
                    }
                } while (false);
                // Next
                if (memp) memp = VN_CAST(memp->nextp(), MemberDType);
                if (patp) patp = VN_CAST(patp->nextp(), PatMember);
            }
        }
        AstNode* newp = nullptr;
        for (AstMemberDType* memp = vdtypep->membersp(); memp;
             memp = VN_CAST(memp->nextp(), MemberDType)) {
            const auto it = patmap.find(memp);
            AstPatMember* newpatp = nullptr;
            AstPatMember* patp = nullptr;
            if (it == patmap.end()) {
                if (defaultp) {
                    newpatp = defaultp->cloneTree(false);
                    patp = newpatp;
                } else {
                    if (!VN_IS(vdtypep, UnionDType)) {
                        nodep->v3error("Assignment pattern missed initializing elements: "
                                       << memp->prettyTypeName());
                    }
                }
            } else {
                patp = it->second;
            }
            if (patp) {
                // Determine initial values
                patp->dtypep(memp);
                AstNode* valuep = patternMemberValueIterate(patp);
                if (!newp) {
                    newp = valuep;
                } else {
                    AstConcat* concatp = new AstConcat(patp->fileline(), newp, valuep);
                    newp = concatp;
                    newp->dtypeSetLogicSized(concatp->lhsp()->width() + concatp->rhsp()->width(),
                                             nodep->dtypep()->numeric());
                }
            }
            if (newpatp) { VL_DO_DANGLING(pushDeletep(newpatp), newpatp); }
        }
        if (newp) {
            nodep->replaceWith(newp);
        } else {
            nodep->v3error("Assignment pattern with no members");
        }
        VL_DO_DANGLING(pushDeletep(nodep), nodep);  // Deletes defaultp also, if present
    }
    void patternArray(AstPattern* nodep, AstNodeArrayDType* arrayDtp, AstPatMember* defaultp) {
        VNumRange range = arrayDtp->declRange();
        PatVecMap patmap = patVectorMap(nodep, range);
        UINFO(9, "ent " << range.hi() << " to " << range.lo() << endl);
        AstNode* newp = nullptr;
        for (int ent = range.hi(); ent >= range.lo(); --ent) {
            AstPatMember* newpatp = nullptr;
            AstPatMember* patp = nullptr;
            const auto it = patmap.find(ent);
            if (it == patmap.end()) {
                if (defaultp) {
                    newpatp = defaultp->cloneTree(false);
                    patp = newpatp;
                } else {
                    nodep->v3error("Assignment pattern missed initializing elements: " << ent);
                }
            } else {
                patp = it->second;
                patmap.erase(it);
            }

            if (patp) {
                // Don't want the RHS an array
                patp->dtypep(arrayDtp->subDTypep());
                AstNode* valuep = patternMemberValueIterate(patp);
                if (VN_IS(arrayDtp, UnpackArrayDType)) {
                    if (!newp) {
                        AstInitArray* newap
                            = new AstInitArray(nodep->fileline(), arrayDtp, nullptr);
                        newp = newap;
                    }
                    VN_CAST(newp, InitArray)->addIndexValuep(ent - range.lo(), valuep);
                } else {  // Packed. Convert to concat for now.
                    if (!newp) {
                        newp = valuep;
                    } else {
                        AstConcat* concatp = new AstConcat(patp->fileline(), newp, valuep);
                        newp = concatp;
                        newp->dtypeSetLogicSized(concatp->lhsp()->width()
                                                     + concatp->rhsp()->width(),
                                                 nodep->dtypep()->numeric());
                    }
                }
            }
            if (newpatp) { VL_DO_DANGLING(pushDeletep(newpatp), newpatp); }
        }
        if (!patmap.empty()) nodep->v3error("Assignment pattern with too many elements");
        if (newp) {
            nodep->replaceWith(newp);
        } else {
            nodep->v3error("Assignment pattern with no members");
        }
        // if (debug() >= 9) newp->dumpTree("-apat-out: ");
        VL_DO_DANGLING(pushDeletep(nodep), nodep);  // Deletes defaultp also, if present
    }
    void patternAssoc(AstPattern* nodep, AstAssocArrayDType* arrayDtp, AstPatMember* defaultp) {
        AstNode* defaultValuep = nullptr;
        if (defaultp) defaultValuep = defaultp->lhssp()->unlinkFrBack();
        AstNode* newp = new AstConsAssoc(nodep->fileline(), defaultValuep);
        newp->dtypeFrom(arrayDtp);
        for (AstPatMember* patp = VN_CAST(nodep->itemsp(), PatMember); patp;
             patp = VN_CAST(patp->nextp(), PatMember)) {
            patp->dtypep(arrayDtp->subDTypep());
            AstNode* valuep = patternMemberValueIterate(patp);
            AstNode* keyp = patp->keyp();
            auto* newap = new AstSetAssoc(nodep->fileline(), newp, keyp->unlinkFrBack(), valuep);
            newap->dtypeFrom(arrayDtp);
            newp = newap;
        }
        nodep->replaceWith(newp);
        // if (debug() >= 9) newp->dumpTree("-apat-out: ");
        VL_DO_DANGLING(pushDeletep(nodep), nodep);  // Deletes defaultp also, if present
    }
    void patternDynArray(AstPattern* nodep, AstDynArrayDType* arrayp, AstPatMember* defaultp) {
        AstNode* newp = new AstConsDynArray(nodep->fileline());
        newp->dtypeFrom(arrayp);
        for (AstPatMember* patp = VN_CAST(nodep->itemsp(), PatMember); patp;
             patp = VN_CAST(patp->nextp(), PatMember)) {
            patp->dtypep(arrayp->subDTypep());
            AstNode* valuep = patternMemberValueIterate(patp);
            auto* newap = new AstConsDynArray(nodep->fileline(), valuep, newp);
            newap->dtypeFrom(arrayp);
            newp = newap;
        }
        nodep->replaceWith(newp);
        // if (debug() >= 9) newp->dumpTree("-apat-out: ");
        VL_DO_DANGLING(pushDeletep(nodep), nodep);  // Deletes defaultp also, if present
    }
    void patternQueue(AstPattern* nodep, AstQueueDType* arrayp, AstPatMember* defaultp) {
        AstNode* newp = new AstConsQueue(nodep->fileline());
        newp->dtypeFrom(arrayp);
        for (AstPatMember* patp = VN_CAST(nodep->itemsp(), PatMember); patp;
             patp = VN_CAST(patp->nextp(), PatMember)) {
            patp->dtypep(arrayp->subDTypep());
            AstNode* valuep = patternMemberValueIterate(patp);
            auto* newap = new AstConsQueue(nodep->fileline(), valuep, newp);
            newap->dtypeFrom(arrayp);
            newp = newap;
        }
        nodep->replaceWith(newp);
        // if (debug() >= 9) newp->dumpTree("-apat-out: ");
        VL_DO_DANGLING(pushDeletep(nodep), nodep);  // Deletes defaultp also, if present
    }
    void patternBasic(AstPattern* nodep, AstNodeDType* vdtypep, AstPatMember* defaultp) {
        AstBasicDType* bdtypep = VN_CAST(vdtypep, BasicDType);
        VNumRange range = bdtypep->declRange();
        PatVecMap patmap = patVectorMap(nodep, range);
        UINFO(9, "ent " << range.hi() << " to " << range.lo() << endl);
        AstNode* newp = nullptr;
        for (int ent = range.hi(); ent >= range.lo(); --ent) {
            AstPatMember* newpatp = nullptr;
            AstPatMember* patp = nullptr;
            const auto it = patmap.find(ent);
            if (it == patmap.end()) {
                if (defaultp) {
                    newpatp = defaultp->cloneTree(false);
                    patp = newpatp;
                } else {
                    nodep->v3error("Assignment pattern missed initializing elements: " << ent);
                }
            } else {
                patp = it->second;
                patmap.erase(it);
            }
            if (patp) {
                // Determine initial values
                vdtypep = nodep->findLogicBoolDType();
                patp->dtypep(vdtypep);
                AstNode* valuep = patternMemberValueIterate(patp);
                {  // Packed. Convert to concat for now.
                    if (!newp) {
                        newp = valuep;
                    } else {
                        AstConcat* concatp = new AstConcat(patp->fileline(), newp, valuep);
                        newp = concatp;
                        newp->dtypeSetLogicSized(concatp->lhsp()->width()
                                                     + concatp->rhsp()->width(),
                                                 nodep->dtypep()->numeric());
                    }
                }
            }
            if (newpatp) { VL_DO_DANGLING(pushDeletep(newpatp), newpatp); }
        }
        if (!patmap.empty()) nodep->v3error("Assignment pattern with too many elements");
        if (newp) {
            nodep->replaceWith(newp);
        } else {
            nodep->v3error("Assignment pattern with no members");
        }
        // if (debug() >= 9) newp->dumpTree("-apat-out: ");
        VL_DO_DANGLING(pushDeletep(nodep), nodep);  // Deletes defaultp also, if present
    }
    AstNode* patternMemberValueIterate(AstPatMember* patp) {
        // Determine values - might be another InitArray
        userIterate(patp, WidthVP(patp->dtypep(), BOTH).p());
        // Convert to InitArray or constify immediately
        AstNode* valuep = patp->lhssp()->unlinkFrBack();
        if (VN_IS(valuep, Const)) {
            // Forming a AstConcat will cause problems with
            // unsized (uncommitted sized) constants
            if (AstNode* newp = WidthCommitVisitor::newIfConstCommitSize(VN_CAST(valuep, Const))) {
                VL_DO_DANGLING(pushDeletep(valuep), valuep);
                valuep = newp;
            }
        }
        return valuep;
    }

    virtual void visit(AstPatMember* nodep) override {
        AstNodeDType* vdtypep = m_vup->dtypeNullp();
        UASSERT_OBJ(vdtypep, nodep, "Pattern member type not assigned by AstPattern visitor");
        nodep->dtypep(vdtypep);
        UINFO(9, "   PATMEMBER " << nodep << endl);
        UASSERT_OBJ(!nodep->lhssp()->nextp(), nodep,
                    "PatMember value should be singular w/replicates removed");
        // Need to propagate assignment type downwards, even on prelim
        userIterateChildren(nodep, WidthVP(nodep->dtypep(), PRELIM).p());
        iterateCheck(nodep, "Pattern value", nodep->lhssp(), ASSIGN, FINAL, vdtypep, EXTEND_LHS);
    }
    int visitPatMemberRep(AstPatMember* nodep) {
        uint32_t times = 1;
        if (nodep->repp()) {  // else repp()==nullptr shorthand for rep count 1
            iterateCheckSizedSelf(nodep, "LHS", nodep->repp(), SELF, BOTH);
            V3Const::constifyParamsEdit(nodep->repp());  // repp may change
            const AstConst* constp = VN_CAST(nodep->repp(), Const);
            if (!constp) {
                nodep->v3error("Replication value isn't a constant.");
                times = 0;
            } else {
                times = constp->toUInt();
            }
            if (times == 0) {
                nodep->v3error("Pattern replication value of 0 is not legal.");
                times = 1;
            }
            nodep->repp()
                ->unlinkFrBackWithNext()
                ->deleteTree();  // Done with replicate before cloning
        }
        return times;
    }

    virtual void visit(AstPropClocked* nodep) override {
        if (m_vup->prelim()) {  // First stage evaluation
            iterateCheckBool(nodep, "Property", nodep->propp(), BOTH);
            userIterateAndNext(nodep->sensesp(), nullptr);
            if (nodep->disablep()) {
                iterateCheckBool(nodep, "Disable", nodep->disablep(),
                                 BOTH);  // it's like an if() condition.
            }
            nodep->dtypeSetLogicBool();
        }
    }

    //--------------------
    // Top levels

    virtual void visit(AstNodeCase* nodep) override {
        // IEEE-2012 12.5:
        //    Width: MAX(expr, all items)
        //    Signed: Only if expr, and all items signed
        assertAtStatement(nodep);
        userIterateAndNext(nodep->exprp(), WidthVP(CONTEXT, PRELIM).p());
        for (AstCaseItem *nextip, *itemp = nodep->itemsp(); itemp; itemp = nextip) {
            nextip
                = VN_CAST(itemp->nextp(), CaseItem);  // Prelim may cause the node to get replaced
            if (!VN_IS(nodep, GenCase)) userIterateAndNext(itemp->bodysp(), nullptr);
            for (AstNode *nextcp, *condp = itemp->condsp(); condp; condp = nextcp) {
                nextcp = condp->nextp();  // Prelim may cause the node to get replaced
                VL_DO_DANGLING(userIterate(condp, WidthVP(CONTEXT, PRELIM).p()), condp);
            }
        }

        // Take width as maximum across all items, if any is real whole thing is real
        AstNodeDType* subDTypep = nodep->exprp()->dtypep();
        for (AstCaseItem* itemp = nodep->itemsp(); itemp;
             itemp = VN_CAST(itemp->nextp(), CaseItem)) {
            for (AstNode* condp = itemp->condsp(); condp; condp = condp->nextp()) {
                if (condp->dtypep() != subDTypep) {
                    if (condp->dtypep()->isDouble()) {
                        subDTypep = nodep->findDoubleDType();
                    } else {
                        int width = std::max(subDTypep->width(), condp->width());
                        int mwidth = std::max(subDTypep->widthMin(), condp->widthMin());
                        bool issigned = subDTypep->isSigned() && condp->isSigned();
                        subDTypep
                            = nodep->findLogicDType(width, mwidth, VSigning::fromBool(issigned));
                    }
                }
            }
        }
        // Apply width
        iterateCheck(nodep, "Case expression", nodep->exprp(), CONTEXT, FINAL, subDTypep,
                     EXTEND_LHS);
        for (AstCaseItem* itemp = nodep->itemsp(); itemp;
             itemp = VN_CAST(itemp->nextp(), CaseItem)) {
            for (AstNode *nextcp, *condp = itemp->condsp(); condp; condp = nextcp) {
                nextcp = condp->nextp();  // Final may cause the node to get replaced
                iterateCheck(nodep, "Case Item", condp, CONTEXT, FINAL, subDTypep, EXTEND_LHS);
            }
        }
    }
    virtual void visit(AstNodeFor* nodep) override {
        assertAtStatement(nodep);
        userIterateAndNext(nodep->initsp(), nullptr);
        iterateCheckBool(nodep, "For Test Condition", nodep->condp(),
                         BOTH);  // it's like an if() condition.
        if (!VN_IS(nodep, GenFor)) userIterateAndNext(nodep->bodysp(), nullptr);
        userIterateAndNext(nodep->incsp(), nullptr);
    }
    virtual void visit(AstRepeat* nodep) override {
        assertAtStatement(nodep);
        userIterateAndNext(nodep->countp(), WidthVP(SELF, BOTH).p());
        userIterateAndNext(nodep->bodysp(), nullptr);
    }
    virtual void visit(AstWhile* nodep) override {
        assertAtStatement(nodep);
        userIterateAndNext(nodep->precondsp(), nullptr);
        iterateCheckBool(nodep, "For Test Condition", nodep->condp(),
                         BOTH);  // it's like an if() condition.
        userIterateAndNext(nodep->bodysp(), nullptr);
        userIterateAndNext(nodep->incsp(), nullptr);
    }
    virtual void visit(AstNodeIf* nodep) override {
        assertAtStatement(nodep);
        // if (debug()) nodep->dumpTree(cout, "  IfPre: ");
        if (!VN_IS(nodep, GenIf)) {  // for m_paramsOnly
            userIterateAndNext(nodep->ifsp(), nullptr);
            userIterateAndNext(nodep->elsesp(), nullptr);
        }
        iterateCheckBool(nodep, "If", nodep->condp(), BOTH);  // it's like an if() condition.
        // if (debug()) nodep->dumpTree(cout, "  IfOut: ");
    }

    virtual void visit(AstNodeAssign* nodep) override {
        // IEEE-2012 10.7, 11.8.2, 11.8.3, 11.5:  (Careful of 11.8.1 which is
        //                  only one step; final dtype depends on assign LHS.)
        //    Determine RHS type width and signing
        //    Propagate type down to *non-self-determined* operators
        //       Real propagates only across one operator if one side is real -
        //       handled in each visitor.
        //    Then LHS sign-extends only if *RHS* is signed
        assertAtStatement(nodep);
        // if (debug()) nodep->dumpTree(cout, "  AssignPre: ");
        {
            // if (debug()) nodep->dumpTree(cout, "-    assin:  ");
            userIterateAndNext(nodep->lhsp(), WidthVP(SELF, BOTH).p());
            UASSERT_OBJ(nodep->lhsp()->dtypep(), nodep, "How can LHS be untyped?");
            UASSERT_OBJ(nodep->lhsp()->dtypep()->widthSized(), nodep, "How can LHS be unsized?");
            nodep->dtypeFrom(nodep->lhsp());
            //
            // AstPattern needs to know the proposed data type of the lhs, so pass on the prelim
            userIterateAndNext(nodep->rhsp(), WidthVP(nodep->dtypep(), PRELIM).p());
            //
            // if (debug()) nodep->dumpTree(cout, "-    assign: ");
            AstNodeDType* lhsDTypep
                = nodep->lhsp()->dtypep();  // Note we use rhsp for context determined
            iterateCheckAssign(nodep, "Assign RHS", nodep->rhsp(), FINAL, lhsDTypep);
            // if (debug()) nodep->dumpTree(cout, "  AssignOut: ");
        }
        if (AstBasicDType* basicp = nodep->rhsp()->dtypep()->basicp()) {
            if (basicp->isEventValue()) {
                // see t_event_copy.v for commentary on the mess involved
                nodep->v3warn(E_UNSUPPORTED, "Unsupported: assignment of event data type");
            }
        }
        if (AstNewDynamic* dynp = VN_CAST(nodep->rhsp(), NewDynamic)) {
            UINFO(9, "= new[] -> .resize(): " << nodep);
            AstCMethodHard* newp;
            if (!dynp->rhsp()) {
                newp = new AstCMethodHard(nodep->fileline(), nodep->lhsp()->unlinkFrBack(),
                                          "renew", dynp->sizep()->unlinkFrBack());
            } else {
                newp = new AstCMethodHard(nodep->fileline(), nodep->lhsp()->unlinkFrBack(),
                                          "renew_copy", dynp->sizep()->unlinkFrBack());
                newp->addPinsp(dynp->rhsp()->unlinkFrBack());
            }
            newp->didWidth(true);
            newp->protect(false);
            newp->makeStatement();
            nodep->replaceWith(newp);
            VL_DO_DANGLING(pushDeletep(nodep), nodep);
        }
    }

    virtual void visit(AstSFormatF* nodep) override {
        // Excludes NodeDisplay, see below
        if (m_vup && !m_vup->prelim()) return;  // Can be called as statement or function
        // Just let all arguments seek their natural sizes
        userIterateChildren(nodep, WidthVP(SELF, BOTH).p());
        //
        UINFO(9, "  Display in " << nodep->text() << endl);
        string newFormat;
        bool inPct = false;
        AstNode* argp = nodep->exprsp();
        string txt = nodep->text();
        string fmt;
        for (char ch : txt) {
            if (!inPct && ch == '%') {
                inPct = true;
                fmt = ch;
            } else if (inPct && (isdigit(ch) || ch == '.' || ch == '-')) {
                fmt += ch;
            } else if (tolower(inPct)) {
                inPct = false;
                bool added = false;
                switch (tolower(ch)) {
                case '%': break;  // %% - just output a %
                case 'm': break;  // %m - auto insert "name"
                case 'l': break;  // %m - auto insert "library"
                case 'd': {  // Convert decimal to either 'd' or '#'
                    if (argp) {
                        AstNode* nextp = argp->nextp();
                        if (argp->isDouble()) {
                            spliceCvtS(argp, true, 64);
                            ch = '~';
                        } else if (argp->isSigned()) {  // Convert it
                            ch = '~';
                        }
                        argp = nextp;
                    }
                    break;
                }
                case 'p': {  // Pattern
                    AstNodeDType* dtypep = argp ? argp->dtypep()->skipRefp() : nullptr;
                    AstBasicDType* basicp = dtypep ? dtypep->basicp() : nullptr;
                    if (basicp && basicp->isString()) {
                        added = true;
                        newFormat += "\"%@\"";
                    } else if (basicp && basicp->isDouble()) {
                        added = true;
                        newFormat += "%g";
                    } else if (VN_IS(dtypep, AssocArrayDType)  //
                               || VN_IS(dtypep, ClassRefDType)  //
                               || VN_IS(dtypep, DynArrayDType)  //
                               || VN_IS(dtypep, QueueDType)) {
                        added = true;
                        newFormat += "%@";
                        AstNRelinker handle;
                        argp->unlinkFrBack(&handle);
                        AstCMath* newp = new AstCMath(nodep->fileline(), "VL_TO_STRING(", 0, true);
                        newp->addBodysp(argp);
                        newp->addBodysp(new AstText(nodep->fileline(), ")", true));
                        newp->dtypeSetString();
                        newp->pure(true);
                        newp->protect(false);
                        handle.relink(newp);
                    } else {
                        added = true;
                        if (fmt == "%0") {
                            newFormat += "'h%0h";  // IEEE our choice
                        } else {
                            newFormat += "%d";
                        }
                    }
                    if (argp) argp = argp->nextp();
                    break;
                }
                case 's': {  // Convert string to pack string
                    if (argp && argp->dtypep()->basicp()->isString()) {  // Convert it
                        ch = '@';
                    }
                    if (argp) argp = argp->nextp();
                    break;
                }
                case 't': {  // Convert decimal time to realtime
                    if (argp) {
                        AstNode* nextp = argp->nextp();
                        if (argp->isDouble()) ch = '^';  // Convert it
                        if (nodep->timeunit().isNone()) {
                            nodep->v3fatalSrc("display %t has no time units");
                        }
                        double scale = nodep->timeunit().multiplier()
                                       / v3Global.rootp()->timeprecision().multiplier();
                        if (scale != 1.0) {
                            AstNode* newp;
                            AstNRelinker relinkHandle;
                            argp->unlinkFrBack(&relinkHandle);
                            if (argp->isDouble()) {  // Convert it
                                ch = '^';
                                newp = new AstMulD(
                                    argp->fileline(),
                                    new AstConst(argp->fileline(), AstConst::RealDouble(), scale),
                                    argp);
                            } else {
                                newp = new AstMul(argp->fileline(),
                                                  new AstConst(argp->fileline(),
                                                               AstConst::Unsized64(),
                                                               llround(scale)),
                                                  argp);
                            }
                            relinkHandle.relink(newp);
                        }
                        argp = nextp;
                    }
                    break;
                }
                case 'f':  // FALLTHRU
                case 'g': {
                    if (argp) {
                        AstNode* nextp = argp->nextp();
                        if (!argp->isDouble()) {
                            iterateCheckReal(nodep, "Display argument", argp, BOTH);
                        }
                        argp = nextp;
                    }
                    break;
                }
                case '?': {  // Unspecified by user, guess
                    if (argp && argp->isDouble()) {
                        ch = 'g';
                    } else if (argp && argp->isString()) {
                        ch = '@';
                    } else {
                        ch = nodep->missingArgChar();
                    }
                    if (argp) argp = argp->nextp();
                    break;
                }
                default: {  // Most operators, just move to next argument
                    if (argp) argp = argp->nextp();
                    break;
                }
                }  // switch
                if (!added) {
                    fmt += ch;
                    newFormat += fmt;
                }
            } else {
                newFormat += ch;
            }
        }
        nodep->text(newFormat);
        UINFO(9, "  Display out " << nodep->text() << endl);
    }
    virtual void visit(AstDisplay* nodep) override {
        assertAtStatement(nodep);
        if (nodep->filep()) iterateCheckFileDesc(nodep, nodep->filep(), BOTH);
        // Just let all arguments seek their natural sizes
        userIterateChildren(nodep, WidthVP(SELF, BOTH).p());
    }
    virtual void visit(AstElabDisplay* nodep) override {
        assertAtStatement(nodep);
        // Just let all arguments seek their natural sizes
        userIterateChildren(nodep, WidthVP(SELF, BOTH).p());
        if (!m_paramsOnly) {
            V3Const::constifyParamsEdit(nodep->fmtp());  // fmtp may change
            switch (nodep->displayType()) {
            case AstDisplayType::DT_INFO: nodep->v3warn(USERINFO, nodep->fmtp()->text()); break;
            case AstDisplayType::DT_ERROR: nodep->v3warn(USERERROR, nodep->fmtp()->text()); break;
            case AstDisplayType::DT_WARNING: nodep->v3warn(USERWARN, nodep->fmtp()->text()); break;
            case AstDisplayType::DT_FATAL: nodep->v3warn(USERFATAL, nodep->fmtp()->text()); break;
            default: UASSERT_OBJ(false, nodep, "Unexpected elaboration display type");
            }
            VL_DO_DANGLING(nodep->unlinkFrBack()->deleteTree(), nodep);
        }
    }
    virtual void visit(AstDumpCtl* nodep) override {
        assertAtStatement(nodep);
        // Just let all arguments seek their natural sizes
        userIterateChildren(nodep, WidthVP(SELF, BOTH).p());
    }
    virtual void visit(AstFOpen* nodep) override {
        // Although a system function in IEEE, here a statement which sets the file pointer (MCD)
        assertAtStatement(nodep);
        iterateCheckFileDesc(nodep, nodep->filep(), BOTH);
        userIterateAndNext(nodep->filenamep(), WidthVP(SELF, BOTH).p());
        userIterateAndNext(nodep->modep(), WidthVP(SELF, BOTH).p());
    }
<<<<<<< HEAD
    virtual void visit(AstFOpenMcd* nodep) VL_OVERRIDE {
=======
    virtual void visit(AstFOpenMcd* nodep) override {
>>>>>>> 2ce86edd
        assertAtStatement(nodep);
        iterateCheckFileDesc(nodep, nodep->filep(), BOTH);
        userIterateAndNext(nodep->filenamep(), WidthVP(SELF, BOTH).p());
    }
<<<<<<< HEAD
    virtual void visit(AstFClose* nodep) VL_OVERRIDE {
=======
    virtual void visit(AstFClose* nodep) override {
>>>>>>> 2ce86edd
        assertAtStatement(nodep);
        iterateCheckFileDesc(nodep, nodep->filep(), BOTH);
    }
    virtual void visit(AstFError* nodep) override {
        if (m_vup->prelim()) {
            iterateCheckFileDesc(nodep, nodep->filep(), BOTH);
            // We only support string types, not packed array
            iterateCheckString(nodep, "$ferror string result", nodep->strp(), BOTH);
            nodep->dtypeSetLogicUnsized(32, 1, VSigning::SIGNED);  // Spec says integer return
        }
    }
    virtual void visit(AstFEof* nodep) override {
        if (m_vup->prelim()) {
            iterateCheckFileDesc(nodep, nodep->filep(), BOTH);
            nodep->dtypeSetLogicUnsized(32, 1, VSigning::SIGNED);  // Spec says integer return
        }
    }
    virtual void visit(AstFFlush* nodep) override {
        assertAtStatement(nodep);
        if (nodep->filep()) iterateCheckFileDesc(nodep, nodep->filep(), BOTH);
    }
    virtual void visit(AstFRewind* nodep) override {
        iterateCheckFileDesc(nodep, nodep->filep(), BOTH);
        nodep->dtypeSetLogicUnsized(32, 1, VSigning::SIGNED);  // Spec says integer return
    }
    virtual void visit(AstFTell* nodep) override {
        iterateCheckFileDesc(nodep, nodep->filep(), BOTH);
        nodep->dtypeSetLogicUnsized(32, 1, VSigning::SIGNED);  // Spec says integer return
    }
    virtual void visit(AstFSeek* nodep) override {
        iterateCheckFileDesc(nodep, nodep->filep(), BOTH);
        iterateCheckSigned32(nodep, "$fseek offset", nodep->offset(), BOTH);
        iterateCheckSigned32(nodep, "$fseek operation", nodep->operation(), BOTH);
        nodep->dtypeSetLogicUnsized(32, 1, VSigning::SIGNED);  // Spec says integer return
    }
    virtual void visit(AstFGetC* nodep) override {
        if (m_vup->prelim()) {
            iterateCheckFileDesc(nodep, nodep->filep(), BOTH);
            nodep->dtypeSetLogicUnsized(32, 8, VSigning::SIGNED);  // Spec says integer return
        }
    }
    virtual void visit(AstFGetS* nodep) override {
        if (m_vup->prelim()) {
            nodep->dtypeSetSigned32();  // Spec says integer return
            iterateCheckFileDesc(nodep, nodep->filep(), BOTH);
            userIterateAndNext(nodep->strgp(), WidthVP(SELF, BOTH).p());
        }
    }
    virtual void visit(AstFUngetC* nodep) override {
        if (m_vup->prelim()) {
            iterateCheckFileDesc(nodep, nodep->filep(), BOTH);
            iterateCheckSigned32(nodep, "$fungetc character", nodep->charp(), BOTH);
            nodep->dtypeSetLogicUnsized(32, 8, VSigning::SIGNED);  // Spec says integer return
        }
    }
    virtual void visit(AstFRead* nodep) override {
        if (m_vup->prelim()) {
            nodep->dtypeSetSigned32();  // Spec says integer return
            userIterateAndNext(nodep->memp(), WidthVP(SELF, BOTH).p());
            iterateCheckFileDesc(nodep, nodep->filep(), BOTH);
            if (nodep->startp()) {
                iterateCheckSigned32(nodep, "$fread start", nodep->startp(), BOTH);
            }
            if (nodep->countp()) {
                iterateCheckSigned32(nodep, "$fread count", nodep->countp(), BOTH);
            }
        }
    }
    virtual void visit(AstFScanF* nodep) override {
        if (m_vup->prelim()) {
            nodep->dtypeSetSigned32();  // Spec says integer return
            iterateCheckFileDesc(nodep, nodep->filep(), BOTH);
            userIterateAndNext(nodep->exprsp(), WidthVP(SELF, BOTH).p());
        }
    }
    virtual void visit(AstSScanF* nodep) override {
        if (m_vup->prelim()) {
            nodep->dtypeSetSigned32();  // Spec says integer return
            userIterateAndNext(nodep->fromp(), WidthVP(SELF, BOTH).p());
            userIterateAndNext(nodep->exprsp(), WidthVP(SELF, BOTH).p());
        }
    }
    virtual void visit(AstSysIgnore* nodep) override {
        userIterateAndNext(nodep->exprsp(), WidthVP(SELF, BOTH).p());
    }
    virtual void visit(AstSystemF* nodep) override {
        if (m_vup->prelim()) {
            userIterateAndNext(nodep->lhsp(), WidthVP(SELF, BOTH).p());
            nodep->dtypeSetSigned32();  // Spec says integer return
        }
    }
    virtual void visit(AstSysFuncAsTask* nodep) override {
        assertAtStatement(nodep);
        userIterateAndNext(nodep->lhsp(), WidthVP(SELF, BOTH).p());
    }
    virtual void visit(AstSystemT* nodep) override {
        assertAtStatement(nodep);
        userIterateAndNext(nodep->lhsp(), WidthVP(SELF, BOTH).p());
    }
    virtual void visit(AstNodeReadWriteMem* nodep) override {
        assertAtStatement(nodep);
        userIterateAndNext(nodep->filenamep(), WidthVP(SELF, BOTH).p());
        userIterateAndNext(nodep->memp(), WidthVP(SELF, BOTH).p());
        AstNodeDType* subp = nullptr;
        if (AstAssocArrayDType* adtypep
            = VN_CAST(nodep->memp()->dtypep()->skipRefp(), AssocArrayDType)) {
            subp = adtypep->subDTypep();
            if (!adtypep->keyDTypep()->skipRefp()->basicp()
                || !adtypep->keyDTypep()->skipRefp()->basicp()->keyword().isIntNumeric()) {
                nodep->memp()->v3error(nodep->verilogKwd()
                                       << " address/key must be integral (IEEE 1800-2017 21.4.1)");
            }
        } else if (AstUnpackArrayDType* adtypep
                   = VN_CAST(nodep->memp()->dtypep()->skipRefp(), UnpackArrayDType)) {
            subp = adtypep->subDTypep();
        } else {
            nodep->memp()->v3warn(E_UNSUPPORTED,
                                  "Unsupported: "
                                      << nodep->verilogKwd()
                                      << " into other than unpacked or associative array");
        }
        if (subp
            && (!subp->skipRefp()->basicp()
                || !subp->skipRefp()->basicp()->keyword().isIntNumeric())) {
            nodep->memp()->v3warn(E_UNSUPPORTED,
                                  "Unsupported: " << nodep->verilogKwd()
                                                  << " array values must be integral");
        }
        userIterateAndNext(nodep->lsbp(), WidthVP(SELF, BOTH).p());
        userIterateAndNext(nodep->msbp(), WidthVP(SELF, BOTH).p());
    }
    virtual void visit(AstValuePlusArgs* nodep) override {
        if (m_vup->prelim()) {
            userIterateAndNext(nodep->searchp(), WidthVP(SELF, BOTH).p());
            userIterateAndNext(nodep->outp(), WidthVP(SELF, BOTH).p());
            nodep->dtypeChgWidthSigned(32, 1, VSigning::SIGNED);  // Spec says integer return
        }
    }
    virtual void visit(AstTimeFormat* nodep) override {
        assertAtStatement(nodep);
        iterateCheckSigned32(nodep, "units", nodep->unitsp(), BOTH);
        iterateCheckSigned32(nodep, "precision", nodep->precisionp(), BOTH);
        iterateCheckString(nodep, "suffix", nodep->suffixp(), BOTH);
        iterateCheckSigned32(nodep, "width", nodep->widthp(), BOTH);
    }
    virtual void visit(AstUCStmt* nodep) override {
        // Just let all arguments seek their natural sizes
        assertAtStatement(nodep);
        userIterateChildren(nodep, WidthVP(SELF, BOTH).p());
    }
    virtual void visit(AstAssert* nodep) override {
        assertAtStatement(nodep);
        iterateCheckBool(nodep, "Property", nodep->propp(), BOTH);  // it's like an if() condition.
        userIterateAndNext(nodep->passsp(), nullptr);
        userIterateAndNext(nodep->failsp(), nullptr);
    }
    virtual void visit(AstCover* nodep) override {
        assertAtStatement(nodep);
        iterateCheckBool(nodep, "Property", nodep->propp(), BOTH);  // it's like an if() condition.
        userIterateAndNext(nodep->passsp(), nullptr);
    }
    virtual void visit(AstRestrict* nodep) override {
        assertAtStatement(nodep);
        iterateCheckBool(nodep, "Property", nodep->propp(), BOTH);  // it's like an if() condition.
    }
    virtual void visit(AstPin* nodep) override {
        // if (debug()) nodep->dumpTree(cout, "-  PinPre: ");
        // TOP LEVEL NODE
        if (nodep->modVarp() && nodep->modVarp()->isGParam()) {
            // Widthing handled as special init() case
            userIterateChildren(nodep, WidthVP(SELF, BOTH).p());
        } else if (!m_paramsOnly) {
            if (!nodep->modVarp()->didWidth()) {
                // Var hasn't been widthed, so make it so.
                userIterate(nodep->modVarp(), nullptr);
            }
            if (!nodep->exprp()) {  // No-connect
                return;
            }
            // Very much like like an assignment, but which side is LH/RHS
            // depends on pin being a in/output/inout.
            userIterateAndNext(nodep->exprp(), WidthVP(nodep->modVarp()->dtypep(), PRELIM).p());
            AstNodeDType* pinDTypep = nodep->modVarp()->dtypep();
            AstNodeDType* conDTypep = nodep->exprp()->dtypep();
            if (!conDTypep) nodep->v3fatalSrc("Unlinked pin data type");
            AstNodeDType* subDTypep = pinDTypep;
            int pinwidth = pinDTypep->width();
            int conwidth = conDTypep->width();
            if (conDTypep == pinDTypep  // If match, we're golden
                || similarDTypeRecurse(conDTypep, pinDTypep)) {
                userIterateAndNext(nodep->exprp(), WidthVP(subDTypep, FINAL).p());
            } else if (m_cellRangep) {
                int numInsts = m_cellRangep->elementsConst();
                if (conwidth == pinwidth) {
                    // Arrayed instants: widths match so connect to each instance
                    subDTypep = conDTypep;  // = same expr dtype
                } else if (conwidth == numInsts * pinwidth) {
                    // Arrayed instants: one bit for each of the instants (each
                    // assign is 1 pinwidth wide)
                    subDTypep = conDTypep;  // = same expr dtype (but numInst*pin_dtype)
                } else {
                    // Must be a error according to spec
                    // (Because we need to know if to connect to one or all instants)
                    nodep->v3error(ucfirst(nodep->prettyOperatorName())
                                   << " as part of a module instance array"
                                   << " requires " << pinwidth << " or " << pinwidth * numInsts
                                   << " bits, but connection's "
                                   << nodep->exprp()->prettyTypeName() << " generates " << conwidth
                                   << " bits.");
                    subDTypep = conDTypep;  // = same expr dtype
                }
                userIterateAndNext(nodep->exprp(), WidthVP(subDTypep, FINAL).p());
            } else {
                if (nodep->modVarp()->direction() == VDirection::REF) {
                    nodep->v3error("Ref connection "
                                   << nodep->modVarp()->prettyNameQ()
                                   << " requires matching types;"
                                   << " ref requires " << pinDTypep->prettyDTypeNameQ()
                                   << " data type but connection is "
                                   << conDTypep->prettyDTypeNameQ() << " data type." << endl);
                } else if (nodep->modVarp()->isTristate()) {
                    if (pinwidth != conwidth) {
                        nodep->v3warn(E_UNSUPPORTED,
                                      "Unsupported: " << ucfirst(nodep->prettyOperatorName())
                                                      << " to inout signal requires " << pinwidth
                                                      << " bits, but connection's "
                                                      << nodep->exprp()->prettyTypeName()
                                                      << " generates " << conwidth << " bits.");
                        // otherwise would need some mess to force both sides to proper size
                    }
                }
                // Check if an interface is connected to a non-interface and vice versa
                AstNodeDType* modDTypep = nodep->modVarp()->dtypep();
                AstNodeDType* exprDTypep = nodep->exprp()->dtypep();
                if ((VN_IS(modDTypep, IfaceRefDType) && !VN_IS(exprDTypep, IfaceRefDType))
                    || (VN_IS(exprDTypep, IfaceRefDType) && !VN_IS(modDTypep, IfaceRefDType))) {
                    nodep->v3error("Illegal " << nodep->prettyOperatorName() << ","
                                              << " mismatch between port which is"
                                              << (VN_CAST(modDTypep, IfaceRefDType) ? "" : " not")
                                              << " an interface,"
                                              << " and expression which is"
                                              << (VN_CAST(exprDTypep, IfaceRefDType) ? "" : " not")
                                              << " an interface.");
                }

                // TODO Simple dtype checking, should be a more general check
                AstNodeArrayDType* exprArrayp = VN_CAST(exprDTypep->skipRefp(), UnpackArrayDType);
                AstNodeArrayDType* modArrayp = VN_CAST(modDTypep->skipRefp(), UnpackArrayDType);
                if (exprArrayp && modArrayp
                    && VN_IS(exprArrayp->subDTypep()->skipRefp(), IfaceRefDType)
                    && exprArrayp->declRange().elements() != modArrayp->declRange().elements()) {
                    int exprSize = exprArrayp->declRange().elements();
                    int modSize = modArrayp->declRange().elements();
                    nodep->v3error("Illegal "
                                   << nodep->prettyOperatorName() << ","
                                   << " mismatch between port which is an interface array of size "
                                   << modSize << ","
                                   << " and expression which is an interface array of size "
                                   << exprSize << ".");
                    UINFO(1, "    Related lo: " << modDTypep->skipRefp() << endl);
                    UINFO(1, "    Related hi: " << exprDTypep->skipRefp() << endl);
                } else if ((exprArrayp && !modArrayp) || (!exprArrayp && modArrayp)) {
                    nodep->v3error("Illegal " << nodep->prettyOperatorName() << ","
                                              << " mismatch between port which is"
                                              << (modArrayp ? "" : " not") << " an array,"
                                              << " and expression which is"
                                              << (exprArrayp ? "" : " not")
                                              << " an array. (IEEE 1800-2017 7.6)");
                    UINFO(1, "    Related lo: " << modDTypep->skipRefp() << endl);
                    UINFO(1, "    Related hi: " << exprDTypep->skipRefp() << endl);
                }
                iterateCheckAssign(nodep, "pin connection", nodep->exprp(), FINAL, subDTypep);
            }
        }
        // if (debug()) nodep->dumpTree(cout, "-  PinOut: ");
    }
    virtual void visit(AstCell* nodep) override {
        if (!m_paramsOnly) {
            if (VN_IS(nodep->modp(), NotFoundModule)) {
                // We've resolved parameters and hit a module that we couldn't resolve.  It's
                // finally time to report it.
                // Note only here in V3Width as this is first visitor after V3Dead.
                nodep->modNameFileline()->v3error("Cannot find file containing module: '"
                                                  << nodep->modName() << "'");
                v3Global.opt.filePathLookedMsg(nodep->modNameFileline(), nodep->modName());
            }
            if (nodep->rangep()) {
                m_cellRangep = nodep->rangep();
                userIterateAndNext(nodep->rangep(), WidthVP(SELF, BOTH).p());
            }
            userIterateAndNext(nodep->pinsp(), nullptr);
        }
        userIterateAndNext(nodep->paramsp(), nullptr);
        m_cellRangep = nullptr;
    }
    virtual void visit(AstGatePin* nodep) override {
        if (m_vup->prelim()) {
            userIterateAndNext(nodep->rangep(), WidthVP(SELF, BOTH).p());
            userIterateAndNext(nodep->exprp(), WidthVP(CONTEXT, PRELIM).p());
            nodep->dtypeFrom(nodep->rangep());
            // Very much like like an pin
            AstNodeDType* conDTypep = nodep->exprp()->dtypep();
            int numInsts = nodep->rangep()->elementsConst();
            int pinwidth = numInsts;
            int conwidth = conDTypep->width();
            if (conwidth == 1 && pinwidth > 1) {  // Multiple connections
                AstNodeDType* subDTypep = nodep->findLogicDType(1, 1, conDTypep->numeric());
                userIterateAndNext(nodep->exprp(), WidthVP(subDTypep, FINAL).p());
                AstNode* newp = new AstReplicate(nodep->fileline(), nodep->exprp()->unlinkFrBack(),
                                                 numInsts);
                nodep->replaceWith(newp);
            } else {
                // Eliminating so pass down all of vup
                userIterateAndNext(nodep->exprp(), m_vup);
                nodep->replaceWith(nodep->exprp()->unlinkFrBack());
            }
            VL_DO_DANGLING(pushDeletep(nodep), nodep);
        }
    }
    virtual void visit(AstNodeFTask* nodep) override {
        // Grab width from the output variable (if it's a function)
        if (nodep->didWidth()) return;
        if (nodep->doingWidth()) {
            nodep->v3warn(E_UNSUPPORTED, "Unsupported: Recursive function or task call");
            nodep->dtypeSetLogicBool();
            nodep->didWidth(true);
            return;
        }
        // Function hasn't been widthed, so make it so.
        // Would use user1 etc, but V3Width called from too many places to spend a user
        nodep->doingWidth(true);
        m_ftaskp = nodep;
        userIterateChildren(nodep, nullptr);
        if (nodep->isConstructor()) {
            // Pretend it's void so less special casing needed when look at dtypes
            nodep->dtypeSetVoid();
        } else if (nodep->fvarp()) {
            m_funcp = VN_CAST(nodep, Func);
            UASSERT_OBJ(m_funcp, nodep, "FTask with function variable, but isn't a function");
            nodep->dtypeFrom(nodep->fvarp());  // Which will get it from fvarp()->dtypep()
        }
        nodep->didWidth(true);
        nodep->doingWidth(false);
        m_funcp = nullptr;
        m_ftaskp = nullptr;
        if (nodep->dpiImport() && !nodep->dpiOpenParent() && markHasOpenArray(nodep)) {
            nodep->dpiOpenParentInc();  // Mark so V3Task will wait for a child to build calling
                                        // func
        }
    }
    virtual void visit(AstReturn* nodep) override {
        // IEEE: Assignment-like context
        assertAtStatement(nodep);
        if (!m_funcp) {
            if (nodep->lhsp()) {  // Return w/o value ok other places
                nodep->v3error("Return with return value isn't underneath a function");
            }
        } else {
            if (nodep->lhsp()) {
                // Function hasn't been widthed, so make it so.
                nodep->dtypeFrom(m_funcp->fvarp());
                // AstPattern requires assignments to pass datatype on PRELIM
                userIterateAndNext(nodep->lhsp(), WidthVP(nodep->dtypep(), PRELIM).p());
                iterateCheckAssign(nodep, "Return value", nodep->lhsp(), FINAL, nodep->dtypep());
            }
        }
    }

    virtual void visit(AstFuncRef* nodep) override {
        visit(VN_CAST(nodep, NodeFTaskRef));
        nodep->dtypeFrom(nodep->taskp());
        // if (debug()) nodep->dumpTree(cout, "  FuncOut: ");
    }
    void processFTaskRefArgs(AstNodeFTaskRef* nodep) {
        // For arguments, is assignment-like context; see IEEE rules in AstNodeAssign
        // Function hasn't been widthed, so make it so.
        UINFO(5, "  FTASKREF " << nodep << endl);
        UASSERT_OBJ(nodep->taskp(), nodep, "Unlinked");
        if (nodep->didWidth()) return;
        userIterate(nodep->taskp(), nullptr);
        //
        // And do the arguments to the task/function too
        do {
        reloop:
            V3TaskConnects tconnects = V3Task::taskConnects(nodep, nodep->taskp()->stmtsp());
            for (V3TaskConnects::iterator it = tconnects.begin(); it != tconnects.end(); ++it) {
                AstVar* portp = it->first;
                AstArg* argp = it->second;
                AstNode* pinp = argp->exprp();
                if (!pinp) continue;  // Argument error we'll find later
                // Prelim may cause the node to get replaced; we've lost our
                // pointer, so need to iterate separately later
                if (portp->attrSFormat()
                    && (!VN_IS(pinp, SFormatF) || pinp->nextp())) {  // Not already done
                    UINFO(4, "   sformat via metacomment: " << nodep << endl);
                    AstNRelinker handle;
                    argp->unlinkFrBackWithNext(&handle);  // Format + additional args, if any
                    AstNode* argsp = nullptr;
                    while (AstArg* nextargp = VN_CAST(argp->nextp(), Arg)) {
                        argsp = AstNode::addNext(
                            argsp, nextargp->exprp()
                                       ->unlinkFrBackWithNext());  // Expression goes to SFormatF
                        nextargp->unlinkFrBack()->deleteTree();  // Remove the call's Arg wrapper
                    }
                    string format;
                    if (VN_IS(pinp, Const)) {
                        format = VN_CAST(pinp, Const)->num().toString();
                    } else {
                        pinp->v3error(
                            "Format to $display-like function must have constant format string");
                    }
                    VL_DO_DANGLING(pushDeletep(argp), argp);
                    AstSFormatF* newp = new AstSFormatF(nodep->fileline(), format, false, argsp);
                    if (!newp->scopeNamep() && newp->formatScopeTracking()) {
                        newp->scopeNamep(new AstScopeName(newp->fileline()));
                    }
                    handle.relink(new AstArg(newp->fileline(), "", newp));
                    // Connection list is now incorrect (has extra args in it).
                    goto reloop;  // so exit early; next loop will correct it
                }  //
                else if (portp->basicp() && portp->basicp()->keyword() == AstBasicDTypeKwd::STRING
                         && !VN_IS(pinp, CvtPackString)
                         && !VN_IS(pinp, SFormatF)  // Already generates a string
                         && !(VN_IS(pinp, VarRef)
                              && VN_CAST(pinp, VarRef)->varp()->basicp()->keyword()
                                     == AstBasicDTypeKwd::STRING)) {
                    UINFO(4, "   Add CvtPackString: " << pinp << endl);
                    AstNRelinker handle;
                    pinp->unlinkFrBack(&handle);  // No next, that's the next pin
                    AstNode* newp = new AstCvtPackString(pinp->fileline(), pinp);
                    handle.relink(newp);
                    pinp = newp;
                }
                // AstPattern requires assignments to pass datatype on PRELIM
                VL_DO_DANGLING(userIterate(pinp, WidthVP(portp->dtypep(), PRELIM).p()), pinp);
            }
        } while (false);
        // Stage 2
        {
            V3TaskConnects tconnects = V3Task::taskConnects(nodep, nodep->taskp()->stmtsp());
            for (V3TaskConnects::iterator it = tconnects.begin(); it != tconnects.end(); ++it) {
                AstVar* portp = it->first;
                AstArg* argp = it->second;
                AstNode* pinp = argp->exprp();
                if (!pinp) continue;  // Argument error we'll find later
                // Change data types based on above accept completion
                if (portp->isDouble()) VL_DO_DANGLING(spliceCvtD(pinp), pinp);
            }
        }
        // Stage 3
        {
            V3TaskConnects tconnects = V3Task::taskConnects(nodep, nodep->taskp()->stmtsp());
            for (V3TaskConnects::iterator it = tconnects.begin(); it != tconnects.end(); ++it) {
                AstVar* portp = it->first;
                AstArg* argp = it->second;
                AstNode* pinp = argp->exprp();
                if (!pinp) continue;  // Argument error we'll find later
                // Do PRELIM again, because above accept may have exited early
                // due to node replacement
                userIterate(pinp, WidthVP(portp->dtypep(), PRELIM).p());
            }
        }
        // Cleanup any open arrays
        if (markHasOpenArray(nodep->taskp())) makeOpenArrayShell(nodep);
        // Stage 4
        {
            V3TaskConnects tconnects = V3Task::taskConnects(nodep, nodep->taskp()->stmtsp());
            for (V3TaskConnects::iterator it = tconnects.begin(); it != tconnects.end(); ++it) {
                AstVar* portp = it->first;
                AstArg* argp = it->second;
                AstNode* pinp = argp->exprp();
                if (!pinp) continue;  // Argument error we'll find later
                if (portp->direction() == VDirection::REF
                    && !similarDTypeRecurse(portp->dtypep(), pinp->dtypep())) {
                    pinp->v3error("Ref argument requires matching types;"
                                  << " port " << portp->prettyNameQ() << " requires "
                                  << portp->prettyTypeName() << " but connection is "
                                  << pinp->prettyTypeName() << ".");
                } else if (portp->isWritable() && pinp->width() != portp->width()) {
                    pinp->v3warn(E_UNSUPPORTED, "Unsupported: Function output argument "
                                                    << portp->prettyNameQ() << " requires "
                                                    << portp->width() << " bits, but connection's "
                                                    << pinp->prettyTypeName() << " generates "
                                                    << pinp->width() << " bits.");
                    // otherwise would need some mess to force both sides to proper size
                    // (get an ASSIGN with EXTEND on the lhs instead of rhs)
                }
                if (!portp->basicp() || portp->basicp()->isOpaque()) {
                    userIterate(pinp, WidthVP(portp->dtypep(), FINAL).p());
                } else {
                    iterateCheckAssign(nodep, "Function Argument", pinp, FINAL, portp->dtypep());
                }
            }
        }
    }
    virtual void visit(AstNodeFTaskRef* nodep) override {
        // For arguments, is assignment-like context; see IEEE rules in AstNodeAssign
        // Function hasn't been widthed, so make it so.
        UINFO(5, "  FTASKREF " << nodep << endl);
        UASSERT_OBJ(nodep->taskp(), nodep, "Unlinked");
        if (nodep->didWidth()) return;
        userIterate(nodep->taskp(), nullptr);
        // And do the arguments to the task/function too
        processFTaskRefArgs(nodep);
        nodep->didWidth(true);
    }
    virtual void visit(AstNodeProcedure* nodep) override {
        assertAtStatement(nodep);
        m_procedurep = nodep;
        userIterateChildren(nodep, nullptr);
        m_procedurep = nullptr;
    }
    virtual void visit(AstWith* nodep) override {
        // Should otherwise be underneath a method call
        AstNodeDType* vdtypep = m_vup->dtypeNullSkipRefp();
        VL_RESTORER(m_lambdaArgRefp);
        {
            m_lambdaArgRefp = nodep->argrefp();
            userIterateChildren(nodep->argrefp(), nullptr);
            if (vdtypep) {
                userIterateAndNext(nodep->exprp(), WidthVP(nodep->dtypep(), PRELIM).p());
            } else {  // 'sort with' allows arbitrary type
                userIterateAndNext(nodep->exprp(), WidthVP(SELF, PRELIM).p());
            }
            nodep->dtypeFrom(nodep->exprp());
            iterateCheckAssign(nodep, "'with' return value", nodep->exprp(), FINAL,
                               nodep->dtypep());
        }
    }
    virtual void visit(AstLambdaArgRef* nodep) override {
        UASSERT_OBJ(m_lambdaArgRefp, nodep, "LambdaArgRef not underneath with lambda");
        nodep->dtypeFrom(m_lambdaArgRefp);
    }
    virtual void visit(AstNetlist* nodep) override {
        // Iterate modules backwards, in bottom-up order.  That's faster
        userIterateChildrenBackwards(nodep, nullptr);
    }

    //--------------------
    // Default
    virtual void visit(AstNodeMath* nodep) override {
        if (!nodep->didWidth()) {
            nodep->v3fatalSrc(
                "Visit function missing? Widthed function missing for math node: " << nodep);
        }
        userIterateChildren(nodep, nullptr);
    }
    virtual void visit(AstNode* nodep) override {
        // Default: Just iterate
        UASSERT_OBJ(!m_vup, nodep,
                    "Visit function missing? Widthed expectation for this node: " << nodep);
        userIterateChildren(nodep, nullptr);
    }

    //----------------------------------------------------------------------
    // WIDTH METHODs -- all iterate

    void visit_Or_Lu64(AstNodeUniop* nodep) {
        // CALLER: AstBitsToRealD
        // Real: Output real
        // LHS presumed self-determined, then coerced to real
        if (m_vup->prelim()) {  // First stage evaluation
            nodep->dtypeSetDouble();
            AstNodeDType* subDTypep = nodep->findLogicDType(64, 64, VSigning::UNSIGNED);
            // Self-determined operand
            userIterateAndNext(nodep->lhsp(), WidthVP(SELF, PRELIM).p());
            iterateCheck(nodep, "LHS", nodep->lhsp(), SELF, FINAL, subDTypep, EXTEND_EXP);
        }
    }
    virtual void visit(AstIToRD* nodep) override {
        // Real: Output real
        // LHS presumed self-determined, then coerced to real
        if (m_vup->prelim()) {  // First stage evaluation
            nodep->dtypeSetDouble();
            // Self-determined operand (TODO check if numeric type)
            userIterateAndNext(nodep->lhsp(), WidthVP(SELF, PRELIM).p());
            if (nodep->lhsp()->isSigned()) {
                nodep->replaceWith(
                    new AstISToRD(nodep->fileline(), nodep->lhsp()->unlinkFrBack()));
                VL_DO_DANGLING(nodep->deleteTree(), nodep);
            }
        }
    }
    virtual void visit(AstISToRD* nodep) override {
        // Real: Output real
        // LHS presumed self-determined, then coerced to real
        if (m_vup->prelim()) {  // First stage evaluation
            nodep->dtypeSetDouble();
            // Self-determined operand (TODO check if numeric type)
            userIterateAndNext(nodep->lhsp(), WidthVP(SELF, PRELIM).p());
        }
    }
    void visit_Os32_Lr(AstNodeUniop* nodep) {
        // CALLER: RToI
        // Real: LHS real
        // LHS presumed self-determined, then coerced to real
        if (m_vup->prelim()) {  // First stage evaluation
            iterateCheckReal(nodep, "LHS", nodep->lhsp(), BOTH);
            nodep->dtypeSetSigned32();
        }
    }
    void visit_Ou64_Lr(AstNodeUniop* nodep) {
        // CALLER: RealToBits
        // Real: LHS real
        // LHS presumed self-determined, then coerced to real
        if (m_vup->prelim()) {  // First stage evaluation
            iterateCheckReal(nodep, "LHS", nodep->lhsp(), BOTH);
            nodep->dtypeSetUInt64();
        }
    }

    void visit_log_not(AstNode* nodep) {
        // CALLER: LogNot
        // Width-check: lhs 1 bit
        // Real: Allowed; implicitly compares with zero
        // We calculate the width of the UNDER expression.
        // We then check its width to see if it's legal, and edit if not
        // We finally set the width of our output
        // IEEE-2012: Table 11-21 and 11.8.1 (same as RedAnd):
        //   LHS is self-determined
        //   Width: 1 bit out
        //   Sign: unsigned out (11.8.1)
        UASSERT_OBJ(!nodep->op2p(), nodep, "For unary ops only!");
        if (m_vup->prelim()) {
            iterateCheckBool(nodep, "LHS", nodep->op1p(), BOTH);
            nodep->dtypeSetLogicBool();
        }
    }
    void visit_log_and_or(AstNodeBiop* nodep) {
        // CALLER: LogAnd, LogOr, LogEq, LogIf
        // Widths: 1 bit out, lhs 1 bit, rhs 1 bit
        // IEEE-2012 Table 11-21:
        //   LHS is self-determined
        //   RHS is self-determined
        if (m_vup->prelim()) {
            iterateCheckBool(nodep, "LHS", nodep->lhsp(), BOTH);
            iterateCheckBool(nodep, "RHS", nodep->rhsp(), BOTH);
            nodep->dtypeSetLogicBool();
        }
    }
    void visit_red_and_or(AstNodeUniop* nodep) {
        // CALLER: RedAnd, RedOr, ...
        // Signed: Output unsigned, Lhs/Rhs/etc non-real (presumed, not in IEEE)
        // IEEE-2012: Table 11-21 and 11.8.1:
        //   LHS is self-determined
        //   Width: 1 bit out
        //   Sign: unsigned out (11.8.1)
        if (m_vup->prelim()) {
            iterateCheckSizedSelf(nodep, "LHS", nodep->lhsp(), SELF, BOTH);
            nodep->dtypeSetLogicBool();
        }
    }
    void visit_red_unknown(AstNodeUniop* nodep) {
        // CALLER: IsUnknown
        // Signed: Output unsigned, Lhs/Rhs/etc non-real (presumed, not in IEEE)
        // IEEE-2012: Table 11-21 and 11.8.1:
        //   LHS is self-determined
        //   Width: 1 bit out
        //   Sign: unsigned out (11.8.1)
        if (m_vup->prelim()) {
            userIterateAndNext(nodep->lhsp(), WidthVP(SELF, BOTH).p());
            nodep->dtypeSetLogicBool();
        }
    }

    void visit_cmp_eq_gt(AstNodeBiop* nodep, bool realok) {
        // CALLER: AstEq, AstGt, ..., AstLtS
        // Real allowed if and only if real_lhs set
        // See IEEE-2012 11.4.4, and 11.8.1:
        //   Widths: 1 bit out, width is max of LHS or RHS
        //   Sign:  signed compare (not output) if both signed, compare is signed,
        //             width mismatches sign extend
        //             else, compare is unsigned, **zero-extends**
        //   Real:  If either real, other side becomes real and real compare
        //   TODO: chandle/class handle/iface handle: WildEq/WildNeq same as Eq/Neq
        //   TODO: chandle/class handle/iface handle only allowed to self-compare or against null
        //   TODO: chandle/class handle/iface handle no relational compares
        UASSERT_OBJ(nodep->rhsp(), nodep, "For binary ops only!");
        if (m_vup->prelim()) {
            userIterateAndNext(nodep->lhsp(), WidthVP(CONTEXT, PRELIM).p());
            userIterateAndNext(nodep->rhsp(), WidthVP(CONTEXT, PRELIM).p());
            if (nodep->lhsp()->isDouble() || nodep->rhsp()->isDouble()) {
                if (!realok) nodep->v3error("Real not allowed as operand to in ?== operator");
                if (AstNodeBiop* newp = replaceWithDVersion(nodep)) {
                    VL_DANGLING(nodep);
                    nodep = newp;  // Process new node instead
                    iterateCheckReal(nodep, "LHS", nodep->lhsp(), FINAL);
                    iterateCheckReal(nodep, "RHS", nodep->rhsp(), FINAL);
                }
            } else if (nodep->lhsp()->isString() || nodep->rhsp()->isString()) {
                if (AstNodeBiop* newp = replaceWithNVersion(nodep)) {
                    VL_DANGLING(nodep);
                    nodep = newp;  // Process new node instead
                    iterateCheckString(nodep, "LHS", nodep->lhsp(), FINAL);
                    iterateCheckString(nodep, "RHS", nodep->rhsp(), FINAL);
                }
            } else {
                bool signedFl = nodep->lhsp()->isSigned() && nodep->rhsp()->isSigned();
                if (AstNodeBiop* newp = replaceWithUOrSVersion(nodep, signedFl)) {
                    VL_DANGLING(nodep);
                    nodep = newp;  // Process new node instead
                }
                int width = std::max(nodep->lhsp()->width(), nodep->rhsp()->width());
                int ewidth = std::max(nodep->lhsp()->widthMin(), nodep->rhsp()->widthMin());
                AstNodeDType* subDTypep
                    = nodep->findLogicDType(width, ewidth, VSigning::fromBool(signedFl));
                bool warnOn = true;
                if (!signedFl && width == 32) {
                    // Waive on unsigned < or <= if RHS is narrower, since can't give wrong answer
                    if ((VN_IS(nodep, Lt) || VN_IS(nodep, Lte))
                        && (nodep->lhsp()->width() >= nodep->rhsp()->widthMin())) {
                        warnOn = false;
                    }
                    // Waive on unsigned > or >= if RHS is wider, since can't give wrong answer
                    if ((VN_IS(nodep, Gt) || VN_IS(nodep, Gte))
                        && (nodep->lhsp()->widthMin() >= nodep->rhsp()->width())) {
                        warnOn = false;
                    }
                }
                iterateCheck(nodep, "LHS", nodep->lhsp(), CONTEXT, FINAL, subDTypep,
                             (signedFl ? EXTEND_LHS : EXTEND_ZERO), warnOn);
                iterateCheck(nodep, "RHS", nodep->rhsp(), CONTEXT, FINAL, subDTypep,
                             (signedFl ? EXTEND_LHS : EXTEND_ZERO), warnOn);
            }
            nodep->dtypeSetLogicBool();
        }
    }
    void visit_cmp_real(AstNodeBiop* nodep) {
        // CALLER: EqD, LtD
        // Widths: 1 bit out, lhs width == rhs width
        // Signed compare (not output) if both sides signed
        // Real if and only if real_allow set
        // IEEE, 11.4.4: relational compares (<,>,<=,>=,==,===,!=,!==) use
        // "zero padding" on unsigned
        UASSERT_OBJ(nodep->rhsp(), nodep, "For binary ops only!");
        if (m_vup->prelim()) {
            // See similar handling in visit_cmp_eq_gt where created
            iterateCheckReal(nodep, "LHS", nodep->lhsp(), BOTH);
            iterateCheckReal(nodep, "RHS", nodep->rhsp(), BOTH);
            nodep->dtypeSetLogicBool();
        }
    }
    void visit_cmp_string(AstNodeBiop* nodep) {
        // CALLER: EqN, LtN
        // Widths: 1 bit out, lhs width == rhs width
        // String compare (not output)
        // Real if and only if real_allow set
        UASSERT_OBJ(nodep->rhsp(), nodep, "For binary ops only!");
        if (m_vup->prelim()) {
            // See similar handling in visit_cmp_eq_gt where created
            iterateCheckString(nodep, "LHS", nodep->lhsp(), BOTH);
            iterateCheckString(nodep, "RHS", nodep->rhsp(), BOTH);
            nodep->dtypeSetLogicBool();
        }
    }

    void visit_Os32_string(AstNodeUniop* nodep) {
        // CALLER: LenN
        // Widths: 32 bit out
        UASSERT_OBJ(nodep->lhsp(), nodep, "For unary ops only!");
        if (m_vup->prelim()) {
            // See similar handling in visit_cmp_eq_gt where created
            iterateCheckString(nodep, "LHS", nodep->lhsp(), BOTH);
            nodep->dtypeSetSigned32();
        }
    }

    void visit_negate_not(AstNodeUniop* nodep, bool real_ok) {
        // CALLER: (real_ok=false) Not
        // CALLER: (real_ok=true) Negate
        // Signed: From lhs
        // IEEE-2012 Table 11-21:
        //    Widths: out width = lhs width
        UASSERT_OBJ(!nodep->op2p(), nodep, "For unary ops only!");
        if (m_vup->prelim()) {
            userIterateAndNext(nodep->lhsp(), WidthVP(CONTEXT, PRELIM).p());
            if (!real_ok) checkCvtUS(nodep->lhsp());
        }
        if (real_ok && nodep->lhsp()->isDouble()) {
            spliceCvtD(nodep->lhsp());
            if (AstNodeUniop* newp = replaceWithDVersion(nodep)) {
                VL_DANGLING(nodep);
                nodep = newp;  // Process new node instead
                iterateCheckReal(nodep, "LHS", nodep->lhsp(), BOTH);
                nodep->dtypeSetDouble();
                return;
            }
        } else {
            // Note there aren't yet uniops that need version changes
            // So no need to call replaceWithUOrSVersion(nodep, nodep->isSigned())
        }
        if (m_vup->prelim()) nodep->dtypeFrom(nodep->lhsp());
        if (m_vup->final()) {
            AstNodeDType* expDTypep = m_vup->dtypeOverridep(nodep->dtypep());
            nodep->dtypep(expDTypep);  // Propagate expression type to negation
            AstNodeDType* subDTypep = expDTypep;
            iterateCheck(nodep, "LHS", nodep->lhsp(), CONTEXT, FINAL, subDTypep, EXTEND_EXP);
        }
    }

    void visit_signed_unsigned(AstNodeUniop* nodep, VSigning rs_out) {
        // CALLER: Signed, Unsigned
        // Width: lhs is self determined width
        // See IEEE-2012 6.24.1:
        //   Width: Returns packed array, of size $bits(expression).
        //   Sign: Output sign is as specified by operation
        //   TODO: Type: Two-state if input is two-state, else four-state
        UASSERT_OBJ(!nodep->op2p(), nodep, "For unary ops only!");
        if (m_vup->prelim()) {
            userIterateAndNext(nodep->lhsp(), WidthVP(SELF, PRELIM).p());
            checkCvtUS(nodep->lhsp());
            int width = nodep->lhsp()->width();
            AstNodeDType* expDTypep = nodep->findLogicDType(width, width, rs_out);
            nodep->dtypep(expDTypep);
            AstNodeDType* subDTypep = expDTypep;
            // The child's width is self determined
            iterateCheck(nodep, "LHS", nodep->lhsp(), SELF, FINAL, subDTypep, EXTEND_EXP);
        }
    }

    void visit_shift(AstNodeBiop* nodep) {
        // CALLER: ShiftL, ShiftR, ShiftRS
        // Widths: Output width from lhs, rhs<33 bits
        // Signed: Output signed iff LHS signed; unary operator
        // See IEEE 2012 11.4.10:
        //   RHS is self-determined. RHS is always treated as unsigned, has no effect on result.
        iterate_shift_prelim(nodep);
        nodep->dtypeChgSigned(nodep->lhsp()->isSigned());
        AstNodeBiop* newp = iterate_shift_final(nodep);
        VL_DANGLING(nodep);
        if (newp) {}  // Ununused
    }
    void iterate_shift_prelim(AstNodeBiop* nodep) {
        // Shifts
        // See IEEE-2012 11.4.10 and Table 11-21.
        //   RHS is self-determined. RHS is always treated as unsigned, has no effect on result.
        if (m_vup->prelim()) {
            userIterateAndNext(nodep->lhsp(), WidthVP(SELF, PRELIM).p());
            checkCvtUS(nodep->lhsp());
            iterateCheckSizedSelf(nodep, "RHS", nodep->rhsp(), SELF, BOTH);
            nodep->dtypeFrom(nodep->lhsp());
        }
    }
    AstNodeBiop* iterate_shift_final(AstNodeBiop* nodep) {
        // Nodep maybe edited
        if (m_vup->final()) {
            AstNodeDType* expDTypep = m_vup->dtypeOverridep(nodep->dtypep());
            AstNodeDType* subDTypep = expDTypep;
            nodep->dtypeFrom(expDTypep);
            // ShiftRS converts to ShiftR, but not vice-versa
            if (VN_IS(nodep, ShiftRS)) {
                if (AstNodeBiop* newp = replaceWithUOrSVersion(nodep, nodep->isSigned())) {
                    VL_DANGLING(nodep);
                    nodep = newp;  // Process new node instead
                }
            }
            bool warnOn = true;
            // No warning if "X = 1'b1<<N"; assume user is doing what they want
            if (nodep->lhsp()->isOne() && VN_IS(nodep->backp(), NodeAssign)) warnOn = false;
            iterateCheck(nodep, "LHS", nodep->lhsp(), CONTEXT, FINAL, subDTypep, EXTEND_EXP,
                         warnOn);
            if (nodep->rhsp()->width() > 32) {
                AstConst* shiftp = VN_CAST(nodep->rhsp(), Const);
                if (shiftp && shiftp->num().mostSetBitP1() <= 32) {
                    // If (number)<<96'h1, then make it into (number)<<32'h1
                    V3Number num(shiftp, 32, 0);
                    num.opAssign(shiftp->num());
                    AstNode* shiftrhsp = nodep->rhsp();
                    nodep->rhsp()->replaceWith(new AstConst(shiftrhsp->fileline(), num));
                    VL_DO_DANGLING(shiftrhsp->deleteTree(), shiftrhsp);
                }
            }
        }
        return nodep;  // May edit
    }

    void visit_boolmath_and_or(AstNodeBiop* nodep) {
        // CALLER: And, Or, Xor, ...
        // Lint widths: out width = lhs width = rhs width
        // Signed: if lhs & rhs signed
        // IEEE-2012 Table 11-21:
        //    Width: max(LHS, RHS)
        UASSERT_OBJ(nodep->rhsp(), nodep, "For binary ops only!");
        // If errors are off, we need to follow the spec; thus we really need to do the max()
        // because the rhs could be larger, and we need to have proper editing to get the widths
        // to be the same for our operations.
        if (m_vup->prelim()) {  // First stage evaluation
            // Determine expression widths only relying on what's in the subops
            userIterateAndNext(nodep->lhsp(), WidthVP(CONTEXT, PRELIM).p());
            userIterateAndNext(nodep->rhsp(), WidthVP(CONTEXT, PRELIM).p());
            checkCvtUS(nodep->lhsp());
            checkCvtUS(nodep->rhsp());
            int width = std::max(nodep->lhsp()->width(), nodep->rhsp()->width());
            int mwidth = std::max(nodep->lhsp()->widthMin(), nodep->rhsp()->widthMin());
            bool expSigned = (nodep->lhsp()->isSigned() && nodep->rhsp()->isSigned());
            nodep->dtypeChgWidthSigned(width, mwidth, VSigning::fromBool(expSigned));
        }
        if (m_vup->final()) {
            AstNodeDType* expDTypep = m_vup->dtypeOverridep(nodep->dtypep());
            AstNodeDType* subDTypep = expDTypep;
            nodep->dtypeFrom(expDTypep);
            // Error report and change sizes for suboperands of this node.
            iterateCheck(nodep, "LHS", nodep->lhsp(), CONTEXT, FINAL, subDTypep, EXTEND_EXP);
            iterateCheck(nodep, "RHS", nodep->rhsp(), CONTEXT, FINAL, subDTypep, EXTEND_EXP);
        }
    }

    void visit_add_sub_replace(AstNodeBiop* nodep, bool real_ok) {
        // CALLER: (real_ok=false) AddS, SubS, ...
        // CALLER: (real_ok=true) Add, Sub, ...
        // Widths: out width = lhs width = rhs width
        // Signed: Replace operator with signed operator, or signed to unsigned
        // Real: Replace operator with real operator
        // IEEE-2012 Table 11-21:
        //    Width: max(LHS, RHS)
        // If errors are off, we need to follow the spec; thus we really need to do the max()
        // because the rhs could be larger, and we need to have proper editing to get the widths
        // to be the same for our operations.
        //
        // if (debug() >= 9) { UINFO(0,"-rus "<<m_vup<<endl); nodep->dumpTree(cout, "-rusin-"); }
        if (m_vup->prelim()) {  // First stage evaluation
            // Determine expression widths only relying on what's in the subops
            userIterateAndNext(nodep->lhsp(), WidthVP(CONTEXT, PRELIM).p());
            userIterateAndNext(nodep->rhsp(), WidthVP(CONTEXT, PRELIM).p());
            if (!real_ok) {
                checkCvtUS(nodep->lhsp());
                checkCvtUS(nodep->rhsp());
            }
            if (nodep->lhsp()->isDouble() || nodep->rhsp()->isDouble()) {
                spliceCvtD(nodep->lhsp());
                spliceCvtD(nodep->rhsp());
                if (AstNodeBiop* newp = replaceWithDVersion(nodep)) {
                    VL_DANGLING(nodep);
                    nodep = newp;  // Process new node instead
                }
                nodep->dtypeSetDouble();
                iterateCheckReal(nodep, "LHS", nodep->lhsp(), FINAL);
                iterateCheckReal(nodep, "RHS", nodep->rhsp(), FINAL);
                return;
            } else {
                int width = std::max(nodep->lhsp()->width(), nodep->rhsp()->width());
                int mwidth = std::max(nodep->lhsp()->widthMin(), nodep->rhsp()->widthMin());
                bool expSigned = (nodep->lhsp()->isSigned() && nodep->rhsp()->isSigned());
                nodep->dtypeChgWidthSigned(width, mwidth, VSigning::fromBool(expSigned));
            }
        }
        if (m_vup->final()) {
            // Parent's data type was computed using the max(upper, nodep->dtype)
            AstNodeDType* expDTypep = m_vup->dtypeOverridep(nodep->dtypep());
            AstNodeDType* subDTypep = expDTypep;
            nodep->dtypeFrom(expDTypep);
            // We don't use LHS && RHS -- unspecified language corner, see t_math_signed5 test
            // bool expSigned = (nodep->lhsp()->isSigned() && nodep->rhsp()->isSigned());
            if (AstNodeBiop* newp = replaceWithUOrSVersion(nodep, expDTypep->isSigned())) {
                VL_DANGLING(nodep);
                nodep = newp;  // Process new node instead
            }
            // Some warning suppressions
            bool lhsWarn = true;
            bool rhsWarn = true;
            if (VN_IS(nodep, Add) || VN_IS(nodep, Sub)) {
                // Warn if user wants extra bit from carry
                if (subDTypep->widthMin() == (nodep->lhsp()->widthMin() + 1)) lhsWarn = false;
                if (subDTypep->widthMin() == (nodep->rhsp()->widthMin() + 1)) rhsWarn = false;
            } else if (VN_IS(nodep, Mul) || VN_IS(nodep, MulS)) {
                if (subDTypep->widthMin() >= (nodep->lhsp()->widthMin())) lhsWarn = false;
                if (subDTypep->widthMin() >= (nodep->rhsp()->widthMin())) rhsWarn = false;
            }
            // Final call, so make sure children check their sizes
            // Error report and change sizes for suboperands of this node.
            iterateCheck(nodep, "LHS", nodep->lhsp(), CONTEXT, FINAL, subDTypep, EXTEND_EXP,
                         lhsWarn);
            iterateCheck(nodep, "RHS", nodep->rhsp(), CONTEXT, FINAL, subDTypep, EXTEND_EXP,
                         rhsWarn);
        }
        // if (debug() >= 9) nodep->dumpTree(cout, "-rusou-");
    }
    void visit_real_add_sub(AstNodeBiop* nodep) {
        // CALLER: AddD, MulD, ...
        if (m_vup->prelim()) {  // First stage evaluation
            // Note similar steps in visit_add_sub_replace promotion to double
            iterateCheckReal(nodep, "LHS", nodep->lhsp(), BOTH);
            iterateCheckReal(nodep, "RHS", nodep->rhsp(), BOTH);
            nodep->dtypeSetDouble();
        }
    }
    void visit_real_neg_ceil(AstNodeUniop* nodep) {
        // CALLER: Negate, Ceil, Log, ...
        if (m_vup->prelim()) {  // First stage evaluation
            // See alsl visit_negate_not conversion
            iterateCheckReal(nodep, "LHS", nodep->lhsp(), BOTH);
            nodep->dtypeSetDouble();
        }
    }

    //----------------------------------------------------------------------
    // LOWER LEVEL WIDTH METHODS  (none iterate)

    bool widthBad(AstNode* nodep, AstNodeDType* expDTypep) {
        int expWidth = expDTypep->width();
        int expWidthMin = expDTypep->widthMin();
        UASSERT_OBJ(nodep->dtypep(), nodep,
                    "Under node " << nodep->prettyTypeName()
                                  << " has no dtype?? Missing Visitor func?");
        UASSERT_OBJ(nodep->width() != 0, nodep,
                    "Under node " << nodep->prettyTypeName()
                                  << " has no expected width?? Missing Visitor func?");
        UASSERT_OBJ(expWidth != 0, nodep,
                    "Node " << nodep->prettyTypeName()
                            << " has no expected width?? Missing Visitor func?");
        if (expWidthMin == 0) expWidthMin = expWidth;
        if (nodep->dtypep()->width() == expWidth) return false;
        if (nodep->dtypep()->widthSized() && nodep->width() != expWidthMin) return true;
        if (!nodep->dtypep()->widthSized() && nodep->widthMin() > expWidthMin) return true;
        return false;
    }

    void fixWidthExtend(AstNode* nodep, AstNodeDType* expDTypep, ExtendRule extendRule) {
        // Fix the width mismatch by extending or truncating bits
        // *ONLY* call this from checkWidth()
        // Truncation is rarer, but can occur:  parameter [3:0] FOO = 64'h12312;
        // A(CONSTwide)+B becomes  A(CONSTwidened)+B
        // A(somewide)+B  becomes  A(TRUNC(somewide,width))+B
        //                    or   A(EXTRACT(somewide,width,0))+B
        // Sign extension depends on the type of the *present*
        // node, while the output dtype is the *expected* sign.
        // It is reasonable to have sign extension with unsigned output,
        // for example $unsigned(a)+$signed(b), the SIGNED(B) will be unsigned dtype out
        UINFO(4, "  widthExtend_(r=" << extendRule << ") old: " << nodep << endl);
        if (extendRule == EXTEND_OFF) return;
        AstConst* constp = VN_CAST(nodep, Const);
        int expWidth = expDTypep->width();
        if (constp && !constp->num().isNegative()) {
            // Save later constant propagation work, just right-size it.
            V3Number num(nodep, expWidth);
            num.opAssign(constp->num());
            num.isSigned(false);
            AstNode* newp = new AstConst(nodep->fileline(), num);
            constp->replaceWith(newp);
            VL_DO_DANGLING(pushDeletep(constp), constp);
            VL_DANGLING(nodep);
            nodep = newp;
        } else if (expWidth < nodep->width()) {
            // Trunc - Extract
            AstNRelinker linker;
            nodep->unlinkFrBack(&linker);
            AstNode* newp = new AstSel(nodep->fileline(), nodep, 0, expWidth);
            newp->didWidth(true);  // Don't replace dtype with unsigned
            linker.relink(newp);
            nodep = newp;
        } else {
            // Extend
            AstNRelinker linker;
            nodep->unlinkFrBack(&linker);
            bool doSigned = false;
            switch (extendRule) {
            case EXTEND_ZERO: doSigned = false; break;
            case EXTEND_EXP: doSigned = nodep->isSigned() && expDTypep->isSigned(); break;
            case EXTEND_LHS: doSigned = nodep->isSigned(); break;
            default: nodep->v3fatalSrc("bad case");
            }
            AstNode* newp
                = (doSigned ? static_cast<AstNode*>(new AstExtendS(nodep->fileline(), nodep))
                            : static_cast<AstNode*>(new AstExtend(nodep->fileline(), nodep)));
            linker.relink(newp);
            nodep = newp;
        }
        if (expDTypep->isDouble() && !nodep->isDouble()) {
            // For AstVar init() among others
            // TODO do all to-real and to-integer conversions in this function
            // rather than in callers
            AstNode* newp = spliceCvtD(nodep);
            nodep = newp;
        }
        nodep->dtypeFrom(expDTypep);
        UINFO(4, "             _new: " << nodep << endl);
    }

    void fixWidthReduce(AstNode* nodep) {
        // Fix the width mismatch by adding a reduction OR operator
        // IF (A(CONSTwide)) becomes  IF (A(CONSTreduced))
        // IF (A(somewide))  becomes  IF (A(REDOR(somewide)))
        // Attempt to fix it quietly
        int expWidth = 1;
        int expSigned = false;
        UINFO(4, "  widthReduce_old: " << nodep << endl);
        AstConst* constp = VN_CAST(nodep, Const);
        if (constp) {
            V3Number num(nodep, expWidth);
            num.opRedOr(constp->num());
            num.isSigned(expSigned);
            AstNode* newp = new AstConst(nodep->fileline(), num);
            constp->replaceWith(newp);
            VL_DO_DANGLING(constp->deleteTree(), constp);
            VL_DANGLING(nodep);
            nodep = newp;
        } else {
            AstNRelinker linker;
            nodep->unlinkFrBack(&linker);
            AstNode* newp = new AstRedOr(nodep->fileline(), nodep);
            linker.relink(newp);
            nodep = newp;
        }
        nodep->dtypeChgWidthSigned(expWidth, expWidth, VSigning::fromBool(expSigned));
        UINFO(4, "             _new: " << nodep << endl);
    }

    bool fixAutoExtend(AstNode*& nodepr, int expWidth) {
        // For SystemVerilog '0,'1,'x,'z, autoextend and don't warn
        if (AstConst* constp = VN_CAST(nodepr, Const)) {
            if (constp->num().autoExtend() && !constp->num().sized() && constp->width() == 1) {
                // Make it the proper size.  Careful of proper extension of 0's/1's
                V3Number num(constp, expWidth);
                num.opRepl(constp->num(), expWidth);  // {width{'1}}
                AstNode* newp = new AstConst(constp->fileline(), num);
                // Spec says always unsigned with proper width
                if (debug() > 4) constp->dumpTree(cout, "  fixAutoExtend_old: ");
                if (debug() > 4) newp->dumpTree(cout, "               _new: ");
                constp->replaceWith(newp);
                VL_DO_DANGLING(constp->deleteTree(), constp);
                // Tell caller the new constp, and that we changed it.
                nodepr = newp;
                return true;
            }
            // X/Z also upper bit extend.  In pre-SV only to 32-bits, SV forever.
            else if (!constp->num().sized()
                     // Make it the proper size.  Careful of proper extension of 0's/1's
                     && expWidth > 32 && constp->num().isMsbXZ()) {
                constp->v3warn(WIDTH, "Unsized constant being X/Z extended to "
                                          << expWidth << " bits: " << constp->prettyName());
                V3Number num(constp, expWidth);
                num.opExtendXZ(constp->num(), constp->width());
                AstNode* newp = new AstConst(constp->fileline(), num);
                // Spec says always unsigned with proper width
                if (debug() > 4) constp->dumpTree(cout, "  fixUnszExtend_old: ");
                if (debug() > 4) newp->dumpTree(cout, "               _new: ");
                constp->replaceWith(newp);
                VL_DO_DANGLING(constp->deleteTree(), constp);
                // Tell caller the new constp, and that we changed it.
                nodepr = newp;
                return true;
            }
        }
        return false;  // No change
    }

    bool similarDTypeRecurse(AstNodeDType* node1p, AstNodeDType* node2p) {
        return node1p->skipRefp()->similarDType(node2p->skipRefp());
    }
    void iterateCheckFileDesc(AstNode* nodep, AstNode* underp, Stage stage) {
        UASSERT_OBJ(stage == BOTH, nodep, "Bad call");
        // underp may change as a result of replacement
        underp = userIterateSubtreeReturnEdits(underp, WidthVP(SELF, PRELIM).p());
        AstNodeDType* expDTypep = underp->findUInt32DType();
        underp
            = iterateCheck(nodep, "file_descriptor", underp, SELF, FINAL, expDTypep, EXTEND_EXP);
        if (underp) {}  // cppcheck
    }
    void iterateCheckSigned32(AstNode* nodep, const char* side, AstNode* underp, Stage stage) {
        // Coerce child to signed32 if not already. Child is self-determined
        // underp may change as a result of replacement
        if (stage & PRELIM) {
            underp = userIterateSubtreeReturnEdits(underp, WidthVP(SELF, PRELIM).p());
        }
        if (stage & FINAL) {
            AstNodeDType* expDTypep = nodep->findSigned32DType();
            underp = iterateCheck(nodep, side, underp, SELF, FINAL, expDTypep, EXTEND_EXP);
        }
        if (underp) {}  // cppcheck
    }
    void iterateCheckReal(AstNode* nodep, const char* side, AstNode* underp, Stage stage) {
        // Coerce child to real if not already. Child is self-determined
        // e.g. nodep=ADDD, underp=ADD in ADDD(ADD(a,b), real-CONST)
        // Don't need separate PRELIM and FINAL(double) calls;
        // as if resolves to double, the BOTH correctly resolved double,
        // otherwise self-determined was correct
        // underp may change as a result of replacement
        if (stage & PRELIM) {
            underp = userIterateSubtreeReturnEdits(underp, WidthVP(SELF, PRELIM).p());
        }
        if (stage & FINAL) {
            AstNodeDType* expDTypep = nodep->findDoubleDType();
            underp = iterateCheck(nodep, side, underp, SELF, FINAL, expDTypep, EXTEND_EXP);
        }
        if (underp) {}  // cppcheck
    }
    void iterateCheckString(AstNode* nodep, const char* side, AstNode* underp, Stage stage) {
        if (stage & PRELIM) {
            underp = userIterateSubtreeReturnEdits(underp, WidthVP(SELF, PRELIM).p());
        }
        if (stage & FINAL) {
            AstNodeDType* expDTypep = nodep->findStringDType();
            underp = iterateCheck(nodep, side, underp, SELF, FINAL, expDTypep, EXTEND_EXP);
        }
        if (underp) {}  // cppcheck
    }
    void iterateCheckTyped(AstNode* nodep, const char* side, AstNode* underp,
                           AstNodeDType* expDTypep, Stage stage) {
        if (stage & PRELIM) {
            underp = userIterateSubtreeReturnEdits(underp, WidthVP(SELF, PRELIM).p());
        }
        if (stage & FINAL) {
            underp = iterateCheck(nodep, side, underp, SELF, FINAL, expDTypep, EXTEND_EXP);
        }
        if (underp) {}  // cppcheck
    }
    void iterateCheckSizedSelf(AstNode* nodep, const char* side, AstNode* underp, Determ determ,
                               Stage stage) {
        // Coerce child to any sized-number data type; child is self-determined
        // i.e. isolated from expected type.
        // e.g. nodep=CONCAT, underp=lhs in CONCAT(lhs,rhs)
        UASSERT_OBJ(determ == SELF, nodep, "Bad call");
        UASSERT_OBJ(stage == FINAL || stage == BOTH, nodep, "Bad call");
        // underp may change as a result of replacement
        if (stage & PRELIM) {
            underp = userIterateSubtreeReturnEdits(underp, WidthVP(SELF, PRELIM).p());
        }
        underp = checkCvtUS(underp);
        AstNodeDType* expDTypep = underp->dtypep();
        underp = iterateCheck(nodep, side, underp, SELF, FINAL, expDTypep, EXTEND_EXP);
        if (underp) {}  // cppcheck
    }
    void iterateCheckAssign(AstNode* nodep, const char* side, AstNode* rhsp, Stage stage,
                            AstNodeDType* lhsDTypep) {
        // Check using assignment-like context rules
        // if (debug()) nodep->dumpTree(cout, "-checkass: ");
        UASSERT_OBJ(stage == FINAL, nodep, "Bad width call");
        // We iterate and size the RHS based on the result of RHS evaluation
        bool lhsStream
            = (VN_IS(nodep, NodeAssign) && VN_IS(VN_CAST(nodep, NodeAssign)->lhsp(), NodeStream));
        rhsp = iterateCheck(nodep, side, rhsp, ASSIGN, FINAL, lhsDTypep,
                            lhsStream ? EXTEND_OFF : EXTEND_LHS);
        // if (debug()) nodep->dumpTree(cout, "-checkout: ");
        if (rhsp) {}  // cppcheck
    }

    void iterateCheckBool(AstNode* nodep, const char* side, AstNode* underp, Stage stage) {
        UASSERT_OBJ(stage == BOTH, nodep,
                    "Bad call");  // Booleans always self-determined so do BOTH at once
        // Underp is used in a self-determined but boolean context, reduce a
        // multibit number to one bit
        // stage is always BOTH so not passed as argument
        // underp may change as a result of replacement
        UASSERT_OBJ(underp, nodep, "Node has no type");
        underp = userIterateSubtreeReturnEdits(underp, WidthVP(SELF, BOTH).p());
        UASSERT_OBJ(underp && underp->dtypep(), nodep,
                    "Node has no type");  // Perhaps forgot to do a prelim visit on it?
        //
        // For DOUBLE under a logical op, add implied test against zero, never a warning
        if (underp && underp->isDouble()) {
            UINFO(6, "   spliceCvtCmpD0: " << underp << endl);
            AstNRelinker linker;
            underp->unlinkFrBack(&linker);
            AstNode* newp
                = new AstNeqD(nodep->fileline(), underp,
                              new AstConst(nodep->fileline(), AstConst::RealDouble(), 0.0));
            linker.relink(newp);
        } else if (VN_IS(underp->dtypep(), ClassRefDType)
                   || (VN_IS(underp->dtypep(), BasicDType)
                       && VN_CAST(underp->dtypep(), BasicDType)->keyword()
                              == AstBasicDTypeKwd::CHANDLE)) {
            // Allow warning-free "if (handle)"
            VL_DO_DANGLING(fixWidthReduce(underp), underp);  // Changed
        } else if (!underp->dtypep()->basicp()) {
            nodep->v3error("Logical operator " << nodep->prettyTypeName()
                                               << " expects a non-complex data type on the "
                                               << side << ".");
            underp->replaceWith(new AstConst(nodep->fileline(), AstConst::LogicFalse()));
            VL_DO_DANGLING(pushDeletep(underp), underp);
        } else {
            bool bad = widthBad(underp, nodep->findLogicBoolDType());
            if (bad) {
                {  // if (warnOn), but not needed here
                    if (debug() > 4) nodep->backp()->dumpTree(cout, "  back: ");
                    nodep->v3warn(WIDTH, "Logical operator "
                                             << nodep->prettyTypeName() << " expects 1 bit on the "
                                             << side << ", but " << side << "'s "
                                             << underp->prettyTypeName() << " generates "
                                             << underp->width()
                                             << (underp->width() != underp->widthMin()
                                                     ? " or " + cvtToStr(underp->widthMin())
                                                     : "")
                                             << " bits.");
                }
                VL_DO_DANGLING(fixWidthReduce(underp), underp);  // Changed
            }
        }
    }

    AstNode* iterateCheck(AstNode* nodep, const char* side, AstNode* underp, Determ determ,
                          Stage stage, AstNodeDType* expDTypep, ExtendRule extendRule,
                          bool warnOn = true) {
        // Perform data type check on underp, which is underneath nodep used for error reporting
        // Returns the new underp
        // Conversion to/from doubles and integers are before iterating.
        UASSERT_OBJ(stage == FINAL, nodep, "Bad state to iterateCheck");
        UASSERT_OBJ(underp && underp->dtypep(), nodep,
                    "Node has no type");  // Perhaps forgot to do a prelim visit on it?
        if (VN_IS(underp, NodeDType)) {  // Note the node itself, not node's data type
            // Must be near top of these checks as underp->dtypep() will look normal
            underp->v3error(ucfirst(nodep->prettyOperatorName())
                            << " expected non-datatype " << side << " but '" << underp->name()
                            << "' is a datatype.");
        } else if (expDTypep == underp->dtypep()) {  // Perfect
            underp = userIterateSubtreeReturnEdits(underp, WidthVP(expDTypep, FINAL).p());
        } else if (expDTypep->isDouble() && underp->isDouble()) {  // Also good
            underp = userIterateSubtreeReturnEdits(underp, WidthVP(expDTypep, FINAL).p());
        } else if (expDTypep->isDouble() && !underp->isDouble()) {
            AstNode* oldp = underp;  // Need FINAL on children; otherwise splice would block it
            underp = spliceCvtD(underp);
            underp = userIterateSubtreeReturnEdits(oldp, WidthVP(SELF, FINAL).p());
        } else if (!expDTypep->isDouble() && underp->isDouble()) {
            AstNode* oldp = underp;  // Need FINAL on children; otherwise splice would block it
            underp = spliceCvtS(underp, true, expDTypep->width());  // Round RHS
            underp = userIterateSubtreeReturnEdits(oldp, WidthVP(SELF, FINAL).p());
        } else if (expDTypep->isString() && !underp->dtypep()->isString()) {
            AstNode* oldp = underp;  // Need FINAL on children; otherwise splice would block it
            underp = spliceCvtString(underp);
            underp = userIterateSubtreeReturnEdits(oldp, WidthVP(SELF, FINAL).p());
        } else {
            AstBasicDType* expBasicp = expDTypep->basicp();
            AstBasicDType* underBasicp = underp->dtypep()->basicp();
            if (expBasicp && underBasicp) {
                AstNodeDType* subDTypep = expDTypep;
                // We then iterate FINAL before width fixes, as if the under-operation
                // is e.g. an ADD, the ADD will auto-adjust to the proper data type
                // or if another operation e.g. ATOI will not.
                if (determ == SELF) {
                    underp = userIterateSubtreeReturnEdits(underp, WidthVP(SELF, FINAL).p());
                } else if (determ == ASSIGN) {
                    // IEEE: Signedness is solely determined by the RHS
                    // (underp), not by the LHS (expDTypep)
                    if (underp->isSigned() != subDTypep->isSigned()
                        || underp->width() != subDTypep->width()) {
                        subDTypep = nodep->findLogicDType(
                            std::max(subDTypep->width(), underp->width()),
                            std::max(subDTypep->widthMin(), underp->widthMin()),
                            VSigning::fromBool(underp->isSigned()));
                        UINFO(9, "Assignment of opposite-signed RHS to LHS: " << nodep << endl);
                    }
                    underp = userIterateSubtreeReturnEdits(underp, WidthVP(subDTypep, FINAL).p());
                } else {
                    underp = userIterateSubtreeReturnEdits(underp, WidthVP(subDTypep, FINAL).p());
                }
                // Note the check uses the expected size, not the child's subDTypep as we want the
                // child node's width to end up correct for the assignment (etc)
                widthCheckSized(nodep, side, underp, expDTypep, extendRule, warnOn);
            } else if (!VN_IS(expDTypep, IfaceRefDType)
                       && VN_IS(underp->dtypep(), IfaceRefDType)) {
                underp->v3error(ucfirst(nodep->prettyOperatorName())
                                << " expected non-interface on " << side << " but '"
                                << underp->name() << "' is an interface.");
            } else {
                // Hope it just works out
            }
        }
        return underp;
    }

    void widthCheckSized(AstNode* nodep, const char* side,
                         AstNode* underp,  // Node to be checked or have typecast added in front of
                         AstNodeDType* expDTypep, ExtendRule extendRule, bool warnOn = true) {
        // Issue warnings on sized number width mismatches, then do appropriate size extension
        // Generally iterateCheck is what is wanted instead of this
        // UINFO(9,"wchk "<<side<<endl<<"  "<<nodep<<endl<<"  "<<underp<<endl<<"  e="<<expDTypep<<"
        // i"<<warnOn<<endl);
        AstBasicDType* expBasicp = expDTypep->basicp();
        AstBasicDType* underBasicp = underp->dtypep()->basicp();
        if (expDTypep == underp->dtypep()) {
            return;  // Same type must match
        } else if (!expBasicp || expBasicp->isDouble() || !underBasicp
                   || underBasicp->isDouble()) {
            // This is perhaps a v3fatalSrc as we should have checked the types
            // before calling widthCheck, but we may have missed a non-sized
            // check in earlier code, so might as well assume it is the users'
            // fault.
            nodep->v3error(ucfirst(nodep->prettyOperatorName())
                           << " expected non-complex non-double " << side << " in width check");
#if VL_DEBUG
            nodep->v3fatalSrc("widthCheckSized should not be called on doubles/complex types");
#endif
            return;
        } else {
            int expWidth = expDTypep->width();
            int expWidthMin = expDTypep->widthMin();
            if (expWidthMin == 0) expWidthMin = expWidth;
            bool bad = widthBad(underp, expDTypep);
            if ((bad || underp->width() != expWidth) && fixAutoExtend(underp /*ref*/, expWidth)) {
                underp = nullptr;  // Changes underp
                return;
            }
            if (VN_IS(underp, Const) && VN_CAST(underp, Const)->num().isFromString()
                && expWidth > underp->width()
                && (((expWidth - underp->width()) % 8) == 0)) {  // At least it's character sized
                // reg [31:0] == "foo" we'll consider probably fine.
                // Maybe this should be a special warning?  Not for now.
                warnOn = false;
            }
            if ((VN_IS(nodep, Add) && underp->width() == 1 && underp->isOne())
                || (VN_IS(nodep, Sub) && underp->width() == 1 && underp->isOne()
                    && 0 == strcmp(side, "RHS"))) {
                // "foo + 1'b1", or "foo - 1'b1" are very common, people assume
                // they extend correctly
                warnOn = false;
            }
            if (bad && warnOn) {
                if (debug() > 4) nodep->backp()->dumpTree(cout, "  back: ");
                nodep->v3warn(
                    WIDTH, ucfirst(nodep->prettyOperatorName())
                               << " expects " << expWidth
                               << (expWidth != expWidthMin ? " or " + cvtToStr(expWidthMin) : "")
                               << " bits on the " << side << ", but " << side << "'s "
                               << underp->prettyTypeName() << " generates " << underp->width()
                               << (underp->width() != underp->widthMin()
                                       ? " or " + cvtToStr(underp->widthMin())
                                       : "")
                               << " bits.");
            }
            if (bad || underp->width() != expWidth) {
                // If we're in an NodeAssign, don't truncate the RHS if the LHS is
                // a NodeStream. The streaming operator changes the rules regarding
                // which bits to truncate.
                AstNodeAssign* assignp = VN_CAST(nodep, NodeAssign);
                AstPin* pinp = VN_CAST(nodep, Pin);
                if (assignp && VN_IS(assignp->lhsp(), NodeStream)) {
                } else if (pinp && pinp->modVarp()->direction() != VDirection::INPUT) {
                    // V3Inst::pinReconnectSimple must deal
                    UINFO(5, "pinInSizeMismatch: " << pinp);
                } else {
                    VL_DO_DANGLING(fixWidthExtend(underp, expDTypep, extendRule), underp);
                }
            }
        }
    }

    //----------------------------------------------------------------------
    // SIGNED/DOUBLE METHODS

    AstNode* checkCvtUS(AstNode* nodep) {
        if (nodep && nodep->isDouble()) {
            nodep->v3error("Expected integral (non-" << nodep->dtypep()->prettyDTypeName()
                                                     << ") input to "
                                                     << nodep->backp()->prettyTypeName());
            nodep = spliceCvtS(nodep, true, 32);
        }
        return nodep;
    }

    AstNode* spliceCvtD(AstNode* nodep) {
        // For integer used in REAL context, convert to real
        // We don't warn here, "2.0 * 2" is common and reasonable
        if (nodep && !nodep->dtypep()->skipRefp()->isDouble()) {
            UINFO(6, "   spliceCvtD: " << nodep << endl);
            AstNRelinker linker;
            nodep->unlinkFrBack(&linker);
            AstNode* newp;
            if (nodep->dtypep()->skipRefp()->isSigned()) {
                newp = new AstISToRD(nodep->fileline(), nodep);
            } else {
                newp = new AstIToRD(nodep->fileline(), nodep);
            }
            linker.relink(newp);
            return newp;
        } else {
            return nodep;
        }
    }
    AstNode* spliceCvtS(AstNode* nodep, bool warnOn, int width) {
        // IEEE-2012 11.8.1: Signed: Type coercion creates signed
        // 11.8.2: Argument to convert is self-determined
        if (nodep && nodep->dtypep()->skipRefp()->isDouble()) {
            UINFO(6, "   spliceCvtS: " << nodep << endl);
            AstNRelinker linker;
            nodep->unlinkFrBack(&linker);
            if (AstConst* constp = VN_CAST(nodep, Const)) {
                // We convert to/from vlsint32 rather than use floor() as want to make sure is
                // representable in integer's number of bits
                if (constp->isDouble()
                    && v3EpsilonEqual(
                        constp->num().toDouble(),
                        static_cast<double>(static_cast<vlsint32_t>(constp->num().toDouble())))) {
                    warnOn = false;
                }
            }
            if (warnOn) nodep->v3warn(REALCVT, "Implicit conversion of real to integer");
            AstNode* newp = new AstRToIRoundS(nodep->fileline(), nodep);
            linker.relink(newp);
            newp->dtypeSetBitSized(width, VSigning::SIGNED);
            return newp;
        } else {
            return nodep;
        }
    }
    AstNode* spliceCvtString(AstNode* nodep) {
        // IEEE-2012 11.8.1: Signed: Type coercion creates signed
        // 11.8.2: Argument to convert is self-determined
        if (nodep && !(nodep->dtypep()->basicp() && nodep->dtypep()->basicp()->isString())) {
            UINFO(6, "   spliceCvtString: " << nodep << endl);
            AstNRelinker linker;
            nodep->unlinkFrBack(&linker);
            AstNode* newp = new AstCvtPackString(nodep->fileline(), nodep);
            linker.relink(newp);
            return newp;
        } else {
            return nodep;
        }
    }
    AstNodeBiop* replaceWithUOrSVersion(AstNodeBiop* nodep, bool signedFlavorNeeded) {
        // Given a signed/unsigned node type, create the opposite type
        // Return new node or nullptr if nothing
        if (signedFlavorNeeded == nodep->signedFlavor()) return nullptr;
        if (!nodep->dtypep()) nodep->dtypeFrom(nodep->lhsp());
        // To simplify callers, some node types don't need to change
        switch (nodep->type()) {
        case AstType::atEq: nodep->dtypeChgSigned(signedFlavorNeeded); return nullptr;
        case AstType::atNeq: nodep->dtypeChgSigned(signedFlavorNeeded); return nullptr;
        case AstType::atEqCase: nodep->dtypeChgSigned(signedFlavorNeeded); return nullptr;
        case AstType::atNeqCase: nodep->dtypeChgSigned(signedFlavorNeeded); return nullptr;
        case AstType::atEqWild: nodep->dtypeChgSigned(signedFlavorNeeded); return nullptr;
        case AstType::atNeqWild: nodep->dtypeChgSigned(signedFlavorNeeded); return nullptr;
        case AstType::atAdd: nodep->dtypeChgSigned(signedFlavorNeeded); return nullptr;
        case AstType::atSub: nodep->dtypeChgSigned(signedFlavorNeeded); return nullptr;
        case AstType::atShiftL: nodep->dtypeChgSigned(signedFlavorNeeded); return nullptr;
        default: break;
        }
        FileLine* fl = nodep->fileline();
        AstNode* lhsp = nodep->lhsp()->unlinkFrBack();
        AstNode* rhsp = nodep->rhsp()->unlinkFrBack();
        AstNodeBiop* newp = nullptr;
        switch (nodep->type()) {
        case AstType::atGt: newp = new AstGtS(fl, lhsp, rhsp); break;
        case AstType::atGtS: newp = new AstGt(fl, lhsp, rhsp); break;
        case AstType::atGte: newp = new AstGteS(fl, lhsp, rhsp); break;
        case AstType::atGteS: newp = new AstGte(fl, lhsp, rhsp); break;
        case AstType::atLt: newp = new AstLtS(fl, lhsp, rhsp); break;
        case AstType::atLtS: newp = new AstLt(fl, lhsp, rhsp); break;
        case AstType::atLte: newp = new AstLteS(fl, lhsp, rhsp); break;
        case AstType::atLteS: newp = new AstLte(fl, lhsp, rhsp); break;
        case AstType::atDiv: newp = new AstDivS(fl, lhsp, rhsp); break;
        case AstType::atDivS: newp = new AstDiv(fl, lhsp, rhsp); break;
        case AstType::atModDiv: newp = new AstModDivS(fl, lhsp, rhsp); break;
        case AstType::atModDivS: newp = new AstModDiv(fl, lhsp, rhsp); break;
        case AstType::atMul: newp = new AstMulS(fl, lhsp, rhsp); break;
        case AstType::atMulS: newp = new AstMul(fl, lhsp, rhsp); break;
        case AstType::atShiftR: newp = new AstShiftRS(fl, lhsp, rhsp); break;
        case AstType::atShiftRS: newp = new AstShiftR(fl, lhsp, rhsp); break;
        default:
            nodep->v3fatalSrc("Node needs sign change, but bad case: " << nodep << endl);
            break;
        }
        UINFO(6, "   ReplaceWithUOrSVersion: " << nodep << " w/ " << newp << endl);
        nodep->replaceWith(newp);
        newp->dtypeFrom(nodep);
        VL_DO_DANGLING(pushDeletep(nodep), nodep);
        return newp;
    }
    AstNodeBiop* replaceWithDVersion(AstNodeBiop* nodep) {
        // Given a signed/unsigned node type, create the opposite type
        // Return new node or nullptr if nothing
        if (nodep->doubleFlavor()) { return nullptr; }
        FileLine* fl = nodep->fileline();
        AstNode* lhsp = nodep->lhsp()->unlinkFrBack();
        AstNode* rhsp = nodep->rhsp()->unlinkFrBack();
        AstNodeBiop* newp = nullptr;
        // No width change on output;...                // All below have bool or double outputs
        switch (nodep->type()) {
        case AstType::atAdd: newp = new AstAddD(fl, lhsp, rhsp); break;
        case AstType::atSub: newp = new AstSubD(fl, lhsp, rhsp); break;
        case AstType::atPow: newp = new AstPowD(fl, lhsp, rhsp); break;
        case AstType::atEq:
        case AstType::atEqCase: newp = new AstEqD(fl, lhsp, rhsp); break;
        case AstType::atNeq:
        case AstType::atNeqCase: newp = new AstNeqD(fl, lhsp, rhsp); break;
        case AstType::atGt:
        case AstType::atGtS: newp = new AstGtD(fl, lhsp, rhsp); break;
        case AstType::atGte:
        case AstType::atGteS: newp = new AstGteD(fl, lhsp, rhsp); break;
        case AstType::atLt:
        case AstType::atLtS: newp = new AstLtD(fl, lhsp, rhsp); break;
        case AstType::atLte:
        case AstType::atLteS: newp = new AstLteD(fl, lhsp, rhsp); break;
        case AstType::atDiv:
        case AstType::atDivS: newp = new AstDivD(fl, lhsp, rhsp); break;
        case AstType::atMul:
        case AstType::atMulS: newp = new AstMulD(fl, lhsp, rhsp); break;
        default:
            nodep->v3fatalSrc("Node needs conversion to double, but bad case: " << nodep << endl);
            break;
        }
        UINFO(6, "   ReplaceWithDVersion: " << nodep << " w/ " << newp << endl);
        nodep->replaceWith(newp);
        // No width change; the default created type (bool or double) is correct
        VL_DO_DANGLING(pushDeletep(nodep), nodep);
        return newp;
    }
    AstNodeBiop* replaceWithNVersion(AstNodeBiop* nodep) {
        // Given a signed/unsigned node type, replace with string version
        // Return new node or nullptr if nothing
        if (nodep->stringFlavor()) return nullptr;
        FileLine* fl = nodep->fileline();
        AstNode* lhsp = nodep->lhsp()->unlinkFrBack();
        AstNode* rhsp = nodep->rhsp()->unlinkFrBack();
        AstNodeBiop* newp = nullptr;
        // No width change on output;...                // All below have bool or double outputs
        switch (nodep->type()) {
        case AstType::atEq:
        case AstType::atEqCase: newp = new AstEqN(fl, lhsp, rhsp); break;
        case AstType::atNeq:
        case AstType::atNeqCase: newp = new AstNeqN(fl, lhsp, rhsp); break;
        case AstType::atGt:
        case AstType::atGtS: newp = new AstGtN(fl, lhsp, rhsp); break;
        case AstType::atGte:
        case AstType::atGteS: newp = new AstGteN(fl, lhsp, rhsp); break;
        case AstType::atLt:
        case AstType::atLtS: newp = new AstLtN(fl, lhsp, rhsp); break;
        case AstType::atLte:
        case AstType::atLteS: newp = new AstLteN(fl, lhsp, rhsp); break;
        default:
            nodep->v3fatalSrc("Node needs conversion to string, but bad case: " << nodep << endl);
            break;
        }
        UINFO(6, "   ReplaceWithNVersion: " << nodep << " w/ " << newp << endl);
        nodep->replaceWith(newp);
        // No width change; the default created type (bool or string) is correct
        VL_DO_DANGLING(pushDeletep(nodep), nodep);
        return newp;
    }
    AstNodeUniop* replaceWithDVersion(AstNodeUniop* nodep) {
        // Given a signed/unsigned node type, create the opposite type
        // Return new node or nullptr if nothing
        if (nodep->doubleFlavor()) return nullptr;
        FileLine* fl = nodep->fileline();
        AstNode* lhsp = nodep->lhsp()->unlinkFrBack();
        AstNodeUniop* newp = nullptr;
        switch (nodep->type()) {
        case AstType::atNegate: newp = new AstNegateD(fl, lhsp); break;
        default:
            nodep->v3fatalSrc("Node needs conversion to double, but bad case: " << nodep << endl);
            break;
        }
        UINFO(6, "   ReplaceWithDVersion: " << nodep << " w/ " << newp << endl);
        nodep->replaceWith(newp);
        newp->dtypeFrom(nodep);
        VL_DO_DANGLING(pushDeletep(nodep), nodep);
        return newp;
    }

    //----------------------------------------------------------------------
    // METHODS - strings

    void replaceWithSFormat(AstMethodCall* nodep, const string& format) {
        // For string.itoa and similar, replace with SFormatF
        AstArg* argp = VN_CAST(nodep->pinsp(), Arg);
        if (!argp) {
            nodep->v3error("Argument needed for string." + nodep->prettyName() + " method");
            return;
        }
        AstNodeVarRef* fromp = VN_CAST(nodep->fromp()->unlinkFrBack(), VarRef);
        AstNode* newp = new AstAssign(
            nodep->fileline(), fromp,
            new AstSFormatF(nodep->fileline(), format, false, argp->exprp()->unlinkFrBack()));
        fromp->access(VAccess::WRITE);
        nodep->replaceWith(newp);
        VL_DO_DANGLING(pushDeletep(nodep), nodep);
    }

    //----------------------------------------------------------------------
    // METHODS - data types

    AstNodeDType* iterateEditMoveDTypep(AstNode* parentp, AstNodeDType* dtnodep) {
        UASSERT_OBJ(dtnodep, parentp, "Caller should check for nullptr before computing dtype");
        // Iterate into a data type to resolve that type.
        // The data type may either:
        // 1. Be a child (typically getChildDTypep() returns it)
        //    DTypes at parse time get added as these to some node types
        //    such as AstVars.
        //    This function will move it to global scope (that is #2
        //    will now apply).
        // 2. Be under the Netlist and pointed to by an Ast member variable
        //    (typically refDTypep() or dtypep() returns it)
        //    so removing/changing a variable won't lose the dtype

        // Case #1 above applies?
        bool child1 = (parentp->getChildDTypep() == dtnodep);
        bool child2 = (parentp->getChild2DTypep() == dtnodep);
        if (child1 || child2) {
            UINFO(9, "iterateEditMoveDTypep child iterating " << dtnodep << endl);
            // Iterate, this might edit the dtypes which means dtnodep now lost
            VL_DO_DANGLING(userIterate(dtnodep, nullptr), dtnodep);
            // Figure out the new dtnodep, remained a child of parent so find it there
            dtnodep = child1 ? parentp->getChildDTypep() : parentp->getChild2DTypep();
            UASSERT_OBJ(dtnodep, parentp, "iterateEditMoveDTypep lost pointer to child");
            UASSERT_OBJ(dtnodep->didWidth(), parentp,
                        "iterateEditMoveDTypep didn't get width resolution of "
                            << dtnodep->prettyTypeName());
            // Move to under netlist
            UINFO(9, "iterateEditMoveDTypep child moving " << dtnodep << endl);
            dtnodep->unlinkFrBack();
            v3Global.rootp()->typeTablep()->addTypesp(dtnodep);
        }
        if (!dtnodep->didWidth()) {
            UINFO(9, "iterateEditMoveDTypep pointer iterating " << dtnodep << endl);
            // See notes in visit(AstBracketArrayDType*)
            UASSERT_OBJ(!VN_IS(dtnodep, BracketArrayDType), parentp,
                        "Brackets should have been iterated as children");
            userIterate(dtnodep, nullptr);
            UASSERT_OBJ(dtnodep->didWidth(), parentp,
                        "iterateEditMoveDTypep didn't get width resolution");
        }
        return dtnodep;
    }

    AstConst* dimensionValue(FileLine* fileline, AstNodeDType* nodep, AstAttrType attrType,
                             int dim) {
        // Return the dimension value for the specified attribute and constant dimension
        AstNodeDType* dtypep = nodep->skipRefp();
        VNumRange declRange;  // ranged() set false
        for (int i = 1; i <= dim; ++i) {
            // UINFO(9, "   dim at "<<dim<<"  "<<dtypep<<endl);
            declRange = VNumRange();  // ranged() set false
            if (AstNodeArrayDType* adtypep = VN_CAST(dtypep, NodeArrayDType)) {
                declRange = adtypep->declRange();
                if (i < dim) dtypep = adtypep->subDTypep()->skipRefp();
                continue;
            } else if (AstNodeUOrStructDType* adtypep = VN_CAST(dtypep, NodeUOrStructDType)) {
                declRange = adtypep->declRange();
                break;  // Sub elements don't look like arrays and can't iterate into
            } else if (AstBasicDType* adtypep = VN_CAST(dtypep, BasicDType)) {
                if (adtypep->isRanged()) declRange = adtypep->declRange();
                break;
            }
            break;
        }
        AstConst* valp = nullptr;  // If nullptr, construct from val
        int val = 0;
        switch (attrType) {
        case AstAttrType::DIM_BITS: {
            int bits = 1;
            while (dtypep) {
                // UINFO(9, "   bits at "<<bits<<"  "<<dtypep<<endl);
                if (AstNodeArrayDType* adtypep = VN_CAST(dtypep, NodeArrayDType)) {
                    bits *= adtypep->declRange().elements();
                    dtypep = adtypep->subDTypep()->skipRefp();
                    continue;
                } else if (AstNodeUOrStructDType* adtypep = VN_CAST(dtypep, NodeUOrStructDType)) {
                    bits *= adtypep->width();
                    break;
                } else if (AstBasicDType* adtypep = VN_CAST(dtypep, BasicDType)) {
                    bits *= adtypep->width();
                    break;
                }
                break;
            }
            if (dim == 0) {
                val = 0;
            } else if (dim == 1 && !declRange.ranged()
                       && bits == 1) {  // $bits should be sane for non-arrays
                val = nodep->width();
            } else {
                val = bits;
            }
            break;
        }
        case AstAttrType::DIM_HIGH: val = !declRange.ranged() ? 0 : declRange.hi(); break;
        case AstAttrType::DIM_LEFT: val = !declRange.ranged() ? 0 : declRange.left(); break;
        case AstAttrType::DIM_LOW: val = !declRange.ranged() ? 0 : declRange.lo(); break;
        case AstAttrType::DIM_RIGHT: val = !declRange.ranged() ? 0 : declRange.right(); break;
        case AstAttrType::DIM_INCREMENT:
            val = (declRange.ranged() && declRange.littleEndian()) ? -1 : 1;
            break;
        case AstAttrType::DIM_SIZE: val = !declRange.ranged() ? 0 : declRange.elements(); break;
        default: nodep->v3fatalSrc("Missing DIM ATTR type case"); break;
        }
        if (!valp) valp = new AstConst(fileline, AstConst::Signed32(), val);
        UINFO(9, " $dimension " << attrType.ascii() << "(" << cvtToHex(dtypep) << "," << dim
                                << ")=" << valp << endl);
        return valp;
    }
    AstVar* dimensionVarp(AstNodeDType* nodep, AstAttrType attrType, uint32_t msbdim) {
        // Return a variable table which has specified dimension properties for this variable
        const auto pos = m_tableMap.find(make_pair(nodep, attrType));
        if (pos != m_tableMap.end()) return pos->second;
        AstNodeArrayDType* vardtypep
            = new AstUnpackArrayDType(nodep->fileline(), nodep->findSigned32DType(),
                                      new AstRange(nodep->fileline(), msbdim, 0));
        AstInitArray* initp = new AstInitArray(nodep->fileline(), vardtypep, nullptr);
        v3Global.rootp()->typeTablep()->addTypesp(vardtypep);
        AstVar* varp = new AstVar(nodep->fileline(), AstVarType::MODULETEMP,
                                  "__Vdimtab_" + VString::downcase(attrType.ascii())
                                      + cvtToStr(m_dtTables++),
                                  vardtypep);
        varp->isConst(true);
        varp->isStatic(true);
        varp->valuep(initp);
        // Add to root, as don't know module we are in, and aids later structure sharing
        v3Global.rootp()->dollarUnitPkgAddp()->addStmtp(varp);
        // Element 0 is a non-index and has speced values
        initp->addValuep(dimensionValue(nodep->fileline(), nodep, attrType, 0));
        for (unsigned i = 1; i < msbdim + 1; ++i) {
            initp->addValuep(dimensionValue(nodep->fileline(), nodep, attrType, i));
        }
        userIterate(varp, nullptr);  // May have already done $unit so must do this var
        m_tableMap.insert(make_pair(make_pair(nodep, attrType), varp));
        return varp;
    }
    AstVar* enumVarp(AstEnumDType* nodep, AstAttrType attrType, uint32_t msbdim) {
        // Return a variable table which has specified dimension properties for this variable
        const auto pos = m_tableMap.find(make_pair(nodep, attrType));
        if (pos != m_tableMap.end()) return pos->second;
        UINFO(9, "Construct Venumtab attr=" << attrType.ascii() << " max=" << msbdim << " for "
                                            << nodep << endl);
        AstNodeDType* basep;
        if (attrType == AstAttrType::ENUM_NAME) {
            basep = nodep->findStringDType();
        } else {
            basep = nodep->dtypep();
        }
        AstNodeArrayDType* vardtypep = new AstUnpackArrayDType(
            nodep->fileline(), basep, new AstRange(nodep->fileline(), msbdim, 0));
        AstInitArray* initp = new AstInitArray(nodep->fileline(), vardtypep, nullptr);
        v3Global.rootp()->typeTablep()->addTypesp(vardtypep);
        AstVar* varp = new AstVar(nodep->fileline(), AstVarType::MODULETEMP,
                                  "__Venumtab_" + VString::downcase(attrType.ascii())
                                      + cvtToStr(m_dtTables++),
                                  vardtypep);
        varp->isConst(true);
        varp->isStatic(true);
        varp->valuep(initp);
        // Add to root, as don't know module we are in, and aids later structure sharing
        v3Global.rootp()->dollarUnitPkgAddp()->addStmtp(varp);

        // Default for all unspecified values
        if (attrType == AstAttrType::ENUM_NAME) {
            initp->defaultp(new AstConst(nodep->fileline(), AstConst::String(), ""));
        } else if (attrType == AstAttrType::ENUM_NEXT || attrType == AstAttrType::ENUM_PREV) {
            initp->defaultp(new AstConst(nodep->fileline(), V3Number(nodep, nodep->width(), 0)));
        } else {
            nodep->v3fatalSrc("Bad case");
        }

        // Find valid values and populate
        UASSERT_OBJ(nodep->itemsp(), nodep, "enum without items");
        std::vector<AstNode*> values;
        values.resize(msbdim + 1);
        for (unsigned i = 0; i < (msbdim + 1); ++i) values[i] = nullptr;
        {
            AstEnumItem* firstp = nodep->itemsp();
            AstEnumItem* prevp = firstp;  // Prev must start with last item
            while (prevp->nextp()) prevp = VN_CAST(prevp->nextp(), EnumItem);
            for (AstEnumItem* itemp = firstp; itemp;) {
                AstEnumItem* nextp = VN_CAST(itemp->nextp(), EnumItem);
                const AstConst* vconstp = VN_CAST(itemp->valuep(), Const);
                UASSERT_OBJ(vconstp, nodep, "Enum item without constified value");
                uint32_t i = vconstp->toUInt();
                if (attrType == AstAttrType::ENUM_NAME) {
                    values[i] = new AstConst(nodep->fileline(), AstConst::String(), itemp->name());
                } else if (attrType == AstAttrType::ENUM_NEXT) {
                    values[i] = (nextp ? nextp : firstp)->valuep()->cloneTree(false);  // A const
                } else if (attrType == AstAttrType::ENUM_PREV) {
                    values[i] = prevp->valuep()->cloneTree(false);  // A const
                } else {
                    nodep->v3fatalSrc("Bad case");
                }
                prevp = itemp;
                itemp = nextp;
            }
        }
        // Add all specified values to table
        for (unsigned i = 0; i < (msbdim + 1); ++i) {
            AstNode* valp = values[i];
            if (valp) initp->addIndexValuep(i, valp);
        }
        userIterate(varp, nullptr);  // May have already done $unit so must do this var
        m_tableMap.insert(make_pair(make_pair(nodep, attrType), varp));
        return varp;
    }

    PatVecMap patVectorMap(AstPattern* nodep, const VNumRange& range) {
        PatVecMap patmap;
        int element = range.left();
        for (AstPatMember* patp = VN_CAST(nodep->itemsp(), PatMember); patp;
             patp = VN_CAST(patp->nextp(), PatMember)) {
            if (patp->keyp()) {
                if (const AstConst* constp = VN_CAST(patp->keyp(), Const)) {
                    element = constp->toSInt();
                } else {
                    patp->keyp()->v3error("Assignment pattern key not supported/understood: "
                                          << patp->keyp()->prettyTypeName());
                }
            }
            if (patmap.find(element) != patmap.end()) {
                patp->v3error("Assignment pattern key used multiple times: " << element);
            } else {
                patmap.insert(make_pair(element, patp));
            }
            element += range.leftToRightInc();
        }
        return patmap;
    }

    void makeOpenArrayShell(AstNodeFTaskRef* nodep) {
        UINFO(4, "Replicate openarray function " << nodep->taskp() << endl);
        AstNodeFTask* oldTaskp = nodep->taskp();
        oldTaskp->dpiOpenParentInc();
        UASSERT_OBJ(!oldTaskp->dpiOpenChild(), oldTaskp,
                    "DPI task should be parent or child, not both");
        AstNodeFTask* newTaskp = oldTaskp->cloneTree(false);
        newTaskp->dpiOpenChild(true);
        newTaskp->dpiOpenParentClear();
        newTaskp->name(newTaskp->name() + "__Vdpioc" + cvtToStr(oldTaskp->dpiOpenParent()));
        oldTaskp->addNextHere(newTaskp);
        // Relink reference to new function
        nodep->taskp(newTaskp);
        nodep->name(nodep->taskp()->name());
        // Replace open array arguments with the callee's task
        V3TaskConnects tconnects = V3Task::taskConnects(nodep, nodep->taskp()->stmtsp());
        for (V3TaskConnects::iterator it = tconnects.begin(); it != tconnects.end(); ++it) {
            AstVar* portp = it->first;
            AstArg* argp = it->second;
            AstNode* pinp = argp->exprp();
            if (!pinp) continue;  // Argument error we'll find later
            if (hasOpenArrayIterateDType(portp->dtypep())) portp->dtypep(pinp->dtypep());
        }
    }

    bool markHasOpenArray(AstNodeFTask* nodep) {
        bool hasOpen = false;
        for (AstNode* stmtp = nodep->stmtsp(); stmtp; stmtp = stmtp->nextp()) {
            if (AstVar* portp = VN_CAST(stmtp, Var)) {
                if (portp->isDpiOpenArray() || hasOpenArrayIterateDType(portp->dtypep())) {
                    portp->isDpiOpenArray(true);
                    hasOpen = true;
                }
            }
        }
        return hasOpen;
    }
    bool hasOpenArrayIterateDType(AstNodeDType* nodep) {
        // Return true iff this datatype or child has an openarray
        if (VN_IS(nodep, UnsizedArrayDType)) return true;
        if (nodep->subDTypep()) return hasOpenArrayIterateDType(nodep->subDTypep()->skipRefp());
        return false;
    }

    //----------------------------------------------------------------------
    // METHODS - special type detection
    void assertAtStatement(AstNode* nodep) {
        if (VL_UNCOVERABLE(m_vup && !m_vup->selfDtm())) {
            UINFO(1, "-: " << m_vup << endl);
            nodep->v3fatalSrc("No dtype expected at statement " << nodep->prettyTypeName());
        }
    }
    void checkConstantOrReplace(AstNode* nodep, const string& message) {
        // See also V3WidthSel::checkConstantOrReplace
        // Note can't call V3Const::constifyParam(nodep) here, as constify may change nodep on us!
        if (!VN_IS(nodep, Const)) {
            nodep->v3error(message);
            nodep->replaceWith(new AstConst(nodep->fileline(), AstConst::Unsized32(), 1));
            VL_DO_DANGLING(pushDeletep(nodep), nodep);
        }
    }
    AstNode* nodeForUnsizedWarning(AstNode* nodep) {
        // Return a nodep to use for unsized warnings, reporting on child if can
        if (nodep->op1p() && nodep->op1p()->dtypep() && !nodep->op1p()->dtypep()->widthSized()) {
            return nodep->op1p();
        } else if (nodep->op2p() && nodep->op2p()->dtypep()
                   && !nodep->op2p()->dtypep()->widthSized()) {
            return nodep->op2p();
        }
        return nodep;  // By default return this
    }

    //----------------------------------------------------------------------
    // METHODS - special iterators
    // These functions save/restore the AstNUser information so it can pass to child nodes.

    AstNode* userIterateSubtreeReturnEdits(AstNode* nodep, WidthVP* vup) {
        if (!nodep) return nullptr;
        WidthVP* saveVup = m_vup;
        AstNode* ret;
        {
            m_vup = vup;
            ret = iterateSubtreeReturnEdits(nodep);
        }
        m_vup = saveVup;
        return ret;
    }
    void userIterate(AstNode* nodep, WidthVP* vup) {
        if (!nodep) return;
        WidthVP* saveVup = m_vup;
        {
            m_vup = vup;
            iterate(nodep);
        }
        m_vup = saveVup;
    }
    void userIterateAndNext(AstNode* nodep, WidthVP* vup) {
        if (!nodep) return;
        WidthVP* saveVup = m_vup;
        {
            m_vup = vup;
            iterateAndNextNull(nodep);
        }
        m_vup = saveVup;
    }
    void userIterateChildren(AstNode* nodep, WidthVP* vup) {
        if (!nodep) return;
        WidthVP* saveVup = m_vup;
        {
            m_vup = vup;
            iterateChildren(nodep);
        }
        m_vup = saveVup;
    }
    void userIterateChildrenBackwards(AstNode* nodep, WidthVP* vup) {
        if (!nodep) return;
        WidthVP* saveVup = m_vup;
        {
            m_vup = vup;
            iterateChildrenBackwards(nodep);
        }
        m_vup = saveVup;
    }

public:
    // CONSTRUCTORS
    WidthVisitor(bool paramsOnly,  // [in] TRUE if we are considering parameters only.
                 bool doGenerate)  // [in] TRUE if we are inside a generate statement and
        //                           // don't wish to trigger errors
        : m_paramsOnly{paramsOnly}
        , m_doGenerate{doGenerate} {}
    AstNode* mainAcceptEdit(AstNode* nodep) {
        return userIterateSubtreeReturnEdits(nodep, WidthVP(SELF, BOTH).p());
    }
    virtual ~WidthVisitor() override {}
};

//######################################################################
// Width class functions

int V3Width::debug() {
    static int level = -1;
    if (VL_UNLIKELY(level < 0)) level = v3Global.opt.debugSrcLevel(__FILE__);
    return level;
}

void V3Width::width(AstNetlist* nodep) {
    UINFO(2, __FUNCTION__ << ": " << endl);
    {
        // We should do it in bottom-up module order, but it works in any order.
        WidthClearVisitor cvisitor(nodep);
        WidthVisitor visitor(false, false);
        (void)visitor.mainAcceptEdit(nodep);
        WidthRemoveVisitor rvisitor;
        (void)rvisitor.mainAcceptEdit(nodep);
    }  // Destruct before checking
    V3Global::dumpCheckGlobalTree("width", 0, v3Global.opt.dumpTreeLevel(__FILE__) >= 3);
}

//! Single node parameter propagation
//! Smaller step... Only do a single node for parameter propagation
AstNode* V3Width::widthParamsEdit(AstNode* nodep) {
    UINFO(4, __FUNCTION__ << ": " << nodep << endl);
    // We should do it in bottom-up module order, but it works in any order.
    WidthVisitor visitor(true, false);
    nodep = visitor.mainAcceptEdit(nodep);
    // No WidthRemoveVisitor, as don't want to drop $signed etc inside gen blocks
    return nodep;
}

//! Single node parameter propagation for generate blocks.
//! Smaller step... Only do a single node for parameter propagation
//! If we are inside a generated "if", "case" or "for", we don't want to
//! trigger warnings when we deal with the width. It is possible that
//! these are spurious, existing within sub-expressions that will not
//! actually be generated. Since such occurrences, must be constant, in
//! order to be something a generate block can depend on, we can wait until
//! later to do the width check.
//! @return  Pointer to the edited node.
AstNode* V3Width::widthGenerateParamsEdit(
    AstNode* nodep) {  //!< [in] AST whose parameters widths are to be analysed.
    UINFO(4, __FUNCTION__ << ": " << nodep << endl);
    // We should do it in bottom-up module order, but it works in any order.
    WidthVisitor visitor(true, true);
    nodep = visitor.mainAcceptEdit(nodep);
    // No WidthRemoveVisitor, as don't want to drop $signed etc inside gen blocks
    return nodep;
}

void V3Width::widthCommit(AstNetlist* nodep) {
    UINFO(2, __FUNCTION__ << ": " << endl);
    { WidthCommitVisitor visitor(nodep); }  // Destruct before checking
    V3Global::dumpCheckGlobalTree("widthcommit", 0, v3Global.opt.dumpTreeLevel(__FILE__) >= 6);
}<|MERGE_RESOLUTION|>--- conflicted
+++ resolved
@@ -3816,20 +3816,12 @@
         userIterateAndNext(nodep->filenamep(), WidthVP(SELF, BOTH).p());
         userIterateAndNext(nodep->modep(), WidthVP(SELF, BOTH).p());
     }
-<<<<<<< HEAD
-    virtual void visit(AstFOpenMcd* nodep) VL_OVERRIDE {
-=======
     virtual void visit(AstFOpenMcd* nodep) override {
->>>>>>> 2ce86edd
         assertAtStatement(nodep);
         iterateCheckFileDesc(nodep, nodep->filep(), BOTH);
         userIterateAndNext(nodep->filenamep(), WidthVP(SELF, BOTH).p());
     }
-<<<<<<< HEAD
-    virtual void visit(AstFClose* nodep) VL_OVERRIDE {
-=======
     virtual void visit(AstFClose* nodep) override {
->>>>>>> 2ce86edd
         assertAtStatement(nodep);
         iterateCheckFileDesc(nodep, nodep->filep(), BOTH);
     }
