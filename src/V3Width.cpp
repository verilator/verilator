--- conflicted
+++ resolved
@@ -3763,14 +3763,8 @@
             withp = methodWithArgument(nodep, false, false, adtypep->findVoidDType(),
                                        adtypep->findBitDType(), adtypep);
             methodOkArguments(nodep, 0, 0);
-<<<<<<< HEAD
-            methodCallLValueRecurse(nodep, nodep->fromp(), VAccess::READWRITE);
-            V3Randomize::newRandomizeFunc(first_classp);
-            m_memberMap.clear();
-=======
             methodCallLValueRecurse(nodep, nodep->fromp(), VAccess::WRITE);
             V3Randomize::newRandomizeFunc(m_memberMap, first_classp);
->>>>>>> 095b1ccb
         } else if (nodep->name() == "srandom") {
             methodOkArguments(nodep, 1, 1);
             methodCallLValueRecurse(nodep, nodep->fromp(), VAccess::WRITE);
