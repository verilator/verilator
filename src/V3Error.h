// -*- mode: C++; c-file-style: "cc-mode" -*-
//*************************************************************************
// DESCRIPTION: Verilator: Error handling
//
// Code available from: https://verilator.org
//
//*************************************************************************
//
// Copyright 2003-2020 by Wilson Snyder. This program is free software; you
// can redistribute it and/or modify it under the terms of either the GNU
// Lesser General Public License Version 3 or the Perl Artistic License
// Version 2.0.
// SPDX-License-Identifier: LGPL-3.0-only OR Artistic-2.0
//
//*************************************************************************

#ifndef _V3ERROR_H_
#define _V3ERROR_H_ 1

#include "config_build.h"
#include "verilatedos.h"

// Limited V3 headers here - this is a base class for Vlc etc
#include "V3String.h"

#include <bitset>
#include <cassert>
#include <deque>
#include <map>
#include <set>
#include <sstream>

//######################################################################

class V3ErrorCode {
public:
    // clang-format off
    enum en {
        EC_MIN=0,       // Keep first
        //
        EC_INFO,        // General information out
        EC_FATAL,       // Kill the program
        EC_FATALEXIT,   // Kill the program, suppress with --quiet-exit
        EC_FATALSRC,    // Kill the program, for internal source errors
        EC_ERROR,       // General error out, can't suppress
        // Boolean information we track per-line, but aren't errors
        I_COVERAGE,     // Coverage is on/off from /*verilator coverage_on/off*/
        I_TRACING,      // Tracing is on/off from /*verilator tracing_on/off*/
        I_LINT,         // All lint messages
        I_DEF_NETTYPE_WIRE,  // `default_nettype is WIRE (false=NONE)
        // Error codes:
        E_DETECTARRAY,  // Error: Unsupported: Can't detect changes on arrayed variable
        E_PORTSHORT,    // Error: Output port is connected to a constant, electrical short
        E_TASKNSVAR,    // Error: Task I/O not simple
        //
        // Warning codes:
        EC_FIRST_WARN,  // Just a code so the program knows where to start warnings
        //
        ALWCOMBORDER,   // Always_comb with unordered statements
        ASSIGNDLY,      // Assignment delays
        ASSIGNIN,       // Assigning to input
        BLKANDNBLK,     // Blocked and non-blocking assignments to same variable
        BLKLOOPINIT,    // Delayed assignment to array inside for loops
        BLKSEQ,         // Blocking assignments in sequential block
        BSSPACE,        // Backslash space
        CASEINCOMPLETE, // Case statement has missing values
        CASEOVERLAP,    // Case statements overlap
        CASEWITHX,      // Case with X values
        CASEX,          // Casex
        CDCRSTLOGIC,    // Logic in async reset path
        CLKDATA,        // Clock used as data
        CMPCONST,       // Comparison is constant due to limited range
        COLONPLUS,      // :+ instead of +:
        COMBDLY,        // Combinatorial delayed assignment
        CONTASSREG,     // Continuous assignment on reg
        DEFPARAM,       // Style: Defparam
        DECLFILENAME,   // Declaration doesn't match filename
        DEPRECATED,     // Feature will be deprecated
        ENDLABEL,       // End lable name mismatch
        GENCLK,         // Generated Clock
        IFDEPTH,        // If statements too deep
        IGNOREDRETURN,  // Ignoring return value (function as task)
        IMPERFECTSCH,   // Imperfect schedule (disabled by default)
        IMPLICIT,       // Implicit wire
        IMPORTSTAR,     // Import::* in $unit
        IMPURE,         // Impure function not being inlined
        INCABSPATH,     // Include has absolute path
        INFINITELOOP,   // Infinite loop
        INITIALDLY,     // Initial delayed statement
        INSECURE,       // Insecure options
        LITENDIAN,      // Little bit endian vector
        MODDUP,         // Duplicate module
        MULTIDRIVEN,    // Driven from multiple blocks
        MULTITOP,       // Multiple top level modules
        PINMISSING,     // Cell pin not specified
        PINNOCONNECT,   // Cell pin not connected
        PINCONNECTEMPTY,// Cell pin connected by name with empty reference
        PROCASSWIRE,    // Procedural assignment on wire
        REALCVT,        // Real conversion
        REDEFMACRO,     // Redefining existing define macro
        SELRANGE,       // Selection index out of range
        SHORTREAL,      // Shortreal not supported
        SPLITVAR,       // Cannot split the variable
        STMTDLY,        // Delayed statement
        SYMRSVDWORD,    // Symbol is Reserved Word
        SYNCASYNCNET,   // Mixed sync + async reset
        TICKCOUNT,      // Too large tick count
        TIMESCALEMOD,   // Need timescale for module
        UNDRIVEN,       // No drivers
        UNOPT,          // Unoptimizable block
        UNOPTFLAT,      // Unoptimizable block after flattening
        UNOPTTHREADS,   // Thread partitioner unable to fill all requested threads
        UNPACKED,       // Unsupported unpacked
        UNSIGNED,       // Comparison is constant due to unsigned arithmetic
        UNUSED,         // No receivers
        USERERROR,      // Elaboration time $error
        USERFATAL,      // Elaboration time $fatal
        USERINFO,       // Elaboration time $info
        USERWARN,       // Elaboration time $warning
        VARHIDDEN,      // Hiding variable
        WIDTH,          // Width mismatch
        WIDTHCONCAT,    // Unsized numbers/parameters in concatenations
        _ENUM_MAX
        // ***Add new elements below also***
    };
    // clang-format on
    enum en m_e;
    inline V3ErrorCode()
        : m_e(EC_MIN) {}
    // cppcheck-suppress noExplicitConstructor
    inline V3ErrorCode(en _e)
        : m_e(_e) {}
    explicit V3ErrorCode(const char* msgp);  // Matching code or ERROR
    explicit inline V3ErrorCode(int _e)
        : m_e(static_cast<en>(_e)) {}
    operator en() const { return m_e; }
    const char* ascii() const {
        // clang-format off
        const char* names[] = {
            // Leading spaces indicate it can't be disabled.
            " MIN", " INFO", " FATAL", " FATALEXIT", " FATALSRC", " ERROR",
            // Boolean
            " I_COVERAGE", " I_TRACING", " I_LINT", " I_DEF_NETTYPE_WIRE",
            // Errors
            "DETECTARRAY", "PORTSHORT", "TASKNSVAR",
            // Warnings
            " EC_FIRST_WARN",
            "ALWCOMBORDER", "ASSIGNDLY", "ASSIGNIN",
            "BLKANDNBLK", "BLKLOOPINIT", "BLKSEQ", "BSSPACE",
            "CASEINCOMPLETE", "CASEOVERLAP", "CASEWITHX", "CASEX", "CDCRSTLOGIC", "CLKDATA",
            "CMPCONST", "COLONPLUS", "COMBDLY", "CONTASSREG",
            "DEFPARAM", "DECLFILENAME", "DEPRECATED",
            "ENDLABEL", "GENCLK",
            "IFDEPTH", "IGNOREDRETURN",
            "IMPERFECTSCH", "IMPLICIT", "IMPORTSTAR", "IMPURE",
            "INCABSPATH", "INFINITELOOP", "INITIALDLY", "INSECURE",
            "LITENDIAN", "MODDUP",
            "MULTIDRIVEN", "MULTITOP",
            "PINMISSING", "PINNOCONNECT", "PINCONNECTEMPTY", "PROCASSWIRE",
            "REALCVT", "REDEFMACRO",
            "SELRANGE", "SHORTREAL", "SPLITVAR", "STMTDLY", "SYMRSVDWORD", "SYNCASYNCNET",
            "TICKCOUNT", "TIMESCALEMOD",
            "UNDRIVEN", "UNOPT", "UNOPTFLAT", "UNOPTTHREADS",
            "UNPACKED", "UNSIGNED", "UNUSED",
            "USERERROR", "USERFATAL", "USERINFO", "USERWARN",
            "VARHIDDEN", "WIDTH", "WIDTHCONCAT",
            " MAX"
        };
        // clang-format on
        return names[m_e];
    }
    // Warnings that default to off
    bool defaultsOff() const { return (m_e == IMPERFECTSCH || styleError()); }
    // Warnings that warn about nasty side effects
    bool dangerous() const { return (m_e == COMBDLY); }
    // Warnings we'll present to the user as errors
    // Later -Werror- options may make more of these.
    bool pretendError() const {
        return (m_e == ASSIGNIN || m_e == BLKANDNBLK || m_e == BLKLOOPINIT || m_e == CONTASSREG
<<<<<<< HEAD
                || m_e == IMPURE || m_e == PROCASSWIRE
                || m_e == TIMESCALEMOD);  // Says IEEE
=======
                || m_e == IMPURE || m_e == PROCASSWIRE);
>>>>>>> f3308d23
    }
    // Warnings to mention manual
    bool mentionManual() const {
        return (m_e == EC_FATALSRC || m_e == SYMRSVDWORD || pretendError());
    }
    // Warnings that are lint only
    bool lintError() const {
        return (m_e == ALWCOMBORDER || m_e == BSSPACE || m_e == CASEINCOMPLETE
                || m_e == CASEOVERLAP || m_e == CASEWITHX || m_e == CASEX || m_e == CMPCONST
                || m_e == COLONPLUS || m_e == ENDLABEL || m_e == IMPLICIT || m_e == LITENDIAN
                || m_e == PINMISSING || m_e == REALCVT || m_e == UNSIGNED || m_e == WIDTH);
    }
    // Warnings that are style only
    bool styleError() const {
        return (m_e == ASSIGNDLY  // More than style, but for backward compatibility
                || m_e == BLKSEQ || m_e == DEFPARAM || m_e == DECLFILENAME || m_e == IMPORTSTAR
                || m_e == INCABSPATH || m_e == PINCONNECTEMPTY || m_e == PINNOCONNECT
                || m_e == SYNCASYNCNET || m_e == UNDRIVEN || m_e == UNUSED || m_e == VARHIDDEN);
    }
};
inline bool operator==(const V3ErrorCode& lhs, const V3ErrorCode& rhs) {
    return lhs.m_e == rhs.m_e;
}
inline bool operator==(const V3ErrorCode& lhs, V3ErrorCode::en rhs) { return lhs.m_e == rhs; }
inline bool operator==(V3ErrorCode::en lhs, const V3ErrorCode& rhs) { return lhs == rhs.m_e; }
inline std::ostream& operator<<(std::ostream& os, const V3ErrorCode& rhs) {
    return os << rhs.ascii();
}

//######################################################################

class V3Error {
    // Base class for any object that wants debugging and error reporting

    typedef std::set<string> MessagesSet;
    typedef void (*ErrorExitCb)(void);

private:
    static bool s_describedWarnings;  // Told user how to disable warns
    static bool
        s_describedEachWarn[V3ErrorCode::_ENUM_MAX];  // Told user specifics about this warning
    static bool s_pretendError[V3ErrorCode::_ENUM_MAX];  // Pretend this warning is an error
    static int s_debugDefault;  // Option: --debugi Default debugging level
    static int s_errorLimit;  // Option: --error-limit Number of errors before exit
    static bool s_warnFatal;  // Option: --warnFatal Warnings are fatal
    static int s_errCount;  // Error count
    static int s_warnCount;  // Warning count
    static int s_tellManual;  // Tell user to see manual, 0=not yet, 1=doit, 2=disable
    static std::ostringstream s_errorStr;  // Error string being formed
    static V3ErrorCode s_errorCode;  // Error string being formed will abort
    static bool s_errorContexted;  // Error being formed got context
    static bool s_errorSuppressed;  // Error being formed should be suppressed
    static MessagesSet s_messages;  // What errors we've outputted
    static ErrorExitCb s_errorExitCb;  // Callback when error occurs for dumping

    enum MaxErrors { MAX_ERRORS = 50 };  // Fatal after this may errors

    V3Error() {
        std::cerr << ("Static class");
        abort();
    }

public:
    // CONSTRUCTORS
    // ACCESSORS
    static void debugDefault(int level) { s_debugDefault = level; }
    static int debugDefault() { return s_debugDefault; }
    static void errorLimit(int level) { s_errorLimit = level; }
    static int errorLimit() { return s_errorLimit; }
    static void warnFatal(bool flag) { s_warnFatal = flag; }
    static bool warnFatal() { return s_warnFatal; }
    static string msgPrefix();  // returns %Error/%Warn
    static int errorCount() { return s_errCount; }
    static int warnCount() { return s_warnCount; }
    static int errorOrWarnCount() { return errorCount() + warnCount(); }
    static bool errorContexted() { return s_errorContexted; }
    static void errorContexted(bool flag) { s_errorContexted = flag; }
    // METHODS
    static void incErrors();
    static void incWarnings() { s_warnCount++; }
    static void init();
    static void abortIfErrors() {
        if (errorCount()) abortIfWarnings();
    }
    static void abortIfWarnings();
    static void suppressThisWarning();  // Suppress next %Warn if user has it off
    static void pretendError(V3ErrorCode code, bool flag) { s_pretendError[code] = flag; }
    static bool isError(V3ErrorCode code, bool supp);
    static string lineStr(const char* filename, int lineno);
    static V3ErrorCode errorCode() { return s_errorCode; }
    static void errorExitCb(ErrorExitCb cb) { s_errorExitCb = cb; }

    // When printing an error/warning, print prefix for multiline message
    static string warnMore();
    /// When building an error, don't show context info
    static string warnContextNone() {
        V3Error::errorContexted(true);
        return "";
    }

    // Internals for v3error()/v3fatal() macros only
    // Error end takes the string stream to output, be careful to seek() as needed
    static void v3errorPrep(V3ErrorCode code) {
        s_errorStr.str("");
        s_errorCode = code;
        s_errorContexted = false;
        s_errorSuppressed = false;
    }
    static std::ostringstream& v3errorStr() { return s_errorStr; }
    static void vlAbort();
    // static, but often overridden in classes.
    static void v3errorEnd(std::ostringstream& sstr, const string& locationStr = "");
};

// Global versions, so that if the class doesn't define a operator, we get the functions anyways.
inline int debug() { return V3Error::debugDefault(); }
inline void v3errorEnd(std::ostringstream& sstr) { V3Error::v3errorEnd(sstr); }
inline void v3errorEndFatal(std::ostringstream& sstr) {
    V3Error::v3errorEnd(sstr);
    assert(0);
    VL_UNREACHABLE
}

// Theses allow errors using << operators: v3error("foo"<<"bar");
// Careful, you can't put () around msg, as you would in most macro definitions
// Note the commas are the comma operator, not separating arguments. These are needed to ensure
// evaluation order as otherwise we couldn't ensure v3errorPrep is called first.
#define v3warnCode(code, msg) \
    v3errorEnd( \
        (V3Error::v3errorPrep(code), (V3Error::v3errorStr() << msg), V3Error::v3errorStr()));
#define v3warnCodeFatal(code, msg) \
    v3errorEndFatal( \
        (V3Error::v3errorPrep(code), (V3Error::v3errorStr() << msg), V3Error::v3errorStr()));
#define v3warn(code, msg) v3warnCode(V3ErrorCode::code, msg)
#define v3info(msg) v3warnCode(V3ErrorCode::EC_INFO, msg)
#define v3error(msg) v3warnCode(V3ErrorCode::EC_ERROR, msg)
#define v3fatal(msg) v3warnCodeFatal(V3ErrorCode::EC_FATAL, msg)
// Use this instead of fatal() if message gets suppressed with --quiet-exit
#define v3fatalExit(msg) v3warnCodeFatal(V3ErrorCode::EC_FATALEXIT, msg)
// Use this instead of fatal() to mention the source code line.
#define v3fatalSrc(msg) \
    v3warnCodeFatal(V3ErrorCode::EC_FATALSRC, \
                    __FILE__ << ":" << std::dec << __LINE__ << ": " << msg)
// Use this when normal v3fatal is called in static method that overrides fileline.
#define v3fatalStatic(msg) \
    ::v3errorEndFatal((V3Error::v3errorPrep(V3ErrorCode::EC_FATAL), \
                       (V3Error::v3errorStr() << msg), V3Error::v3errorStr()));

#define UINFO(level, stmsg) \
    { \
        if (VL_UNCOVERABLE(debug() >= (level))) { \
            cout << "- " << V3Error::lineStr(__FILE__, __LINE__) << stmsg; \
        } \
    }
#define UINFONL(level, stmsg) \
    { \
        if (VL_UNCOVERABLE(debug() >= (level))) { cout << stmsg; } \
    }

#ifdef VL_DEBUG
#define UDEBUGONLY(stmts) \
    { stmts }
#else
#define UDEBUGONLY(stmts) \
    { \
        if (false) { stmts } \
    }
#endif

// Assertion without object, generally UOBJASSERT preferred
#define UASSERT(condition, stmsg) \
    do { \
        if (VL_UNCOVERABLE(!(condition))) { v3fatalSrc(stmsg); } \
    } while (false)
// Assertion with object
#define UASSERT_OBJ(condition, obj, stmsg) \
    do { \
        if (VL_UNCOVERABLE(!(condition))) { (obj)->v3fatalSrc(stmsg); } \
    } while (false)
// For use in V3Ast static functions only
#define UASSERT_STATIC(condition, stmsg) \
    do { \
        if (VL_UNCOVERABLE(!(condition))) { \
            std::cerr << "Internal Error: " << __FILE__ << ":" << std::dec << __LINE__ << ":" \
                      << (stmsg) << std::endl; \
            abort(); \
        } \
    } while (false)
// Check self test values for expected value.  Safe from side-effects.
// Type argument can be removed when go to C++11 (use auto).
#define UASSERT_SELFTEST(Type, got, exp) \
    do { \
        Type g = (got); \
        Type e = (exp); \
        UASSERT(g == e, "Self-test failed '" #got "==" #exp "'" \
                        " got=" \
                            << g << " expected=" << e); \
    } while (false)

#define V3ERROR_NA \
    do { \
        v3error("Internal: Unexpected Call"); \
        v3fatalSrc("Unexpected Call"); \
    } while (false)

/// Throw fatal and return a value. The return value will never really be
/// needed, but required to avoid compiler error.
#define V3ERROR_NA_RETURN(value) \
    V3ERROR_NA; \
    return value

/// Declare a convenience debug() routine that may be added to any class in
/// Verilator so that --debugi-<srcfile> will work to control UINFOs in
/// that class:
#define VL_DEBUG_FUNC \
    static int debug() { \
        static int level = -1; \
        if (VL_UNLIKELY(level < 0)) level = v3Global.opt.debugSrcLevel(__FILE__); \
        return level; \
    }

//----------------------------------------------------------------------

#endif  // Guard<|MERGE_RESOLUTION|>--- conflicted
+++ resolved
@@ -177,12 +177,8 @@
     // Later -Werror- options may make more of these.
     bool pretendError() const {
         return (m_e == ASSIGNIN || m_e == BLKANDNBLK || m_e == BLKLOOPINIT || m_e == CONTASSREG
-<<<<<<< HEAD
-                || m_e == IMPURE || m_e == PROCASSWIRE
+                || m_e == IMPURE || m_e == PROCASSWIRE  //
                 || m_e == TIMESCALEMOD);  // Says IEEE
-=======
-                || m_e == IMPURE || m_e == PROCASSWIRE);
->>>>>>> f3308d23
     }
     // Warnings to mention manual
     bool mentionManual() const {
