// -*- mode: C++; c-file-style: "cc-mode" -*-
//*************************************************************************
// DESCRIPTION: Verilator: Error handling
//
// Code available from: http://www.veripool.org/verilator
//
//*************************************************************************
//
// Copyright 2003-2018 by Wilson Snyder.  This program is free software; you can
// redistribute it and/or modify it under the terms of either the GNU
// Lesser General Public License Version 3 or the Perl Artistic License
// Version 2.0.
//
// Verilator is distributed in the hope that it will be useful,
// but WITHOUT ANY WARRANTY; without even the implied warranty of
// MERCHANTABILITY or FITNESS FOR A PARTICULAR PURPOSE.  See the
// GNU General Public License for more details.
//
//*************************************************************************

#ifndef _V3ERROR_H_
#define _V3ERROR_H_ 1
#include "config_build.h"
#include "verilatedos.h"
#include <string>
#include <iostream>
#include <sstream>
#include <bitset>
#include <map>
#include <set>
#include <deque>
#include <cassert>

//######################################################################

class V3ErrorCode {
public:
    enum en {
	EC_MIN=0,	// Keep first
	//
	EC_INFO,	// General information out
	EC_FATAL,	// Kill the program
	EC_FATALSRC,	// Kill the program, for internal source errors
	EC_ERROR,	// General error out, can't suppress
	// Boolean information we track per-line, but aren't errors
	I_COVERAGE,	// Coverage is on/off from /*verilator coverage_on/off*/
	I_TRACING,	// Tracing is on/off from /*verilator tracing_on/off*/
	I_LINT,		// All lint messages
	I_DEF_NETTYPE_WIRE,  // `default_nettype is WIRE (false=NONE)
	// Error codes:
	E_DETECTARRAY,	// Error: Unsupported: Can't detect changes on arrayed variable
	E_MULTITOP,	// Error: Multiple top level modules
	E_TASKNSVAR,	// Error: Task I/O not simple
	//
	// Warning codes:
	EC_FIRST_WARN,	// Just a code so the program knows where to start warnings
	//
	ALWCOMBORDER,	// Always_comb with unordered statements
	ASSIGNDLY,	// Assignment delays
	ASSIGNIN,	// Assigning to input
	BLKANDNBLK,	// Blocked and non-blocking assignments to same variable
	BLKLOOPINIT,	// Delayed assignment to array inside for loops
	BLKSEQ,		// Blocking assignments in sequential block
	BSSPACE,	// Backslash space
	CASEINCOMPLETE,	// Case statement has missing values
	CASEOVERLAP,	// Case statements overlap
	CASEWITHX,	// Case with X values
	CASEX,		// Casex
	CDCRSTLOGIC,	// Logic in async reset path
	CLKDATA,        // Clock used as data
	CMPCONST,	// Comparison is constant due to limited range
	COLONPLUS,	// :+ instead of +:
	COMBDLY,	// Combinatorial delayed assignment
	DEFPARAM,	// Style: Defparam
	DECLFILENAME,	// Declaration doesn't match filename
	ENDLABEL,	// End lable name mismatch
	GENCLK,		// Generated Clock
	IFDEPTH,	// If statements too deep
	IMPERFECTSCH,	// Imperfect schedule (disabled by default)
	IMPLICIT,	// Implicit wire
	IMPURE,		// Impure function not being inlined
	INCABSPATH,	// Include has absolute path
        INFINITELOOP,   // Infinite loop
	INITIALDLY,	// Initial delayed statement
	LITENDIAN,	// Little bit endian vector
	MODDUP,		// Duplicate module
	MULTIDRIVEN,	// Driven from multiple blocks
	PINMISSING,	// Cell pin not specified
	PINNOCONNECT,	// Cell pin not connected
	PINCONNECTEMPTY,// Cell pin connected by name with empty reference: ".name()" (can be used to mark unused pins)
	REALCVT,	// Real conversion
	REDEFMACRO,	// Redefining existing define macro
	SELRANGE,	// Selection index out of range
	STMTDLY,	// Delayed statement
	SYMRSVDWORD,	// Symbol is Reserved Word
	SYNCASYNCNET,	// Mixed sync + async reset
	UNDRIVEN,	// No drivers
	UNOPT,		// Unoptimizable block
	UNOPTFLAT,	// Unoptimizable block after flattening
	UNPACKED,	// Unsupported unpacked
	UNSIGNED,	// Comparison is constant due to unsigned arithmetic
	UNUSED,		// No receivers
	USERERROR,	// Elaboration time $error
	USERFATAL,	// Elaboration time $fatal
	USERINFO,	// Elaboration time $info
	USERWARN,	// Elaboration time $warning
	VARHIDDEN,	// Hiding variable
	WIDTH,		// Width mismatch
	WIDTHCONCAT,	// Unsized numbers/parameters in concatenations
	_ENUM_MAX
	// ***Add new elements below also***
    };
    enum en m_e;
    inline V3ErrorCode () : m_e(EC_MIN) {}
    // cppcheck-suppress noExplicitConstructor
    inline V3ErrorCode (en _e) : m_e(_e) {}
    explicit V3ErrorCode (const char* msgp);	// Matching code or ERROR
    explicit inline V3ErrorCode (int _e) : m_e(static_cast<en>(_e)) {}
    operator en () const { return m_e; }
    const char* ascii() const {
	const char* names[] = {
	    // Leading spaces indicate it can't be disabled.
	    " MIN", " INFO", " FATAL", " FATALSRC", " ERROR",
	    // Boolean
	    " I_COVERAGE", " I_TRACING", " I_LINT", " I_DEF_NETTYPE_WIRE",
	    // Errors
	    "DETECTARRAY", "MULTITOP", "TASKNSVAR",
	    // Warnings
	    " EC_FIRST_WARN",
	    "ALWCOMBORDER", "ASSIGNDLY", "ASSIGNIN",
	    "BLKANDNBLK", "BLKLOOPINIT", "BLKSEQ", "BSSPACE",
	    "CASEINCOMPLETE", "CASEOVERLAP", "CASEWITHX", "CASEX", "CDCRSTLOGIC", "CLKDATA",
	    "CMPCONST", "COLONPLUS", "COMBDLY", "DEFPARAM", "DECLFILENAME",
	    "ENDLABEL", "GENCLK",
	    "IFDEPTH", "IMPERFECTSCH", "IMPLICIT", "IMPURE",
            "INCABSPATH", "INFINITELOOP", "INITIALDLY",
	    "LITENDIAN", "MODDUP",
	    "MULTIDRIVEN",
	    "PINMISSING", "PINNOCONNECT", "PINCONNECTEMPTY",
	    "REALCVT", "REDEFMACRO",
	    "SELRANGE", "STMTDLY", "SYMRSVDWORD", "SYNCASYNCNET",
	    "UNDRIVEN", "UNOPT", "UNOPTFLAT", "UNPACKED", "UNSIGNED", "UNUSED",
	    "USERERROR", "USERFATAL", "USERINFO", "USERWARN",
	    "VARHIDDEN", "WIDTH", "WIDTHCONCAT",
	    " MAX"
	};
	return names[m_e];
    }
    // Warnings that default to off
    bool defaultsOff() const { return ( m_e==IMPERFECTSCH || styleError()); }
    // Warnings that warn about nasty side effects
    bool dangerous() const { return ( m_e==COMBDLY ); }
    // Warnings we'll present to the user as errors
    // Later -Werror- options may make more of these.
    bool pretendError() const { return ( m_e==ASSIGNIN || m_e==BLKANDNBLK
					 || m_e==BLKLOOPINIT
					 || m_e==IMPURE || m_e==MODDUP); }
    // Warnings to mention manual
    bool mentionManual() const { return ( m_e==EC_FATALSRC || m_e==SYMRSVDWORD
					  || pretendError() ); }

    // Warnings that are lint only
    bool lintError() const { return ( m_e==ALWCOMBORDER
				      || m_e==BSSPACE
				      || m_e==CASEINCOMPLETE || m_e==CASEOVERLAP
				      || m_e==CASEWITHX || m_e==CASEX
				      || m_e==CMPCONST
				      || m_e==COLONPLUS
				      || m_e==ENDLABEL
				      || m_e==IMPLICIT
				      || m_e==LITENDIAN
				      || m_e==PINMISSING
				      || m_e==REALCVT
				      || m_e==UNSIGNED
				      || m_e==WIDTH); }
    // Warnings that are style only
    bool styleError() const { return ( m_e==ASSIGNDLY  // More than style, but for backward compatibility
				       || m_e==BLKSEQ
				       || m_e==DEFPARAM
				       || m_e==DECLFILENAME
				       || m_e==INCABSPATH
				       || m_e==PINCONNECTEMPTY
				       || m_e==PINNOCONNECT
				       || m_e==SYNCASYNCNET
				       || m_e==UNDRIVEN
				       || m_e==UNUSED
				       || m_e==VARHIDDEN ); }
  };
  inline bool operator== (V3ErrorCode lhs, V3ErrorCode rhs) { return (lhs.m_e == rhs.m_e); }
  inline bool operator== (V3ErrorCode lhs, V3ErrorCode::en rhs) { return (lhs.m_e == rhs); }
  inline bool operator== (V3ErrorCode::en lhs, V3ErrorCode rhs) { return (lhs == rhs.m_e); }
  inline std::ostream& operator<<(std::ostream& os, V3ErrorCode rhs) { return os<<rhs.ascii(); }

//######################################################################

class V3Error {
    // Base class for any object that wants debugging and error reporting

    typedef std::set<string> MessagesSet;
    typedef void (*ErrorExitCb)(void);

  private:
    static bool 	s_describedWarnings;	// Told user how to disable warns
    static bool 	s_describedEachWarn[V3ErrorCode::_ENUM_MAX]; // Told user specifics about this warning
    static bool 	s_pretendError[V3ErrorCode::_ENUM_MAX]; // Pretend this warning is an error
    static int		s_debugDefault;		// Option: --debugi Default debugging level
    static int		s_errorLimit;		// Option: --error-limit Number of errors before exit
    static bool		s_warnFatal;		// Option: --warnFatal Warnings are fatal
    static int		s_errCount;		// Error count
    static int		s_warnCount;		// Warning count
    static int 		s_tellManual;		// Tell user to see manual, 0=not yet, 1=doit, 2=disable
    static std::ostringstream s_errorStr;               // Error string being formed
    static V3ErrorCode	s_errorCode;		// Error string being formed will abort
    static bool		s_errorSuppressed;	// Error being formed should be suppressed
    static MessagesSet	s_messages;		// What errors we've outputted
    static ErrorExitCb	s_errorExitCb;		// Callback when error occurs for dumping

    enum MaxErrors { 	MAX_ERRORS = 50 };	// Fatal after this may errors

    V3Error() { std::cerr<<("Static class"); abort(); }

  public:
    // CONSTRUCTORS
    // ACCESSORS
    static void		debugDefault(int level) { s_debugDefault = level; }
    static int		debugDefault() { return s_debugDefault; }
    static void		errorLimit(int level) { s_errorLimit = level; }
    static int		errorLimit() { return s_errorLimit; }
    static void		warnFatal(bool flag) { s_warnFatal = flag; }
    static bool		warnFatal() { return s_warnFatal; }
    static string	msgPrefix();	// returns %Error/%Warn
    static int		errorCount() { return s_errCount; }
    static int		warnCount() { return s_warnCount; }
    static int		errorOrWarnCount() { return errorCount()+warnCount(); }
    // METHODS
    static void		incErrors();
    static void		incWarnings() { s_warnCount++; }
    static void		init();
    static void		abortIfErrors() { if (errorCount()) abortIfWarnings(); }
    static void		abortIfWarnings();
    static void		suppressThisWarning();	// Suppress next %Warn if user has it off
    static void		pretendError(V3ErrorCode code, bool flag) { s_pretendError[code]=flag; }
    static bool		isError(V3ErrorCode code, bool supp);
    static string	lineStr (const char* filename, int lineno);
    static V3ErrorCode	errorCode() { return s_errorCode; }
    static void		errorExitCb(ErrorExitCb cb) { s_errorExitCb = cb; }

    // When printing an error/warning, print prefix for multiline message
    static string warnMore();

    // Internals for v3error()/v3fatal() macros only
    // Error end takes the string stream to output, be careful to seek() as needed
    static void v3errorPrep(V3ErrorCode code) {
	s_errorStr.str(""); s_errorCode=code; s_errorSuppressed=false; }
    static std::ostringstream& v3errorStr() { return s_errorStr; }
    static void	vlAbort();
    static void v3errorEnd(std::ostringstream& sstr);   // static, but often overridden in classes.
};

// Global versions, so that if the class doesn't define a operator, we get the functions anyways.
inline int debug() { return V3Error::debugDefault(); }
inline void v3errorEnd(std::ostringstream& sstr) { V3Error::v3errorEnd(sstr); }
inline void v3errorEndFatal(std::ostringstream& sstr) { V3Error::v3errorEnd(sstr); assert(0); VL_UNREACHABLE }

// Theses allow errors using << operators: v3error("foo"<<"bar");
// Careful, you can't put () around msg, as you would in most macro definitions
// Note the commas are the comma operator, not separating arguments. These are needed to insure
// evaluation order as otherwise we couldn't insure v3errorPrep is called first.
#define v3warnCode(code,msg) \
    v3errorEnd((V3Error::v3errorPrep(code), (V3Error::v3errorStr()<<msg), V3Error::v3errorStr()));
#define v3warnCodeFatal(code,msg) \
    v3errorEndFatal((V3Error::v3errorPrep(code), (V3Error::v3errorStr()<<msg), \
                     V3Error::v3errorStr()));
#define v3warn(code,msg) v3warnCode(V3ErrorCode::code, msg)
#define v3info(msg)  v3warnCode(V3ErrorCode::EC_INFO, msg)
#define v3error(msg) v3warnCode(V3ErrorCode::EC_ERROR, msg)
#define v3fatal(msg) v3warnCodeFatal(V3ErrorCode::EC_FATAL, msg)
// Use this instead of fatal() to mention the source code line.
#define v3fatalSrc(msg) v3warnCodeFatal(V3ErrorCode::EC_FATALSRC, __FILE__<<":"<<std::dec<<__LINE__<<": "<<msg)

#define UINFO(level,stmsg) {if(VL_UNLIKELY(debug()>=(level))) { cout<<"- "<<V3Error::lineStr(__FILE__,__LINE__)<<stmsg; }}
#define UINFONL(level,stmsg) {if(VL_UNLIKELY(debug()>=(level))) { cout<<stmsg; } }

#ifdef VL_DEBUG
# define UDEBUGONLY(stmts) {stmts}
#else
# define UDEBUGONLY(stmts) {if (0) {stmts}}
#endif

#define UASSERT(condition,stmsg) { if (VL_UNLIKELY(!(condition))) { v3fatalSrc(stmsg); }}
// For use in V3Ast static functions only
<<<<<<< HEAD
#define UASSERT_STATIC(condition,stmsg) { if (VL_UNLIKELY(!(condition))) { std::cerr<<"Internal Error: "<<__FILE__<<":"<<std::dec<<__LINE__<<":"<<(stmsg)<<std::endl; abort(); } }
=======
#define UASSERT_STATIC(condition,stmsg) { if (VL_UNLIKELY(!(condition))) { \
            cerr<<"Internal Error: "<<__FILE__<<":"<<dec<<__LINE__<<":"<<(stmsg)<<endl; abort(); } }
>>>>>>> 77004567

#define V3ERROR_NA { v3error("Internal: Unexpected Call"); v3fatalSrc("Unexpected Call"); }

//----------------------------------------------------------------------

template< class T> std::string cvtToStr (const T& t) {
    std::ostringstream os; os<<t; return os.str();
}

inline uint32_t cvtToHash(const void* vp) {
    // We can shove a 64 bit pointer into a 32 bit bucket
    // On 32-bit systems, lower is always 0, but who cares?
    union { const void* up; struct {uint32_t upper; uint32_t lower;} l;} u;
    u.l.upper=0; u.l.lower=0; u.up=vp;
    return u.l.upper^u.l.lower;
}

inline string ucfirst(const string& text) {
    string out = text;
    out[0] = toupper(out[0]);
    return out;
}

#endif // Guard<|MERGE_RESOLUTION|>--- conflicted
+++ resolved
@@ -290,12 +290,9 @@
 
 #define UASSERT(condition,stmsg) { if (VL_UNLIKELY(!(condition))) { v3fatalSrc(stmsg); }}
 // For use in V3Ast static functions only
-<<<<<<< HEAD
-#define UASSERT_STATIC(condition,stmsg) { if (VL_UNLIKELY(!(condition))) { std::cerr<<"Internal Error: "<<__FILE__<<":"<<std::dec<<__LINE__<<":"<<(stmsg)<<std::endl; abort(); } }
-=======
-#define UASSERT_STATIC(condition,stmsg) { if (VL_UNLIKELY(!(condition))) { \
-            cerr<<"Internal Error: "<<__FILE__<<":"<<dec<<__LINE__<<":"<<(stmsg)<<endl; abort(); } }
->>>>>>> 77004567
+#define UASSERT_STATIC(condition,stmsg) \
+    { if (VL_UNLIKELY(!(condition))) { \
+            std::cerr<<"Internal Error: "<<__FILE__<<":"<<std::dec<<__LINE__<<":"<<(stmsg)<<std::endl; abort(); } }
 
 #define V3ERROR_NA { v3error("Internal: Unexpected Call"); v3fatalSrc("Unexpected Call"); }
 
