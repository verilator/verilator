// -*- mode: C++; c-file-style: "cc-mode" -*-
//*************************************************************************
// DESCRIPTION: Verilator: Add common contents to modules
//
// Code available from: https://verilator.org
//
//*************************************************************************
//
// Copyright 2003-2022 by Wilson Snyder. This program is free software; you
// can redistribute it and/or modify it under the terms of either the GNU
// Lesser General Public License Version 3 or the Perl Artistic License
// Version 2.0.
// SPDX-License-Identifier: LGPL-3.0-only OR Artistic-2.0
//
//*************************************************************************
// V3Common's Transformations:
//
//  Each class:
//      Create string access functions
//
//*************************************************************************

#include "config_build.h"
#include "verilatedos.h"

#include "V3Common.h"

#include "V3Ast.h"
#include "V3EmitCBase.h"
#include "V3Global.h"

//######################################################################
// Common component builders

static void makeVlToString(AstClass* nodep) {
    AstCFunc* const funcp
        = new AstCFunc{nodep->fileline(), "VL_TO_STRING", nullptr, "std::string"};
    funcp->argTypes("const VlClassRef<" + EmitCBaseVisitor::prefixNameProtect(nodep) + ">& obj");
    funcp->isMethod(false);
    funcp->isConst(false);
    funcp->isStatic(false);
    funcp->protect(false);
    AstNode* const exprp = new AstCMath{nodep->fileline(), "obj ? obj->to_string() : \"null\"", 0};
    exprp->dtypeSetString();
    funcp->addStmtsp(new AstCReturn{nodep->fileline(), exprp});
    nodep->addStmtp(funcp);
}
static void makeToString(AstClass* nodep) {
    AstCFunc* const funcp = new AstCFunc{nodep->fileline(), "to_string", nullptr, "std::string"};
    funcp->isConst(true);
    funcp->isStatic(false);
    funcp->protect(false);
    AstNode* const exprp
        = new AstCMath{nodep->fileline(), R"(std::string("'{") + to_string_middle() + "}")", 0};
    exprp->dtypeSetString();
    funcp->addStmtsp(new AstCReturn{nodep->fileline(), exprp});
    nodep->addStmtp(funcp);
}
static void makeToStringMiddle(AstClass* nodep) {
    AstCFunc* const funcp
        = new AstCFunc{nodep->fileline(), "to_string_middle", nullptr, "std::string"};
    funcp->isConst(true);
    funcp->isStatic(false);
    funcp->protect(false);
    funcp->addStmtsp(new AstCStmt{nodep->fileline(), "std::string out;\n"});
    std::string comma;
    for (AstNode* itemp = nodep->membersp(); itemp; itemp = itemp->nextp()) {
        if (const auto* const varp = VN_CAST(itemp, Var)) {
            if (!varp->isParam()) {
                string stmt = "out += \"";
                stmt += comma;
                comma = ", ";
                stmt += itemp->origNameProtect();
                stmt += ":\" + ";
                if (VN_IS(itemp->dtypep()->skipRefp(), BasicDType) && itemp->isWide()) {
                    stmt += "VL_TO_STRING_W(";
                    stmt += cvtToStr(itemp->widthWords());
                    stmt += ", ";
                } else {
                    stmt += "VL_TO_STRING(";
                }
                stmt += itemp->nameProtect();
                stmt += ");\n";
                nodep->user1(true);  // So what we extend dumps this
                funcp->addStmtsp(new AstCStmt{nodep->fileline(), stmt});
            }
        }
    }
<<<<<<< HEAD
    if (nodep->extendsp()) {
=======
    if (nodep->extendsp() && nodep->extendsp()->classp()->user1()) {
>>>>>>> 0eeb40b9
        string stmt = "out += ";
        if (!comma.empty()) stmt += "\", \"+ ";
        // comma = ", ";  // Nothing further so not needed
        stmt += EmitCBaseVisitor::prefixNameProtect(nodep->extendsp()->dtypep());
        stmt += "::to_string_middle();\n";
        nodep->user1(true);  // So what we extend dumps this
        funcp->addStmtsp(new AstCStmt{nodep->fileline(), stmt});
    }
    funcp->addStmtsp(new AstCStmt{nodep->fileline(), "return out;\n"});
    nodep->addStmtp(funcp);
}

//######################################################################
// V3Common class functions

void V3Common::commonAll() {
    UINFO(2, __FUNCTION__ << ": " << endl);
    // NODE STATE
    // Entire netlist:
    //  AstClass::user1()     -> bool.  True if class needs to_string dumper
    const VNUser1InUse m_inuser1;
    // Create common contents for each module
    for (AstNode* nodep = v3Global.rootp()->modulesp(); nodep; nodep = nodep->nextp()) {
        if (AstClass* const classp = VN_CAST(nodep, Class)) {
            // Create ToString methods
            makeVlToString(classp);
            makeToString(classp);
            makeToStringMiddle(classp);
        }
    }
    V3Global::dumpCheckGlobalTree("common", 0, v3Global.opt.dumpTreeLevel(__FILE__) >= 3);
}<|MERGE_RESOLUTION|>--- conflicted
+++ resolved
@@ -86,11 +86,7 @@
             }
         }
     }
-<<<<<<< HEAD
     if (nodep->extendsp()) {
-=======
-    if (nodep->extendsp() && nodep->extendsp()->classp()->user1()) {
->>>>>>> 0eeb40b9
         string stmt = "out += ";
         if (!comma.empty()) stmt += "\", \"+ ";
         // comma = ", ";  // Nothing further so not needed
