--- conflicted
+++ resolved
@@ -86,7 +86,6 @@
     }
 }
 
-<<<<<<< HEAD
 void V3ParseImp::timescalePreproc(FileLine* fl, const char* textp) {
     // Parse `timescale of <number><units> / <number><units>
     VTimescale unit;
@@ -95,8 +94,7 @@
     m_timeLastUnit = v3Global.opt.timeComputeUnit(unit);
     v3Global.rootp()->timeprecisionMerge(fileline(), prec);
 }
-void V3ParseImp::timescaleMod(FileLine* fl, AstNodeModule* modp,
-                              bool unitSet, double unitVal,
+void V3ParseImp::timescaleMod(FileLine* fl, AstNodeModule* modp, bool unitSet, double unitVal,
                               bool precSet, double precVal) {
     VTimescale unit(VTimescale::NONE);
     if (unitSet) {
@@ -126,12 +124,7 @@
     v3Global.rootp()->timeprecisionMerge(fileline(), prec);
 }
 
-void V3ParseImp::verilatorCmtLintSave() {
-    m_lintState.push_back(*parsep()->fileline());
-}
-=======
 void V3ParseImp::verilatorCmtLintSave() { m_lintState.push_back(*parsep()->fileline()); }
->>>>>>> f3308d23
 
 void V3ParseImp::verilatorCmtLintRestore() {
     if (m_lintState.empty()) {
@@ -229,14 +222,22 @@
     string suffix(sp);
 
     double divisor = 1;
-    if (suffix == "s") divisor = 1;
-    else if (suffix == "ms") divisor = 1e3;
-    else if (suffix == "us") divisor = 1e6;
-    else if (suffix == "ns") divisor = 1e9;
-    else if (suffix == "ps") divisor = 1e12;
-    else if (suffix == "fs") divisor = 1e15;
-    // verilog.l checks the suffix for us, so this is an assert
-    else v3fatalSrc("Unknown time suffix " << suffix);
+    if (suffix == "s") {
+        divisor = 1;
+    } else if (suffix == "ms") {
+        divisor = 1e3;
+    } else if (suffix == "us") {
+        divisor = 1e6;
+    } else if (suffix == "ns") {
+        divisor = 1e9;
+    } else if (suffix == "ps") {
+        divisor = 1e12;
+    } else if (suffix == "fs") {
+        divisor = 1e15;
+    } else {
+        // verilog.l checks the suffix for us, so this is an assert
+        v3fatalSrc("Unknown time suffix " << suffix);
+    }
 
     VL_DO_DANGLING(delete[] strgp, strgp);
     return d / divisor;
