// -*- mode: C++; c-file-style: "cc-mode" -*-
//*************************************************************************
// DESCRIPTION: Verilator: LValue module/signal name references
//
// Code available from: https://verilator.org
//
//*************************************************************************
//
// Copyright 2003-2020 by Wilson Snyder. This program is free software; you
// can redistribute it and/or modify it under the terms of either the GNU
// Lesser General Public License Version 3 or the Perl Artistic License
// Version 2.0.
// SPDX-License-Identifier: LGPL-3.0-only OR Artistic-2.0
//
//*************************************************************************
// LinkLValue TRANSFORMATIONS:
//      Top-down traversal
//          Set lvalue() attributes on appropriate VARREFs.
//*************************************************************************

#include "config_build.h"
#include "verilatedos.h"

#include "V3Global.h"
#include "V3LinkLValue.h"
#include "V3Ast.h"

#include <map>

//######################################################################
// Link state, as a visitor of each AstNode

class LinkLValueVisitor : public AstNVisitor {
private:
    // NODE STATE

    // STATE
    bool m_setRefLvalue;  // Set VarRefs to lvalues for pin assignments
    AstNodeFTask* m_ftaskp = nullptr;  // Function or task we're inside

    // METHODS
    VL_DEBUG_FUNC;  // Declare debug()

    // VISITs
    // Result handing
    virtual void visit(AstNodeVarRef* nodep) override {
        // VarRef: LValue its reference
        if (m_setRefLvalue) nodep->access(VAccess::WRITE);
        if (nodep->varp()) {
            if (nodep->access().isWrite() && !m_ftaskp && nodep->varp()->isReadOnly()) {
                nodep->v3warn(ASSIGNIN,
                              "Assigning to input/const variable: " << nodep->prettyNameQ());
            }
        }
        iterateChildren(nodep);
    }

    // Nodes that start propagating down lvalues
    virtual void visit(AstPin* nodep) override {
        if (nodep->modVarp() && nodep->modVarp()->isWritable()) {
            // When the varref's were created, we didn't know the I/O state
            // Now that we do, and it's from a output, we know it's a lvalue
            m_setRefLvalue = VAccess::WRITE;
            iterateChildren(nodep);
            m_setRefLvalue = false;
        } else {
            iterateChildren(nodep);
        }
    }
    virtual void visit(AstNodeAssign* nodep) override {
        VL_RESTORER(m_setRefLvalue);
        {
            m_setRefLvalue = VAccess::WRITE;
            iterateAndNextNull(nodep->lhsp());
            m_setRefLvalue = false;
            iterateAndNextNull(nodep->rhsp());
        }
    }
    virtual void visit(AstCastDynamic* nodep) override {
        VL_RESTORER(m_setRefLvalue);
        {
            m_setRefLvalue = VAccess::WRITE;
            iterateAndNextNull(nodep->lhsp());
            m_setRefLvalue = false;
            iterateAndNextNull(nodep->rhsp());
        }
    }
    virtual void visit(AstFOpen* nodep) override {
        VL_RESTORER(m_setRefLvalue);
        {
            m_setRefLvalue = VAccess::WRITE;
            iterateAndNextNull(nodep->filep());
            m_setRefLvalue = false;
            iterateAndNextNull(nodep->filenamep());
            iterateAndNextNull(nodep->modep());
        }
    }
<<<<<<< HEAD
    virtual void visit(AstFOpenMcd* nodep) VL_OVERRIDE {
        bool last_setRefLvalue = m_setRefLvalue;
        {
            m_setRefLvalue = true;
            iterateAndNextNull(nodep->filep());
            m_setRefLvalue = false;
            iterateAndNextNull(nodep->filenamep());
        }
        m_setRefLvalue = last_setRefLvalue;
    }
    virtual void visit(AstFClose* nodep) VL_OVERRIDE {
        bool last_setRefLvalue = m_setRefLvalue;
=======
    virtual void visit(AstFOpenMcd* nodep) override {
        VL_RESTORER(m_setRefLvalue);
>>>>>>> 2ce86edd
        {
            m_setRefLvalue = VAccess::WRITE;
            iterateAndNextNull(nodep->filep());
            m_setRefLvalue = false;
            iterateAndNextNull(nodep->filenamep());
        }
    }
    virtual void visit(AstFClose* nodep) override {
        VL_RESTORER(m_setRefLvalue);
        {
            m_setRefLvalue = VAccess::WRITE;
            iterateAndNextNull(nodep->filep());
        }
    }
    virtual void visit(AstFError* nodep) override {
        VL_RESTORER(m_setRefLvalue);
        {
            m_setRefLvalue = VAccess::WRITE;
            iterateAndNextNull(nodep->filep());
            iterateAndNextNull(nodep->strp());
        }
    }
    virtual void visit(AstFFlush* nodep) override {
        VL_RESTORER(m_setRefLvalue);
        {
            m_setRefLvalue = VAccess::WRITE;
            iterateAndNextNull(nodep->filep());
        }
    }
    virtual void visit(AstFGetC* nodep) override {
        VL_RESTORER(m_setRefLvalue);
        {
            m_setRefLvalue = VAccess::WRITE;
            iterateAndNextNull(nodep->filep());
        }
    }
    virtual void visit(AstFGetS* nodep) override {
        VL_RESTORER(m_setRefLvalue);
        {
            m_setRefLvalue = VAccess::WRITE;
            iterateAndNextNull(nodep->filep());
            iterateAndNextNull(nodep->strgp());
        }
    }
    virtual void visit(AstFRead* nodep) override {
        VL_RESTORER(m_setRefLvalue);
        {
            m_setRefLvalue = VAccess::WRITE;
            iterateAndNextNull(nodep->memp());
            iterateAndNextNull(nodep->filep());
        }
    }
    virtual void visit(AstFScanF* nodep) override {
        VL_RESTORER(m_setRefLvalue);
        {
            m_setRefLvalue = VAccess::WRITE;
            iterateAndNextNull(nodep->filep());
            iterateAndNextNull(nodep->exprsp());
        }
    }
    virtual void visit(AstFUngetC* nodep) override {
        VL_RESTORER(m_setRefLvalue);
        {
            m_setRefLvalue = VAccess::WRITE;
            iterateAndNextNull(nodep->filep());
        }
    }
    virtual void visit(AstSScanF* nodep) override {
        VL_RESTORER(m_setRefLvalue);
        {
            m_setRefLvalue = VAccess::WRITE;
            iterateAndNextNull(nodep->exprsp());
        }
    }
    virtual void visit(AstSysIgnore* nodep) override {
        // Can't know if lvalue or not; presume so as stricter
        VL_RESTORER(m_setRefLvalue);
        iterateChildren(nodep);
    }
    virtual void visit(AstReadMem* nodep) override {
        VL_RESTORER(m_setRefLvalue);
        {
            m_setRefLvalue = VAccess::WRITE;
            iterateAndNextNull(nodep->memp());
            m_setRefLvalue = false;
            iterateAndNextNull(nodep->filenamep());
            iterateAndNextNull(nodep->lsbp());
            iterateAndNextNull(nodep->msbp());
        }
    }
    virtual void visit(AstValuePlusArgs* nodep) override {
        VL_RESTORER(m_setRefLvalue);
        {
            m_setRefLvalue = false;
            iterateAndNextNull(nodep->searchp());
            m_setRefLvalue = VAccess::WRITE;
            iterateAndNextNull(nodep->outp());
        }
    }
    virtual void visit(AstSFormat* nodep) override {
        VL_RESTORER(m_setRefLvalue);
        {
            m_setRefLvalue = VAccess::WRITE;
            iterateAndNextNull(nodep->lhsp());
            m_setRefLvalue = false;
            iterateAndNextNull(nodep->fmtp());
        }
    }
    void prepost_visit(AstNodeTriop* nodep) {
        VL_RESTORER(m_setRefLvalue);
        {
            m_setRefLvalue = false;
            iterateAndNextNull(nodep->lhsp());
            iterateAndNextNull(nodep->rhsp());
            m_setRefLvalue = VAccess::WRITE;
            iterateAndNextNull(nodep->thsp());
        }
    }
    virtual void visit(AstPreAdd* nodep) override { prepost_visit(nodep); }
    virtual void visit(AstPostAdd* nodep) override { prepost_visit(nodep); }
    virtual void visit(AstPreSub* nodep) override { prepost_visit(nodep); }
    virtual void visit(AstPostSub* nodep) override { prepost_visit(nodep); }

    // Nodes that change LValue state
    virtual void visit(AstSel* nodep) override {
        VL_RESTORER(m_setRefLvalue);
        {
            iterateAndNextNull(nodep->lhsp());
            // Only set lvalues on the from
            m_setRefLvalue = false;
            iterateAndNextNull(nodep->rhsp());
            iterateAndNextNull(nodep->thsp());
        }
    }
    virtual void visit(AstNodeSel* nodep) override {
        VL_RESTORER(m_setRefLvalue);
        {  // Only set lvalues on the from
            iterateAndNextNull(nodep->lhsp());
            m_setRefLvalue = false;
            iterateAndNextNull(nodep->rhsp());
        }
    }
    virtual void visit(AstCellArrayRef* nodep) override {
        VL_RESTORER(m_setRefLvalue);
        {  // selp is not an lvalue
            m_setRefLvalue = false;
            iterateAndNextNull(nodep->selp());
        }
    }
    virtual void visit(AstNodePreSel* nodep) override {
        VL_RESTORER(m_setRefLvalue);
        {  // Only set lvalues on the from
            iterateAndNextNull(nodep->lhsp());
            m_setRefLvalue = false;
            iterateAndNextNull(nodep->rhsp());
            iterateAndNextNull(nodep->thsp());
        }
    }
    virtual void visit(AstNodeFTask* nodep) override {
        m_ftaskp = nodep;
        iterateChildren(nodep);
        m_ftaskp = nullptr;
    }
    virtual void visit(AstNodeFTaskRef* nodep) override {
        AstNode* pinp = nodep->pinsp();
        AstNodeFTask* taskp = nodep->taskp();
        // We'll deal with mismatching pins later
        if (!taskp) return;
        for (AstNode* stmtp = taskp->stmtsp(); stmtp && pinp; stmtp = stmtp->nextp()) {
            if (const AstVar* portp = VN_CAST(stmtp, Var)) {
                if (portp->isIO()) {
                    if (portp->isWritable()) {
                        m_setRefLvalue = VAccess::WRITE;
                        iterate(pinp);
                        m_setRefLvalue = false;
                    } else {
                        iterate(pinp);
                    }
                    // Advance pin
                    pinp = pinp->nextp();
                }
            }
        }
    }

    virtual void visit(AstNode* nodep) override { iterateChildren(nodep); }

public:
    // CONSTRUCTORS
    LinkLValueVisitor(AstNode* nodep, bool start)
        : m_setRefLvalue{start} {
        iterate(nodep);
    }
    virtual ~LinkLValueVisitor() override {}
};

//######################################################################
// Link class functions

void V3LinkLValue::linkLValue(AstNetlist* nodep) {
    UINFO(4, __FUNCTION__ << ": " << endl);
    { LinkLValueVisitor visitor(nodep, false); }  // Destruct before checking
    V3Global::dumpCheckGlobalTree("linklvalue", 0, v3Global.opt.dumpTreeLevel(__FILE__) >= 6);
}
void V3LinkLValue::linkLValueSet(AstNode* nodep) {
    // Called by later link functions when it is known a node needs
    // to be converted to a lvalue.
    UINFO(9, __FUNCTION__ << ": " << endl);
    LinkLValueVisitor visitor(nodep, true);
}<|MERGE_RESOLUTION|>--- conflicted
+++ resolved
@@ -95,23 +95,8 @@
             iterateAndNextNull(nodep->modep());
         }
     }
-<<<<<<< HEAD
-    virtual void visit(AstFOpenMcd* nodep) VL_OVERRIDE {
-        bool last_setRefLvalue = m_setRefLvalue;
-        {
-            m_setRefLvalue = true;
-            iterateAndNextNull(nodep->filep());
-            m_setRefLvalue = false;
-            iterateAndNextNull(nodep->filenamep());
-        }
-        m_setRefLvalue = last_setRefLvalue;
-    }
-    virtual void visit(AstFClose* nodep) VL_OVERRIDE {
-        bool last_setRefLvalue = m_setRefLvalue;
-=======
     virtual void visit(AstFOpenMcd* nodep) override {
         VL_RESTORER(m_setRefLvalue);
->>>>>>> 2ce86edd
         {
             m_setRefLvalue = VAccess::WRITE;
             iterateAndNextNull(nodep->filep());
