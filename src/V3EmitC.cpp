// -*- mode: C++; c-file-style: "cc-mode" -*-
//*************************************************************************
// DESCRIPTION: Verilator: Emit C++ for tree
//
// Code available from: https://verilator.org
//
//*************************************************************************
//
// Copyright 2003-2021 by Wilson Snyder. This program is free software; you
// can redistribute it and/or modify it under the terms of either the GNU
// Lesser General Public License Version 3 or the Perl Artistic License
// Version 2.0.
// SPDX-License-Identifier: LGPL-3.0-only OR Artistic-2.0
//
//*************************************************************************

#include "config_build.h"
#include "verilatedos.h"

#include "V3Global.h"
#include "V3EmitC.h"
#include "V3EmitCFunc.h"

#include <vector>
#include <unordered_set>

//######################################################################
// Internal EmitC implementation

class EmitCImp final : EmitCFunc {
    // MEMBERS
    AstNodeModule* m_fileModp = nullptr;  // Files (names, headers) constructed using this module
    bool m_slow = false;  // Creating __Slow file
    bool m_fast = false;  // Creating non __Slow file (or both)

    //---------------------------------------
    // METHODS

    V3OutCFile* newOutCFile(bool slow, bool source, int filenum = 0) {
        m_lazyDecls.reset();  // Need to emit new lazy declarations

        string filenameNoExt = v3Global.opt.makeDir() + "/" + prefixNameProtect(m_fileModp);
        if (filenum) filenameNoExt += "__" + cvtToStr(filenum);
        filenameNoExt += (slow ? "__Slow" : "");
        V3OutCFile* ofp = nullptr;
        if (v3Global.opt.lintOnly()) {
            // Unfortunately we have some lint checks here, so we can't just skip processing.
            // We should move them to a different stage.
            const string filename = VL_DEV_NULL;
            newCFile(filename, slow, source);
            ofp = new V3OutCFile(filename);
        } else if (optSystemC()) {
            const string filename = filenameNoExt + (source ? ".cpp" : ".h");
            newCFile(filename, slow, source);
            ofp = new V3OutScFile(filename);
        } else {
            const string filename = filenameNoExt + (source ? ".cpp" : ".h");
            newCFile(filename, slow, source);
            ofp = new V3OutCFile(filename);
        }

        ofp->putsHeader();
        if (source) {
            ofp->puts("// DESCRIPTION: Verilator output: Design implementation internals\n");
        } else {
            ofp->puts("// DESCRIPTION: Verilator output: Design internal header\n");
        }
        ofp->puts("// See " + topClassName() + ".h for the primary calling header\n");
        return ofp;
    }

    //---------------------------------------
    // VISITORS
    using EmitCFunc::visit;  // Suppress hidden overloaded virtual function warning
    virtual void visit(AstCFunc* nodep) override {
        // TRACE_* and DPI handled elsewhere
        if (nodep->funcType().isTrace()) return;
        if (nodep->dpiImportPrototype()) return;
        if (nodep->dpiExportDispatcher()) return;
        if (!(nodep->slow() ? m_slow : m_fast)) return;

        maybeSplit();

        EmitCFunc::visit(nodep);
    }

    //---------------------------------------
    // ACCESSORS

    // METHODS
    // Low level
    void emitTypedefs(AstNode* firstp) {
        bool first = true;
        for (AstNode* loopp = firstp; loopp; loopp = loopp->nextp()) {
            if (const AstTypedef* nodep = VN_CAST(loopp, Typedef)) {
                if (nodep->attrPublic()) {
                    if (first) {
                        first = false;
                        puts("\n// TYPEDEFS\n");
                        puts("// That were declared public\n");
                    } else {
                        puts("\n");
                    }
                    if (const AstEnumDType* adtypep
                        = VN_CAST(nodep->dtypep()->skipRefToEnump(), EnumDType)) {
                        if (adtypep->width() > 64) {
                            putsDecoration("// enum " + nodep->nameProtect()
                                           + " // Ignored: Too wide for C++\n");
                        } else {
                            puts("enum " + nodep->name() + " {\n");
                            for (AstEnumItem* itemp = adtypep->itemsp(); itemp;
                                 itemp = VN_CAST(itemp->nextp(), EnumItem)) {
                                puts(itemp->nameProtect());
                                puts(" = ");
                                iterateAndNextNull(itemp->valuep());
                                if (VN_IS(itemp->nextp(), EnumItem)) puts(",");
                                puts("\n");
                            }
                            puts("};\n");
                        }
                    }
                }
            }
        }
    }
    void emitParams(AstNodeModule* modp, bool init, bool* firstp, string& sectionr) {
        bool anyi = false;
        for (AstNode* nodep = modp->stmtsp(); nodep; nodep = nodep->nextp()) {
            if (const AstVar* varp = VN_CAST(nodep, Var)) {
                if (varp->isParam() && (varp->isUsedParam() || varp->isSigPublic())) {
                    if (!init && sectionr != "") {
                        puts(sectionr);
                        sectionr = "";
                    }
                    UASSERT_OBJ(varp->valuep(), nodep, "No init for a param?");
                    // These should be static const values, however older MSVC++ did't
                    // support them; should be ok now under C++11, need to refactor.
                    if (varp->isWide()) {  // Unsupported for output
                        if (!init) {
                            putsDecoration("// enum WData " + varp->nameProtect() + "  //wide");
                        }
                    } else if (varp->isString()) {
                        if (init) {
                            puts("const std::string ");
                            puts(prefixNameProtect(modp) + "::" + protect("var_" + varp->name())
                                 + "(");
                            iterateAndNextNull(varp->valuep());
                            puts(");\n");
                            anyi = true;
                        } else {
                            puts("static const std::string " + protect("var_" + varp->name())
                                 + ";\n");
                        }
                    } else if (!VN_IS(varp->valuep(), Const)) {  // Unsupported for output
                        // putsDecoration("// enum ..... "+varp->nameProtect()
                        //               +"not simple value, see variable above instead");
                    } else if (VN_IS(varp->dtypep(), BasicDType)
                               && VN_CAST(varp->dtypep(), BasicDType)
                                      ->isOpaque()) {  // Can't put out e.g. doubles
                    } else {
                        if (init) {
                            puts(varp->isQuad() ? "const QData " : "const IData ");
                            puts(prefixNameProtect(modp) + "::" + protect("var_" + varp->name())
                                 + "(");
                            iterateAndNextNull(varp->valuep());
                            puts(");\n");
                            anyi = true;
                        } else {
                            // enum
                            puts(varp->isQuad() ? "enum _QData" : "enum _IData");
                            puts("" + varp->nameProtect() + " { " + varp->nameProtect() + " = ");
                            iterateAndNextNull(varp->valuep());
                            puts("};\n");
                            // var
                            puts(varp->isQuad() ? "static const QData " : "static const IData ");
                            puts(protect("var_" + varp->name()) + ";\n");
                        }
                    }
                }
            }
        }
        if (anyi) puts("\n");
    }
    void emitIntFuncDecls(AstNodeModule* modp, bool inClassBody) {
        std::vector<const AstCFunc*> funcsp;

        for (AstNode* nodep = modp->stmtsp(); nodep; nodep = nodep->nextp()) {
            if (const AstCFunc* funcp = VN_CAST(nodep, CFunc)) {
                if (funcp->dpiImportPrototype())  // Declared in __Dpi.h
                    continue;
                if (funcp->dpiExportDispatcher())  // Declared in __Dpi.h
                    continue;
                if (funcp->isMethod() != inClassBody)  // Only methods go inside class
                    continue;
                if (funcp->isMethod() && funcp->isLoose())  // Loose methods are declared lazily
                    continue;
                funcsp.push_back(funcp);
            }
        }

        stable_sort(funcsp.begin(), funcsp.end(), [](const AstNode* ap, const AstNode* bp) {  //
            return ap->name() < bp->name();
        });

        for (const AstCFunc* funcp : funcsp) {
            if (inClassBody) ofp()->putsPrivate(funcp->declPrivate());
            emitCFuncDecl(funcp, modp);
        }
    }

    // Medium level
    void emitCtorImp(AstNodeModule* modp);
    void emitConfigureImp(AstNodeModule* modp);
    void emitCoverageDecl(AstNodeModule* modp);
    void emitCoverageImp(AstNodeModule* modp);
    void emitDestructorImp(AstNodeModule* modp);
    void emitSavableImp(AstNodeModule* modp);
    void emitTextSection(AstType type);
    // High level
    void emitImpTop();
    void emitImp(AstNodeModule* modp);
    void emitIntTop(const AstNodeModule* modp);
    void emitInt(AstNodeModule* modp);
    void maybeSplit();

public:
    EmitCImp() {}
    virtual ~EmitCImp() override = default;
    void mainImp(AstNodeModule* modp, bool slow);
    void mainInt(AstNodeModule* modp);
    void mainDoFunc(AstCFunc* nodep) { iterate(nodep); }
};

//######################################################################
// Internal EmitC

void EmitCImp::emitCoverageDecl(AstNodeModule*) {
    if (v3Global.opt.coverage()) {
        ofp()->putsPrivate(false);  // Accessed from loose methods
        putsDecoration("// Coverage\n");
        puts("void __vlCoverInsert(");
        puts(v3Global.opt.threads() ? "std::atomic<uint32_t>" : "uint32_t");
        puts("* countp, bool enable, const char* filenamep, int lineno, int column,\n");
        puts("const char* hierp, const char* pagep, const char* commentp, const char* "
             "linescovp);\n");
    }
}

void EmitCImp::emitCtorImp(AstNodeModule* modp) {
    puts("\n");
    bool first = true;
    string section;
    emitParams(modp, true, &first, section /*ref*/);

    const string modName = prefixNameProtect(modp);

    puts("\n");
    m_lazyDecls.emit("void " + modName + "__", protect("_ctor_var_reset"),
                     "(" + modName + "* vlSelf);");
    puts("\n");

    if (VN_IS(modp, Class)) {
        modp->v3fatalSrc("constructors should be AstCFuncs instead");
    } else {
        puts(modName + "::" + modName + "(const char* _vcname__)\n");
        puts("    : VerilatedModule(_vcname__)\n");
        first = false;  // printed the first ':'
    }
    emitVarCtors(&first);

    puts(" {\n");

    putsDecoration("// Reset structure values\n");
    puts(modName + "__" + protect("_ctor_var_reset") + "(this);\n");
    emitTextSection(AstType::atScCtor);

    puts("}\n");
}

void EmitCImp::emitConfigureImp(AstNodeModule* modp) {
    const string modName = prefixNameProtect(modp);

    if (v3Global.opt.coverage()) {
        puts("\n");
        m_lazyDecls.emit("void " + modName + "__", protect("_configure_coverage"),
                         "(" + modName + "* vlSelf, bool first);");
    }

    puts("\nvoid " + modName + "::" + protect("__Vconfigure") + "(" + symClassName()
         + "* _vlSymsp, bool first) {\n");
    puts("if (false && first) {}  // Prevent unused\n");
    puts("this->vlSymsp = _vlSymsp;\n");  // First, as later stuff needs it.
    if (v3Global.opt.coverage()) {
        puts(modName + "__" + protect("_configure_coverage") + "(this, first);\n");
    }
    puts("}\n");
    splitSizeInc(10);
}

void EmitCImp::emitCoverageImp(AstNodeModule*) {
    if (v3Global.opt.coverage()) {
        puts("\n// Coverage\n");
        // Rather than putting out VL_COVER_INSERT calls directly, we do it via this function
        // This gets around gcc slowness constructing all of the template arguments.
        puts("void " + prefixNameProtect(m_modp) + "::__vlCoverInsert(");
        puts(v3Global.opt.threads() ? "std::atomic<uint32_t>" : "uint32_t");
        puts("* countp, bool enable, const char* filenamep, int lineno, int column,\n");
        puts("const char* hierp, const char* pagep, const char* commentp, const char* linescovp) "
             "{\n");
        if (v3Global.opt.threads()) {
            puts("assert(sizeof(uint32_t) == sizeof(std::atomic<uint32_t>));\n");
            puts("uint32_t* count32p = reinterpret_cast<uint32_t*>(countp);\n");
        } else {
            puts("uint32_t* count32p = countp;\n");
        }
        // static doesn't need save-restore as is constant
        puts("static uint32_t fake_zero_count = 0;\n");
        // Used for second++ instantiation of identical bin
        puts("if (!enable) count32p = &fake_zero_count;\n");
        puts("*count32p = 0;\n");
        puts("VL_COVER_INSERT(vlSymsp->_vm_contextp__->coveragep(), count32p,");
        puts("  \"filename\",filenamep,");
        puts("  \"lineno\",lineno,");
        puts("  \"column\",column,\n");
        // Need to move hier into scopes and back out if do this
        // puts( "\"hier\",std::string(vlSymsp->name())+hierp,");
        puts("\"hier\",std::string(name())+hierp,");
        puts("  \"page\",pagep,");
        puts("  \"comment\",commentp,");
        puts("  (linescovp[0] ? \"linescov\" : \"\"), linescovp);\n");
        puts("}\n");
        splitSizeInc(10);
    }
}

void EmitCImp::emitDestructorImp(AstNodeModule* modp) {
    puts("\n");
    puts(prefixNameProtect(modp) + "::~" + prefixNameProtect(modp) + "() {\n");
    emitTextSection(AstType::atScDtor);
    puts("}\n");
    splitSizeInc(10);
}

void EmitCImp::emitSavableImp(AstNodeModule* modp) {
    if (v3Global.opt.savable()) {
        puts("\n// Savable\n");
        for (int de = 0; de < 2; ++de) {
            const string classname = de ? "VerilatedDeserialize" : "VerilatedSerialize";
            const string funcname = de ? "__Vdeserialize" : "__Vserialize";
            const string op = de ? ">>" : "<<";
            // NOLINTNEXTLINE(performance-inefficient-string-concatenation)
            puts("void " + prefixNameProtect(modp) + "::" + protect(funcname) + "(" + classname
                 + "& os) {\n");
            // Place a computed checksum to ensure proper structure save/restore formatting
            // OK if this hash includes some things we won't dump, since
            // just looking for loading the wrong model
            VHashSha256 hash;
            for (AstNode* nodep = modp->stmtsp(); nodep; nodep = nodep->nextp()) {
                if (const AstVar* varp = VN_CAST(nodep, Var)) {
                    hash.insert(varp->name());
                    hash.insert(varp->dtypep()->width());
                }
            }
            ofp()->printf("vluint64_t __Vcheckval = 0x%" VL_PRI64 "xULL;\n",
                          static_cast<vluint64_t>(hash.digestUInt64()));
            if (de) {
                puts("os.readAssert(__Vcheckval);\n");
            } else {
                puts("os << __Vcheckval;\n");
            }

            // Save context
            // If multiple models save the same context we'll save it multiple
            // times, but is harmless, and doing it otherwise would break
            // backwards compatibility.
            puts("os " + op + " vlSymsp->_vm_contextp__;\n");

            // Save all members
            for (AstNode* nodep = modp->stmtsp(); nodep; nodep = nodep->nextp()) {
                if (const AstVar* varp = VN_CAST(nodep, Var)) {
                    if (varp->isIO() && modp->isTop() && optSystemC()) {
                        // System C top I/O doesn't need loading, as the
                        // lower level subinst code does it.
                    } else if (varp->isParam()) {
                    } else if (varp->isStatic() && varp->isConst()) {
                    } else {
                        int vects = 0;
                        AstNodeDType* elementp = varp->dtypeSkipRefp();
                        for (AstUnpackArrayDType* arrayp = VN_CAST(elementp, UnpackArrayDType);
                             arrayp; arrayp = VN_CAST(elementp, UnpackArrayDType)) {
                            const int vecnum = vects++;
                            UASSERT_OBJ(arrayp->hi() >= arrayp->lo(), varp,
                                        "Should have swapped msb & lsb earlier.");
                            const string ivar = string("__Vi") + cvtToStr(vecnum);
                            puts("for (int __Vi" + cvtToStr(vecnum) + "=" + cvtToStr(0));
                            puts("; " + ivar + "<" + cvtToStr(arrayp->elementsConst()));
                            puts("; ++" + ivar + ") {\n");
                            elementp = arrayp->subDTypep()->skipRefp();
                        }
                        const AstBasicDType* const basicp = elementp->basicp();
                        // Do not save MTask state, only matters within an evaluation
                        if (basicp && basicp->keyword().isMTaskState()) continue;
                        // Want to detect types that are represented as arrays
                        // (i.e. packed types of more than 64 bits).
                        if (elementp->isWide()
                            && !(basicp && basicp->keyword() == AstBasicDTypeKwd::STRING)) {
                            const int vecnum = vects++;
                            const string ivar = string("__Vi") + cvtToStr(vecnum);
                            puts("for (int __Vi" + cvtToStr(vecnum) + "=" + cvtToStr(0));
                            puts("; " + ivar + "<" + cvtToStr(elementp->widthWords()));
                            puts("; ++" + ivar + ") {\n");
                        }
                        puts("os" + op + varp->nameProtect());
                        for (int v = 0; v < vects; ++v) puts("[__Vi" + cvtToStr(v) + "]");
                        puts(";\n");
                        for (int v = 0; v < vects; ++v) puts("}\n");
                    }
                }
            }

            puts("}\n");
        }
    }
}

void EmitCImp::emitTextSection(AstType type) {
    int last_line = -999;
    for (AstNode* nodep = m_modp->stmtsp(); nodep; nodep = nodep->nextp()) {
        if (const AstNodeText* textp = VN_CAST(nodep, NodeText)) {
            if (nodep->type() == type) {
                if (last_line != nodep->fileline()->lineno()) {
                    if (last_line < 0) {
                        puts("\n//*** Below code from `systemc in Verilog file\n");
                    }
                    putsDecoration(
                        ifNoProtect("// From `systemc at " + nodep->fileline()->ascii() + "\n"));
                    last_line = nodep->fileline()->lineno();
                }
                ofp()->putsNoTracking(textp->text());
                last_line++;
            }
        }
    }
    if (last_line > 0) puts("//*** Above code from `systemc in Verilog file\n\n");
}

<<<<<<< HEAD
void EmitCImp::emitSensitives() {
    // Create sensitivity list for when to evaluate the model.
    // If C++ code, the user must call this routine themself.
    if (m_modp->isTop() && optSystemC()) {
        putsDecoration("// Sensitivities on all clocks and combo inputs\n");
        puts("SC_METHOD(eval);\n");
        for (AstNode* nodep = m_modp->stmtsp(); nodep; nodep = nodep->nextp()) {
            if (const AstVar* varp = VN_CAST(nodep, Var)) {
                if (varp->isNonOutput() && (varp->isScSensitive() || varp->isUsedClock())) {
                    int vects = 0;
                    // This isn't very robust and may need cleanup for other data types
                    for (AstUnpackArrayDType* arrayp
                         = VN_CAST(varp->dtypeSkipRefp(), UnpackArrayDType);
                         arrayp;
                         arrayp = VN_CAST(arrayp->subDTypep()->skipRefp(), UnpackArrayDType)) {
                        const int vecnum = vects++;
                        UASSERT_OBJ(arrayp->hi() >= arrayp->lo(), varp,
                                    "Should have swapped msb & lsb earlier.");
                        const string ivar = string("__Vi") + cvtToStr(vecnum);
                        puts("for (int __Vi" + cvtToStr(vecnum) + "=" + cvtToStr(arrayp->lo()));
                        puts("; " + ivar + "<=" + cvtToStr(arrayp->hi()));
                        puts("; ++" + ivar + ") {\n");
                    }
                    puts("sensitive << " + varp->nameProtect());
                    for (int v = 0; v < vects; ++v) puts("[__Vi" + cvtToStr(v) + "]");
                    puts(";\n");
                    for (int v = 0; v < vects; ++v) puts("}\n");
                }
            }
        }
        puts("\n");
    }
}

void EmitCImp::emitSettleLoop(bool initial) {
    const string self = initial ? "vlSelf" : "this";
    putsDecoration("// Evaluate till stable\n");
    puts("int __VclockLoop = 0;\n");
    puts("QData __Vchange = 1;\n");
    if (v3Global.opt.trace()) puts("vlSymsp->__Vm_activity = true;\n");
    puts("do {\n");
    puts("VL_DEBUG_IF(VL_DBG_MSGF(\"+ ");
    puts(initial ? "Initial" : "Clock");
    puts(" loop\\n\"););\n");
    if (initial) puts(topClassName() + "__" + protect("_eval_settle") + "(" + self + ");\n");
    puts(topClassName() + "__" + protect("_eval") + "(" + self + ");\n");
    puts("if (VL_UNLIKELY(++__VclockLoop > " + cvtToStr(v3Global.opt.convergeLimit()) + ")) {\n");
    puts("// About to fail, so enable debug to see what's not settling.\n");
    puts("// Note you must run make with OPT=-DVL_DEBUG for debug prints.\n");
    puts("int __Vsaved_debug = Verilated::debug();\n");
    puts("Verilated::debug(1);\n");
    puts("__Vchange = " + topClassName() + "__" + protect("_change_request") + "(" + self
         + ");\n");
    puts("Verilated::debug(__Vsaved_debug);\n");
    puts("VL_FATAL_MT(");
    putsQuoted(protect(m_modp->fileline()->filename()));
    puts(", ");
    puts(cvtToStr(m_modp->fileline()->lineno()));
    puts(", \"\",\n");
    puts("\"Verilated model didn't ");
    if (initial) puts("DC ");
    puts("converge\\n\"\n");
    puts("\"- See https://verilator.org/warn/DIDNOTCONVERGE\");\n");
    puts("} else {\n");
    puts("__Vchange = " + topClassName() + "__" + protect("_change_request") + "(" + self
         + ");\n");
    puts("}\n");
    puts("} while (VL_UNLIKELY(__Vchange));\n");
}

void EmitCImp::emitWrapFast() {
    UASSERT_OBJ(m_modp->isTop(), m_modp, "Attempting to emitWrapFast for non-top class");
    puts("\nVerilatedContext* " + topClassName() + "::contextp() const {\n");
    puts(/**/ "return vlSymsp->_vm_contextp__;\n");
    puts("}\n");
}

void EmitCImp::emitWrapEval() {
    UASSERT_OBJ(m_modp->isTop(), m_modp, "Attempting to emitWrapEval for non-top class");

    const string selfDecl = "(" + topClassName() + "* vlSelf)";

    // Forward declarations
    puts("\n");
    m_lazyDecls.emit("void " + topClassName() + "__", protect("_eval_initial"), selfDecl + ";");
    m_lazyDecls.emit("void " + topClassName() + "__", protect("_eval_settle"), selfDecl + ";");
    m_lazyDecls.emit("void " + topClassName() + "__", protect("_eval"), selfDecl + ";");
    m_lazyDecls.emit("QData " + topClassName() + "__", protect("_change_request"), selfDecl + ";");
    puts("#ifdef VL_DEBUG\n");
    m_lazyDecls.emit("void " + topClassName() + "__", protect("_eval_debug_assertions"),
                     selfDecl + ";");
    puts("#endif  // VL_DEBUG\n");
    m_lazyDecls.emit("void " + topClassName() + "__", protect("_final"), selfDecl + ";");

    // _eval_initial_loop
    puts("\nstatic void " + protect("_eval_initial_loop") + selfDecl + " {\n");
    puts(symClassAssign());
    puts("vlSymsp->__Vm_didInit = true;\n");
    puts(topClassName() + "__" + protect("_eval_initial") + "(vlSelf);\n");
    emitSettleLoop(/* initial: */ true);
    ensureNewLine();
    puts("}\n");

    // ::eval_step
    puts("\nvoid " + topClassName() + "::eval_step() {\n");
    puts("VL_DEBUG_IF(VL_DBG_MSGF(\"+++++TOP Evaluate " + topClassName()
         + "::eval_step\\n\"); );\n");
    puts("#ifdef VL_DEBUG\n");
    putsDecoration("// Debug assertions\n");
    puts(topClassName() + "__" + protect("_eval_debug_assertions") + "(this);\n");
    puts("#endif  // VL_DEBUG\n");
    putsDecoration("// Initialize\n");
    puts("if (VL_UNLIKELY(!vlSymsp->__Vm_didInit)) " + protect("_eval_initial_loop")
         + "(this);\n");

    putsDecoration("// Activate events\n");
    // FIXME we should really see if there are any delayed statements and only put this out if are
    if (v3Global.opt.timing()) puts("Verilated::timedQActivate(vlSymsp, VL_TIME_Q());\n");

    if (v3Global.opt.threads() == 1) {
        uint32_t mtaskId = 0;
        putsDecoration("// MTask " + cvtToStr(mtaskId) + " start\n");
        puts("VL_DEBUG_IF(VL_DBG_MSGF(\"MTask" + cvtToStr(mtaskId) + " starting\\n\"););\n");
        puts("Verilated::mtaskId(" + cvtToStr(mtaskId) + ");\n");
    }

    if (v3Global.opt.mtasks() && v3Global.opt.profThreads()) {
        puts("if (VL_UNLIKELY((vlSymsp->_vm_contextp__->profThreadsStart() != "
             "__Vm_profile_time_finished)\n");
        puts(" && (VL_TIME_Q() > vlSymsp->_vm_contextp__->profThreadsStart())\n");
        puts(" && (vlSymsp->_vm_contextp__->profThreadsWindow() >= 1))) {\n");
        // Within a profile (either starting, middle, or end)
        puts("if (__Vm_profile_window_ct == 0) {\n");  // Opening file?
        // Start profile on this cycle. We'll capture a window worth, then
        // only analyze the next window worth. The idea is that the first window
        // capture will hit some cache-cold stuff (eg printf) but it'll be warm
        // by the time we hit the second window, we hope.
        puts("__Vm_profile_cycle_start = VL_RDTSC_Q();\n");
        // "* 2" as first half is warmup, second half is collection
        puts("__Vm_profile_window_ct = vlSymsp->_vm_contextp__->profThreadsWindow() * 2 "
             "+ "
             "1;\n");
        puts("}\n");
        puts("--__Vm_profile_window_ct;\n");
        puts("if (__Vm_profile_window_ct == vlSymsp->_vm_contextp__->profThreadsWindow()) "
             "{\n");
        // This barrier record in every threads' profile demarcates the
        // cache-warm-up cycles before the barrier from the actual profile
        // cycles afterward.
        puts("__Vm_threadPoolp->profileAppendAll(");
        puts("VlProfileRec(VlProfileRec::Barrier()));\n");
        puts("__Vm_profile_cycle_start = VL_RDTSC_Q();\n");
        puts("}\n");
        puts("else if (__Vm_profile_window_ct == 0) {\n");
        // Ending file.
        puts("vluint64_t elapsed = VL_RDTSC_Q() - __Vm_profile_cycle_start;\n");
        puts("__Vm_threadPoolp->profileDump(vlSymsp->_vm_contextp__->profThreadsFilename()."
             "c_str(), elapsed);\n");
        // This turns off the test to enter the profiling code, but still
        // allows the user to collect another profile by changing
        // profThreadsStart
        puts("__Vm_profile_time_finished = vlSymsp->_vm_contextp__->profThreadsStart();\n");
        puts("__Vm_profile_cycle_start = 0;\n");
        puts("}\n");
        puts("}\n");
    }

    emitSettleLoop(/* initial: */ false);
    if (v3Global.opt.threads() == 1) {
        puts("Verilated::endOfThreadMTask(vlSymsp->__Vm_evalMsgQp);\n");
    }
    if (v3Global.opt.threads()) puts("Verilated::endOfEval(vlSymsp->__Vm_evalMsgQp);\n");
    puts("}\n");
    splitSizeInc(10);

    // ::eval_end_step
    if (v3Global.needTraceDumper() && !optSystemC()) {
        puts("\nvoid " + topClassName() + "::eval_end_step() {\n");
        puts("VL_DEBUG_IF(VL_DBG_MSGF(\"+eval_end_step " + topClassName()
             + "::eval_end_step\\n\"); );\n");
        puts("#ifdef VM_TRACE\n");
        putsDecoration("// Tracing\n");
        // SystemC's eval loop deals with calling trace, not us
        puts("if (VL_UNLIKELY(vlSymsp->__Vm_dumping)) _traceDump();\n");
        puts("#endif  // VM_TRACE\n");
        puts("}\n");
        splitSizeInc(10);
    }

    // ::final
    puts("\nvoid " + topClassName() + "::final() {\n");
    puts(topClassName() + "__" + protect("_final") + "(this);\n");
    puts("}\n");
    splitSizeInc(10);

    if (v3Global.opt.timing()) {
        puts("\n");
        puts("bool " + prefixNameProtect(m_modp)
             + "::timeSlotsEmpty() { return Verilated::timedQEmpty(vlSymsp); }\n");
        puts("vluint64_t " + prefixNameProtect(m_modp)
             + "::timeSlotsEarliestTime() { return Verilated::timedQEarliestTime(vlSymsp); }\n");
    }
}

void EmitCImp::emitThreadingState() {
    ofp()->putsPrivate(false);  // Accessed from loose function
    AstExecGraph* execGraphp = v3Global.rootp()->execGraphp();
    UASSERT_OBJ(execGraphp, v3Global.rootp(), "Root should have an execGraphp");

    puts("VlThreadPool* __Vm_threadPoolp;\n");
    puts("bool __Vm_even_cycle;\n");

    if (v3Global.opt.profThreads()) {
        // rdtsc() at current cycle start
        puts("vluint64_t __Vm_profile_cycle_start;\n");
        // Time we finished analysis
        puts("vluint64_t __Vm_profile_time_finished;\n");
        // Track our position in the cache warmup and actual profile window
        puts("vluint32_t __Vm_profile_window_ct;\n");
    }
}

=======
>>>>>>> 3ed2af63
void EmitCImp::emitIntTop(const AstNodeModule* modp) {
    // Always have this first; gcc has short circuiting if #ifdef is first in a file
    ofp()->putsGuard();
    puts("\n");

    ofp()->putsIntTopInclude();
    puts("#include \"verilated_heavy.h\"\n");
    if (v3Global.opt.mtasks()) puts("#include \"verilated_threads.h\"\n");
    if (v3Global.opt.savable()) puts("#include \"verilated_save.h\"\n");
    if (v3Global.opt.coverage()) puts("#include \"verilated_cov.h\"\n");
}

void EmitCImp::emitInt(AstNodeModule* modp) {
    puts("\n//==========\n\n");

    if (AstClass* classp = VN_CAST(modp, Class)) {
        if (classp->extendsp())
            puts("#include \"" + prefixNameProtect(classp->extendsp()->classp()->classOrPackagep())
                 + ".h\"\n");
    }

    emitModCUse(modp, VUseType::INT_INCLUDE);

    // Declare foreign instances up front to make C++ happy
    puts("class " + symClassName() + ";\n");
    emitModCUse(modp, VUseType::INT_FWD_CLASS);

    puts("\n//----------\n\n");
    emitTextSection(AstType::atScHdr);

    if (AstClass* classp = VN_CAST(modp, Class)) {
        puts("class " + prefixNameProtect(modp));
        if (classp->extendsp())
            puts(" : public " + prefixNameProtect(classp->extendsp()->classp()));
        puts(" {\n");
    } else {
        puts("VL_MODULE(" + prefixNameProtect(modp) + ") {\n");
    }
    ofp()->resetPrivate();
    ofp()->putsPrivate(false);  // public:

    {  // Instantiated cells
        bool did = false;
        for (AstNode* nodep = modp->stmtsp(); nodep; nodep = nodep->nextp()) {
            if (AstCell* cellp = VN_CAST(nodep, Cell)) {
                if (!did) {
                    did = true;
                    putsDecoration("// CELLS\n");
                }
                puts(prefixNameProtect(cellp->modp()) + "* " + cellp->nameProtect() + ";\n");
            }
        }
    }

    emitTypedefs(modp->stmtsp());

    string section;
    section = "\n// PORTS\n";
    emitVarList(modp->stmtsp(), EVL_CLASS_IO, "", section /*ref*/);

    section = "\n// LOCAL SIGNALS\n";
    emitVarList(modp->stmtsp(), EVL_CLASS_SIG, "", section /*ref*/);

    section = "\n// LOCAL VARIABLES\n";
    emitVarList(modp->stmtsp(), EVL_CLASS_TEMP, "", section /*ref*/);

    puts("\n// INTERNAL VARIABLES\n");
    if (!VN_IS(modp, Class)) {  // Avoid clang unused error (& don't want in every object)
        ofp()->putsPrivate(false);  // public: so loose methods can pick it up
        puts(symClassName() + "* vlSymsp;  // Symbol table\n");
    }
    ofp()->putsPrivate(false);  // public:
    emitCoverageDecl(modp);  // may flip public/private

    section = "\n// PARAMETERS\n";
    ofp()->putsPrivate(false);  // public:
    emitVarList(modp->stmtsp(), EVL_CLASS_PAR, "",
                section /*ref*/);  // Only those that are non-CONST
    bool first = true;
    emitParams(modp, false, &first, section /*ref*/);

    if (!VN_IS(modp, Class)) {
        puts("\n// CONSTRUCTORS\n");
        ofp()->resetPrivate();
        // We don't need a private copy constructor, as VerilatedModule has one for us.
        ofp()->putsPrivate(true);
        puts("VL_UNCOPYABLE(" + prefixNameProtect(modp) + ");  ///< Copying not allowed\n");
    }

    if (VN_IS(modp, Class)) {
        // CFuncs with isConstructor/isDestructor used instead
    } else {
        ofp()->putsPrivate(false);  // public:
        puts(prefixNameProtect(modp) + "(const char* name);\n");
        puts("~" + prefixNameProtect(modp) + "();\n");
    }

    emitTextSection(AstType::atScInt);

<<<<<<< HEAD
    if (modp->isTop()) {
        puts("\n// API METHODS\n");
        puts("/// Return current simulation context for this model.\n");
        puts("/// Used to get to e.g. simulation time via contextp()->time()\n");
        puts("VerilatedContext* contextp() const;\n");

        string callEvalEndStep
            = (v3Global.needTraceDumper() && !optSystemC()) ? "eval_end_step(); " : "";
        if (optSystemC()) {
            ofp()->putsPrivate(true);  ///< eval() is invoked by our sensitive() calls.
        }
        if (!optSystemC()) {
            puts("/// Evaluate the model.  Application must call when inputs change.\n");
        }
        puts("void eval() { eval_step(); " + callEvalEndStep + "}\n");
        if (!optSystemC()) {
            puts("/// Evaluate when calling multiple units/models per time step.\n");
        }
        puts("void eval_step();\n");
        if (!optSystemC()) {
            puts("/// Evaluate at end of a timestep for tracing, when using eval_step().\n");
            puts("/// Application must call after all eval() and before time changes.\n");
            puts("void eval_end_step()");
            if (callEvalEndStep == "") {
                puts(" {}\n");
            } else {
                puts(";\n");
            }
        }
        ofp()->putsPrivate(false);  // public:
        if (!optSystemC()) {
            puts("/// Simulation complete, run final blocks.  Application "
                 "must call on completion.\n");
        }
        puts("void final();\n");
        if (v3Global.opt.timing()) {
            // Calling this "time slots" matches IEEE nomenclature
            puts("/// Return true if no more timed work to do. Application uses to exit.\n");
            puts("bool timeSlotsEmpty();\n");
            puts("/// Return earliest time slot. Application uses to advance time.\n");
            puts("vluint64_t timeSlotsEarliestTime();\n");
        }
    }

=======
>>>>>>> 3ed2af63
    puts("\n// INTERNAL METHODS\n");

    if (!VN_IS(modp, Class)) {
        ofp()->putsPrivate(false);  // public:
        puts("void " + protect("__Vconfigure") + "(" + symClassName() + "* symsp, bool first);\n");
    }

    ofp()->putsPrivate(false);  // public:
    emitIntFuncDecls(modp, true);

    if (v3Global.opt.savable()) {
        ofp()->putsPrivate(false);  // public:
        puts("void " + protect("__Vserialize") + "(VerilatedSerialize& os);\n");
        puts("void " + protect("__Vdeserialize") + "(VerilatedDeserialize& os);\n");
    }

    puts("}");
    if (!VN_IS(modp, Class)) puts(" VL_ATTR_ALIGNED(VL_CACHE_LINE_BYTES)");
    puts(";\n");

    puts("\n//----------\n\n");
    emitIntFuncDecls(modp, false);
}

//----------------------------------------------------------------------

void EmitCImp::emitImpTop() {
    puts("\n");
    puts("#include \"" + prefixNameProtect(m_fileModp) + ".h\"\n");
    puts("#include \"" + symClassName() + ".h\"\n");

    if (v3Global.dpi()) {
        puts("\n");
        puts("#include \"verilated_dpi.h\"\n");
    }

    emitModCUse(m_fileModp, VUseType::IMP_INCLUDE);
    emitModCUse(m_fileModp, VUseType::IMP_FWD_CLASS);

    emitTextSection(AstType::atScImpHdr);
}

void EmitCImp::emitImp(AstNodeModule* modp) {
    puts("\n//==========\n");
    if (m_slow) {
        string section;
        emitVarList(modp->stmtsp(), EVL_CLASS_ALL, prefixNameProtect(modp), section /*ref*/);
        if (!VN_IS(modp, Class)) emitCtorImp(modp);
        if (!VN_IS(modp, Class)) emitConfigureImp(modp);
        if (!VN_IS(modp, Class)) emitDestructorImp(modp);
        emitSavableImp(modp);
        emitCoverageImp(modp);
    }

    if (m_fast) { emitTextSection(AstType::atScImp); }

    // Blocks
    for (AstNode* nodep = modp->stmtsp(); nodep; nodep = nodep->nextp()) {
        if (AstCFunc* funcp = VN_CAST(nodep, CFunc)) { mainDoFunc(funcp); }
    }
}

//######################################################################

void EmitCImp::maybeSplit() {
    if (!splitNeeded()) return;

    // Splitting file, so using parallel build.
    v3Global.useParallelBuild(true);
    // Close old file
    VL_DO_CLEAR(delete m_ofp, m_ofp = nullptr);
    // Open a new file
    m_ofp = newOutCFile(!m_fast, true /*source*/, splitFilenumInc());
    emitImpTop();
}

void EmitCImp::mainInt(AstNodeModule* modp) {
    m_modp = modp;
    m_fileModp = modp;
    m_slow = true;
    m_fast = true;

    UINFO(5, "  Emitting " << prefixNameProtect(modp) << endl);

    m_ofp = newOutCFile(false /*slow*/, false /*source*/);
    emitIntTop(modp);
    emitInt(modp);
    if (AstClassPackage* packagep = VN_CAST(modp, ClassPackage)) {
        // Put the non-static class implementation in same h file for speed
        m_modp = packagep->classp();
        emitInt(packagep->classp());
        m_modp = modp;
    }
    ofp()->putsEndGuard();
    VL_DO_CLEAR(delete m_ofp, m_ofp = nullptr);
}

void EmitCImp::mainImp(AstNodeModule* modp, bool slow) {
    // Output a module
    m_modp = modp;
    m_fileModp = modp;
    m_slow = slow;
    m_fast = !slow;

    UINFO(5, "  Emitting " << prefixNameProtect(modp) << endl);

    m_ofp = newOutCFile(!m_fast, true /*source*/);
    emitImpTop();
    emitImp(modp);

    if (AstClassPackage* packagep = VN_CAST(modp, ClassPackage)) {
        // Put the non-static class implementation in same C++ files as
        // often optimizations are possible when both are seen by the
        // compiler together
        m_modp = packagep->classp();
        emitImp(packagep->classp());
        m_modp = modp;
    }

    VL_DO_CLEAR(delete m_ofp, m_ofp = nullptr);
}

//######################################################################
// Tracing routines

class EmitCTrace final : EmitCFunc {
    // NODE STATE/TYPES
    // Cleared on netlist
    //  AstNode::user1() -> int.  Enum number
    AstUser1InUse m_inuser1;

    // MEMBERS
    AstCFunc* m_cfuncp = nullptr;  // Function we're in now
    bool m_slow;  // Making slow file
    int m_enumNum = 0;  // Enumeration number (whole netlist)
    int m_baseCode = -1;  // Code of first AstTraceInc in this function

    // METHODS
    void newOutCFile(int filenum) {
        m_lazyDecls.reset();  // Need to emit new lazy declarations

        string filename
            = (v3Global.opt.makeDir() + "/" + topClassName() + "_" + protect("_Trace"));
        if (filenum) filename += "__" + cvtToStr(filenum);
        filename += (m_slow ? "__Slow" : "");
        filename += ".cpp";

        AstCFile* cfilep = newCFile(filename, m_slow, true /*source*/);
        cfilep->support(true);

        if (m_ofp) v3fatalSrc("Previous file not closed");
        if (optSystemC()) {
            m_ofp = new V3OutScFile(filename);
        } else {
            m_ofp = new V3OutCFile(filename);
        }
        m_ofp->putsHeader();
        m_ofp->puts("// DESCR"
                    "IPTION: Verilator output: Tracing implementation internals\n");

        emitTraceHeader();
    }

    void emitTraceHeader() {
        // Includes
        puts("#include \"" + v3Global.opt.traceSourceLang() + ".h\"\n");
        puts("#include \"" + symClassName() + ".h\"\n");
        puts("\n");
    }

    bool emitTraceIsScBv(AstTraceInc* nodep) {
        const AstVarRef* varrefp = VN_CAST(nodep->declp()->valuep(), VarRef);
        if (!varrefp) return false;
        AstVar* varp = varrefp->varp();
        return varp->isSc() && varp->isScBv();
    }

    bool emitTraceIsScBigUint(AstTraceInc* nodep) {
        const AstVarRef* varrefp = VN_CAST(nodep->declp()->valuep(), VarRef);
        if (!varrefp) return false;
        AstVar* varp = varrefp->varp();
        return varp->isSc() && varp->isScBigUint();
    }

    bool emitTraceIsScUint(AstTraceInc* nodep) {
        const AstVarRef* varrefp = VN_CAST(nodep->declp()->valuep(), VarRef);
        if (!varrefp) return false;
        AstVar* varp = varrefp->varp();
        return varp->isSc() && varp->isScUint();
    }

    void emitTraceInitOne(AstTraceDecl* nodep, int enumNum) {
        if (nodep->dtypep()->basicp()->isDouble()) {
            puts("tracep->declDouble");
        } else if (nodep->isWide()) {
            puts("tracep->declArray");
        } else if (nodep->isQuad()) {
            puts("tracep->declQuad");
        } else if (nodep->bitRange().ranged()) {
            puts("tracep->declBus");
        } else {
            puts("tracep->declBit");
        }

        puts("(c+" + cvtToStr(nodep->code()));
        if (nodep->arrayRange().ranged()) puts("+i*" + cvtToStr(nodep->widthWords()));
        puts(",");
        if (nodep->isScoped()) puts("Verilated::catName(scopep,");
        putsQuoted(VIdProtect::protectWordsIf(nodep->showname(), nodep->protect()));
        if (nodep->isScoped()) puts(",(int)scopet,\" \")");
        // Direction
        if (v3Global.opt.traceFormat().fst()) {
            puts("," + cvtToStr(enumNum));
            // fstVarDir
            if (nodep->declDirection().isInoutish()) {
                puts(",FST_VD_INOUT");
            } else if (nodep->declDirection().isWritable()) {
                puts(",FST_VD_OUTPUT");
            } else if (nodep->declDirection().isNonOutput()) {
                puts(",FST_VD_INPUT");
            } else {
                puts(", FST_VD_IMPLICIT");
            }
            //
            // fstVarType
            const AstVarType vartype = nodep->varType();
            const AstBasicDTypeKwd kwd = nodep->declKwd();
            string fstvt;
            // Doubles have special decoding properties, so must indicate if a double
            if (nodep->dtypep()->basicp()->isDouble()) {
                if (vartype == AstVarType::GPARAM || vartype == AstVarType::LPARAM) {
                    fstvt = "FST_VT_VCD_REAL_PARAMETER";
                } else {
                    fstvt = "FST_VT_VCD_REAL";
                }
            }
            // clang-format off
            else if (vartype == AstVarType::GPARAM) {  fstvt = "FST_VT_VCD_PARAMETER"; }
            else if (vartype == AstVarType::LPARAM) {  fstvt = "FST_VT_VCD_PARAMETER"; }
            else if (vartype == AstVarType::SUPPLY0) { fstvt = "FST_VT_VCD_SUPPLY0"; }
            else if (vartype == AstVarType::SUPPLY1) { fstvt = "FST_VT_VCD_SUPPLY1"; }
            else if (vartype == AstVarType::TRI0) {    fstvt = "FST_VT_VCD_TRI0"; }
            else if (vartype == AstVarType::TRI1) {    fstvt = "FST_VT_VCD_TRI1"; }
            else if (vartype == AstVarType::TRIWIRE) { fstvt = "FST_VT_VCD_TRI"; }
            else if (vartype == AstVarType::WIRE) {    fstvt = "FST_VT_VCD_WIRE"; }
            else if (vartype == AstVarType::PORT) {    fstvt = "FST_VT_VCD_WIRE"; }
            //
            else if (kwd == AstBasicDTypeKwd::INTEGER) {  fstvt = "FST_VT_VCD_INTEGER"; }
            else if (kwd == AstBasicDTypeKwd::BIT) {      fstvt = "FST_VT_SV_BIT"; }
            else if (kwd == AstBasicDTypeKwd::LOGIC) {    fstvt = "FST_VT_SV_LOGIC"; }
            else if (kwd == AstBasicDTypeKwd::INT) {      fstvt = "FST_VT_SV_INT"; }
            else if (kwd == AstBasicDTypeKwd::SHORTINT) { fstvt = "FST_VT_SV_SHORTINT"; }
            else if (kwd == AstBasicDTypeKwd::LONGINT) {  fstvt = "FST_VT_SV_LONGINT"; }
            else if (kwd == AstBasicDTypeKwd::BYTE) {     fstvt = "FST_VT_SV_BYTE"; }
            else { fstvt = "FST_VT_SV_BIT"; }
            // clang-format on
            //
            // Not currently supported
            // FST_VT_VCD_EVENT
            // FST_VT_VCD_PORT
            // FST_VT_VCD_SHORTREAL
            // FST_VT_VCD_REALTIME
            // FST_VT_VCD_SPARRAY
            // FST_VT_VCD_TRIAND
            // FST_VT_VCD_TRIOR
            // FST_VT_VCD_TRIREG
            // FST_VT_VCD_WAND
            // FST_VT_VCD_WOR
            // FST_VT_SV_ENUM
            // FST_VT_GEN_STRING
            puts("," + fstvt);
        }
        // Range
        if (nodep->arrayRange().ranged()) {
            puts(", true,(i+" + cvtToStr(nodep->arrayRange().lo()) + ")");
        } else {
            puts(", false,-1");
        }
        if (!nodep->dtypep()->basicp()->isDouble() && nodep->bitRange().ranged()) {
            puts(", " + cvtToStr(nodep->bitRange().left()) + ","
                 + cvtToStr(nodep->bitRange().right()));
        }
        puts(");");
    }

    int emitTraceDeclDType(AstNodeDType* nodep) {
        // Return enum number or -1 for none
        if (v3Global.opt.traceFormat().fst()) {
            // Skip over refs-to-refs, but stop before final ref so can get data type name
            // Alternatively back in V3Width we could push enum names from upper typedefs
            if (AstEnumDType* enump = VN_CAST(nodep->skipRefToEnump(), EnumDType)) {
                int enumNum = enump->user1();
                if (!enumNum) {
                    enumNum = ++m_enumNum;
                    enump->user1(enumNum);
                    int nvals = 0;
                    puts("{\n");
                    puts("const char* " + protect("__VenumItemNames") + "[]\n");
                    puts("= {");
                    for (AstEnumItem* itemp = enump->itemsp(); itemp;
                         itemp = VN_CAST(itemp->nextp(), EnumItem)) {
                        if (++nvals > 1) puts(", ");
                        putbs("\"" + itemp->prettyName() + "\"");
                    }
                    puts("};\n");
                    nvals = 0;
                    puts("const char* " + protect("__VenumItemValues") + "[]\n");
                    puts("= {");
                    for (AstEnumItem* itemp = enump->itemsp(); itemp;
                         itemp = VN_CAST(itemp->nextp(), EnumItem)) {
                        AstConst* constp = VN_CAST(itemp->valuep(), Const);
                        if (++nvals > 1) puts(", ");
                        putbs("\"" + constp->num().displayed(nodep, "%0b") + "\"");
                    }
                    puts("};\n");
                    puts("tracep->declDTypeEnum(" + cvtToStr(enumNum) + ", \""
                         + enump->prettyName() + "\", " + cvtToStr(nvals) + ", "
                         + cvtToStr(enump->widthMin()) + ", " + protect("__VenumItemNames") + ", "
                         + protect("__VenumItemValues") + ");\n");
                    puts("}\n");
                }
                return enumNum;
            }
        }
        return -1;
    }

    void emitTraceChangeOne(AstTraceInc* nodep, int arrayindex) {
        iterateAndNextNull(nodep->precondsp());
        const string func = nodep->full() ? "full" : "chg";
        bool emitWidth = true;
        if (nodep->dtypep()->basicp()->isDouble()) {
            puts("tracep->" + func + "Double");
            emitWidth = false;
        } else if (nodep->isWide() || emitTraceIsScBv(nodep) || emitTraceIsScBigUint(nodep)) {
            puts("tracep->" + func + "WData");
        } else if (nodep->isQuad()) {
            puts("tracep->" + func + "QData");
        } else if (nodep->declp()->widthMin() > 16) {
            puts("tracep->" + func + "IData");
        } else if (nodep->declp()->widthMin() > 8) {
            puts("tracep->" + func + "SData");
        } else if (nodep->declp()->widthMin() > 1) {
            puts("tracep->" + func + "CData");
        } else {
            puts("tracep->" + func + "Bit");
            emitWidth = false;
        }

        const uint32_t offset = (arrayindex < 0) ? 0 : (arrayindex * nodep->declp()->widthWords());
        const uint32_t code = nodep->declp()->code() + offset;
        puts(v3Global.opt.trueTraceThreads() && !nodep->full() ? "(base+" : "(oldp+");
        puts(cvtToStr(code - m_baseCode));
        puts(",");
        emitTraceValue(nodep, arrayindex);
        if (emitWidth) puts("," + cvtToStr(nodep->declp()->widthMin()));
        puts(");\n");
    }
    void emitTraceValue(AstTraceInc* nodep, int arrayindex) {
        if (AstVarRef* const varrefp = VN_CAST(nodep->valuep(), VarRef)) {
            AstVar* varp = varrefp->varp();
            puts("(");
            if (emitTraceIsScBigUint(nodep)) {
                puts("(vluint32_t*)");
            } else if (emitTraceIsScBv(nodep)) {
                puts("VL_SC_BV_DATAP(");
            }
            iterate(varrefp);  // Put var name out
            // Tracing only supports 1D arrays
            if (nodep->declp()->arrayRange().ranged()) {
                if (arrayindex == -2) {
                    puts("[i]");
                } else if (arrayindex == -1) {
                    puts("[0]");
                } else {
                    puts("[" + cvtToStr(arrayindex) + "]");
                }
            }
            if (varp->isSc()) puts(".read()");
            if (emitTraceIsScUint(nodep)) {
                puts(nodep->isQuad() ? ".to_uint64()" : ".to_uint()");
            } else if (emitTraceIsScBigUint(nodep)) {
                puts(".get_raw()");
            } else if (emitTraceIsScBv(nodep)) {
                puts(")");
            }
            puts(")");
        } else {
            puts("(");
            iterate(nodep->valuep());
            puts(")");
        }
    }

    // VISITORS
    using EmitCFunc::visit;  // Suppress hidden overloaded virtual function warning
    virtual void visit(AstNetlist* nodep) override {
        // Top module only
        iterate(nodep->topModulep());
    }
    virtual void visit(AstNodeModule* nodep) override {
        m_modp = nodep;
        iterateChildren(nodep);
        m_modp = nullptr;
    }
    virtual void visit(AstCFunc* nodep) override {
        if (nodep->slow() != m_slow) return;
        VL_RESTORER(m_cfuncp);
        VL_RESTORER(m_useSelfForThis);
        if (nodep->funcType().isTrace()) {  // TRACE_*
            m_cfuncp = nodep;

            if (splitNeeded()) {
                // Splitting file, so using parallel build.
                v3Global.useParallelBuild(true);
                // Close old file
                VL_DO_CLEAR(delete m_ofp, m_ofp = nullptr);
                // Open a new file
                newOutCFile(splitFilenumInc());
            }

            splitSizeInc(nodep);

            puts("\n");
            m_lazyDecls.emit(nodep);
            emitCFuncHeader(nodep, m_modp, /* withScope: */ true);
            puts(" {\n");

            if (nodep->isLoose()) {
                m_lazyDecls.declared(nodep);  // Defined here, so no longer needs declaration
                if (!nodep->isStatic()) {  // Standard prologue
                    puts("if (false && vlSelf) {}  // Prevent unused\n");
                    m_useSelfForThis = true;
                    puts(symClassAssign());
                }
            }

            if (nodep->initsp()) {
                string section;
                emitVarList(nodep->initsp(), EVL_FUNC_ALL, "", section /*ref*/);
                iterateAndNextNull(nodep->initsp());
            }

            m_baseCode = -1;

            if (nodep->funcType() == AstCFuncType::TRACE_CHANGE_SUB) {
                const AstNode* const stmtp = nodep->stmtsp();
                const AstIf* const ifp = VN_CAST_CONST(stmtp, If);
                const AstTraceInc* const tracep
                    = VN_CAST_CONST(ifp ? ifp->ifsp() : stmtp, TraceInc);
                // On rare occasions we can end up with an empty sub function
                m_baseCode = tracep ? tracep->declp()->code() : 0;
                if (v3Global.opt.trueTraceThreads()) {
                    puts("const vluint32_t base = vlSymsp->__Vm_baseCode + " + cvtToStr(m_baseCode)
                         + ";\n");
                    puts("if (false && tracep && base) {}  // Prevent unused\n");
                } else {
                    puts("vluint32_t* const oldp = tracep->oldp(vlSymsp->__Vm_baseCode + "
                         + cvtToStr(m_baseCode) + ");\n");
                    puts("if (false && oldp) {}  // Prevent unused\n");
                }
            } else if (nodep->funcType() == AstCFuncType::TRACE_FULL_SUB) {
                m_baseCode = 0;
                puts("vluint32_t* const oldp = tracep->oldp(vlSymsp->__Vm_baseCode);\n");
                puts("if (false && oldp) {}  // Prevent unused\n");
            } else if (nodep->funcType() == AstCFuncType::TRACE_INIT_SUB) {
                puts("const int c = vlSymsp->__Vm_baseCode;\n");
                puts("if (false && tracep && c) {}  // Prevent unused\n");
            }

            if (nodep->stmtsp()) {
                putsDecoration("// Body\n");
                puts("{\n");
                iterateAndNextNull(nodep->stmtsp());
                puts("}\n");
            }
            if (nodep->finalsp()) {
                putsDecoration("// Final\n");
                iterateAndNextNull(nodep->finalsp());
            }
            puts("}\n");
        }
    }
    virtual void visit(AstTraceDecl* nodep) override {
        const int enumNum = emitTraceDeclDType(nodep->dtypep());
        if (nodep->arrayRange().ranged()) {
            puts("{int i; for (i=0; i<" + cvtToStr(nodep->arrayRange().elements()) + "; i++) {\n");
            emitTraceInitOne(nodep, enumNum);
            puts("}}\n");
        } else {
            emitTraceInitOne(nodep, enumNum);
            puts("\n");
        }
    }
    virtual void visit(AstTraceInc* nodep) override {
        if (nodep->declp()->arrayRange().ranged()) {
            // It traces faster if we unroll the loop
            for (int i = 0; i < nodep->declp()->arrayRange().elements(); i++) {
                emitTraceChangeOne(nodep, i);
            }
        } else {
            emitTraceChangeOne(nodep, -1);
        }
    }
    virtual void visit(AstCoverDecl* nodep) override {}
    virtual void visit(AstCoverInc* nodep) override {}

public:
    explicit EmitCTrace(bool slow)
        : m_slow{slow} {}
    virtual ~EmitCTrace() override = default;
    void main() {
        // Put out the file
        newOutCFile(0);

        iterate(v3Global.rootp());

        VL_DO_CLEAR(delete m_ofp, m_ofp = nullptr);
    }
};

//######################################################################
// EmitC class functions

static void setParentClassPointers() {
    // Set user4p in all CFunc and Var to point to the containing AstNodeModule
    const auto setAll = [](AstNodeModule* modp) -> void {
        for (AstNode* nodep = VN_CAST(modp, NodeModule)->stmtsp(); nodep; nodep = nodep->nextp()) {
            if (VN_IS(nodep, CFunc) || VN_IS(nodep, Var)) nodep->user4p(modp);
        }
    };
    for (AstNode* modp = v3Global.rootp()->modulesp(); modp; modp = modp->nextp()) {
        setAll(VN_CAST(modp, NodeModule));
    }
    setAll(v3Global.rootp()->constPoolp()->modp());
}

void V3EmitC::emitc() {
    UINFO(2, __FUNCTION__ << ": " << endl);
    // Set user4 to parent module
    AstUser4InUse user4InUse;
    setParentClassPointers();
    // Process each module in turn
    for (AstNodeModule* nodep = v3Global.rootp()->modulesp(); nodep;
         nodep = VN_CAST(nodep->nextp(), NodeModule)) {
        if (VN_IS(nodep, Class)) continue;  // Imped with ClassPackage
        {
            EmitCImp cint;
            cint.mainInt(nodep);
            cint.mainImp(nodep, true);
        }
        {
            EmitCImp fast;
            fast.mainImp(nodep, false);
        }
    }
}

void V3EmitC::emitcTrace() {
    UINFO(2, __FUNCTION__ << ": " << endl);
    if (v3Global.opt.trace()) {
        // Set user4 to parent module
        AstUser4InUse user4InUse;
        setParentClassPointers();
        {
            EmitCTrace slow(true);
            slow.main();
        }
        {
            EmitCTrace fast(false);
            fast.main();
        }
    }
}

void V3EmitC::emitcFiles() {
    UINFO(2, __FUNCTION__ << ": " << endl);
    for (AstNodeFile* filep = v3Global.rootp()->filesp(); filep;
         filep = VN_CAST(filep->nextp(), NodeFile)) {
        AstCFile* cfilep = VN_CAST(filep, CFile);
        if (cfilep && cfilep->tblockp()) {
            V3OutCFile of(cfilep->name());
            of.puts("// DESCR"
                    "IPTION: Verilator generated C++\n");
            EmitCFunc visitor(cfilep->tblockp(), &of, true);
        }
    }
}<|MERGE_RESOLUTION|>--- conflicted
+++ resolved
@@ -444,231 +444,7 @@
     if (last_line > 0) puts("//*** Above code from `systemc in Verilog file\n\n");
 }
 
-<<<<<<< HEAD
-void EmitCImp::emitSensitives() {
-    // Create sensitivity list for when to evaluate the model.
-    // If C++ code, the user must call this routine themself.
-    if (m_modp->isTop() && optSystemC()) {
-        putsDecoration("// Sensitivities on all clocks and combo inputs\n");
-        puts("SC_METHOD(eval);\n");
-        for (AstNode* nodep = m_modp->stmtsp(); nodep; nodep = nodep->nextp()) {
-            if (const AstVar* varp = VN_CAST(nodep, Var)) {
-                if (varp->isNonOutput() && (varp->isScSensitive() || varp->isUsedClock())) {
-                    int vects = 0;
-                    // This isn't very robust and may need cleanup for other data types
-                    for (AstUnpackArrayDType* arrayp
-                         = VN_CAST(varp->dtypeSkipRefp(), UnpackArrayDType);
-                         arrayp;
-                         arrayp = VN_CAST(arrayp->subDTypep()->skipRefp(), UnpackArrayDType)) {
-                        const int vecnum = vects++;
-                        UASSERT_OBJ(arrayp->hi() >= arrayp->lo(), varp,
-                                    "Should have swapped msb & lsb earlier.");
-                        const string ivar = string("__Vi") + cvtToStr(vecnum);
-                        puts("for (int __Vi" + cvtToStr(vecnum) + "=" + cvtToStr(arrayp->lo()));
-                        puts("; " + ivar + "<=" + cvtToStr(arrayp->hi()));
-                        puts("; ++" + ivar + ") {\n");
-                    }
-                    puts("sensitive << " + varp->nameProtect());
-                    for (int v = 0; v < vects; ++v) puts("[__Vi" + cvtToStr(v) + "]");
-                    puts(";\n");
-                    for (int v = 0; v < vects; ++v) puts("}\n");
-                }
-            }
-        }
-        puts("\n");
-    }
-}
-
-void EmitCImp::emitSettleLoop(bool initial) {
-    const string self = initial ? "vlSelf" : "this";
-    putsDecoration("// Evaluate till stable\n");
-    puts("int __VclockLoop = 0;\n");
-    puts("QData __Vchange = 1;\n");
-    if (v3Global.opt.trace()) puts("vlSymsp->__Vm_activity = true;\n");
-    puts("do {\n");
-    puts("VL_DEBUG_IF(VL_DBG_MSGF(\"+ ");
-    puts(initial ? "Initial" : "Clock");
-    puts(" loop\\n\"););\n");
-    if (initial) puts(topClassName() + "__" + protect("_eval_settle") + "(" + self + ");\n");
-    puts(topClassName() + "__" + protect("_eval") + "(" + self + ");\n");
-    puts("if (VL_UNLIKELY(++__VclockLoop > " + cvtToStr(v3Global.opt.convergeLimit()) + ")) {\n");
-    puts("// About to fail, so enable debug to see what's not settling.\n");
-    puts("// Note you must run make with OPT=-DVL_DEBUG for debug prints.\n");
-    puts("int __Vsaved_debug = Verilated::debug();\n");
-    puts("Verilated::debug(1);\n");
-    puts("__Vchange = " + topClassName() + "__" + protect("_change_request") + "(" + self
-         + ");\n");
-    puts("Verilated::debug(__Vsaved_debug);\n");
-    puts("VL_FATAL_MT(");
-    putsQuoted(protect(m_modp->fileline()->filename()));
-    puts(", ");
-    puts(cvtToStr(m_modp->fileline()->lineno()));
-    puts(", \"\",\n");
-    puts("\"Verilated model didn't ");
-    if (initial) puts("DC ");
-    puts("converge\\n\"\n");
-    puts("\"- See https://verilator.org/warn/DIDNOTCONVERGE\");\n");
-    puts("} else {\n");
-    puts("__Vchange = " + topClassName() + "__" + protect("_change_request") + "(" + self
-         + ");\n");
-    puts("}\n");
-    puts("} while (VL_UNLIKELY(__Vchange));\n");
-}
-
-void EmitCImp::emitWrapFast() {
-    UASSERT_OBJ(m_modp->isTop(), m_modp, "Attempting to emitWrapFast for non-top class");
-    puts("\nVerilatedContext* " + topClassName() + "::contextp() const {\n");
-    puts(/**/ "return vlSymsp->_vm_contextp__;\n");
-    puts("}\n");
-}
-
-void EmitCImp::emitWrapEval() {
-    UASSERT_OBJ(m_modp->isTop(), m_modp, "Attempting to emitWrapEval for non-top class");
-
-    const string selfDecl = "(" + topClassName() + "* vlSelf)";
-
-    // Forward declarations
-    puts("\n");
-    m_lazyDecls.emit("void " + topClassName() + "__", protect("_eval_initial"), selfDecl + ";");
-    m_lazyDecls.emit("void " + topClassName() + "__", protect("_eval_settle"), selfDecl + ";");
-    m_lazyDecls.emit("void " + topClassName() + "__", protect("_eval"), selfDecl + ";");
-    m_lazyDecls.emit("QData " + topClassName() + "__", protect("_change_request"), selfDecl + ";");
-    puts("#ifdef VL_DEBUG\n");
-    m_lazyDecls.emit("void " + topClassName() + "__", protect("_eval_debug_assertions"),
-                     selfDecl + ";");
-    puts("#endif  // VL_DEBUG\n");
-    m_lazyDecls.emit("void " + topClassName() + "__", protect("_final"), selfDecl + ";");
-
-    // _eval_initial_loop
-    puts("\nstatic void " + protect("_eval_initial_loop") + selfDecl + " {\n");
-    puts(symClassAssign());
-    puts("vlSymsp->__Vm_didInit = true;\n");
-    puts(topClassName() + "__" + protect("_eval_initial") + "(vlSelf);\n");
-    emitSettleLoop(/* initial: */ true);
-    ensureNewLine();
-    puts("}\n");
-
-    // ::eval_step
-    puts("\nvoid " + topClassName() + "::eval_step() {\n");
-    puts("VL_DEBUG_IF(VL_DBG_MSGF(\"+++++TOP Evaluate " + topClassName()
-         + "::eval_step\\n\"); );\n");
-    puts("#ifdef VL_DEBUG\n");
-    putsDecoration("// Debug assertions\n");
-    puts(topClassName() + "__" + protect("_eval_debug_assertions") + "(this);\n");
-    puts("#endif  // VL_DEBUG\n");
-    putsDecoration("// Initialize\n");
-    puts("if (VL_UNLIKELY(!vlSymsp->__Vm_didInit)) " + protect("_eval_initial_loop")
-         + "(this);\n");
-
-    putsDecoration("// Activate events\n");
-    // FIXME we should really see if there are any delayed statements and only put this out if are
-    if (v3Global.opt.timing()) puts("Verilated::timedQActivate(vlSymsp, VL_TIME_Q());\n");
-
-    if (v3Global.opt.threads() == 1) {
-        uint32_t mtaskId = 0;
-        putsDecoration("// MTask " + cvtToStr(mtaskId) + " start\n");
-        puts("VL_DEBUG_IF(VL_DBG_MSGF(\"MTask" + cvtToStr(mtaskId) + " starting\\n\"););\n");
-        puts("Verilated::mtaskId(" + cvtToStr(mtaskId) + ");\n");
-    }
-
-    if (v3Global.opt.mtasks() && v3Global.opt.profThreads()) {
-        puts("if (VL_UNLIKELY((vlSymsp->_vm_contextp__->profThreadsStart() != "
-             "__Vm_profile_time_finished)\n");
-        puts(" && (VL_TIME_Q() > vlSymsp->_vm_contextp__->profThreadsStart())\n");
-        puts(" && (vlSymsp->_vm_contextp__->profThreadsWindow() >= 1))) {\n");
-        // Within a profile (either starting, middle, or end)
-        puts("if (__Vm_profile_window_ct == 0) {\n");  // Opening file?
-        // Start profile on this cycle. We'll capture a window worth, then
-        // only analyze the next window worth. The idea is that the first window
-        // capture will hit some cache-cold stuff (eg printf) but it'll be warm
-        // by the time we hit the second window, we hope.
-        puts("__Vm_profile_cycle_start = VL_RDTSC_Q();\n");
-        // "* 2" as first half is warmup, second half is collection
-        puts("__Vm_profile_window_ct = vlSymsp->_vm_contextp__->profThreadsWindow() * 2 "
-             "+ "
-             "1;\n");
-        puts("}\n");
-        puts("--__Vm_profile_window_ct;\n");
-        puts("if (__Vm_profile_window_ct == vlSymsp->_vm_contextp__->profThreadsWindow()) "
-             "{\n");
-        // This barrier record in every threads' profile demarcates the
-        // cache-warm-up cycles before the barrier from the actual profile
-        // cycles afterward.
-        puts("__Vm_threadPoolp->profileAppendAll(");
-        puts("VlProfileRec(VlProfileRec::Barrier()));\n");
-        puts("__Vm_profile_cycle_start = VL_RDTSC_Q();\n");
-        puts("}\n");
-        puts("else if (__Vm_profile_window_ct == 0) {\n");
-        // Ending file.
-        puts("vluint64_t elapsed = VL_RDTSC_Q() - __Vm_profile_cycle_start;\n");
-        puts("__Vm_threadPoolp->profileDump(vlSymsp->_vm_contextp__->profThreadsFilename()."
-             "c_str(), elapsed);\n");
-        // This turns off the test to enter the profiling code, but still
-        // allows the user to collect another profile by changing
-        // profThreadsStart
-        puts("__Vm_profile_time_finished = vlSymsp->_vm_contextp__->profThreadsStart();\n");
-        puts("__Vm_profile_cycle_start = 0;\n");
-        puts("}\n");
-        puts("}\n");
-    }
-
-    emitSettleLoop(/* initial: */ false);
-    if (v3Global.opt.threads() == 1) {
-        puts("Verilated::endOfThreadMTask(vlSymsp->__Vm_evalMsgQp);\n");
-    }
-    if (v3Global.opt.threads()) puts("Verilated::endOfEval(vlSymsp->__Vm_evalMsgQp);\n");
-    puts("}\n");
-    splitSizeInc(10);
-
-    // ::eval_end_step
-    if (v3Global.needTraceDumper() && !optSystemC()) {
-        puts("\nvoid " + topClassName() + "::eval_end_step() {\n");
-        puts("VL_DEBUG_IF(VL_DBG_MSGF(\"+eval_end_step " + topClassName()
-             + "::eval_end_step\\n\"); );\n");
-        puts("#ifdef VM_TRACE\n");
-        putsDecoration("// Tracing\n");
-        // SystemC's eval loop deals with calling trace, not us
-        puts("if (VL_UNLIKELY(vlSymsp->__Vm_dumping)) _traceDump();\n");
-        puts("#endif  // VM_TRACE\n");
-        puts("}\n");
-        splitSizeInc(10);
-    }
-
-    // ::final
-    puts("\nvoid " + topClassName() + "::final() {\n");
-    puts(topClassName() + "__" + protect("_final") + "(this);\n");
-    puts("}\n");
-    splitSizeInc(10);
-
-    if (v3Global.opt.timing()) {
-        puts("\n");
-        puts("bool " + prefixNameProtect(m_modp)
-             + "::timeSlotsEmpty() { return Verilated::timedQEmpty(vlSymsp); }\n");
-        puts("vluint64_t " + prefixNameProtect(m_modp)
-             + "::timeSlotsEarliestTime() { return Verilated::timedQEarliestTime(vlSymsp); }\n");
-    }
-}
-
-void EmitCImp::emitThreadingState() {
-    ofp()->putsPrivate(false);  // Accessed from loose function
-    AstExecGraph* execGraphp = v3Global.rootp()->execGraphp();
-    UASSERT_OBJ(execGraphp, v3Global.rootp(), "Root should have an execGraphp");
-
-    puts("VlThreadPool* __Vm_threadPoolp;\n");
-    puts("bool __Vm_even_cycle;\n");
-
-    if (v3Global.opt.profThreads()) {
-        // rdtsc() at current cycle start
-        puts("vluint64_t __Vm_profile_cycle_start;\n");
-        // Time we finished analysis
-        puts("vluint64_t __Vm_profile_time_finished;\n");
-        // Track our position in the cache warmup and actual profile window
-        puts("vluint32_t __Vm_profile_window_ct;\n");
-    }
-}
-
-=======
->>>>>>> 3ed2af63
+
 void EmitCImp::emitIntTop(const AstNodeModule* modp) {
     // Always have this first; gcc has short circuiting if #ifdef is first in a file
     ofp()->putsGuard();
@@ -768,53 +544,6 @@
 
     emitTextSection(AstType::atScInt);
 
-<<<<<<< HEAD
-    if (modp->isTop()) {
-        puts("\n// API METHODS\n");
-        puts("/// Return current simulation context for this model.\n");
-        puts("/// Used to get to e.g. simulation time via contextp()->time()\n");
-        puts("VerilatedContext* contextp() const;\n");
-
-        string callEvalEndStep
-            = (v3Global.needTraceDumper() && !optSystemC()) ? "eval_end_step(); " : "";
-        if (optSystemC()) {
-            ofp()->putsPrivate(true);  ///< eval() is invoked by our sensitive() calls.
-        }
-        if (!optSystemC()) {
-            puts("/// Evaluate the model.  Application must call when inputs change.\n");
-        }
-        puts("void eval() { eval_step(); " + callEvalEndStep + "}\n");
-        if (!optSystemC()) {
-            puts("/// Evaluate when calling multiple units/models per time step.\n");
-        }
-        puts("void eval_step();\n");
-        if (!optSystemC()) {
-            puts("/// Evaluate at end of a timestep for tracing, when using eval_step().\n");
-            puts("/// Application must call after all eval() and before time changes.\n");
-            puts("void eval_end_step()");
-            if (callEvalEndStep == "") {
-                puts(" {}\n");
-            } else {
-                puts(";\n");
-            }
-        }
-        ofp()->putsPrivate(false);  // public:
-        if (!optSystemC()) {
-            puts("/// Simulation complete, run final blocks.  Application "
-                 "must call on completion.\n");
-        }
-        puts("void final();\n");
-        if (v3Global.opt.timing()) {
-            // Calling this "time slots" matches IEEE nomenclature
-            puts("/// Return true if no more timed work to do. Application uses to exit.\n");
-            puts("bool timeSlotsEmpty();\n");
-            puts("/// Return earliest time slot. Application uses to advance time.\n");
-            puts("vluint64_t timeSlotsEarliestTime();\n");
-        }
-    }
-
-=======
->>>>>>> 3ed2af63
     puts("\n// INTERNAL METHODS\n");
 
     if (!VN_IS(modp, Class)) {
