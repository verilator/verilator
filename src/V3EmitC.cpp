--- conflicted
+++ resolved
@@ -2072,12 +2072,7 @@
 
     // string pfmt = "%"+displayFormat(argp, vfmt, fmtLetter)+fmtLetter;
     string pfmt;
-<<<<<<< HEAD
-    if ((fmtLetter == '#' || fmtLetter == 'd')
-        && !isScan
-=======
-    if ((fmtLetter == '#' || fmtLetter == 'd' || fmtLetter == 't') && !isScan
->>>>>>> f3308d23
+    if ((fmtLetter == '#' || fmtLetter == 'd') && !isScan
         && vfmt == "") {  // Size decimal output.  Spec says leading spaces, not zeros
         double mantissabits = argp->widthMin() - ((fmtLetter == 'd') ? 1 : 0);
         double maxval = pow(2.0, mantissabits);
@@ -2284,13 +2279,10 @@
 void EmitCImp::emitConfigureImp(AstNodeModule* modp) {
     puts("\nvoid " + prefixNameProtect(modp) + "::" + protect("__Vconfigure") + "("
          + symClassName() + "* vlSymsp, bool first) {\n");
-<<<<<<< HEAD
-    puts(   "if (false && first) {}  // Prevent unused\n");
-    puts(   "this->__VlSymsp = vlSymsp;\n");  // First, as later stuff needs it.
-    puts(   "if (false && this->__VlSymsp) {}  // Prevent unused\n");
-    if (v3Global.opt.coverage()) {
-        puts(protect("_configure_coverage") + "(vlSymsp, first);\n");
-    }
+    puts("if (false && first) {}  // Prevent unused\n");
+    puts("this->__VlSymsp = vlSymsp;\n");  // First, as later stuff needs it.
+    puts("if (false && this->__VlSymsp) {}  // Prevent unused\n");
+    if (v3Global.opt.coverage()) { puts(protect("_configure_coverage") + "(vlSymsp, first);\n"); }
     if (modp->isTop() && !v3Global.rootp()->timeunit().isNone()) {
         puts("Verilated::timeunit(" + cvtToStr(v3Global.rootp()->timeunit().negativeInt())
              + ");\n");
@@ -2299,12 +2291,6 @@
         puts("Verilated::timeprecision("
              + cvtToStr(v3Global.rootp()->timeprecision().negativeInt()) + ");\n");
     }
-=======
-    puts("if (false && first) {}  // Prevent unused\n");
-    puts("this->__VlSymsp = vlSymsp;\n");  // First, as later stuff needs it.
-    puts("if (false && this->__VlSymsp) {}  // Prevent unused\n");
-    if (v3Global.opt.coverage()) puts(protect("_configure_coverage") + "(vlSymsp, first);\n");
->>>>>>> f3308d23
     puts("}\n");
     splitSizeInc(10);
 }
