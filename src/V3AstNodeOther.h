--- conflicted
+++ resolved
@@ -182,13 +182,8 @@
     void lifetime(const VLifetime& flag) { m_lifetime = flag; }
     VLifetime lifetime() const { return m_lifetime; }
     bool isFirstInMyListOfStatements(AstNode* n) const override { return n == stmtsp(); }
-<<<<<<< HEAD
     bool isPure() override;
     const char* broken() const override;
-
-private:
-    bool getPurity() const;
-=======
     void propagateAttrFrom(const AstNodeFTask* fromp) {
         // Creating a wrapper with e.g. cloneType(); preserve some attributes
         classMethod(fromp->classMethod());
@@ -198,7 +193,9 @@
         lifetime(fromp->lifetime());
         underGenerate(fromp->underGenerate());
     }
->>>>>>> cd201f8e
+
+private:
+    bool getPurity() const;
 };
 class AstNodeFile VL_NOT_FINAL : public AstNode {
     // Emitted Output file
