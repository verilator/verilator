// -*- mode: C++; c-file-style: "cc-mode" -*-
//*************************************************************************
// DESCRIPTION: Verilator: Bison grammer file
//
// Code available from: https://verilator.org
//
//*************************************************************************
//
// Copyright 2003-2022 by Wilson Snyder. This program is free software; you
// can redistribute it and/or modify it under the terms of either the GNU
// Lesser General Public License Version 3 or the Perl Artistic License
// Version 2.0.
// SPDX-License-Identifier: LGPL-3.0-only OR Artistic-2.0
//
//*************************************************************************
// Original code here by Paul Wasson and Duane Galbi
//*************************************************************************
// clang-format off

%{
#ifdef NEVER_JUST_FOR_CLANG_FORMAT
 }
#endif
// clang-format on
#include "V3Ast.h"
#include "V3Global.h"
#include "V3Config.h"
#include "V3ParseImp.h"  // Defines YYTYPE; before including bison header

#include <cstdlib>
#include <cstdarg>
#include <stack>

#define YYERROR_VERBOSE 1  // For prior to Bison 3.6
#define YYINITDEPTH 10000  // Older bisons ignore YYMAXDEPTH
#define YYMAXDEPTH 10000

// Pick up new lexer
#define yylex PARSEP->tokenToBison
#define BBUNSUP(fl, msg) (fl)->v3warn(E_UNSUPPORTED, msg)
#define GATEUNSUP(fl, tok) \
    { BBUNSUP((fl), "Unsupported: Verilog 1995 gate primitive: " << (tok)); }
#define PRIMDLYUNSUP(nodep) \
    { \
        if (nodep) { \
            nodep->v3warn(ASSIGNDLY, "Unsupported: Ignoring delay on this primitive."); \
            nodep->deleteTree(); \
        } \
    }

//======================================================================
// Statics (for here only)

#define PARSEP V3ParseImp::parsep()
#define SYMP PARSEP->symp()
#define GRAMMARP V3ParseGrammar::singletonp()

class V3ParseGrammar {
public:
    bool m_impliedDecl = false;  // Allow implied wire declarations
    VVarType m_varDecl;  // Type for next signal declaration (reg/wire/etc)
    bool m_varDeclTyped = false;  // Var got reg/wire for dedup check
    VDirection m_varIO;  // Direction for next signal declaration (reg/wire/etc)
    VLifetime m_varLifetime;  // Static/Automatic for next signal
    AstVar* m_varAttrp = nullptr;  // Current variable for attribute adding
    AstRange* m_gateRangep = nullptr;  // Current range for gate declarations
    AstCase* m_caseAttrp = nullptr;  // Current case statement for attribute adding
    AstNodeDType* m_varDTypep = nullptr;  // Pointer to data type for next signal declaration
    AstNodeDType* m_memDTypep = nullptr;  // Pointer to data type for next member declaration
    AstNode* m_netDelayp = nullptr;  // Pointer to delay for next signal declaration
    AstNodeModule* m_modp = nullptr;  // Last module for timeunits
    bool m_pinAnsi = false;  // In ANSI port list
    FileLine* m_instModuleFl = nullptr;  // Fileline of module referenced for instantiations
    string m_instModule;  // Name of module referenced for instantiations
    AstPin* m_instParamp = nullptr;  // Parameters for instantiations
    bool m_tracingParse = true;  // Tracing disable for parser

    int m_pinNum = -1;  // Pin number currently parsing
    std::stack<int> m_pinStack;  // Queue of pin numbers being parsed

    static int s_modTypeImpNum;  // Implicit type number, incremented each module

    // CONSTRUCTORS
    V3ParseGrammar() {
        m_varDecl = VVarType::UNKNOWN;
        m_varIO = VDirection::NONE;
    }
    static V3ParseGrammar* singletonp() {
        static V3ParseGrammar singleton;
        return &singleton;
    }

    // METHODS
    AstNode* argWrapList(AstNode* nodep);
    bool allTracingOn(FileLine* fl) {
        return v3Global.opt.trace() && m_tracingParse && fl->tracingOn();
    }
    AstRange* scrubRange(AstNodeRange* rangep);
    AstNodeDType* createArray(AstNodeDType* basep, AstNodeRange* rangep, bool isPacked);
    AstVar* createVariable(FileLine* fileline, const string& name, AstNodeRange* arrayp,
                           AstNode* attrsp);
    AstNode* createSupplyExpr(FileLine* fileline, const string& name, int value);
    AstText* createTextQuoted(FileLine* fileline, const string& text) {
        string newtext = deQuote(fileline, text);
        return new AstText(fileline, newtext);
    }
    AstNode* createCellOrIfaceRef(FileLine* fileline, const string& name, AstPin* pinlistp,
                                  AstNodeRange* rangelistp) {
        // Must clone m_instParamp as may be comma'ed list of instances
        VSymEnt* const foundp = SYMP->symCurrentp()->findIdFallback(name);
        if (foundp && VN_IS(foundp->nodep(), Port)) {
            // It's a non-ANSI interface, not a cell declaration
            m_varAttrp = nullptr;
            m_varDecl = VVarType::IFACEREF;
            m_varIO = VDirection::NONE;
            m_varLifetime = VLifetime::NONE;
            setDType(new AstIfaceRefDType{fileline, "", GRAMMARP->m_instModule});
            m_varDeclTyped = true;
            AstVar* const nodep = createVariable(fileline, name, rangelistp, nullptr);
            return nodep;
        }
        AstCell* const nodep = new AstCell{fileline,
                                           GRAMMARP->m_instModuleFl,
                                           name,
                                           GRAMMARP->m_instModule,
                                           pinlistp,
                                           AstPin::cloneTreeNull(GRAMMARP->m_instParamp, true),
                                           GRAMMARP->scrubRange(rangelistp)};
        nodep->trace(GRAMMARP->allTracingOn(fileline));
        return nodep;
    }
    AstDisplay* createDisplayError(FileLine* fileline) {
        AstDisplay* nodep = new AstDisplay(fileline, VDisplayType::DT_ERROR, "", nullptr, nullptr);
        nodep->addNext(new AstStop(fileline, true));
        return nodep;
    }
    AstNode* createGatePin(AstNode* exprp) {
        AstRange* const rangep = m_gateRangep;
        if (!rangep) {
            return exprp;
        } else {
            return new AstGatePin(rangep->fileline(), exprp, rangep->cloneTree(true));
        }
    }
    AstNode* createTypedef(FileLine* fl, const string& name, AstNode* attrsp, AstNodeDType* basep,
                           AstNodeRange* rangep) {
        AstNode* const nodep = new AstTypedef{fl, name, attrsp, VFlagChildDType{},
                                              GRAMMARP->createArray(basep, rangep, false)};
        SYMP->reinsert(nodep);
        PARSEP->tagNodep(nodep);
        return nodep;
    }
    AstNode* createTypedefFwd(FileLine* fl, const string& name) {
        AstNode* const nodep = new AstTypedefFwd{fl, name};
        SYMP->reinsert(nodep);
        PARSEP->tagNodep(nodep);
        return nodep;
    }
    void endLabel(FileLine* fl, AstNode* nodep, string* endnamep) {
        endLabel(fl, nodep->prettyName(), endnamep);
    }
    void endLabel(FileLine* fl, const string& name, string* endnamep) {
        if (fl && endnamep && *endnamep != "" && name != *endnamep
            && name != AstNode::prettyName(*endnamep)) {
            fl->v3warn(ENDLABEL, "End label '" << *endnamep << "' does not match begin label '"
                                               << name << "'");
        }
    }
    void setVarDecl(VVarType type) { m_varDecl = type; }
    void setDType(AstNodeDType* dtypep) {
        if (m_varDTypep) VL_DO_CLEAR(m_varDTypep->deleteTree(), m_varDTypep = nullptr);
        m_varDTypep = dtypep;
    }
    void setNetDelay(AstNode* netDelayp) { m_netDelayp = netDelayp; }
    void pinPush() {
        m_pinStack.push(m_pinNum);
        m_pinNum = 1;
    }
    void pinPop(FileLine* fl) {
        if (VL_UNCOVERABLE(m_pinStack.empty())) { fl->v3fatalSrc("Underflow of pin stack"); }
        m_pinNum = m_pinStack.top();
        m_pinStack.pop();
    }
    AstNodeDType* addRange(AstBasicDType* dtypep, AstNodeRange* rangesp, bool isPacked) {
        // If dtypep isn't basic, don't use this, call createArray() instead
        if (!rangesp) {
            return dtypep;
        } else {
            // If rangesp is "wire [3:3][2:2][1:1] foo [5:5][4:4]"
            // then [1:1] becomes the basicdtype range; everything else is arraying
            // the final [5:5][4:4] will be passed in another call to createArray
            AstNodeRange* rangearraysp = nullptr;
            if (dtypep->isRanged()) {
                rangearraysp = rangesp;  // Already a range; everything is an array
            } else {
                AstNodeRange* finalp = rangesp;
                while (finalp->nextp()) finalp = VN_CAST(finalp->nextp(), Range);
                if (finalp != rangesp) {
                    finalp->unlinkFrBack();
                    rangearraysp = rangesp;
                }
                if (AstRange* const finalRangep = VN_CAST(finalp, Range)) {  // not an UnsizedRange
                    if (dtypep->implicit()) {
                        // It's no longer implicit but a wire logic type
                        AstBasicDType* const newp = new AstBasicDType{
                            dtypep->fileline(), VBasicDTypeKwd::LOGIC, dtypep->numeric(),
                            dtypep->width(), dtypep->widthMin()};
                        VL_DO_DANGLING(dtypep->deleteTree(), dtypep);
                        dtypep = newp;
                    }
                    dtypep->rangep(finalRangep);
                }
            }
            return createArray(dtypep, rangearraysp, isPacked);
        }
    }
    string deQuote(FileLine* fileline, string text);
    void checkDpiVer(FileLine* fileline, const string& str) {
        if (str != "DPI-C" && !v3Global.opt.bboxSys()) {
            fileline->v3error("Unsupported DPI type '" << str << "': Use 'DPI-C'");
        }
    }
};

const VBasicDTypeKwd LOGIC = VBasicDTypeKwd::LOGIC;  // Shorthand "LOGIC"
const VBasicDTypeKwd LOGIC_IMPLICIT = VBasicDTypeKwd::LOGIC_IMPLICIT;

int V3ParseGrammar::s_modTypeImpNum = 0;

//======================================================================
// Macro functions

#define CRELINE() \
    (PARSEP->copyOrSameFileLine())  // Only use in empty rules, so lines point at beginnings
#define FILELINE_OR_CRE(nodep) ((nodep) ? (nodep)->fileline() : CRELINE())

#define VARRESET_LIST(decl) \
    { \
        GRAMMARP->m_pinNum = 1; \
        GRAMMARP->m_pinAnsi = false; \
        VARRESET(); \
        VARDECL(decl); \
    }  // Start of pinlist
#define VARRESET_NONLIST(decl) \
    { \
        GRAMMARP->m_pinNum = 0; \
        GRAMMARP->m_pinAnsi = false; \
        VARRESET(); \
        VARDECL(decl); \
    }  // Not in a pinlist
#define VARRESET() \
    { \
        VARDECL(UNKNOWN); \
        VARIO(NONE); \
        VARDTYPE_NDECL(nullptr); \
        GRAMMARP->m_varLifetime = VLifetime::NONE; \
        GRAMMARP->m_varDeclTyped = false; \
    }
#define VARDECL(type) \
    { GRAMMARP->setVarDecl(VVarType::type); }
#define VARIO(type) \
    { GRAMMARP->m_varIO = VDirection::type; }
#define VARLIFE(flag) \
    { GRAMMARP->m_varLifetime = flag; }
#define VARDTYPE(dtypep) \
    { \
        GRAMMARP->setDType(dtypep); \
        GRAMMARP->m_varDeclTyped = true; \
    }
#define VARDTYPE_NDECL(dtypep) \
    { GRAMMARP->setDType(dtypep); }  // Port that is range or signed only (not a decl)

#define VARDONEA(fl, name, array, attrs) GRAMMARP->createVariable((fl), (name), (array), (attrs))
#define VARDONEP(portp, array, attrs) \
    GRAMMARP->createVariable((portp)->fileline(), (portp)->name(), (array), (attrs))
#define PINNUMINC() (GRAMMARP->m_pinNum++)

#define GATERANGE(rangep) \
    { GRAMMARP->m_gateRangep = rangep; }

#define INSTPREP(modfl, modname, paramsp) \
    { \
        GRAMMARP->m_impliedDecl = true; \
        GRAMMARP->m_instModuleFl = modfl; \
        GRAMMARP->m_instModule = modname; \
        GRAMMARP->m_instParamp = paramsp; \
    }

#define DEL(nodep) \
    { \
        if (nodep) nodep->deleteTree(); \
    }

static void ERRSVKWD(FileLine* fileline, const string& tokname) {
    static int toldonce = 0;
    fileline->v3error(
        std::string{"Unexpected '"} + tokname + "': '" + tokname
        + "' is a SystemVerilog keyword misused as an identifier."
        + (!toldonce++ ? "\n" + V3Error::warnMore()
                             + "... Suggest modify the Verilog-2001 code to avoid SV keywords,"
                             + " or use `begin_keywords or --language."
                       : ""));
}

static void UNSUPREAL(FileLine* fileline) {
    fileline->v3warn(SHORTREAL,
                     "Unsupported: shortreal being promoted to real (suggest use real instead)");
}

//======================================================================

void yyerror(const char* errmsg) { PARSEP->bisonLastFileline()->v3error(errmsg); }

//======================================================================

class AstSenTree;
// clang-format off
%}

// Bison 3.0 and newer
BISONPRE_VERSION(3.0,%define parse.error verbose)

// We run bison with the -d argument. This tells it to generate a
// header file with token names. Old versions of bison pasted the
// contents of that file into the generated source as well; newer
// versions just include it.
//
// Since we run bison through ../bisonpre, it doesn't know the correct
// header file name, so we need to tell it.
BISONPRE_VERSION(3.7,%define api.header.include {"V3ParseBison.h"})

// When writing Bison patterns we use yTOKEN instead of "token",
// so Bison will error out on unknown "token"s.

// Generic lexer tokens, for example a number
// IEEE: real_number
%token<cdouble>         yaFLOATNUM      "FLOATING-POINT NUMBER"

// IEEE: identifier, class_identifier, class_variable_identifier,
// covergroup_variable_identifier, dynamic_array_variable_identifier,
// enum_identifier, interface_identifier, interface_instance_identifier,
// package_identifier, type_identifier, variable_identifier,
%token<strp>            yaID__ETC       "IDENTIFIER"
%token<strp>            yaID__CC        "IDENTIFIER-::"
%token<strp>            yaID__LEX       "IDENTIFIER-in-lex"
%token<strp>            yaID__aTYPE     "TYPE-IDENTIFIER"
//                      Can't predecode aFUNCTION, can declare after use
//                      Can't predecode aINTERFACE, can declare after use
//                      Can't predecode aTASK, can declare after use

// IEEE: integral_number
%token<nump>            yaINTNUM        "INTEGER NUMBER"
// IEEE: time_literal + time_unit
%token<cdouble>         yaTIMENUM       "TIME NUMBER"
// IEEE: string_literal
%token<strp>            yaSTRING        "STRING"
%token<strp>            yaSTRING__IGNORE "STRING-ignored"       // Used when expr:string not allowed

%token<fl>              yaTIMINGSPEC    "TIMING SPEC ELEMENT"

%token<fl>              ygenSTRENGTH    "STRENGTH keyword (strong1/etc)"

%token<strp>            yaTABLELINE     "TABLE LINE"

%token<strp>            yaSCHDR         "`systemc_header BLOCK"
%token<strp>            yaSCINT         "`systemc_ctor BLOCK"
%token<strp>            yaSCIMP         "`systemc_dtor BLOCK"
%token<strp>            yaSCIMPH        "`systemc_interface BLOCK"
%token<strp>            yaSCCTOR        "`systemc_implementation BLOCK"
%token<strp>            yaSCDTOR        "`systemc_imp_header BLOCK"

%token<fl>              yVLT_CLOCKER                "clocker"
%token<fl>              yVLT_CLOCK_ENABLE           "clock_enable"
%token<fl>              yVLT_COVERAGE_BLOCK_OFF     "coverage_block_off"
%token<fl>              yVLT_COVERAGE_OFF           "coverage_off"
%token<fl>              yVLT_COVERAGE_ON            "coverage_on"
%token<fl>              yVLT_FORCEABLE              "forceable"
%token<fl>              yVLT_FULL_CASE              "full_case"
%token<fl>              yVLT_HIER_BLOCK             "hier_block"
%token<fl>              yVLT_INLINE                 "inline"
%token<fl>              yVLT_ISOLATE_ASSIGNMENTS    "isolate_assignments"
%token<fl>              yVLT_LINT_OFF               "lint_off"
%token<fl>              yVLT_LINT_ON                "lint_on"
%token<fl>              yVLT_NO_CLOCKER             "no_clocker"
%token<fl>              yVLT_NO_INLINE              "no_inline"
%token<fl>              yVLT_PARALLEL_CASE          "parallel_case"
%token<fl>              yVLT_PROFILE_DATA           "profile_data"
%token<fl>              yVLT_PUBLIC                 "public"
%token<fl>              yVLT_PUBLIC_FLAT            "public_flat"
%token<fl>              yVLT_PUBLIC_FLAT_RD         "public_flat_rd"
%token<fl>              yVLT_PUBLIC_FLAT_RW         "public_flat_rw"
%token<fl>              yVLT_PUBLIC_MODULE          "public_module"
%token<fl>              yVLT_SC_BV                  "sc_bv"
%token<fl>              yVLT_SFORMAT                "sformat"
%token<fl>              yVLT_SPLIT_VAR              "split_var"
%token<fl>              yVLT_TRACING_OFF            "tracing_off"
%token<fl>              yVLT_TRACING_ON             "tracing_on"

%token<fl>              yVLT_D_BLOCK    "--block"
%token<fl>              yVLT_D_COST     "--cost"
%token<fl>              yVLT_D_FILE     "--file"
%token<fl>              yVLT_D_FUNCTION "--function"
%token<fl>              yVLT_D_LEVELS   "--levels"
%token<fl>              yVLT_D_LINES    "--lines"
%token<fl>              yVLT_D_MATCH    "--match"
%token<fl>              yVLT_D_MODEL    "--model"
%token<fl>              yVLT_D_MODULE   "--module"
%token<fl>              yVLT_D_MTASK    "--mtask"
%token<fl>              yVLT_D_RULE     "--rule"
%token<fl>              yVLT_D_SCOPE    "--scope"
%token<fl>              yVLT_D_TASK     "--task"
%token<fl>              yVLT_D_VAR      "--var"

%token<strp>            yaD_PLI         "${pli-system}"

%token<fl>              yaT_NOUNCONNECTED  "`nounconnecteddrive"
%token<fl>              yaT_RESETALL    "`resetall"
%token<fl>              yaT_UNCONNECTED_PULL0  "`unconnected_drive pull0"
%token<fl>              yaT_UNCONNECTED_PULL1  "`unconnected_drive pull1"

// <fl> is the fileline, abbreviated to shorten "$<fl>1" references
%token<fl>              '!'
%token<fl>              '#'
%token<fl>              '%'
%token<fl>              '&'
%token<fl>              '('  // See also yP_PAR__STRENGTH
%token<fl>              ')'
%token<fl>              '*'
%token<fl>              '+'
%token<fl>              ','
%token<fl>              '-'
%token<fl>              '.'
%token<fl>              '/'
%token<fl>              ':'  // See also yP_COLON__BEGIN or yP_COLON__FORK
%token<fl>              ';'
%token<fl>              '<'
%token<fl>              '='
%token<fl>              '>'
%token<fl>              '?'
%token<fl>              '@'
%token<fl>              '['
%token<fl>              ']'
%token<fl>              '^'
%token<fl>              '{'
%token<fl>              '|'
%token<fl>              '}'
%token<fl>              '~'

// Specific keywords
// yKEYWORD means match "keyword"
// Other cases are yXX_KEYWORD where XX makes it unique,
// for example yP_ for punctuation based operators.
// Double underscores "yX__Y" means token X followed by Y,
// and "yX__ETC" means X folled by everything but Y(s).
//UNSUP %token<fl>      yACCEPT_ON      "accept_on"
%token<fl>              yALIAS          "alias"
%token<fl>              yALWAYS         "always"
%token<fl>              yALWAYS_COMB    "always_comb"
%token<fl>              yALWAYS_FF      "always_ff"
%token<fl>              yALWAYS_LATCH   "always_latch"
%token<fl>              yAND            "and"
%token<fl>              yASSERT         "assert"
%token<fl>              yASSIGN         "assign"
%token<fl>              yASSUME         "assume"
%token<fl>              yAUTOMATIC      "automatic"
%token<fl>              yBEFORE         "before"
%token<fl>              yBEGIN          "begin"
%token<fl>              yBIND           "bind"
//UNSUP %token<fl>      yBINS           "bins"
//UNSUP %token<fl>      yBINSOF         "binsof"
%token<fl>              yBIT            "bit"
%token<fl>              yBREAK          "break"
%token<fl>              yBUF            "buf"
%token<fl>              yBUFIF0         "bufif0"
%token<fl>              yBUFIF1         "bufif1"
%token<fl>              yBYTE           "byte"
%token<fl>              yCASE           "case"
%token<fl>              yCASEX          "casex"
%token<fl>              yCASEZ          "casez"
%token<fl>              yCHANDLE        "chandle"
//UNSUP %token<fl>      yCHECKER        "checker"
%token<fl>              yCLASS          "class"
//UNSUP %token<fl>      yCLOCK          "clock"
%token<fl>              yCLOCKING       "clocking"
%token<fl>              yCMOS           "cmos"
%token<fl>              yCONSTRAINT     "constraint"
%token<fl>              yCONST__ETC     "const"
%token<fl>              yCONST__LEX     "const-in-lex"
//UNSUP %token<fl>      yCONST__LOCAL   "const-then-local"
%token<fl>              yCONST__REF     "const-then-ref"
%token<fl>              yCONTEXT        "context"
%token<fl>              yCONTINUE       "continue"
%token<fl>              yCOVER          "cover"
//UNSUP %token<fl>      yCOVERGROUP     "covergroup"
//UNSUP %token<fl>      yCOVERPOINT     "coverpoint"
//UNSUP %token<fl>      yCROSS          "cross"
%token<fl>              yDEASSIGN       "deassign"
%token<fl>              yDEFAULT        "default"
%token<fl>              yDEFPARAM       "defparam"
%token<fl>              yDISABLE        "disable"
%token<fl>              yDIST           "dist"
%token<fl>              yDO             "do"
%token<fl>              yEDGE           "edge"
%token<fl>              yELSE           "else"
%token<fl>              yEND            "end"
%token<fl>              yENDCASE        "endcase"
//UNSUP %token<fl>      yENDCHECKER     "endchecker"
%token<fl>              yENDCLASS       "endclass"
%token<fl>              yENDCLOCKING    "endclocking"
%token<fl>              yENDFUNCTION    "endfunction"
%token<fl>              yENDGENERATE    "endgenerate"
//UNSUP %token<fl>      yENDGROUP       "endgroup"
%token<fl>              yENDINTERFACE   "endinterface"
%token<fl>              yENDMODULE      "endmodule"
%token<fl>              yENDPACKAGE     "endpackage"
%token<fl>              yENDPRIMITIVE   "endprimitive"
%token<fl>              yENDPROGRAM     "endprogram"
%token<fl>              yENDPROPERTY    "endproperty"
//UNSUP %token<fl>      yENDSEQUENCE    "endsequence"
%token<fl>              yENDSPECIFY     "endspecify"
%token<fl>              yENDTABLE       "endtable"
%token<fl>              yENDTASK        "endtask"
%token<fl>              yENUM           "enum"
%token<fl>              yEVENT          "event"
//UNSUP %token<fl>      yEVENTUALLY     "eventually"
//UNSUP %token<fl>      yEXPECT         "expect"
%token<fl>              yEXPORT         "export"
%token<fl>              yEXTENDS        "extends"
%token<fl>              yEXTERN         "extern"
%token<fl>              yFINAL          "final"
//UNSUP %token<fl>      yFIRST_MATCH    "first_match"
%token<fl>              yFOR            "for"
%token<fl>              yFORCE          "force"
%token<fl>              yFOREACH        "foreach"
%token<fl>              yFOREVER        "forever"
%token<fl>              yFORK           "fork"
%token<fl>              yFORKJOIN       "forkjoin"
%token<fl>              yFUNCTION       "function"
//UNSUP %token<fl>      yFUNCTION__ETC  "function"
//UNSUP %token<fl>      yFUNCTION__LEX  "function-in-lex"
//UNSUP %token<fl>      yFUNCTION__aPUREV "function-is-pure-virtual"
%token<fl>              yGENERATE       "generate"
%token<fl>              yGENVAR         "genvar"
%token<fl>              yGLOBAL__CLOCKING "global-then-clocking"
%token<fl>              yGLOBAL__ETC    "global"
%token<fl>              yGLOBAL__LEX    "global-in-lex"
%token<fl>              yIF             "if"
%token<fl>              yIFF            "iff"
//UNSUP %token<fl>      yIGNORE_BINS    "ignore_bins"
//UNSUP %token<fl>      yILLEGAL_BINS   "illegal_bins"
%token<fl>              yIMPLEMENTS     "implements"
//UNSUP %token<fl>      yIMPLIES        "implies"
%token<fl>              yIMPORT         "import"
%token<fl>              yINITIAL        "initial"
%token<fl>              yINOUT          "inout"
%token<fl>              yINPUT          "input"
%token<fl>              yINSIDE         "inside"
%token<fl>              yINT            "int"
%token<fl>              yINTEGER        "integer"
//UNSUP %token<fl>      yINTERCONNECT   "interconnect"
%token<fl>              yINTERFACE      "interface"
//UNSUP %token<fl>      yINTERSECT      "intersect"
%token<fl>              yJOIN           "join"
%token<fl>              yJOIN_ANY       "join_any"
%token<fl>              yJOIN_NONE      "join_none"
//UNSUP %token<fl>      yLET            "let"
%token<fl>              yLOCALPARAM     "localparam"
%token<fl>              yLOCAL__COLONCOLON "local-then-::"
%token<fl>              yLOCAL__ETC     "local"
%token<fl>              yLOCAL__LEX     "local-in-lex"
%token<fl>              yLOGIC          "logic"
%token<fl>              yLONGINT        "longint"
//UNSUP %token<fl>      yMATCHES        "matches"
%token<fl>              yMODPORT        "modport"
%token<fl>              yMODULE         "module"
%token<fl>              yNAND           "nand"
%token<fl>              yNEGEDGE        "negedge"
//UNSUP %token<fl>      yNETTYPE        "nettype"
%token<fl>              yNEW__ETC       "new"
%token<fl>              yNEW__LEX       "new-in-lex"
%token<fl>              yNEW__PAREN     "new-then-paren"
//UNSUP %token<fl>      yNEXTTIME       "nexttime"
%token<fl>              yNMOS           "nmos"
%token<fl>              yNOR            "nor"
%token<fl>              yNOT            "not"
%token<fl>              yNOTIF0         "notif0"
%token<fl>              yNOTIF1         "notif1"
%token<fl>              yNULL           "null"
%token<fl>              yOR             "or"
%token<fl>              yOUTPUT         "output"
%token<fl>              yPACKAGE        "package"
%token<fl>              yPACKED         "packed"
%token<fl>              yPARAMETER      "parameter"
%token<fl>              yPMOS           "pmos"
%token<fl>              yPOSEDGE        "posedge"
%token<fl>              yPRIMITIVE      "primitive"
%token<fl>              yPRIORITY       "priority"
%token<fl>              yPROGRAM        "program"
%token<fl>              yPROPERTY       "property"
%token<fl>              yPROTECTED      "protected"
%token<fl>              yPULLDOWN       "pulldown"
%token<fl>              yPULLUP         "pullup"
%token<fl>              yPURE           "pure"
%token<fl>              yRAND           "rand"
%token<fl>              yRANDC          "randc"
%token<fl>              yRANDCASE       "randcase"
%token<fl>              yRANDOMIZE      "randomize"
//UNSUP %token<fl>      yRANDSEQUENCE   "randsequence"
%token<fl>              yRCMOS          "rcmos"
%token<fl>              yREAL           "real"
%token<fl>              yREALTIME       "realtime"
%token<fl>              yREF            "ref"
%token<fl>              yREG            "reg"
//UNSUP %token<fl>      yREJECT_ON      "reject_on"
%token<fl>              yRELEASE        "release"
%token<fl>              yREPEAT         "repeat"
%token<fl>              yRESTRICT       "restrict"
%token<fl>              yRETURN         "return"
%token<fl>              yRNMOS          "rnmos"
%token<fl>              yRPMOS          "rpmos"
%token<fl>              yRTRAN          "rtran"
%token<fl>              yRTRANIF0       "rtranif0"
%token<fl>              yRTRANIF1       "rtranif1"
%token<fl>              ySCALARED       "scalared"
//UNSUP %token<fl>      ySEQUENCE       "sequence"
%token<fl>              ySHORTINT       "shortint"
%token<fl>              ySHORTREAL      "shortreal"
%token<fl>              ySIGNED         "signed"
%token<fl>              ySOFT           "soft"
%token<fl>              ySOLVE          "solve"
%token<fl>              ySPECIFY        "specify"
%token<fl>              ySPECPARAM      "specparam"
%token<fl>              ySTATIC__CONSTRAINT "static-then-constraint"
%token<fl>              ySTATIC__ETC    "static"
%token<fl>              ySTATIC__LEX    "static-in-lex"
%token<fl>              ySTRING         "string"
//UNSUP %token<fl>      ySTRONG         "strong"
%token<fl>              ySTRUCT         "struct"
%token<fl>              ySUPER          "super"
%token<fl>              ySUPPLY0        "supply0"
%token<fl>              ySUPPLY1        "supply1"
//UNSUP %token<fl>      ySYNC_ACCEPT_ON "sync_accept_on"
//UNSUP %token<fl>      ySYNC_REJECT_ON "sync_reject_on"
//UNSUP %token<fl>      yS_ALWAYS       "s_always"
//UNSUP %token<fl>      yS_EVENTUALLY   "s_eventually"
//UNSUP %token<fl>      yS_NEXTTIME     "s_nexttime"
//UNSUP %token<fl>      yS_UNTIL        "s_until"
//UNSUP %token<fl>      yS_UNTIL_WITH   "s_until_with"
%token<fl>              yTABLE          "table"
//UNSUP %token<fl>      yTAGGED         "tagged"
%token<fl>              yTASK           "task"
//UNSUP %token<fl>      yTASK__ETC      "task"
//UNSUP %token<fl>      yTASK__LEX      "task-in-lex"
//UNSUP %token<fl>      yTASK__aPUREV   "task-is-pure-virtual"
%token<fl>              yTHIS           "this"
//UNSUP %token<fl>      yTHROUGHOUT     "throughout"
%token<fl>              yTIME           "time"
%token<fl>              yTIMEPRECISION  "timeprecision"
%token<fl>              yTIMEUNIT       "timeunit"
%token<fl>              yTRAN           "tran"
%token<fl>              yTRANIF0        "tranif0"
%token<fl>              yTRANIF1        "tranif1"
%token<fl>              yTRI            "tri"
%token<fl>              yTRI0           "tri0"
%token<fl>              yTRI1           "tri1"
%token<fl>              yTRIAND         "triand"
%token<fl>              yTRIOR          "trior"
%token<fl>              yTRIREG         "trireg"
%token<fl>              yTRUE           "true"
%token<fl>              yTYPE           "type"
%token<fl>              yTYPEDEF        "typedef"
%token<fl>              yUNION          "union"
%token<fl>              yUNIQUE         "unique"
%token<fl>              yUNIQUE0        "unique0"
%token<fl>              yUNSIGNED       "unsigned"
//UNSUP %token<fl>      yUNTIL          "until"
//UNSUP %token<fl>      yUNTIL_WITH     "until_with"
//UNSUP %token<fl>      yUNTYPED        "untyped"
%token<fl>              yVAR            "var"
%token<fl>              yVECTORED       "vectored"
%token<fl>              yVIRTUAL__CLASS "virtual-then-class"
%token<fl>              yVIRTUAL__ETC   "virtual"
%token<fl>              yVIRTUAL__INTERFACE     "virtual-then-interface"
%token<fl>              yVIRTUAL__LEX   "virtual-in-lex"
%token<fl>              yVIRTUAL__anyID "virtual-then-identifier"
%token<fl>              yVOID           "void"
%token<fl>              yWAIT           "wait"
//UNSUP %token<fl>      yWAIT_ORDER     "wait_order"
%token<fl>              yWAND           "wand"
//UNSUP %token<fl>      yWEAK           "weak"
%token<fl>              yWHILE          "while"
//UNSUP %token<fl>      yWILDCARD       "wildcard"
%token<fl>              yWIRE           "wire"
//UNSUP %token<fl>      yWITHIN         "within"
%token<fl>              yWITH__BRA      "with-then-["
%token<fl>              yWITH__CUR      "with-then-{"
%token<fl>              yWITH__ETC      "with"
%token<fl>              yWITH__LEX      "with-in-lex"
%token<fl>              yWITH__PAREN    "with-then-("
%token<fl>              yWOR            "wor"
%token<fl>              yWREAL          "wreal"
%token<fl>              yXNOR           "xnor"
%token<fl>              yXOR            "xor"

%token<fl>              yD_ACOS         "$acos"
%token<fl>              yD_ACOSH        "$acosh"
%token<fl>              yD_ASIN         "$asin"
%token<fl>              yD_ASINH        "$asinh"
%token<fl>              yD_ATAN         "$atan"
%token<fl>              yD_ATAN2        "$atan2"
%token<fl>              yD_ATANH        "$atanh"
%token<fl>              yD_BITS         "$bits"
%token<fl>              yD_BITSTOREAL   "$bitstoreal"
%token<fl>              yD_BITSTOSHORTREAL "$bitstoshortreal"
%token<fl>              yD_C            "$c"
%token<fl>              yD_CAST         "$cast"
%token<fl>              yD_CEIL         "$ceil"
%token<fl>              yD_CHANGED      "$changed"
%token<fl>              yD_CLOG2        "$clog2"
%token<fl>              yD_COS          "$cos"
%token<fl>              yD_COSH         "$cosh"
%token<fl>              yD_COUNTBITS    "$countbits"
%token<fl>              yD_COUNTONES    "$countones"
%token<fl>              yD_DIMENSIONS   "$dimensions"
%token<fl>              yD_DISPLAY      "$display"
%token<fl>              yD_DISPLAYB     "$displayb"
%token<fl>              yD_DISPLAYH     "$displayh"
%token<fl>              yD_DISPLAYO     "$displayo"
%token<fl>              yD_DUMPALL      "$dumpall"
%token<fl>              yD_DUMPFILE     "$dumpfile"
%token<fl>              yD_DUMPFLUSH    "$dumpflush"
%token<fl>              yD_DUMPLIMIT    "$dumplimit"
%token<fl>              yD_DUMPOFF      "$dumpoff"
%token<fl>              yD_DUMPON       "$dumpon"
%token<fl>              yD_DUMPPORTS    "$dumpports"
%token<fl>              yD_DUMPVARS     "$dumpvars"
%token<fl>              yD_ERROR        "$error"
%token<fl>              yD_EXIT         "$exit"
%token<fl>              yD_EXP          "$exp"
%token<fl>              yD_FATAL        "$fatal"
%token<fl>              yD_FCLOSE       "$fclose"
%token<fl>              yD_FDISPLAY     "$fdisplay"
%token<fl>              yD_FDISPLAYB    "$fdisplayb"
%token<fl>              yD_FDISPLAYH    "$fdisplayh"
%token<fl>              yD_FDISPLAYO    "$fdisplayo"
%token<fl>              yD_FELL         "$fell"
%token<fl>              yD_FEOF         "$feof"
%token<fl>              yD_FERROR       "$ferror"
%token<fl>              yD_FFLUSH       "$fflush"
%token<fl>              yD_FGETC        "$fgetc"
%token<fl>              yD_FGETS        "$fgets"
%token<fl>              yD_FINISH       "$finish"
%token<fl>              yD_FLOOR        "$floor"
%token<fl>              yD_FMONITOR     "$fmonitor"
%token<fl>              yD_FMONITORB    "$fmonitorb"
%token<fl>              yD_FMONITORH    "$fmonitorh"
%token<fl>              yD_FMONITORO    "$fmonitoro"
%token<fl>              yD_FOPEN        "$fopen"
%token<fl>              yD_FREAD        "$fread"
%token<fl>              yD_FREWIND      "$frewind"
%token<fl>              yD_FSCANF       "$fscanf"
%token<fl>              yD_FSEEK        "$fseek"
%token<fl>              yD_FSTROBE      "$fstrobe"
%token<fl>              yD_FSTROBEB     "$fstrobeb"
%token<fl>              yD_FSTROBEH     "$fstrobeh"
%token<fl>              yD_FSTROBEO     "$fstrobeo"
%token<fl>              yD_FTELL        "$ftell"
%token<fl>              yD_FWRITE       "$fwrite"
%token<fl>              yD_FWRITEB      "$fwriteb"
%token<fl>              yD_FWRITEH      "$fwriteh"
%token<fl>              yD_FWRITEO      "$fwriteo"
%token<fl>              yD_HIGH         "$high"
%token<fl>              yD_HYPOT        "$hypot"
%token<fl>              yD_INCREMENT    "$increment"
%token<fl>              yD_INFO         "$info"
%token<fl>              yD_ISUNBOUNDED  "$isunbounded"
%token<fl>              yD_ISUNKNOWN    "$isunknown"
%token<fl>              yD_ITOR         "$itor"
%token<fl>              yD_LEFT         "$left"
%token<fl>              yD_LN           "$ln"
%token<fl>              yD_LOG10        "$log10"
%token<fl>              yD_LOW          "$low"
%token<fl>              yD_MONITOR      "$monitor"
%token<fl>              yD_MONITORB     "$monitorb"
%token<fl>              yD_MONITORH     "$monitorh"
%token<fl>              yD_MONITORO     "$monitoro"
%token<fl>              yD_MONITOROFF   "$monitoroff"
%token<fl>              yD_MONITORON    "$monitoron"
%token<fl>              yD_ONEHOT       "$onehot"
%token<fl>              yD_ONEHOT0      "$onehot0"
%token<fl>              yD_PAST         "$past"
%token<fl>              yD_POW          "$pow"
%token<fl>              yD_PRINTTIMESCALE "$printtimescale"
%token<fl>              yD_RANDOM       "$random"
%token<fl>              yD_READMEMB     "$readmemb"
%token<fl>              yD_READMEMH     "$readmemh"
%token<fl>              yD_REALTIME     "$realtime"
%token<fl>              yD_REALTOBITS   "$realtobits"
%token<fl>              yD_REWIND       "$rewind"
%token<fl>              yD_RIGHT        "$right"
%token<fl>              yD_ROOT         "$root"
%token<fl>              yD_ROSE         "$rose"
%token<fl>              yD_RTOI         "$rtoi"
%token<fl>              yD_SAMPLED      "$sampled"
%token<fl>              yD_SFORMAT      "$sformat"
%token<fl>              yD_SFORMATF     "$sformatf"
%token<fl>              yD_SHORTREALTOBITS "$shortrealtobits"
%token<fl>              yD_SIGNED       "$signed"
%token<fl>              yD_SIN          "$sin"
%token<fl>              yD_SINH         "$sinh"
%token<fl>              yD_SIZE         "$size"
%token<fl>              yD_SQRT         "$sqrt"
%token<fl>              yD_SSCANF       "$sscanf"
%token<fl>              yD_STABLE       "$stable"
%token<fl>              yD_STIME        "$stime"
%token<fl>              yD_STOP         "$stop"
%token<fl>              yD_STROBE       "$strobe"
%token<fl>              yD_STROBEB      "$strobeb"
%token<fl>              yD_STROBEH      "$strobeh"
%token<fl>              yD_STROBEO      "$strobeo"
%token<fl>              yD_SWRITE       "$swrite"
%token<fl>              yD_SWRITEB      "$swriteb"
%token<fl>              yD_SWRITEH      "$swriteh"
%token<fl>              yD_SWRITEO      "$swriteo"
%token<fl>              yD_SYSTEM       "$system"
%token<fl>              yD_TAN          "$tan"
%token<fl>              yD_TANH         "$tanh"
%token<fl>              yD_TESTPLUSARGS "$test$plusargs"
%token<fl>              yD_TIME         "$time"
%token<fl>              yD_TIMEFORMAT   "$timeformat"
%token<fl>              yD_TYPENAME     "$typename"
%token<fl>              yD_UNGETC       "$ungetc"
%token<fl>              yD_UNIT         "$unit"
%token<fl>              yD_UNPACKED_DIMENSIONS "$unpacked_dimensions"
%token<fl>              yD_UNSIGNED     "$unsigned"
%token<fl>              yD_URANDOM      "$urandom"
%token<fl>              yD_URANDOM_RANGE "$urandom_range"
%token<fl>              yD_VALUEPLUSARGS "$value$plusargs"
%token<fl>              yD_WARNING      "$warning"
%token<fl>              yD_WRITE        "$write"
%token<fl>              yD_WRITEB       "$writeb"
%token<fl>              yD_WRITEH       "$writeh"
%token<fl>              yD_WRITEMEMB    "$writememb"
%token<fl>              yD_WRITEMEMH    "$writememh"
%token<fl>              yD_WRITEO       "$writeo"

%token<fl>              yVL_CLOCKER             "/*verilator clocker*/"
%token<fl>              yVL_CLOCK_ENABLE        "/*verilator clock_enable*/"
%token<fl>              yVL_COVERAGE_BLOCK_OFF  "/*verilator coverage_block_off*/"
%token<fl>              yVL_FORCEABLE           "/*verilator forceable*/"
%token<fl>              yVL_FULL_CASE           "/*verilator full_case*/"
%token<fl>              yVL_HIER_BLOCK          "/*verilator hier_block*/"
%token<fl>              yVL_INLINE_MODULE       "/*verilator inline_module*/"
%token<fl>              yVL_ISOLATE_ASSIGNMENTS "/*verilator isolate_assignments*/"
%token<fl>              yVL_NO_CLOCKER          "/*verilator no_clocker*/"
%token<fl>              yVL_NO_INLINE_MODULE    "/*verilator no_inline_module*/"
%token<fl>              yVL_NO_INLINE_TASK      "/*verilator no_inline_task*/"
%token<fl>              yVL_PARALLEL_CASE       "/*verilator parallel_case*/"
%token<fl>              yVL_PUBLIC              "/*verilator public*/"
%token<fl>              yVL_PUBLIC_FLAT         "/*verilator public_flat*/"
%token<fl>              yVL_PUBLIC_FLAT_RD      "/*verilator public_flat_rd*/"
%token<fl>              yVL_PUBLIC_FLAT_RW      "/*verilator public_flat_rw*/"
%token<fl>              yVL_PUBLIC_MODULE       "/*verilator public_module*/"
%token<fl>              yVL_SC_BV               "/*verilator sc_bv*/"
%token<fl>              yVL_SFORMAT             "/*verilator sformat*/"
%token<fl>              yVL_SPLIT_VAR           "/*verilator split_var*/"
%token<strp>            yVL_TAG                 "/*verilator tag*/"
%token<fl>              yVL_TRACE_INIT_TASK     "/*verilator trace_init_task*/"

%token<fl>              yP_TICK         "'"
%token<fl>              yP_TICKBRA      "'{"
%token<fl>              yP_OROR         "||"
%token<fl>              yP_ANDAND       "&&"
%token<fl>              yP_NOR          "~|"
%token<fl>              yP_XNOR         "^~"
%token<fl>              yP_NAND         "~&"
%token<fl>              yP_EQUAL        "=="
%token<fl>              yP_NOTEQUAL     "!="
%token<fl>              yP_CASEEQUAL    "==="
%token<fl>              yP_CASENOTEQUAL "!=="
%token<fl>              yP_WILDEQUAL    "==?"
%token<fl>              yP_WILDNOTEQUAL "!=?"
%token<fl>              yP_GTE          ">="
%token<fl>              yP_LTE          "<="
%token<fl>              yP_LTE__IGNORE  "<=-ignored"    // Used when expr:<= means assignment
%token<fl>              yP_SLEFT        "<<"
%token<fl>              yP_SRIGHT       ">>"
%token<fl>              yP_SSRIGHT      ">>>"
%token<fl>              yP_POW          "**"

%token<fl>              yP_COLON__BEGIN ":-begin"
%token<fl>              yP_COLON__FORK  ":-fork"
//UNSUP %token<fl>      yP_PAR__IGNORE  "(-ignored"     // Used when sequence_expr:expr:( is ignored
%token<fl>              yP_PAR__STRENGTH "(-for-strength"

%token<fl>              yP_LTMINUSGT    "<->"
%token<fl>              yP_PLUSCOLON    "+:"
%token<fl>              yP_MINUSCOLON   "-:"
%token<fl>              yP_MINUSGT      "->"
%token<fl>              yP_MINUSGTGT    "->>"
%token<fl>              yP_EQGT         "=>"
%token<fl>              yP_ASTGT        "*>"
%token<fl>              yP_ANDANDAND    "&&&"
%token<fl>              yP_POUNDPOUND   "##"
//UNSUP %token<fl>      yP_POUNDMINUSPD "#-#"
//UNSUP %token<fl>      yP_POUNDEQPD    "#=#"
%token<fl>              yP_DOTSTAR      ".*"

%token<fl>              yP_ATAT         "@@"
%token<fl>              yP_COLONCOLON   "::"
%token<fl>              yP_COLONEQ      ":="
%token<fl>              yP_COLONDIV     ":/"
%token<fl>              yP_ORMINUSGT    "|->"
%token<fl>              yP_OREQGT       "|=>"
%token<fl>              yP_BRASTAR      "[*"
%token<fl>              yP_BRAEQ        "[="
%token<fl>              yP_BRAMINUSGT   "[->"
//UNSUP %token<fl>      yP_BRAPLUSKET   "[+]"

%token<fl>              yP_PLUSPLUS     "++"
%token<fl>              yP_MINUSMINUS   "--"
%token<fl>              yP_PLUSEQ       "+="
%token<fl>              yP_MINUSEQ      "-="
%token<fl>              yP_TIMESEQ      "*="
%token<fl>              yP_DIVEQ        "/="
%token<fl>              yP_MODEQ        "%="
%token<fl>              yP_ANDEQ        "&="
%token<fl>              yP_OREQ         "|="
%token<fl>              yP_XOREQ        "^="
%token<fl>              yP_SLEFTEQ      "<<="
%token<fl>              yP_SRIGHTEQ     ">>="
%token<fl>              yP_SSRIGHTEQ    ">>>="

// [* is not a operator, as "[ * ]" is legal
// [= and [-> could be repitition operators, but to match [* we don't add them.
// '( is not a operator, as "' (" is legal

//********************
// Verilog op precedence
//UNSUP %token<fl>      prUNARYARITH
//UNSUP %token<fl>      prREDUCTION
//UNSUP %token<fl>      prNEGATION
//UNSUP %token<fl>      prEVENTBEGIN
//UNSUP %token<fl>      prTAGGED

// These prevent other conflicts
%left           yP_ANDANDAND
//UNSUP %left   yMATCHES
//UNSUP %left   prTAGGED
//UNSUP %left   prSEQ_CLOCKING

// PSL op precedence

// Lowest precedence
// These are in IEEE 17.7.1
//UNSUP %nonassoc       yALWAYS yS_ALWAYS yEVENTUALLY yS_EVENTUALLY yACCEPT_ON yREJECT_ON ySYNC_ACCEPT_ON ySYNC_REJECT_ON

%right          yP_ORMINUSGT yP_OREQGT
//UNSUP %right          yP_ORMINUSGT yP_OREQGT yP_POUNDMINUSPD yP_POUNDEQPD
//UNSUP %right          yUNTIL yS_UNTIL yUNTIL_WITH yS_UNTIL_WITH yIMPLIES
//UNSUP %right          yIFF
//UNSUP %left           yOR
//UNSUP %left           yAND
//UNSUP %nonassoc       yNOT yNEXTTIME yS_NEXTTIME
//UNSUP %left           yINTERSECT
//UNSUP %left           yWITHIN
//UNSUP %right          yTHROUGHOUT
//UNSUP %left           prPOUNDPOUND_MULTI
//UNSUP %left           yP_POUNDPOUND
//UNSUP %left           yP_BRASTAR yP_BRAEQ yP_BRAMINUSGT yP_BRAPLUSKET

// Not specified, but needed higher than yOR, lower than normal non-pexpr expressions
//UNSUP %left           yPOSEDGE yNEGEDGE yEDGE

//UNSUP %left           '{' '}'

// Verilog op precedence
%right          yP_MINUSGT yP_LTMINUSGT
%right          '?' ':' yP_COLON__BEGIN yP_COLON__FORK
%left           yP_OROR
%left           yP_ANDAND
%left           '|' yP_NOR
%left           '^' yP_XNOR
%left           '&' yP_NAND
%left           yP_EQUAL yP_NOTEQUAL yP_CASEEQUAL yP_CASENOTEQUAL yP_WILDEQUAL yP_WILDNOTEQUAL
%left           '>' '<' yP_GTE yP_LTE yP_LTE__IGNORE yINSIDE yDIST
%left           yP_SLEFT yP_SRIGHT yP_SSRIGHT
%left           '+' '-'
%left           '*' '/' '%'
%left           yP_POW
%left           prUNARYARITH yP_MINUSMINUS yP_PLUSPLUS prREDUCTION prNEGATION
%left           '.'
// Not in IEEE, but need to avoid conflicts; TICK should bind tightly just lower than COLONCOLON
%left           yP_TICK
//%left         '(' ')' '[' ']' yP_COLONCOLON '.'

%nonassoc prLOWER_THAN_ELSE
%nonassoc yELSE

//BISONPRE_TYPES
//  Blank lines for type insertion
//  Blank lines for type insertion
//  Blank lines for type insertion
//  Blank lines for type insertion
//  Blank lines for type insertion
//  Blank lines for type insertion
//  Blank lines for type insertion
//  Blank lines for type insertion
//  Blank lines for type insertion
//  Blank lines for type insertion
//  Blank lines for type insertion
//  Blank lines for type insertion
//  Blank lines for type insertion
//  Blank lines for type insertion
//  Blank lines for type insertion
//  Blank lines for type insertion
//  Blank lines for type insertion
//  Blank lines for type insertion
//  Blank lines for type insertion
//  Blank lines for type insertion
//  Blank lines for type insertion
//  Blank lines for type insertion
//  Blank lines for type insertion
//  Blank lines for type insertion
//  Blank lines for type insertion
//  Blank lines for type insertion
//  Blank lines for type insertion
//  Blank lines for type insertion
//  Blank lines for type insertion
//  Blank lines for type insertion
//  Blank lines for type insertion
//  Blank lines for type insertion
//  Blank lines for type insertion
//  Blank lines for type insertion
//  Blank lines for type insertion
//  Blank lines for type insertion
//  Blank lines for type insertion

%start source_text

%%
//**********************************************************************
// Files

source_text:                    // ==IEEE: source_text
                /* empty */                             { }
        //                      // timeunits_declaration moved into description:package_item
        |       descriptionList                         { }
        ;

descriptionList:                // IEEE: part of source_text
                description                             { }
        |       descriptionList description             { }
        ;

description:                    // ==IEEE: description
                module_declaration                      { }
        //                      // udp_declaration moved into module_declaration
        |       interface_declaration                   { }
        |       program_declaration                     { }
        |       package_declaration                     { }
        |       package_item                            { if ($1) PARSEP->unitPackage($1->fileline())->addStmtp($1); }
        |       bind_directive                          { if ($1) PARSEP->unitPackage($1->fileline())->addStmtp($1); }
        //      unsupported     // IEEE: config_declaration
        //                      // Verilator only
        |       yaT_RESETALL                            { }  // Else, under design, and illegal based on IEEE 22.3
        |       yaT_NOUNCONNECTED                       { PARSEP->unconnectedDrive(VOptionBool::OPT_DEFAULT_FALSE); }
        |       yaT_UNCONNECTED_PULL0                   { PARSEP->unconnectedDrive(VOptionBool::OPT_FALSE); }
        |       yaT_UNCONNECTED_PULL1                   { PARSEP->unconnectedDrive(VOptionBool::OPT_TRUE); }
        |       vltItem                                 { }
        |       error                                   { }
        ;

timeunits_declaration<nodep>:   // ==IEEE: timeunits_declaration
                yTIMEUNIT yaTIMENUM ';'
                        { PARSEP->timescaleMod($<fl>2, GRAMMARP->m_modp, true, $2, false, 0); $$ = nullptr; }
        |       yTIMEUNIT yaTIMENUM '/' yaTIMENUM ';'
                        { PARSEP->timescaleMod($<fl>2, GRAMMARP->m_modp, true, $2, true, $4); $$ = nullptr; }
        |       yTIMEPRECISION yaTIMENUM ';'
                        { PARSEP->timescaleMod($<fl>2, GRAMMARP->m_modp, false, 0, true, $2); $$ = nullptr; }
        ;

//**********************************************************************
// Packages

package_declaration:            // ==IEEE: package_declaration
                packageFront package_itemListE yENDPACKAGE endLabelE
                        { $1->modTrace(GRAMMARP->allTracingOn($1->fileline()));  // Stash for implicit wires, etc
                          if ($2) $1->addStmtp($2);
                          GRAMMARP->m_modp = nullptr;
                          SYMP->popScope($1);
                          GRAMMARP->endLabel($<fl>4,$1,$4); }
        ;

packageFront<nodeModulep>:
                yPACKAGE lifetimeE idAny ';'
                        { $$ = new AstPackage($<fl>3, *$3);
                          $$->inLibrary(true);  // packages are always libraries; don't want to make them a "top"
                          $$->lifetime($2);
                          $$->modTrace(GRAMMARP->allTracingOn($$->fileline()));
                          $$->timeunit(PARSEP->timeLastUnit());
                          PARSEP->rootp()->addModulep($$);
                          SYMP->pushNew($$);
                          GRAMMARP->m_modp = $$; }
        ;

package_itemListE<nodep>:       // IEEE: [{ package_item }]
                /* empty */                             { $$ = nullptr; }
        |       package_itemList                        { $$ = $1; }
        ;

package_itemList<nodep>:        // IEEE: { package_item }
                package_item                            { $$ = $1; }
        |       package_itemList package_item           { $$ = $1->addNextNull($2); }
        ;

package_item<nodep>:            // ==IEEE: package_item
                package_or_generate_item_declaration    { $$ = $1; }
        |       anonymous_program                       { $$ = $1; }
        |       package_export_declaration              { $$ = $1; }
        |       timeunits_declaration                   { $$ = $1; }
        ;

package_or_generate_item_declaration<nodep>:    // ==IEEE: package_or_generate_item_declaration
                net_declaration                         { $$ = $1; }
        |       data_declaration                        { $$ = $1; }
        |       task_declaration                        { $$ = $1; }
        |       function_declaration                    { $$ = $1; }
        //UNSUP checker_declaration                     { $$ = $1; }
        |       dpi_import_export                       { $$ = $1; }
        //UNSUP extern_constraint_declaration           { $$ = $1; }
        |       class_declaration                       { $$ = $1; }
        //                      // class_constructor_declaration is part of function_declaration
        //                      // local_parameter_declaration under parameter_declaration
        |       parameter_declaration ';'               { $$ = $1; }
        //UNSUP covergroup_declaration                  { $$ = $1; }
        //UNSUP assertion_item_declaration              { $$ = $1; }
        |       ';'                                     { $$ = nullptr; }
        ;

package_import_declarationList<nodep>:
                package_import_declaration              { $$ = $1; }
        |       package_import_declarationList package_import_declaration { $$ = $1->addNextNull($2); }
        ;

package_import_declaration<nodep>:      // ==IEEE: package_import_declaration
                yIMPORT package_import_itemList ';'     { $$ = $2; }
        ;

package_import_itemList<nodep>:
                package_import_item                     { $$ = $1; }
        |       package_import_itemList ',' package_import_item { $$ = $1->addNextNull($3); }
        ;

package_import_item<nodep>:     // ==IEEE: package_import_item
                idCC/*package_identifier*/ yP_COLONCOLON package_import_itemObj
                        {
                          if (!VN_IS($<scp>1, Package)) {
                              $$ = nullptr;
                              $<fl>1->v3error("Importing from missing package '" << *$<strp>1 << "'");
                          } else {
                              $$ = new AstPackageImport($<fl>2, VN_CAST($<scp>1, Package), *$3);
                              SYMP->importItem($<scp>1,*$3);
                          } }
        ;

package_import_itemObj<strp>:   // IEEE: part of package_import_item
                idAny/*package_identifier*/             { $<fl>$ = $<fl>1; $$ = $1; }
        |       '*'                                     { $<fl>$ = $<fl>1; static string star = "*"; $$ = &star; }
        ;

package_export_declaration<nodep>: // IEEE: package_export_declaration
                yEXPORT '*' yP_COLONCOLON '*' ';'
                        { $$ = new AstPackageExportStarStar{$<fl>2}; SYMP->exportStarStar($<scp>1); }
        |       yEXPORT package_export_itemList ';'     { $$ = $2; }
        ;

package_export_itemList<nodep>:
                package_export_item                     { $$ = $1; }
        |       package_export_itemList ',' package_export_item { $$ = $1->addNextNull($3); }
        ;

package_export_item<nodep>:     // ==IEEE: package_export_item
                idCC yP_COLONCOLON package_import_itemObj
                        { $$ = new AstPackageExport($<fl>3, VN_CAST($<scp>1, Package), *$3);
                          SYMP->exportItem($<scp>1,*$3); }
        ;

//**********************************************************************
// Module headers

module_declaration:             // ==IEEE: module_declaration
        //                      // timeunits_declaration instead in module_item
        //                      // IEEE: module_nonansi_header + module_ansi_header
                modFront importsAndParametersE portsStarE ';'
        /*cont*/    module_itemListE yENDMODULE endLabelE
                        { $1->modTrace(GRAMMARP->allTracingOn($1->fileline()));  // Stash for implicit wires, etc
                          if ($2) $1->addStmtp($2);
                          if ($3) $1->addStmtp($3);
                          if ($5) $1->addStmtp($5);
                          GRAMMARP->m_modp = nullptr;
                          SYMP->popScope($1);
                          GRAMMARP->endLabel($<fl>7,$1,$7); }
        |       udpFront parameter_port_listE portsStarE ';'
        /*cont*/    module_itemListE yENDPRIMITIVE endLabelE
                        { $1->modTrace(false);  // Stash for implicit wires, etc
                          if ($2) $1->addStmtp($2);
                          if ($3) $1->addStmtp($3);
                          if ($5) $1->addStmtp($5);
                          GRAMMARP->m_tracingParse = true;
                          GRAMMARP->m_modp = nullptr;
                          SYMP->popScope($1);
                          GRAMMARP->endLabel($<fl>7,$1,$7); }
        //
        |       yEXTERN modFront parameter_port_listE portsStarE ';'
                        { BBUNSUP($<fl>1, "Unsupported: extern module"); }
        ;

modFront<nodeModulep>:
        //                      // General note: all *Front functions must call symPushNew before
        //                      // any formal arguments, as the arguments must land in the new scope.
                yMODULE lifetimeE idAny
                        { $$ = new AstModule($<fl>3,*$3);
                          $$->lifetime($2);
                          $$->inLibrary(PARSEP->inLibrary() || $$->fileline()->celldefineOn());
                          $$->modTrace(GRAMMARP->allTracingOn($$->fileline()));
                          $$->timeunit(PARSEP->timeLastUnit());
                          $$->unconnectedDrive(PARSEP->unconnectedDrive());
                          PARSEP->rootp()->addModulep($$);
                          SYMP->pushNew($$);
                          GRAMMARP->m_modp = $$; }
        ;

importsAndParametersE<nodep>:   // IEEE: common part of module_declaration, interface_declaration, program_declaration
        //                      // { package_import_declaration } [ parameter_port_list ]
                parameter_port_listE                    { $$ = $1; }
        |       package_import_declarationList parameter_port_listE     { $$ = $1->addNextNull($2); }
        ;

udpFront<nodeModulep>:
                yPRIMITIVE lifetimeE idAny
                        { $$ = new AstPrimitive($<fl>3, *$3); $$->inLibrary(true);
                          $$->lifetime($2);
                          $$->modTrace(false);
                          $$->addStmtp(new AstPragma($<fl>3, VPragmaType::INLINE_MODULE));
                          GRAMMARP->m_tracingParse = false;
                          PARSEP->rootp()->addModulep($$);
                          SYMP->pushNew($$); }
        ;

parameter_value_assignmentE<pinp>:      // IEEE: [ parameter_value_assignment ]
                /* empty */                             { $$ = nullptr; }
        |       parameter_value_assignment              { $$ = $1; }
        ;

parameter_value_assignment<pinp>:       // IEEE: parameter_value_assignment
                '#' '(' cellparamList ')'               { $$ = $3; }
        //                      // Parentheses are optional around a single parameter
        |       '#' yaINTNUM                            { $$ = new AstPin($<fl>2, 1, "", new AstConst($<fl>2, *$2)); }
        |       '#' yaFLOATNUM                          { $$ = new AstPin($<fl>2, 1, "",
                                                                          new AstConst($<fl>2, AstConst::Unsized32(),
                                                                                       (int)(($2<0)?($2-0.5):($2+0.5)))); }
        |       '#' timeNumAdjusted                     { $$ = new AstPin($<fl>2, 1, "", $2); }
        |       '#' idClassSel                          { $$ = new AstPin($<fl>2, 1, "", $2); }
        //                      // Not needed in Verilator:
        //                      // Side effect of combining *_instantiations
        //                      // '#' delay_value      { UNSUP }
        ;

parameter_value_assignmentClass<pinp>:  // IEEE: [ parameter_value_assignment ] (for classes)
        //                      // Like parameter_value_assignment, but for classes only, which always have #()
                '#' '(' cellparamList ')'               { $$ = $3; }
        ;

parameter_port_listE<nodep>:    // IEEE: parameter_port_list + empty == parameter_value_assignment
                /* empty */                             { $$ = nullptr; }
        |       '#' '(' ')'                             { $$ = nullptr; }
        //                      // IEEE: '#' '(' list_of_param_assignments { ',' parameter_port_declaration } ')'
        //                      // IEEE: '#' '(' parameter_port_declaration { ',' parameter_port_declaration } ')'
        //                      // Can't just do that as "," conflicts with between vars and between stmts, so
        //                      // split into pre-comma and post-comma parts
        |       '#' '(' {VARRESET_LIST(GPARAM);} paramPortDeclOrArgList ')'     { $$ = $4; VARRESET_NONLIST(UNKNOWN); }
        //                      // Note legal to start with "a=b" with no parameter statement
        ;

paramPortDeclOrArgList<nodep>:  // IEEE: list_of_param_assignments + { parameter_port_declaration }
                paramPortDeclOrArg                              { $$ = $1; }
        |       paramPortDeclOrArgList ',' paramPortDeclOrArg   { $$ = $1->addNext($3); }
        ;

paramPortDeclOrArg<nodep>:      // IEEE: param_assignment + parameter_port_declaration
        //                      // We combine the two as we can't tell which follows a comma
                parameter_port_declarationFrontE param_assignment       { $$ = $2; }
        |       parameter_port_declarationTypeFrontE type_assignment    { $$ = $2; }
        |       vlTag                                   { $$ = nullptr; }
        ;

portsStarE<nodep>:              // IEEE: .* + list_of_ports + list_of_port_declarations + empty
                /* empty */                             { $$ = nullptr; }
        |       '(' ')'                                 { $$ = nullptr; }
        //                      // .* expanded from module_declaration
        //UNSUP '(' yP_DOTSTAR ')'                              { UNSUP }
        |       '(' {VARRESET_LIST(PORT);} list_of_ports ')'    { $$ = $3; VARRESET_NONLIST(UNKNOWN); }
        ;

list_of_portsE<nodep>:          // IEEE: list_of_ports + list_of_port_declarations
                portAndTagE                     { $$ = $1; }
        |       list_of_portsE ',' portAndTagE          { $$ = $1->addNextNull($3); }
        ;

list_of_ports<nodep>:           // IEEE: list_of_ports + list_of_port_declarations
                portAndTag                      { $$ = $1; }
        |       list_of_portsE ',' portAndTagE          { $$ = $1->addNextNull($3); }
        ;

portAndTagE<nodep>:
                /* empty */
                        { int p = PINNUMINC();
                          const string name = "__pinNumber" + cvtToStr(p);
                          $$ = new AstPort{CRELINE(), p, name};
                          AstVar* varp = new AstVar{CRELINE(), VVarType::PORT, name, VFlagChildDType{},
                                                    new AstBasicDType{CRELINE(), LOGIC_IMPLICIT}};
                          varp->declDirection(VDirection::INPUT);
                          varp->direction(VDirection::INPUT);
                          varp->ansi(false);
                          varp->declTyped(true);
                          varp->trace(false);
                          $$ = $$->addNext(varp);
                          $$->v3warn(NULLPORT, "Null port on module (perhaps extraneous comma)"); }
        |       portAndTag                              { $$ = $1; }
        ;

portAndTag<nodep>:
                port                                    { $$ = $1; }
        |       vlTag port                              { $$ = $2; }  // Tag will associate with previous port
        ;

port<nodep>:                    // ==IEEE: port
        //                      // SEE ALSO port_declaration, tf_port_declaration,
        //                      // data_declarationVarFront
        //
        //                      // Though not type for interfaces, we factor out the port direction and type
        //                      // so we can handle it in one place
        //
        //                      // IEEE: interface_port_header port_identifier { unpacked_dimension }
        //                      // Expanded interface_port_header
        //                      // We use instantCb here because the non-port form looks just like a module instantiation
                portDirNetE id/*interface*/                      portSig variable_dimensionListE sigAttrListE
                        { $$ = $3; VARDECL(IFACEREF); VARIO(NONE);
                          VARDTYPE(new AstIfaceRefDType($<fl>2,"",*$2));
                          $$->addNextNull(VARDONEP($$,$4,$5)); }
        |       portDirNetE id/*interface*/ '.' idAny/*modport*/ portSig variable_dimensionListE sigAttrListE
                        { $$ = $5; VARDECL(IFACEREF); VARIO(NONE);
                          VARDTYPE(new AstIfaceRefDType($<fl>2, $<fl>4, "", *$2, *$4));
                          $$->addNextNull(VARDONEP($$,$6,$7)); }
        |       portDirNetE yINTERFACE                           portSig rangeListE sigAttrListE
                        { $$ = nullptr; BBUNSUP($<fl>2, "Unsupported: virtual or generic interfaces"); }
        |       portDirNetE yINTERFACE      '.' idAny/*modport*/ portSig rangeListE sigAttrListE
                        { $$ = nullptr; BBUNSUP($<fl>2, "Unsupported: virtual or generic interfaces"); }
        //
        //                      // IEEE: ansi_port_declaration, with [port_direction] removed
        //                      //   IEEE: [ net_port_header | interface_port_header ]
        //                      //         port_identifier { unpacked_dimension } [ '=' constant_expression ]
        //                      //   IEEE: [ net_port_header | variable_port_header ] '.' port_identifier '(' [ expression ] ')'
        //                      //   IEEE: [ variable_port_header ] port_identifier
        //                      //              { variable_dimension } [ '=' constant_expression ]
        //                      //   Substitute net_port_header = [ port_direction ] net_port_type
        //                      //   Substitute variable_port_header = [ port_direction ] variable_port_type
        //                      //   Substitute net_port_type = [ net_type ] data_type_or_implicit
        //                      //   Substitute variable_port_type = var_data_type
        //                      //   Substitute var_data_type = data_type | yVAR data_type_or_implicit
        //                      //     [ [ port_direction ] net_port_type | interface_port_header]
        //                      //              port_identifier { unpacked_dimension }
        //                      //     [ [ port_direction ] var_data_type ]
        //                      //              port_identifier variable_dimensionListE [ '=' constant_expression ]
        //                      //     [ [ port_direction ] net_port_type | [ port_direction ] var_data_type ]
        //                      //              '.' port_identifier '(' [ expression ] ')'
        //
        //                      // Remove optional '[...] id' is in portAssignment
        //                      // Remove optional '[port_direction]' is in port
        //                      //     net_port_type | interface_port_header
        //                      //            port_identifier { unpacked_dimension }
        //                      //     net_port_type | interface_port_header
        //                      //            port_identifier { unpacked_dimension }
        //                      //     var_data_type
        //                      //            port_identifier variable_dimensionListE [ '=' constExpr ]
        //                      //     net_port_type | [ port_direction ] var_data_type '.' port_identifier '(' [ expr ] ')'
        //                      // Expand implicit_type
        //
        //                      // variable_dimensionListE instead of rangeListE to avoid conflicts
        //
        //                      // Note implicit rules looks just line declaring additional followon port
        //                      // No VARDECL("port") for implicit, as we don't want to declare variables for them
        //UNSUP portDirNetE data_type          '.' portSig '(' portAssignExprE ')' sigAttrListE
        //UNSUP         { UNSUP }
        //UNSUP portDirNetE yVAR data_type     '.' portSig '(' portAssignExprE ')' sigAttrListE
        //UNSUP         { UNSUP }
        //UNSUP portDirNetE yVAR implicit_type '.' portSig '(' portAssignExprE ')' sigAttrListE
        //UNSUP         { UNSUP }
        //UNSUP portDirNetE signingE rangeList '.' portSig '(' portAssignExprE ')' sigAttrListE
        //UNSUP         { UNSUP }
        //UNSUP portDirNetE /*implicit*/       '.' portSig '(' portAssignExprE ')' sigAttrListE
        //UNSUP         { UNSUP }
        //
        |       portDirNetE data_type           portSig variable_dimensionListE sigAttrListE
                        { $$=$3; VARDTYPE($2); $$->addNextNull(VARDONEP($$,$4,$5)); }
        |       portDirNetE yVAR data_type      portSig variable_dimensionListE sigAttrListE
                        { $$=$4; VARDTYPE($3); $$->addNextNull(VARDONEP($$,$5,$6)); }
        |       portDirNetE yVAR implicit_typeE portSig variable_dimensionListE sigAttrListE
                        { $$=$4; VARDTYPE($3); $$->addNextNull(VARDONEP($$,$5,$6)); }
        |       portDirNetE signing             portSig variable_dimensionListE sigAttrListE
                        { $$=$3; VARDTYPE_NDECL(new AstBasicDType($3->fileline(), LOGIC_IMPLICIT, $2));
                          $$->addNextNull(VARDONEP($$, $4, $5)); }
        |       portDirNetE signingE rangeList  portSig variable_dimensionListE sigAttrListE
                        { $$=$4; VARDTYPE_NDECL(GRAMMARP->addRange(
                                    new AstBasicDType{$3->fileline(), LOGIC_IMPLICIT, $2}, $3, true));
                          $$->addNextNull(VARDONEP($$, $5, $6)); }
        |       portDirNetE /*implicit*/        portSig variable_dimensionListE sigAttrListE
                        { $$=$2; /*VARDTYPE-same*/ $$->addNextNull(VARDONEP($$,$3,$4)); }
        //
        |       portDirNetE data_type           portSig variable_dimensionListE sigAttrListE '=' constExpr
                        { $$=$3; VARDTYPE($2); if (AstVar* vp = VARDONEP($$, $4, $5)) { $$->addNextNull(vp); vp->valuep($7); } }
        |       portDirNetE yVAR data_type      portSig variable_dimensionListE sigAttrListE '=' constExpr
                        { $$=$4; VARDTYPE($3); if (AstVar* vp = VARDONEP($$, $5, $6)) { $$->addNextNull(vp); vp->valuep($8); } }
        |       portDirNetE yVAR implicit_typeE portSig variable_dimensionListE sigAttrListE '=' constExpr
                        { $$=$4; VARDTYPE($3); if (AstVar* vp = VARDONEP($$, $5, $6)) { $$->addNextNull(vp); vp->valuep($8); } }
        |       portDirNetE /*implicit*/        portSig variable_dimensionListE sigAttrListE '=' constExpr
                        { $$=$2; /*VARDTYPE-same*/ if (AstVar* vp = VARDONEP($$, $3, $4)) { $$->addNextNull(vp); vp->valuep($6); } }
        ;

portDirNetE:                    // IEEE: part of port, optional net type and/or direction
                /* empty */                             { }
        //                      // Per spec, if direction given default the nettype.
        //                      // The higher level rule may override this VARDTYPE with one later in the parse.
        |       port_direction                                  { VARDECL(PORT); VARDTYPE_NDECL(nullptr); }
        |       port_direction { VARDECL(PORT); } net_type      { VARDTYPE_NDECL(nullptr); }  // net_type calls VARDECL
        |       net_type                                        { VARDTYPE_NDECL(nullptr); } // net_type calls VARDECL
        ;

port_declNetE:                  // IEEE: part of port_declaration, optional net type
                /* empty */                             { }
        |       net_type                                { } // net_type calls VARDECL
        ;

portSig<nodep>:
                id/*port*/
                        { $$ = new AstPort{$<fl>1, PINNUMINC(), *$1}; SYMP->reinsert($$); }
        |       idSVKwd
                        { $$ = new AstPort{$<fl>1, PINNUMINC(), *$1}; SYMP->reinsert($$); }
        ;

//**********************************************************************
// Interface headers

interface_declaration:          // IEEE: interface_declaration + interface_nonansi_header + interface_ansi_header:
        //                      // timeunits_delcarationE is instead in interface_item
                intFront importsAndParametersE portsStarE ';'
                        interface_itemListE yENDINTERFACE endLabelE
                        { if ($2) $1->addStmtp($2);
                          if ($3) $1->addStmtp($3);
                          if ($5) $1->addStmtp($5);
                          SYMP->popScope($1); }
        |       yEXTERN intFront parameter_port_listE portsStarE ';'
                        { BBUNSUP($<fl>1, "Unsupported: extern interface"); }
        ;

intFront<nodeModulep>:
                yINTERFACE lifetimeE idAny/*new_interface*/
                        { $$ = new AstIface($<fl>3, *$3);
                          $$->inLibrary(true);
                          $$->lifetime($2);
                          PARSEP->rootp()->addModulep($$);
                          SYMP->pushNew($$); }
        ;

interface_itemListE<nodep>:
                /* empty */                             { $$ = nullptr; }
        |       interface_itemList                      { $$ = $1; }
        ;

interface_itemList<nodep>:
                interface_item                          { $$ = $1; }
        |       interface_itemList interface_item       { $$ = $1->addNextNull($2); }
        ;

interface_item<nodep>:          // IEEE: interface_item + non_port_interface_item
                port_declaration ';'                    { $$ = $1; }
        //                      // IEEE: non_port_interface_item
        //                      // IEEE: generate_region
        |       interface_generate_region               { $$ = $1; }
        |       interface_or_generate_item              { $$ = $1; }
        |       program_declaration
                        { $$ = nullptr; BBUNSUP(CRELINE(), "Unsupported: program decls within interface decls"); }
        //                      // IEEE 1800-2017: modport_item
        //                      // See instead old 2012 position in interface_or_generate_item
        |       interface_declaration
                        { $$ = nullptr; BBUNSUP(CRELINE(), "Unsupported: interface decls within interface decls"); }
        |       timeunits_declaration                   { $$ = $1; }
        //                      // See note in interface_or_generate item
        |       module_common_item                      { $$ = $1; }
        ;

interface_generate_region<nodep>:               // ==IEEE: generate_region
                yGENERATE interface_itemList yENDGENERATE       { $$ = $2; }
        |       yGENERATE yENDGENERATE                  { $$ = nullptr; }
        ;

interface_or_generate_item<nodep>:  // ==IEEE: interface_or_generate_item
        //                          // module_common_item in interface_item, as otherwise duplicated
        //                          // with module_or_generate_item's module_common_item
                modport_declaration                     { $$ = $1; }
        |       extern_tf_declaration                   { $$ = $1; }
        ;

//**********************************************************************
// Program headers

anonymous_program<nodep>:       // ==IEEE: anonymous_program
        //                      // See the spec - this doesn't change the scope, items still go up "top"
                yPROGRAM ';' anonymous_program_itemListE yENDPROGRAM
                        { $$ = nullptr; BBUNSUP($<fl>1, "Unsupported: Anonymous programs"); }
        ;

anonymous_program_itemListE<nodep>:     // IEEE: { anonymous_program_item }
                /* empty */                             { $$ = nullptr; }
        |       anonymous_program_itemList              { $$ = $1; }
        ;

anonymous_program_itemList<nodep>:      // IEEE: { anonymous_program_item }
                anonymous_program_item                  { $$ = $1; }
        |       anonymous_program_itemList anonymous_program_item       { $$ = $1->addNextNull($2); }
        ;

anonymous_program_item<nodep>:  // ==IEEE: anonymous_program_item
                task_declaration                        { $$ = $1; }
        |       function_declaration                    { $$ = $1; }
        |       class_declaration                       { $$ = $1; }
        //UNSUP covergroup_declaration                  { $$ = $1; }
        //                      // class_constructor_declaration is part of function_declaration
        |       ';'                                     { $$ = nullptr; }
        ;

program_declaration:            // IEEE: program_declaration + program_nonansi_header + program_ansi_header:
        //                      // timeunits_delcarationE is instead in program_item
                pgmFront parameter_port_listE portsStarE ';'
        /*cont*/    program_itemListE yENDPROGRAM endLabelE
                        { $1->modTrace(GRAMMARP->allTracingOn($1->fileline()));  // Stash for implicit wires, etc
                          if ($2) $1->addStmtp($2);
                          if ($3) $1->addStmtp($3);
                          if ($5) $1->addStmtp($5);
                          GRAMMARP->m_modp = nullptr;
                          SYMP->popScope($1);
                          GRAMMARP->endLabel($<fl>7,$1,$7); }
        |       yEXTERN pgmFront parameter_port_listE portsStarE ';'
                        { BBUNSUP($<fl>1, "Unsupported: extern program");
                          SYMP->popScope($2); }
        ;

pgmFront<nodeModulep>:
                yPROGRAM lifetimeE idAny/*new_program*/
                        { $$ = new AstModule($<fl>3, *$3, true);
                          $$->lifetime($2);
                          $$->inLibrary(PARSEP->inLibrary() || $$->fileline()->celldefineOn());
                          $$->modTrace(GRAMMARP->allTracingOn($$->fileline()));
                          $$->timeunit(PARSEP->timeLastUnit());
                          PARSEP->rootp()->addModulep($$);
                          SYMP->pushNew($$);
                          GRAMMARP->m_modp = $$; }
        ;

program_itemListE<nodep>:       // ==IEEE: [{ program_item }]
                /* empty */                             { $$ = nullptr; }
        |       program_itemList                        { $$ = $1; }
        ;

program_itemList<nodep>:        // ==IEEE: { program_item }
                program_item                            { $$ = $1; }
        |       program_itemList program_item           { $$ = $1->addNextNull($2); }
        ;

program_item<nodep>:            // ==IEEE: program_item
                port_declaration ';'                    { $$ = $1; }
        |       non_port_program_item                   { $$ = $1; }
        ;

non_port_program_item<nodep>:   // ==IEEE: non_port_program_item
                continuous_assign                       { $$ = $1; }
        |       module_or_generate_item_declaration     { $$ = $1; }
        |       initial_construct                       { $$ = $1; }
        |       final_construct                         { $$ = $1; }
        |       concurrent_assertion_item               { $$ = $1; }
        |       timeunits_declaration                   { $$ = $1; }
        |       program_generate_item                   { $$ = $1; }
        ;

program_generate_item<nodep>:           // ==IEEE: program_generate_item
                loop_generate_construct                 { $$ = $1; }
        |       conditional_generate_construct          { $$ = $1; }
        |       generate_region                         { $$ = $1; }
        |       elaboration_system_task                 { $$ = $1; }
        ;

extern_tf_declaration<nodep>:           // ==IEEE: extern_tf_declaration
                yEXTERN task_prototype ';'
                        { $$ = nullptr; BBUNSUP($<fl>1, "Unsupported: extern task"); }
        |       yEXTERN function_prototype ';'
                        { $$ = nullptr; BBUNSUP($<fl>1, "Unsupported: extern function"); }
        |       yEXTERN yFORKJOIN task_prototype ';'
                        { $$ = nullptr; BBUNSUP($<fl>1, "Unsupported: extern forkjoin"); }
        ;

modport_declaration<nodep>:             // ==IEEE: modport_declaration
                yMODPORT modport_itemList ';'           { $$ = $2; }
        ;

modport_itemList<nodep>:                // IEEE: part of modport_declaration
                modport_item                            { $$ = $1; }
        |       modport_itemList ',' modport_item       { $$ = $1->addNextNull($3); }
        ;

modport_item<nodep>:                    // ==IEEE: modport_item
                id/*new-modport*/ '('
        /*mid*/         { VARRESET_NONLIST(UNKNOWN); VARIO(INOUT); }
        /*cont*/    modportPortsDeclList ')'            { $$ = new AstModport($<fl>1, *$1, $4); }
        ;

modportPortsDeclList<nodep>:
                modportPortsDecl                            { $$ = $1; }
        |       modportPortsDeclList ',' modportPortsDecl   { $$ = $1->addNextNull($3); }
        ;

// IEEE: modport_ports_declaration  + modport_simple_ports_declaration
//      + (modport_tf_ports_declaration+import_export) + modport_clocking_declaration
// We've expanded the lists each take to instead just have standalone ID ports.
// We track the type as with the V2k series of defines, then create as each ID is seen.
modportPortsDecl<nodep>:
        //                      // IEEE: modport_simple_ports_declaration
                port_direction modportSimplePort        { $$ = new AstModportVarRef($<fl>2, *$2, GRAMMARP->m_varIO); }
        //                      // IEEE: modport_clocking_declaration
        |       yCLOCKING idAny/*clocking_identifier*/
                        { $$ = nullptr; BBUNSUP($<fl>1, "Unsupported: Modport clocking"); }
        //                      // IEEE: yIMPORT modport_tf_port
        //                      // IEEE: yEXPORT modport_tf_port
        //                      // modport_tf_port expanded here
        |       yIMPORT id/*tf_identifier*/             { $$ = new AstModportFTaskRef($<fl>2, *$2, false); }
        |       yEXPORT id/*tf_identifier*/             { $$ = new AstModportFTaskRef($<fl>2, *$2, true); }
        |       yIMPORT method_prototype
                        { $$ = nullptr; BBUNSUP($<fl>1, "Unsupported: Modport import with prototype"); }
        |       yEXPORT method_prototype
                        { $$ = nullptr; BBUNSUP($<fl>1, "Unsupported: Modport export with prototype"); }
        // Continuations of above after a comma.
        //                      // IEEE: modport_simple_ports_declaration
        |       modportSimplePort                       { $$ = new AstModportVarRef($<fl>1,*$1,GRAMMARP->m_varIO); }
        ;

modportSimplePort<strp>:        // IEEE: modport_simple_port or modport_tf_port, depending what keyword was earlier
                id                                      { $$ = $1; }
        //UNSUP '.' idAny '(' ')'                       { }
        //UNSUP '.' idAny '(' expr ')'                  { }
        ;

//************************************************
// Variable Declarations

genvar_declaration<nodep>:      // ==IEEE: genvar_declaration
                yGENVAR list_of_genvar_identifiers ';'  { $$ = $2; }
        ;

list_of_genvar_identifiers<nodep>:      // IEEE: list_of_genvar_identifiers (for declaration)
                genvar_identifierDecl                   { $$ = $1; }
        |       list_of_genvar_identifiers ',' genvar_identifierDecl    { $$ = $1->addNext($3); }
        ;

genvar_identifierDecl<varp>:            // IEEE: genvar_identifier (for declaration)
                id/*new-genvar_identifier*/ sigAttrListE
                        { VARRESET_NONLIST(GENVAR);
                          VARDTYPE(new AstBasicDType($<fl>1, VBasicDTypeKwd::INTEGER));
                          $$ = VARDONEA($<fl>1, *$1, nullptr, $2); }
        ;

parameter_declaration<nodep>:   // IEEE: local_ or parameter_declaration
        //                      // IEEE: yPARAMETER yTYPE list_of_type_assignments ';'
        //                      // Instead of list_of_type_assignments
        //                      // we use list_of_param_assignments because for port handling
        //                      // it already must accept types, so simpler to have code only one place
        //                      // Front must execute first so VARDTYPE is ready before list of vars
                parameter_declarationFront list_of_param_assignments            { $$ = $2; }
        |       parameter_declarationTypeFront list_of_type_assignments         { $$ = $2; }
        ;

parameter_declarationFront:     // IEEE: local_ or parameter_declaration w/o assignment
        //                      // Front must execute first so VARDTYPE is ready before list of vars
                varParamReset implicit_typeE            { /*VARRESET-in-varParam*/ VARDTYPE($2); }
        |       varParamReset data_type                 { /*VARRESET-in-varParam*/ VARDTYPE($2); }
        ;

parameter_declarationTypeFront: // IEEE: local_ or parameter_declaration w/o assignment
        //                      // Front must execute first so VARDTYPE is ready before list of vars
                varParamReset yTYPE                     { /*VARRESET-in-varParam*/ VARDTYPE(new AstParseTypeDType($2)); }
        ;

parameter_port_declarationFrontE: // IEEE: local_ or parameter_port_declaration w/o assignment
        //                      // IEEE: parameter_declaration (minus assignment)
        //                      // IEEE: local_parameter_declaration (minus assignment)
        //                      // Front must execute first so VARDTYPE is ready before list of vars
                varParamReset implicit_typeE            { /*VARRESET-in-varParam*/ VARDTYPE($2); }
        |       varParamReset data_type                 { /*VARRESET-in-varParam*/ VARDTYPE($2); }
        |       implicit_typeE                          { /*VARRESET-in-varParam*/ VARDTYPE($1); }
        |       data_type                               { /*VARRESET-in-varParam*/ VARDTYPE($1); }
        ;

parameter_port_declarationTypeFrontE: // IEEE: parameter_port_declaration w/o assignment
        //                      // IEEE: parameter_declaration (minus assignment)
        //                      // IEEE: local_parameter_declaration (minus assignment)
        //                      // Front must execute first so VARDTYPE is ready before list of vars
                varParamReset yTYPE                     { /*VARRESET-in-varParam*/ VARDTYPE(new AstParseTypeDType($2)); }
        |       yTYPE                                   { /*VARRESET-in-varParam*/ VARDTYPE(new AstParseTypeDType($1)); }
        ;

net_declaration<nodep>:         // IEEE: net_declaration - excluding implict
                net_declarationFront netSigList ';'     { $$ = $2; }
        ;

net_declarationFront:           // IEEE: beginning of net_declaration
                net_declRESET net_type   strengthSpecE net_scalaredE net_dataTypeE { VARDTYPE_NDECL($5); }
        //UNSUP net_declRESET yINTERCONNECT signingE rangeListE { VARNET($2); VARDTYPE(x); }
        ;

net_declRESET:
                /* empty */                             { VARRESET_NONLIST(UNKNOWN); }
        ;

net_scalaredE:
                /* empty */                             { }
        //                      //UNSUP: ySCALARED/yVECTORED ignored
        |       ySCALARED                               { }
        |       yVECTORED                               { }
        ;

net_dataTypeE<nodeDTypep>:
        //                      // If there's a SV data type there shouldn't be a delay on this wire
        //                      // Otherwise #(...) can't be determined to be a delay or parameters
        //                      // Submit this as a footnote to the committee
                var_data_type                           { $$ = $1; }
        |       signingE rangeList delayE
                        { $$ = GRAMMARP->addRange(new AstBasicDType{$2->fileline(), LOGIC, $1},
                                                                    $2, true);
                          GRAMMARP->setNetDelay($3); }  // not implicit
        |       signing
                        { $$ = new AstBasicDType{$<fl>1, LOGIC, $1}; }  // not implicit
        |       /*implicit*/ delayE
                        { $$ = new AstBasicDType{CRELINE(), LOGIC};
                          GRAMMARP->setNetDelay($1); }  // not implicit
        ;

net_type:                       // ==IEEE: net_type
                ySUPPLY0                                { VARDECL(SUPPLY0); }
        |       ySUPPLY1                                { VARDECL(SUPPLY1); }
        |       yTRI                                    { VARDECL(TRIWIRE); }
        |       yTRI0                                   { VARDECL(TRI0); }
        |       yTRI1                                   { VARDECL(TRI1); }
        |       yTRIAND                                 { VARDECL(WIRE); BBUNSUP($1, "Unsupported: triand"); }
        |       yTRIOR                                  { VARDECL(WIRE); BBUNSUP($1, "Unsupported: trior"); }
        |       yTRIREG                                 { VARDECL(WIRE); BBUNSUP($1, "Unsupported: trireg"); }
        |       yWAND                                   { VARDECL(WIRE); BBUNSUP($1, "Unsupported: wand"); }
        |       yWIRE                                   { VARDECL(WIRE); }
        |       yWOR                                    { VARDECL(WIRE); BBUNSUP($1, "Unsupported: wor"); }
        //                      // VAMS - somewhat hackish
        |       yWREAL                                  { VARDECL(WREAL); }
        ;

varParamReset:
                yPARAMETER                              { VARRESET_NONLIST(GPARAM); }
        |       yLOCALPARAM                             { VARRESET_NONLIST(LPARAM); }
        ;

port_direction:                 // ==IEEE: port_direction + tf_port_direction
        //                      // IEEE 19.8 just "input" FIRST forces type to wire - we'll ignore that here
        //                      // Only used for ANSI declarations
                yINPUT                                  { GRAMMARP->m_pinAnsi = true; VARIO(INPUT); }
        |       yOUTPUT                                 { GRAMMARP->m_pinAnsi = true; VARIO(OUTPUT); }
        |       yINOUT                                  { GRAMMARP->m_pinAnsi = true; VARIO(INOUT); }
        |       yREF                                    { GRAMMARP->m_pinAnsi = true; VARIO(REF); }
        |       yCONST__REF yREF                        { GRAMMARP->m_pinAnsi = true; VARIO(CONSTREF); }
        ;

port_directionReset:            // IEEE: port_direction that starts a port_declaraiton
        //                      // Used only for declarations outside the port list
                yINPUT                                  { VARRESET_NONLIST(UNKNOWN); VARIO(INPUT); }
        |       yOUTPUT                                 { VARRESET_NONLIST(UNKNOWN); VARIO(OUTPUT); }
        |       yINOUT                                  { VARRESET_NONLIST(UNKNOWN); VARIO(INOUT); }
        |       yREF                                    { VARRESET_NONLIST(UNKNOWN); VARIO(REF); }
        |       yCONST__REF yREF                        { VARRESET_NONLIST(UNKNOWN); VARIO(CONSTREF); }
        ;

port_declaration<nodep>:        // ==IEEE: port_declaration
        //                      // Non-ANSI; used inside block followed by ';'
        //                      // SEE ALSO port, tf_port_declaration, data_declarationVarFront
        //
        //                      // IEEE: inout_declaration
        //                      // IEEE: input_declaration
        //                      // IEEE: output_declaration
        //                      // IEEE: ref_declaration
                port_directionReset port_declNetE data_type
        /*mid*/         { VARDTYPE($3); }
        /*cont*/    list_of_variable_decl_assignments                   { $$ = $5; }
        |       port_directionReset port_declNetE yVAR data_type
        /*mid*/         { VARDTYPE($4); }
        /*cont*/    list_of_variable_decl_assignments                   { $$ = $6; }
        |       port_directionReset port_declNetE yVAR implicit_typeE
        /*mid*/         { VARDTYPE($4); }
        /*cont*/    list_of_variable_decl_assignments                   { $$ = $6; }
        |       port_directionReset port_declNetE signingE rangeList
        /*mid*/         { VARDTYPE_NDECL(GRAMMARP->addRange(new AstBasicDType($4->fileline(), LOGIC_IMPLICIT, $3), $4, true)); }
        /*cont*/    list_of_variable_decl_assignments                   { $$ = $6; }
        |       port_directionReset port_declNetE signing
        /*mid*/         { VARDTYPE_NDECL(new AstBasicDType($<fl>3, LOGIC_IMPLICIT, $3)); }
        /*cont*/    list_of_variable_decl_assignments                   { $$ = $5; }
        |       port_directionReset port_declNetE /*implicit*/
        /*mid*/         { VARDTYPE_NDECL(nullptr); /*default_nettype*/ }
        /*cont*/    list_of_variable_decl_assignments                   { $$ = $4; }
        //                      // IEEE: interface_declaration
        //                      // Looks just like variable declaration unless has a period
        //                      // See etcInst
        ;

tf_port_declaration<nodep>:     // ==IEEE: tf_port_declaration
        //                      // Used inside function; followed by ';'
        //                      // SEE ALSO port_declaration, port, data_declarationVarFront
        //
                port_directionReset      data_type      { VARDTYPE($2); }  list_of_tf_variable_identifiers ';'  { $$ = $4; }
        |       port_directionReset      implicit_typeE { VARDTYPE_NDECL($2); }  list_of_tf_variable_identifiers ';'    { $$ = $4; }
        |       port_directionReset yVAR data_type      { VARDTYPE($3); }  list_of_tf_variable_identifiers ';'  { $$ = $5; }
        |       port_directionReset yVAR implicit_typeE { VARDTYPE($3); }  list_of_tf_variable_identifiers ';'  { $$ = $5; }
        ;

integer_atom_type<basicDTypep>: // ==IEEE: integer_atom_type
                yBYTE                                   { $$ = new AstBasicDType($1,VBasicDTypeKwd::BYTE); }
        |       ySHORTINT                               { $$ = new AstBasicDType($1,VBasicDTypeKwd::SHORTINT); }
        |       yINT                                    { $$ = new AstBasicDType($1,VBasicDTypeKwd::INT); }
        |       yLONGINT                                { $$ = new AstBasicDType($1,VBasicDTypeKwd::LONGINT); }
        |       yINTEGER                                { $$ = new AstBasicDType($1,VBasicDTypeKwd::INTEGER); }
        |       yTIME                                   { $$ = new AstBasicDType($1,VBasicDTypeKwd::TIME); }
        ;

integer_vector_type<basicDTypep>:       // ==IEEE: integer_atom_type
                yBIT                                    { $$ = new AstBasicDType($1,VBasicDTypeKwd::BIT); }
        |       yLOGIC                                  { $$ = new AstBasicDType($1,VBasicDTypeKwd::LOGIC); }
        |       yREG                                    { $$ = new AstBasicDType($1,VBasicDTypeKwd::LOGIC); } // logic==reg
        ;

non_integer_type<basicDTypep>:  // ==IEEE: non_integer_type
                yREAL                                   { $$ = new AstBasicDType($1,VBasicDTypeKwd::DOUBLE); }
        |       yREALTIME                               { $$ = new AstBasicDType($1,VBasicDTypeKwd::DOUBLE); }
        |       ySHORTREAL                              { $$ = new AstBasicDType($1,VBasicDTypeKwd::DOUBLE); UNSUPREAL($1); }
        ;

signingE<signstate>:            // IEEE: signing - plus empty
                /*empty*/                               { $$ = VSigning::NOSIGN; }
        |       signing                                 { $$ = $1; }
        ;

signing<signstate>:             // ==IEEE: signing
                ySIGNED                                 { $<fl>$ = $<fl>1; $$ = VSigning::SIGNED; }
        |       yUNSIGNED                               { $<fl>$ = $<fl>1; $$ = VSigning::UNSIGNED; }
        ;

//************************************************
// Data Types

simple_type<nodeDTypep>:                // ==IEEE: simple_type
        //                      // IEEE: integer_type
                integer_atom_type                       { $$ = $1; }
        |       integer_vector_type                     { $$ = $1; }
        |       non_integer_type                        { $$ = $1; }
        //                      // IEEE: ps_type_identifier
        //                      // IEEE: ps_parameter_identifier (presumably a PARAMETER TYPE)
        //                      // Even though we looked up the type and have a AstNode* to it,
        //                      // we can't fully resolve it because it may have been just a forward definition.
        |       packageClassScopeE idType
                        { AstRefDType* const refp = new AstRefDType{$<fl>2, *$2, $1, nullptr};
                          $$ = refp; }
        //
        //                      // { generate_block_identifer ... } '.'
        //                      // Need to determine if generate_block_identifier can be lex-detected
        ;

data_type<nodeDTypep>:          // ==IEEE: data_type
        //                      // This expansion also replicated elsewhere, IE data_type__AndID
                data_typeNoRef                          { $$ = $1; }
        //
        //                      // REFERENCES
        //
        //                      // IEEE: [ class_scope | package_scope ] type_identifier { packed_dimension }
        //                      // IEEE: class_type
        //                      // IEEE: ps_covergroup_identifier
        //                      // Don't distinguish between types and classes so all these combined
        |       packageClassScopeE idType packed_dimensionListE
                        { AstRefDType* const refp = new AstRefDType{$<fl>2, *$2, $1, nullptr};
                          $$ = GRAMMARP->createArray(refp, $3, true); }
        |       packageClassScopeE idType parameter_value_assignmentClass packed_dimensionListE
                        { AstRefDType* const refp = new AstRefDType{$<fl>2, *$2, $1, $3};
                          $$ = GRAMMARP->createArray(refp, $4, true); }
        ;

data_typeBasic<nodeDTypep>:             // IEEE: part of data_type
                integer_vector_type signingE rangeListE { $1->setSignedState($2); $$ = GRAMMARP->addRange($1,$3,true); }
        |       integer_atom_type signingE              { $1->setSignedState($2); $$ = $1; }
        |       non_integer_type                        { $$ = $1; }
        ;

data_typeNoRef<nodeDTypep>:             // ==IEEE: data_type, excluding class_type etc references
                data_typeBasic                          { $$ = $1; }
        |       struct_unionDecl packed_dimensionListE
                        { $$ = GRAMMARP->createArray(
                                   new AstDefImplicitDType{$1->fileline(),
                                                           "__typeimpsu" + cvtToStr(GRAMMARP->s_modTypeImpNum++),
                                                           SYMP, VFlagChildDType{}, $1}, $2, true); }
        |       enumDecl
                        { $$ = new AstDefImplicitDType{$1->fileline(),
                                                       "__typeimpenum" + cvtToStr(GRAMMARP->s_modTypeImpNum++),
                                                       SYMP, VFlagChildDType{}, $1}; }
        |       ySTRING
                        { $$ = new AstBasicDType{$1, VBasicDTypeKwd::STRING}; }
        |       yCHANDLE
                        { $$ = new AstBasicDType{$1, VBasicDTypeKwd::CHANDLE}; }
        |       yEVENT
                        { $$ = new AstBasicDType{$1, VBasicDTypeKwd::EVENT}; v3Global.setHasEvents(); }
        //                      // Rules overlap virtual_interface_declaration
        //                      // Parameters here are SV2009
        //                      // IEEE has ['.' modport] but that will conflict with port
        //                      // declarations which decode '.' modport themselves, so
        //                      // instead see data_typeVar
        |       yVIRTUAL__INTERFACE yINTERFACE id/*interface*/
                        { $$ = new AstBasicDType{$1, VBasicDTypeKwd::CHANDLE};
                          BBUNSUP($1, "Unsupported: virtual interface"); }
        |       yVIRTUAL__anyID                id/*interface*/
                        { $$ = new AstBasicDType{$1, VBasicDTypeKwd::CHANDLE};
                          BBUNSUP($1, "Unsupported: virtual data type"); }
        |       type_reference                          { $$ = $1; }
        //                      // IEEE: class_scope: see data_type above
        //                      // IEEE: class_type: see data_type above
        //                      // IEEE: ps_covergroup: see data_type above
        ;

data_type_or_void<nodeDTypep>:  // ==IEEE: data_type_or_void
                data_type                               { $$ = $1; }
        //UNSUP yVOID                                   { UNSUP }       // No yTAGGED structures
        ;

var_data_type<nodeDTypep>:              // ==IEEE: var_data_type
                data_type                               { $$ = $1; }
        |       yVAR data_type                          { $$ = $2; }
        |       yVAR implicit_typeE                     { $$ = $2; }
        ;

type_reference<nodeDTypep>:     // ==IEEE: type_reference
                yTYPE '(' exprOrDataType ')'
                        { $$ = new AstRefDType($1, AstRefDType::FlagTypeOfExpr(), $3); }
        ;

struct_unionDecl<nodeUOrStructDTypep>:  // IEEE: part of data_type
        //                      // packedSigningE is NOP for unpacked
                ySTRUCT        packedSigningE '{'
        /*mid*/         { $<nodeUOrStructDTypep>$ = new AstStructDType($1, $2); SYMP->pushNew($<nodeUOrStructDTypep>$); }
        /*cont*/    struct_union_memberList '}'
                        { $$ = $<nodeUOrStructDTypep>4; $$->addMembersp($5); SYMP->popScope($$); }
        |       yUNION taggedE packedSigningE '{'
        /*mid*/         { $<nodeUOrStructDTypep>$ = new AstUnionDType($1, $3); SYMP->pushNew($<nodeUOrStructDTypep>$); }
        /*cont*/    struct_union_memberList '}'
                        { $$ = $<nodeUOrStructDTypep>5; $$->addMembersp($6); SYMP->popScope($$); }
        ;

struct_union_memberList<nodep>: // IEEE: { struct_union_member }
                struct_union_member                             { $$ = $1; }
        |       struct_union_memberList struct_union_member     { $$ = $1->addNextNull($2); }
        ;

struct_union_member<nodep>:     // ==IEEE: struct_union_member
        //                      // UNSUP random_qualifer not propagagted until have randomize support
                random_qualifierE data_type_or_void
        /*mid*/         { GRAMMARP->m_memDTypep = $2; }  // As a list follows, need to attach this dtype to each member.
        /*cont*/    list_of_member_decl_assignments ';'         { $$ = $4; GRAMMARP->m_memDTypep = nullptr; }
        |       vlTag                                   { $$ = nullptr; }
        ;

list_of_member_decl_assignments<nodep>: // Derived from IEEE: list_of_variable_decl_assignments
                member_decl_assignment          { $$ = $1; }
        |       list_of_member_decl_assignments ',' member_decl_assignment      { $$ = $1->addNextNull($3); }
        ;

member_decl_assignment<memberDTypep>:   // Derived from IEEE: variable_decl_assignment
        //                      // At present we allow only packed structures/unions.
        //                      // So this is different from variable_decl_assignment
                id variable_dimensionListE
                        { if ($2) $2->v3warn(UNPACKED, "Unsupported: Unpacked array in packed struct/union"
                                                       " (struct/union converted to unpacked)");
                          $$ = new AstMemberDType($<fl>1, *$1, VFlagChildDType(),
                                                  AstNodeDType::cloneTreeNull(GRAMMARP->m_memDTypep, true));
                          PARSEP->tagNodep($$);
                          }
        |       id variable_dimensionListE '=' variable_declExpr
                        { BBUNSUP($4, "Unsupported: Initial values in struct/union members.");
                          // But still need error if packed according to IEEE 7.2.2
                          $$ = nullptr; }
        |       idSVKwd                                 { $$ = nullptr; }
        //
        //                      // IEEE: "dynamic_array_variable_identifier '[' ']' [ '=' dynamic_array_new ]"
        //                      // Matches above with variable_dimensionE = "[]"
        //                      // IEEE: "class_variable_identifier [ '=' class_new ]"
        //                      // variable_dimensionE must be empty
        //                      // Pushed into variable_declExpr:dynamic_array_new
        //
        //                      // IEEE: "[ covergroup_variable_identifier ] '=' class_new
        //                      // Pushed into variable_declExpr:class_new
        |       '=' class_new
                        { $$ = nullptr; BBUNSUP($1, "Unsupported: member declaration assignment with new()"); }
        ;

list_of_variable_decl_assignments<varp>:        // ==IEEE: list_of_variable_decl_assignments
                variable_decl_assignment                { $$ = $1; }
        |       list_of_variable_decl_assignments ',' variable_decl_assignment  { $$ = VN_CAST($1->addNextNull($3), Var); }
        ;

variable_decl_assignment<varp>: // ==IEEE: variable_decl_assignment
                id variable_dimensionListE sigAttrListE
                        { $$ = VARDONEA($<fl>1,*$1,$2,$3); }
        |       id variable_dimensionListE sigAttrListE '=' variable_declExpr
                        { $$ = VARDONEA($<fl>1,*$1,$2,$3); $$->valuep($5); }
        |       idSVKwd                                 { $$ = nullptr; }
        //
        //                      // IEEE: "dynamic_array_variable_identifier '[' ']' [ '=' dynamic_array_new ]"
        //                      // Matches above with variable_dimensionE = "[]"
        //                      // IEEE: "class_variable_identifier [ '=' class_new ]"
        //                      // variable_dimensionE must be empty
        //                      // Pushed into variable_declExpr:dynamic_array_new
        //
        //                      // IEEE: "[ covergroup_variable_identifier ] '=' class_new
        //                      // Pushed into variable_declExpr:class_new
        |       '=' class_new
                        { $$ = nullptr; BBUNSUP($1, "Unsupported: declaration assignment with new()"); }
        ;

list_of_tf_variable_identifiers<nodep>: // ==IEEE: list_of_tf_variable_identifiers
                tf_variable_identifier                  { $$ = $1; }
        |       list_of_tf_variable_identifiers ',' tf_variable_identifier      { $$ = $1->addNext($3); }
        ;

tf_variable_identifier<varp>:           // IEEE: part of list_of_tf_variable_identifiers
                id variable_dimensionListE sigAttrListE exprEqE
                        { $$ = VARDONEA($<fl>1,*$1, $2, $3);
                          if ($4) $$->addNext(new AstAssign($4->fileline(), new AstVarRef($<fl>1, *$1, VAccess::WRITE), $4)); }
        ;

variable_declExpr<nodep>:               // IEEE: part of variable_decl_assignment - rhs of expr
                expr                                    { $$ = $1; }
        |       dynamic_array_new                       { $$ = $1; }
        |       class_new                               { $$ = $1; }
        ;

variable_dimensionListE<nodeRangep>:    // IEEE: variable_dimension + empty
                /*empty*/                               { $$ = nullptr; }
        |       variable_dimensionList                  { $$ = $1; }
        ;

variable_dimensionList<nodeRangep>:     // IEEE: variable_dimension + empty
                variable_dimension                      { $$ = $1; }
        |       variable_dimensionList variable_dimension       { $$ = VN_CAST($1->addNext($2), NodeRange); }
        ;

variable_dimension<nodeRangep>: // ==IEEE: variable_dimension
        //                      // IEEE: unsized_dimension
                '[' ']'                                 { $$ = new AstUnsizedRange($1); }
        //                      // IEEE: unpacked_dimension
        |       anyrange                                { $$ = $1; }
        //                      // IEEE: unpacked_dimension (if const_expr)
        //                      // IEEE: associative_dimension (if data_type)
        //                      // Can't tell which until see if expr is data type or not
        |       '[' exprOrDataType ']'                  { $$ = new AstBracketRange($1, $2); }
        |       yP_BRASTAR ']'
                        { $$ = nullptr; BBUNSUP($1, "Unsupported: [*] wildcard associative arrays"); }
        |       '[' '*' ']'
                        { $$ = nullptr; BBUNSUP($2, "Unsupported: [*] wildcard associative arrays"); }
        //                      // IEEE: queue_dimension
        //                      // '[' '$' ']' -- $ is part of expr, see '[' constExpr ']'
        //                      // '[' '$' ':' expr ']' -- anyrange:expr:$
        ;

random_qualifierE<qualifiers>:  // IEEE: random_qualifier + empty
                /*empty*/                               { $$ = VMemberQualifiers::none(); }
        |       random_qualifier                        { $$ = $1; }
        ;

random_qualifier<qualifiers>:   // ==IEEE: random_qualifier
                yRAND                                   { $$ = VMemberQualifiers::none(); $$.m_rand = true; }
        |       yRANDC                                  { $$ = VMemberQualifiers::none(); $$.m_randc = true; }
        ;

taggedE:
                /*empty*/                               { }
        //UNSUP yTAGGED                                 { UNSUP }
        ;

packedSigningE<signstate>:
        //                      // VSigning::NOSIGN overloaded to indicate not packed
                /*empty*/                               { $$ = VSigning::NOSIGN; }
        |       yPACKED signingE                        { $$ = $2; if ($$ == VSigning::NOSIGN) $$ = VSigning::UNSIGNED; }
        ;

//************************************************
// enum

// IEEE: part of data_type
enumDecl<nodeDTypep>:
                yENUM enum_base_typeE '{' enum_nameList '}'
                        { $$ = new AstEnumDType{$1, VFlagChildDType{}, $2, $4}; }
        ;

enum_base_typeE<nodeDTypep>:    // IEEE: enum_base_type
                /* empty */
                        { $$ = new AstBasicDType(CRELINE(), VBasicDTypeKwd::INT); }
        //                      // Not in spec, but obviously "enum [1:0]" should work
        //                      // implicit_type expanded, without empty
        //                      // Note enum base types are always packed data types
        |       signingE rangeList
                        { $$ = GRAMMARP->addRange(new AstBasicDType{$2->fileline(), LOGIC_IMPLICIT, $1}, $2, true); }
        |       signing
                        { $$ = new AstBasicDType{$<fl>1, LOGIC_IMPLICIT, $1}; }
        //
        |       integer_atom_type signingE
                        { $1->setSignedState($2); $$ = $1; }
        |       integer_vector_type signingE rangeListE
                        { $1->setSignedState($2); $$ = GRAMMARP->addRange($1, $3, true); }
        //                      // below can be idAny or yaID__aTYPE
        //                      // IEEE requires a type, though no shift conflict if idAny
        //                      // IEEE: type_identifier [ packed_dimension ]
        //                      // however other simulators allow [ class_scope | package_scope ] type_identifier
        |       idAny rangeListE
                        { $$ = GRAMMARP->createArray(new AstRefDType($<fl>1, *$1), $2, true); }
        |       packageClassScope idAny rangeListE
                        { AstRefDType* refp = new AstRefDType($<fl>2, *$2, $1, nullptr);
                          $$ = GRAMMARP->createArray(refp, $3, true); }
        ;

enum_nameList<nodep>:
                enum_name_declaration                   { $$ = $1; }
        |       enum_nameList ',' enum_name_declaration { $$ = $1->addNextNull($3); }
        ;

enum_name_declaration<nodep>:   // ==IEEE: enum_name_declaration
                idAny/*enum_identifier*/ enumNameRangeE enumNameStartE
                        { $$ = new AstEnumItem($<fl>1, *$1, $2, $3); }
        ;

enumNameRangeE<nodep>:          // IEEE: second part of enum_name_declaration
                /* empty */
                        { $$ = nullptr; }
        |       '[' intnumAsConst ']'
                        { $$ = new AstRange{$1, new AstConst($1, 0), new AstConst($1, $2->toSInt() - 1)}; }
        |       '[' intnumAsConst ':' intnumAsConst ']'
                        { $$ = new AstRange{$1, $2, $4}; }
        ;

enumNameStartE<nodep>:          // IEEE: third part of enum_name_declaration
                /* empty */                             { $$ = nullptr; }
        |       '=' constExpr                           { $$ = $2; }
        ;

intnumAsConst<constp>:
                yaINTNUM                                { $$ = new AstConst{$<fl>1, *$1}; }
        ;

//************************************************
// Typedef

data_declaration<nodep>:        // ==IEEE: data_declaration
        //                      // VARRESET can't be called here - conflicts
                data_declarationVar                     { $$ = $1; }
        |       type_declaration                        { $$ = $1; }
        |       package_import_declaration              { $$ = $1; }
        //                      // IEEE: virtual_interface_declaration
        //                      // "yVIRTUAL yID yID" looks just like a data_declaration
        //                      // Therefore the virtual_interface_declaration term isn't used
        //                      // 1800-2009:
        //UNSUP net_type_declaration                    { $$ = $1; }
        |       vlTag                                   { $$ = nullptr; }
        ;

class_property<nodep>:          // ==IEEE: class_property, which is {property_qualifier} data_declaration
                memberQualListE data_declarationVarClass                { $$ = $2; $1.applyToNodes($2); }
        //                      // UNSUP: Import needs to apply local/protected from memberQualList, and error on others
        |       memberQualListE type_declaration                        { $$ = $2; }
        //                      // UNSUP: Import needs to apply local/protected from memberQualList, and error on others
        |       memberQualListE package_import_declaration              { $$ = $2; }
        //                      // IEEE: virtual_interface_declaration
        //                      // "yVIRTUAL yID yID" looks just like a data_declaration
        //                      // Therefore the virtual_interface_declaration term isn't used
        ;

data_declarationVar<varp>:      // IEEE: part of data_declaration
        //                      // The first declaration has complications between assuming what's
        //                      // the type vs ID declaring
                data_declarationVarFront list_of_variable_decl_assignments ';'  { $$ = $2; }
        ;

data_declarationVarClass<varp>: // IEEE: part of data_declaration (for class_property)
        //                      // The first declaration has complications between assuming what's
        //                      // the type vs ID declaring
                data_declarationVarFrontClass list_of_variable_decl_assignments ';'     { $$ = $2; }
        ;

data_declarationVarFront:       // IEEE: part of data_declaration
        //                      // Non-ANSI; used inside block followed by ';'
        //                      // SEE ALSO port_declaration, tf_port_declaration, port
        //
        //                      // Expanded: "constE yVAR lifetimeE data_type"
        //                      // implicit_type expanded into /*empty*/ or "signingE rangeList"
                yVAR lifetimeE data_type
                        { VARRESET_NONLIST(VAR); VARLIFE($2); VARDTYPE($3); }
        |       yVAR lifetimeE
                        { VARRESET_NONLIST(VAR); VARLIFE($2);
                          VARDTYPE(new AstBasicDType($<fl>1, LOGIC_IMPLICIT)); }
        |       yVAR lifetimeE signingE rangeList
                        { /*VARRESET-in-ddVar*/ VARLIFE($2);
                          VARDTYPE(GRAMMARP->addRange(new AstBasicDType($<fl>1, LOGIC_IMPLICIT, $3), $4,true)); }
        //
        //                      // implicit_type expanded into /*empty*/ or "signingE rangeList"
        |       yCONST__ETC yVAR lifetimeE data_type
                        { VARRESET_NONLIST(VAR); VARLIFE($3);
                          VARDTYPE(new AstConstDType($<fl>2, VFlagChildDType(), $4)); }
        |       yCONST__ETC yVAR lifetimeE
                        { VARRESET_NONLIST(VAR); VARLIFE($3);
                          VARDTYPE(new AstConstDType($<fl>2, VFlagChildDType(), new AstBasicDType($<fl>2, LOGIC_IMPLICIT))); }
        |       yCONST__ETC yVAR lifetimeE signingE rangeList
                        { VARRESET_NONLIST(VAR); VARLIFE($3);
                         VARDTYPE(new AstConstDType($<fl>2, VFlagChildDType(),
                                  GRAMMARP->addRange(new AstBasicDType($<fl>2, LOGIC_IMPLICIT, $4), $5,true))); }
        //
        //                      // Expanded: "constE lifetimeE data_type"
        |       /**/                  data_type         { VARRESET_NONLIST(VAR); VARDTYPE($1); }
        |       /**/        lifetime  data_type         { VARRESET_NONLIST(VAR); VARLIFE($1); VARDTYPE($2); }
        |       yCONST__ETC lifetimeE data_type
                        { VARRESET_NONLIST(VAR); VARLIFE($2);
                          VARDTYPE(new AstConstDType($<fl>1, VFlagChildDType(), $3)); }
        //                      // = class_new is in variable_decl_assignment
        ;

data_declarationVarFrontClass:  // IEEE: part of data_declaration (for class_property)
        //                      // VARRESET called before this rule
        //                      // yCONST is removed, added to memberQual rules
        //                      // implicit_type expanded into /*empty*/ or "signingE rangeList"
                yVAR lifetimeE data_type        { VARRESET_NONLIST(VAR); VARLIFE($2); VARDTYPE($3); }
        |       yVAR lifetimeE                  { VARRESET_NONLIST(VAR); VARLIFE($2); }
        |       yVAR lifetimeE signingE rangeList
                        { /*VARRESET-in-ddVar*/
                          VARDTYPE(GRAMMARP->addRange(new AstBasicDType{$<fl>1, LOGIC_IMPLICIT, $3}, $4, true));
                          VARLIFE($2); }
        //
        //                      // Expanded: "constE lifetimeE data_type"
        |       data_type                       { VARRESET_NONLIST(VAR); VARDTYPE($1); }
        //                      // lifetime is removed, added to memberQual rules to avoid conflict
        //                      // yCONST is removed, added to memberQual rules to avoid conflict
        //                      // = class_new is in variable_decl_assignment
        ;

//UNSUPnet_type_declaration:            // IEEE: net_type_declaration
//UNSUP         yNETTYPE data_type idAny/*net_type_identifier*/ ';' { }
//UNSUP //                      // package_scope part of data_type
//UNSUP |       yNETTYPE data_type idAny yWITH__ETC packageClassScope id/*tf_identifier*/ ';' { }
//UNSUP |       yNETTYPE packageClassScope id/*net_type_identifier*/ idAny/*net_type_identifier*/ ';' { }
//UNSUP ;

implicit_typeE<nodeDTypep>:             // IEEE: part of *data_type_or_implicit
        //                      // Also expanded in data_declaration
                /* empty */
                        { $$ = nullptr; }
        |       signingE rangeList
                        { $$ = GRAMMARP->addRange(new AstBasicDType{$2->fileline(), LOGIC_IMPLICIT, $1}, $2, true); }
        |       signing
                        { $$ = new AstBasicDType{$<fl>1, LOGIC_IMPLICIT, $1}; }
        ;

//UNSUPassertion_variable_declaration:  // IEEE: assertion_variable_declaration
//UNSUP //                      // IEEE: var_data_type expanded
//UNSUP         var_data_type list_of_variable_decl_assignments ';'     { }
//UNSUP ;

type_declaration<nodep>:        // ==IEEE: type_declaration
                                // Data_type expanded
                yTYPEDEF data_typeNoRef
        /*cont*/    idAny variable_dimensionListE dtypeAttrListE ';'
                        { AstNodeDType* dtp = $2;
                          $$ = GRAMMARP->createTypedef($<fl>3, *$3, $5, dtp, $4); }
        |       yTYPEDEF packageClassScope idType packed_dimensionListE
        /*cont*/    idAny variable_dimensionListE dtypeAttrListE ';'
                        { AstRefDType* refp = new AstRefDType($<fl>3, *$3, $2, nullptr);
                          AstNodeDType* dtp = GRAMMARP->createArray(refp, $4, true);
                          $$ = GRAMMARP->createTypedef($<fl>5, *$5, $7, dtp, $6); }
        |       yTYPEDEF packageClassScope idType parameter_value_assignmentClass packed_dimensionListE
        /*cont*/    idAny variable_dimensionListE dtypeAttrListE ';'
                        { AstRefDType* refp = new AstRefDType($<fl>3, *$3, $2, $4);
                          AstNodeDType* dtp = GRAMMARP->createArray(refp, $5, true);
                          $$ = GRAMMARP->createTypedef($<fl>6, *$6, $8, dtp, $7); }
        |       yTYPEDEF idType packed_dimensionListE
        /*cont*/    idAny variable_dimensionListE dtypeAttrListE ';'
                        { AstRefDType* refp = new AstRefDType($<fl>2, *$2, nullptr, nullptr);
                          AstNodeDType* dtp = GRAMMARP->createArray(refp, $3, true);
                          $$ = GRAMMARP->createTypedef($<fl>4, *$4, $6, dtp, $5); }
        |       yTYPEDEF idType parameter_value_assignmentClass packed_dimensionListE
        /*cont*/    idAny variable_dimensionListE dtypeAttrListE ';'
                        { AstRefDType* refp = new AstRefDType($<fl>2, *$2, nullptr, $3);
                          AstNodeDType* dtp = GRAMMARP->createArray(refp, $4, true);
                          $$ = GRAMMARP->createTypedef($<fl>5, *$5, $7, dtp, $6); }
        //                      //
        |       yTYPEDEF id/*interface*/ '.' idAny/*type*/ idAny/*type*/ dtypeAttrListE ';'
                        { $$ = nullptr; BBUNSUP($1, "Unsupported: SystemVerilog 2005 typedef in this context"); }
        //                      // Allow redeclaring same typedef again
        //                      // Alternative is use of idAny below, but this will cause conflicts with ablve
        |       yTYPEDEF idType ';'                     { $$ = GRAMMARP->createTypedefFwd($<fl>2, *$2); }
        //                      // Combines into above "data_type id" rule
        //                      // Verilator: Not important what it is in the AST, just need
        //                      // to make sure the yaID__aTYPE gets returned
        |       yTYPEDEF id ';'                         { $$ = GRAMMARP->createTypedefFwd($<fl>2, *$2); }
        |       yTYPEDEF yENUM idAny ';'                { $$ = GRAMMARP->createTypedefFwd($<fl>3, *$3); }
        |       yTYPEDEF ySTRUCT idAny ';'              { $$ = GRAMMARP->createTypedefFwd($<fl>3, *$3); }
        |       yTYPEDEF yUNION idAny ';'               { $$ = GRAMMARP->createTypedefFwd($<fl>3, *$3); }
        |       yTYPEDEF yCLASS idAny ';'               { $$ = GRAMMARP->createTypedefFwd($<fl>3, *$3); }
        |       yTYPEDEF yINTERFACE yCLASS idAny ';'    { $$ = GRAMMARP->createTypedefFwd($<fl>4, *$4); }
        ;

dtypeAttrListE<nodep>:
                /* empty */                             { $$ = nullptr; }
        |       dtypeAttrList                           { $$ = $1; }
        ;

dtypeAttrList<nodep>:
                dtypeAttr                               { $$ = $1; }
        |       dtypeAttrList dtypeAttr                 { $$ = $1->addNextNull($2); }
        ;

dtypeAttr<nodep>:
                yVL_PUBLIC                              { $$ = new AstAttrOf($1,VAttrType::DT_PUBLIC); }
        ;

vlTag:                          // verilator tag handling
                yVL_TAG                                 { if (PARSEP->tagNodep()) PARSEP->tagNodep()->tag(*$1); }
        ;

//************************************************
// Module Items

module_itemListE<nodep>:        // IEEE: Part of module_declaration
                /* empty */                             { $$ = nullptr; }
        |       module_itemList                         { $$ = $1; }
        ;

module_itemList<nodep>:         // IEEE: Part of module_declaration
                module_item                             { $$ = $1; }
        |       module_itemList module_item             { $$ = $1->addNextNull($2); }
        ;

module_item<nodep>:             // ==IEEE: module_item
                port_declaration ';'                    { $$ = $1; }
        |       non_port_module_item                    { $$ = $1; }
        ;

non_port_module_item<nodep>:    // ==IEEE: non_port_module_item
                generate_region                         { $$ = $1; }
        |       module_or_generate_item                 { $$ = $1; }
        |       specify_block                           { $$ = $1; }
        |       specparam_declaration                   { $$ = $1; }
        |       program_declaration
                        { $$ = nullptr; BBUNSUP(CRELINE(), "Unsupported: program decls within module decls"); }
        |       module_declaration
                        { $$ = nullptr; BBUNSUP(CRELINE(), "Unsupported: module decls within module decls"); }
        |       interface_declaration
                        { $$ = nullptr; BBUNSUP(CRELINE(), "Unsupported: interface decls within module decls"); }
        |       timeunits_declaration                   { $$ = $1; }
        //                      // Verilator specific
        |       yaSCHDR                                 { $$ = new AstScHdr($<fl>1,*$1); v3Global.setHasSCTextSections(); }
        |       yaSCINT                                 { $$ = new AstScInt($<fl>1,*$1); v3Global.setHasSCTextSections(); }
        |       yaSCIMP                                 { $$ = new AstScImp($<fl>1,*$1); v3Global.setHasSCTextSections(); }
        |       yaSCIMPH                                { $$ = new AstScImpHdr($<fl>1,*$1); v3Global.setHasSCTextSections(); }
        |       yaSCCTOR                                { $$ = new AstScCtor($<fl>1,*$1); v3Global.setHasSCTextSections(); }
        |       yaSCDTOR                                { $$ = new AstScDtor($<fl>1,*$1); v3Global.setHasSCTextSections(); }
        |       yVL_HIER_BLOCK                          { $$ = new AstPragma($1,VPragmaType::HIER_BLOCK); }
        |       yVL_INLINE_MODULE                       { $$ = new AstPragma($1,VPragmaType::INLINE_MODULE); }
        |       yVL_NO_INLINE_MODULE                    { $$ = new AstPragma($1,VPragmaType::NO_INLINE_MODULE); }
        |       yVL_PUBLIC_MODULE                       { $$ = new AstPragma($1,VPragmaType::PUBLIC_MODULE); v3Global.dpi(true); }
        ;

module_or_generate_item<nodep>: // ==IEEE: module_or_generate_item
        //                      // IEEE: parameter_override
                yDEFPARAM list_of_defparam_assignments ';'      { $$ = $2; }
        //                      // IEEE: gate_instantiation + udp_instantiation + module_instantiation
        //                      // not here, see etcInst in module_common_item
        //                      // We joined udp & module definitions, so this goes here
        |       combinational_body                      { $$ = $1; }
        //                      // This module_common_item shared with
        //                      // interface_or_generate_item:module_common_item
        |       module_common_item                      { $$ = $1; }
        ;

module_common_item<nodep>:      // ==IEEE: module_common_item
                module_or_generate_item_declaration     { $$ = $1; }
        //                      // IEEE: interface_instantiation
        //                      // + IEEE: program_instantiation
        //                      // + module_instantiation from module_or_generate_item
        |       etcInst                                 { $$ = $1; }
        |       assertion_item                          { $$ = $1; }
        |       bind_directive                          { $$ = $1; }
        |       continuous_assign                       { $$ = $1; }
        //                      // IEEE: net_alias
        |       yALIAS variable_lvalue aliasEqList ';'
                        { $$ = nullptr; BBUNSUP($1, "Unsupported: alias statements"); }
        |       initial_construct                       { $$ = $1; }
        |       final_construct                         { $$ = $1; }
        //                      // IEEE: always_construct
        //                      // Verilator only - event_control attached to always
        |       yALWAYS       stmtBlock                 { $$ = new AstAlways($1,VAlwaysKwd::ALWAYS, nullptr, $2); }
        |       yALWAYS_FF    stmtBlock                 { $$ = new AstAlways($1,VAlwaysKwd::ALWAYS_FF, nullptr, $2); }
        |       yALWAYS_LATCH stmtBlock                 { $$ = new AstAlways($1,VAlwaysKwd::ALWAYS_LATCH, nullptr, $2); }
        |       yALWAYS_COMB  stmtBlock                 { $$ = new AstAlways($1,VAlwaysKwd::ALWAYS_COMB, nullptr, $2); }
        //
        |       loop_generate_construct                 { $$ = $1; }
        |       conditional_generate_construct          { $$ = $1; }
        |       elaboration_system_task                 { $$ = $1; }
        //
        |       error ';'                               { $$ = nullptr; }
        ;

continuous_assign<nodep>:       // IEEE: continuous_assign
                yASSIGN strengthSpecE delayE assignList ';'
                {
                    $$ = $4;
                    if ($3)
                        for (auto* nodep = $$; nodep; nodep = nodep->nextp()) {
                            auto* const assignp = VN_AS(nodep, NodeAssign);
                            assignp->addTimingControlp(nodep == $$ ? $3 : $3->cloneTree(false));
                        }
                }
        ;

initial_construct<nodep>:       // IEEE: initial_construct
                yINITIAL stmtBlock                      { $$ = new AstInitial($1,$2); }
        ;

final_construct<nodep>:         // IEEE: final_construct
                yFINAL stmtBlock                        { $$ = new AstFinal($1,$2); }
        ;

module_or_generate_item_declaration<nodep>:     // ==IEEE: module_or_generate_item_declaration
                package_or_generate_item_declaration    { $$ = $1; }
        |       genvar_declaration                      { $$ = $1; }
        |       clocking_declaration                    { $$ = $1; }
        |       yDEFAULT yCLOCKING idAny/*new-clocking_identifier*/ ';'
                        { $$ = nullptr; BBUNSUP($1, "Unsupported: default clocking identifier"); }
        //UNSUP yDEFAULT yDISABLE yIFF expr/*expression_or_dist*/ ';'   { }
        ;

aliasEqList:                    // IEEE: part of net_alias
                '=' variable_lvalue                     { }
        |       aliasEqList '=' variable_lvalue         { }
        ;

bind_directive<nodep>:          // ==IEEE: bind_directive + bind_target_scope
        //                      // ';' - Note IEEE grammar is wrong, includes extra ';'
        //                      // - it's already in module_instantiation
        //                      // We merged the rules - id may be a bind_target_instance or
        //                      // module_identifier or interface_identifier
                yBIND bind_target_instance bind_instantiation   { $$ = new AstBind($<fl>2, *$2, $3); }
        |       yBIND bind_target_instance ':' bind_target_instance_list bind_instantiation
                        { $$ = nullptr; BBUNSUP($1, "Unsupported: Bind with instance list"); }
        ;

bind_target_instance_list:      // ==IEEE: bind_target_instance_list
                bind_target_instance                    { }
        |       bind_target_instance_list ',' bind_target_instance      { }
        ;

bind_target_instance<strp>:     // ==IEEE: bind_target_instance
        //UNSUP hierarchical_identifierBit              { }
                idAny                                   { $$ = $1; }
        ;

bind_instantiation<nodep>:      // ==IEEE: bind_instantiation
        //                      // IEEE: program_instantiation
        //                      // IEEE: + module_instantiation
        //                      // IEEE: + interface_instantiation
        //                      // Need to get an AstBind instead of AstCell, so have special rules
                instDecl                                { $$ = $1; }
        ;

//************************************************
// Generates
//
// Way down in generate_item is speced a difference between module,
// interface and checker generates.  modules and interfaces are almost
// identical (minus DEFPARAMs) so we overlap them.  Checkers are too
// different, so we copy all rules for checkers.

generate_region<nodep>:         // ==IEEE: generate_region
                yGENERATE ~c~genItemList yENDGENERATE   { $$ = $2; }
        |       yGENERATE yENDGENERATE                  { $$ = nullptr; }
        ;

//UNSUPc_generate_region<nodep>:  // IEEE: generate_region (for checkers)
//UNSUP         BISONPRE_COPY(generate_region,{s/~c~/c_/g})     // {copied}
//UNSUP ;

generate_block_or_null<nodep>:  // IEEE: generate_block_or_null (called from gencase/genif/genfor)
        //      ';'             // is included in
        //                      // IEEE: generate_block
        //                      // Must always return a BEGIN node, or nullptr - see GenFor construction
                generate_item                           { $$ = $1 ? (new AstBegin($1->fileline(),"",$1,true,true)) : nullptr; }
        |       genItemBegin                            { $$ = $1; }
        ;

genItemBegin<nodep>:            // IEEE: part of generate_block
                yBEGIN ~c~genItemList yEND              { $$ = new AstBegin($1,"",$2,true,false); }
        |       yBEGIN yEND                             { $$ = nullptr; }
        |       id yP_COLON__BEGIN yBEGIN ~c~genItemList yEND endLabelE
                        { $$ = new AstBegin($<fl>1,*$1,$4,true,false); GRAMMARP->endLabel($<fl>6,*$1,$6); }
        |       id yP_COLON__BEGIN yBEGIN yEND endLabelE
                        { $$ = nullptr; GRAMMARP->endLabel($<fl>5,*$1,$5); }
        |       yBEGIN ':' idAny ~c~genItemList yEND endLabelE
                        { $$ = new AstBegin($<fl>3,*$3,$4,true,false); GRAMMARP->endLabel($<fl>6,*$3,$6); }
        |       yBEGIN ':' idAny yEND endLabelE         { $$ = nullptr; GRAMMARP->endLabel($<fl>5,*$3,$5); }
        ;

//UNSUPc_genItemBegin<nodep>:  // IEEE: part of generate_block (for checkers)
//UNSUP         BISONPRE_COPY(genItemBegin,{s/~c~/c_/g})                // {copied}
//UNSUP ;

genItemOrBegin<nodep>:          // Not in IEEE, but our begin isn't under generate_item
                ~c~generate_item                        { $$ = $1; }
        |       ~c~genItemBegin                         { $$ = $1; }
        ;

//UNSUPc_genItemOrBegin<nodep>:  // (for checkers)
//UNSUP         BISONPRE_COPY(genItemOrBegin,{s/~c~/c_/g})      // {copied}
//UNSUP ;

genItemList<nodep>:
                ~c~genItemOrBegin                       { $$ = $1; }
        |       ~c~genItemList ~c~genItemOrBegin        { $$ = $1->addNextNull($2); }
        ;

//UNSUPc_genItemList<nodep>:  // (for checkers)
//UNSUP         BISONPRE_COPY(genItemList,{s/~c~/c_/g})         // {copied}
//UNSUP ;

generate_item<nodep>:           // IEEE: module_or_interface_or_generate_item
        //                      // Only legal when in a generate under a module (or interface under a module)
                module_or_generate_item                 { $$ = $1; }
        //                      // Only legal when in a generate under an interface
        //UNSUP interface_or_generate_item              { $$ = $1; }
        //                      // IEEE: checker_or_generate_item
        //                      // Only legal when in a generate under a checker
        //                      // so below in c_generate_item
        ;

//UNSUPc_generate_item<nodep>:  // IEEE: generate_item (for checkers)
//UNSUP         checker_or_generate_item                { $$ = $1; }
//UNSUP ;

conditional_generate_construct<nodep>:  // ==IEEE: conditional_generate_construct
                yCASE  '(' expr ')' ~c~case_generate_itemListE yENDCASE
                        { $$ = new AstGenCase($1, $3, $5); }
        |       yIF '(' expr ')' ~c~generate_block_or_null      %prec prLOWER_THAN_ELSE
                        { $$ = new AstGenIf($1, $3, $5, nullptr); }
        |       yIF '(' expr ')' ~c~generate_block_or_null yELSE ~c~generate_block_or_null
                        { $$ = new AstGenIf($1, $3, $5, $7); }
        ;

//UNSUPc_conditional_generate_construct<nodep>:  // IEEE: conditional_generate_construct (for checkers)
//UNSUP         BISONPRE_COPY(conditional_generate_construct,{s/~c~/c_/g})      // {copied}
//UNSUP ;

loop_generate_construct<nodep>: // ==IEEE: loop_generate_construct
                yFOR '(' genvar_initialization ';' expr ';' genvar_iteration ')' ~c~generate_block_or_null
                        { // Convert BEGIN(...) to BEGIN(GENFOR(...)), as we need the BEGIN to hide the local genvar
                          AstBegin* lowerBegp = VN_CAST($9, Begin);
                          UASSERT_OBJ(!($9 && !lowerBegp), $9, "Child of GENFOR should have been begin");

                          if (!lowerBegp) lowerBegp = new AstBegin{$1, "", nullptr, true, false};  // Empty body
                          AstNode* const lowerNoBegp = lowerBegp->stmtsp();
                          if (lowerNoBegp) lowerNoBegp->unlinkFrBackWithNext();
                          //
                          AstBegin* const blkp = new AstBegin{$1, lowerBegp->name(), nullptr, true, true};
                          // V3LinkDot detects BEGIN(GENFOR(...)) as a special case
                          AstNode* initp = $3;
                          AstNode* const varp = $3;
                          if (VN_IS(varp, Var)) {  // Genvar
                                initp = varp->nextp();
                                initp->unlinkFrBackWithNext();  // Detach 2nd from varp, make 1st init
                                blkp->addStmtsp(varp);
                          }
                          // Statements are under 'genforp' as cells under this
                          // for loop won't get an extra layer of hierarchy tacked on
                          blkp->addGenforp(new AstGenFor($1, initp, $5, $7, lowerNoBegp));
                          $$ = blkp;
                          VL_DO_DANGLING(lowerBegp->deleteTree(), lowerBegp);
                        }
        ;

//UNSUPc_loop_generate_construct<nodep>:  // IEEE: loop_generate_construct (for checkers)
//UNSUP         BISONPRE_COPY(loop_generate_construct,{s/~c~/c_/g})     // {copied}
//UNSUP ;

genvar_initialization<nodep>:   // ==IEEE: genvar_initialization
                varRefBase '=' expr                     { $$ = new AstAssign($2,$1,$3); }
        |       yGENVAR genvar_identifierDecl '=' constExpr
                        { $$ = $2; $2->addNext(new AstAssign($3, new AstVarRef($2->fileline(), $2, VAccess::WRITE), $4)); }
        ;

genvar_iteration<nodep>:        // ==IEEE: genvar_iteration
                varRefBase '='          expr            { $$ = new AstAssign($2,$1,$3); }
        |       varRefBase yP_PLUSEQ    expr            { $$ = new AstAssign($2,$1,new AstAdd    ($2,$1->cloneTree(true),$3)); }
        |       varRefBase yP_MINUSEQ   expr            { $$ = new AstAssign($2,$1,new AstSub    ($2,$1->cloneTree(true),$3)); }
        |       varRefBase yP_TIMESEQ   expr            { $$ = new AstAssign($2,$1,new AstMul    ($2,$1->cloneTree(true),$3)); }
        |       varRefBase yP_DIVEQ     expr            { $$ = new AstAssign($2,$1,new AstDiv    ($2,$1->cloneTree(true),$3)); }
        |       varRefBase yP_MODEQ     expr            { $$ = new AstAssign($2,$1,new AstModDiv ($2,$1->cloneTree(true),$3)); }
        |       varRefBase yP_ANDEQ     expr            { $$ = new AstAssign($2,$1,new AstAnd    ($2,$1->cloneTree(true),$3)); }
        |       varRefBase yP_OREQ      expr            { $$ = new AstAssign($2,$1,new AstOr     ($2,$1->cloneTree(true),$3)); }
        |       varRefBase yP_XOREQ     expr            { $$ = new AstAssign($2,$1,new AstXor    ($2,$1->cloneTree(true),$3)); }
        |       varRefBase yP_SLEFTEQ   expr            { $$ = new AstAssign($2,$1,new AstShiftL ($2,$1->cloneTree(true),$3)); }
        |       varRefBase yP_SRIGHTEQ  expr            { $$ = new AstAssign($2,$1,new AstShiftR ($2,$1->cloneTree(true),$3)); }
        |       varRefBase yP_SSRIGHTEQ expr            { $$ = new AstAssign($2,$1,new AstShiftRS($2,$1->cloneTree(true),$3)); }
        //                      // inc_or_dec_operator
        // When support ++ as a real AST type, maybe AstWhile::precondsp() becomes generic AstNodeMathStmt?
        |       yP_PLUSPLUS   varRefBase
                        { $$ = new AstAssign{$1, $2, new AstAdd{$1, $2->cloneTree(true),
                                                                new AstConst{$1, AstConst::StringToParse{}, "'b1"}}}; }
        |       yP_MINUSMINUS varRefBase
                        { $$ = new AstAssign{$1, $2, new AstSub{$1, $2->cloneTree(true),
                                                                new AstConst{$1, AstConst::StringToParse{}, "'b1"}}}; }
        |       varRefBase yP_PLUSPLUS
                        { $$ = new AstAssign{$2, $1, new AstAdd{$2, $1->cloneTree(true),
                                                                new AstConst{$2, AstConst::StringToParse{}, "'b1"}}}; }
        |       varRefBase yP_MINUSMINUS
                        { $$ = new AstAssign{$2, $1, new AstSub{$2, $1->cloneTree(true),
                                                                new AstConst{$2, AstConst::StringToParse{}, "'b1"}}}; }
        ;

case_generate_itemListE<nodep>: // IEEE: [{ case_generate_itemList }]
                /* empty */                             { $$ = nullptr; }
        |       case_generate_itemList                  { $$ = $1; }
        ;

case_generate_itemList<nodep>:  // IEEE: { case_generate_itemList }
                ~c~case_generate_item                   { $$ = $1; }
        |       ~c~case_generate_itemList ~c~case_generate_item         { $$ = $1; $1->addNext($2); }
        ;

//UNSUPc_case_generate_itemList<nodep>:  // IEEE: { case_generate_item } (for checkers)
//UNSUP         BISONPRE_COPY(case_generate_itemList,{s/~c~/c_/g})      // {copied}
//UNSUP ;

case_generate_item<nodep>:      // ==IEEE: case_generate_item
                caseCondList colon generate_block_or_null       { $$ = new AstCaseItem{$2, $1, $3}; }
        |       yDEFAULT colon generate_block_or_null           { $$ = new AstCaseItem{$1, nullptr, $3}; }
        |       yDEFAULT generate_block_or_null                 { $$ = new AstCaseItem{$1, nullptr, $2}; }
        ;

//UNSUPc_case_generate_item<nodep>:  // IEEE: case_generate_item (for checkers)
//UNSUP         BISONPRE_COPY(case_generate_item,{s/~c~/c_/g})  // {copied}
//UNSUP ;

//************************************************
// Assignments and register declarations

assignList<nodep>:
                assignOne                               { $$ = $1; }
        |       assignList ',' assignOne                { $$ = $1->addNext($3); }
        ;

assignOne<nodep>:
                variable_lvalue '=' expr                { $$ = new AstAssignW($2,$1,$3); }
        ;

delay_or_event_controlE<nodep>:  // IEEE: delay_or_event_control plus empty
                /* empty */                             { $$ = nullptr; }
        |       delay_control                           { $$ = $1; }
        |       event_control                           { $$ = $1; }
//UNSUP |       yREPEAT '(' expr ')' event_control      { }
        ;

delayE<nodep>:
                /* empty */                             { $$ = nullptr; }
        |       delay                                   { $$ = $1; }
        ;

delay<nodep>:
                delay_control
                        { $$ = $1; }
        ;

delay_control<nodep>:   //== IEEE: delay_control
                '#' delay_value                         { $$ = $2; }
        |       '#' '(' minTypMax ')'                   { $$ = $3; }
        |       '#' '(' minTypMax ',' minTypMax ')'                     { $$ = $3; DEL($5); }
        |       '#' '(' minTypMax ',' minTypMax ',' minTypMax ')'       { $$ = $3; DEL($5); DEL($7); }
        ;

delay_value<nodep>:             // ==IEEE:delay_value
        //                      // IEEE: ps_identifier
                packageClassScopeE varRefBase           { $$ = AstDot::newIfPkg($<fl>2, $1, $2); }
        |       yaINTNUM                                { $$ = new AstConst($<fl>1, *$1); }
        |       yaFLOATNUM                              { $$ = new AstConst($<fl>1, AstConst::RealDouble(), $1); }
        |       timeNumAdjusted                         { $$ = $1; }
        ;

delayExpr<nodep>:
                expr                                    { $$ = $1; }
        ;

minTypMax<nodep>:               // IEEE: mintypmax_expression and constant_mintypmax_expression
                delayExpr                               { $$ = $1; }
        |       delayExpr ':' delayExpr ':' delayExpr   { $$ = $3; DEL($1); DEL($5); }
        ;

netSigList<varp>:               // IEEE: list_of_port_identifiers
                netSig                                  { $$ = $1; }
        |       netSigList ',' netSig                   { $$ = $1; $1->addNext($3); }
        ;

netSig<varp>:                   // IEEE: net_decl_assignment -  one element from list_of_port_identifiers
                netId sigAttrListE
                        { $$ = VARDONEA($<fl>1,*$1, nullptr, $2); }
        |       netId sigAttrListE '=' expr
                        { $$ = VARDONEA($<fl>1, *$1, nullptr, $2);
                          auto* const assignp = new AstAssignW{$3, new AstVarRef{$<fl>1, *$1, VAccess::WRITE}, $4};
                          if ($$->delayp()) assignp->addTimingControlp($$->delayp()->unlinkFrBack());  // IEEE 1800-2017 10.3.3
                          $$->addNext(assignp); }        |       netId variable_dimensionList sigAttrListE
                        { $$ = VARDONEA($<fl>1,*$1, $2, $3); }
        ;

netId<strp>:
                id/*new-net*/                           { $$ = $1; $<fl>$ = $<fl>1; }
        |       idSVKwd                                 { $$ = $1; $<fl>$ = $<fl>1; }
        ;

sigAttrListE<nodep>:
                /* empty */                             { $$ = nullptr; }
        |       sigAttrList                             { $$ = $1; }
        ;

sigAttrList<nodep>:
                sigAttr                                 { $$ = $1; }
        |       sigAttrList sigAttr                     { $$ = $1->addNextNull($2); }
        ;

sigAttr<nodep>:
                yVL_CLOCKER                             { $$ = new AstAttrOf($1,VAttrType::VAR_CLOCKER); }
        |       yVL_NO_CLOCKER                          { $$ = new AstAttrOf($1,VAttrType::VAR_NO_CLOCKER); }
        |       yVL_CLOCK_ENABLE                        { $$ = new AstAttrOf($1,VAttrType::VAR_CLOCK_ENABLE); }
        |       yVL_FORCEABLE                           { $$ = new AstAttrOf($1,VAttrType::VAR_FORCEABLE); }
        |       yVL_PUBLIC                              { $$ = new AstAttrOf($1,VAttrType::VAR_PUBLIC); v3Global.dpi(true); }
        |       yVL_PUBLIC_FLAT                         { $$ = new AstAttrOf($1,VAttrType::VAR_PUBLIC_FLAT); v3Global.dpi(true); }
        |       yVL_PUBLIC_FLAT_RD                      { $$ = new AstAttrOf($1,VAttrType::VAR_PUBLIC_FLAT_RD); v3Global.dpi(true); }
        |       yVL_PUBLIC_FLAT_RW                      { $$ = new AstAttrOf($1,VAttrType::VAR_PUBLIC_FLAT_RW); v3Global.dpi(true); }
        |       yVL_PUBLIC_FLAT_RW attr_event_control   { $$ = new AstAttrOf($1,VAttrType::VAR_PUBLIC_FLAT_RW); v3Global.dpi(true);
                                                          $$ = $$->addNext(new AstAlwaysPublic($1,$2,nullptr)); }
        |       yVL_ISOLATE_ASSIGNMENTS                 { $$ = new AstAttrOf($1,VAttrType::VAR_ISOLATE_ASSIGNMENTS); }
        |       yVL_SC_BV                               { $$ = new AstAttrOf($1,VAttrType::VAR_SC_BV); }
        |       yVL_SFORMAT                             { $$ = new AstAttrOf($1,VAttrType::VAR_SFORMAT); }
        |       yVL_SPLIT_VAR                           { $$ = new AstAttrOf($1,VAttrType::VAR_SPLIT_VAR); }
        ;

rangeListE<nodeRangep>:         // IEEE: [{packed_dimension}]
                /* empty */                             { $$ = nullptr; }
        |       rangeList                               { $$ = $1; }
        ;

rangeList<nodeRangep>:          // IEEE: {packed_dimension}
                anyrange                                { $$ = $1; }
        |       rangeList anyrange                      { $$ = $1; $1->addNext($2); }
        ;

//UNSUPbit_selectE<fl>:  // IEEE: constant_bit_select (IEEE included empty)
//UNSUP         /* empty */                             { $$ = nullptr; }
//UNSUP |       '[' constExpr ']'                       { $<fl>$ = $<fl>1; $$ = "[" + $2 + "]"; }
//UNSUP ;

// IEEE: select
// Merged into more general idArray

anyrange<nodeRangep>:
                '[' constExpr ':' constExpr ']'         { $$ = new AstRange($1,$2,$4); }
        ;

packed_dimensionListE<nodeRangep>:      // IEEE: [{ packed_dimension }]
                /* empty */                             { $$ = nullptr; }
        |       packed_dimensionList                    { $$ = $1; }
        ;

packed_dimensionList<nodeRangep>:       // IEEE: { packed_dimension }
                packed_dimension                        { $$ = $1; }
        |       packed_dimensionList packed_dimension   { $$ = VN_CAST($1->addNext($2), NodeRange); }
        ;

packed_dimension<nodeRangep>:   // ==IEEE: packed_dimension
                anyrange                                { $$ = $1; }
        |       '[' ']'
                        { $$ = nullptr; BBUNSUP($<fl>1, "Unsupported: [] dimensions"); }
        ;

//************************************************
// Parameters

param_assignment<varp>:         // ==IEEE: param_assignment
        //                      // IEEE: constant_param_expression
        //                      // constant_param_expression: '$' is in expr
                id/*new-parameter*/ variable_dimensionListE sigAttrListE exprOrDataTypeEqE
                        { // To handle  #(type A=int, B=A) and properly imply B
                          // as a type (for parsing) we need to detect "A" is a type
                          if (AstNodeDType* const refp = VN_CAST($4, NodeDType)) {
                            if (VSymEnt* const foundp = SYMP->symCurrentp()->findIdFallback(refp->name())) {
                                UINFO(9, "declaring type via param assignment" << foundp->nodep() << endl);
                                VARDTYPE(new AstParseTypeDType{$<fl>1})
                                SYMP->reinsert(foundp->nodep()->cloneTree(false), nullptr, *$1); }}
                          $$ = VARDONEA($<fl>1, *$1, $2, $3);
                          if ($4) $$->valuep($4); }
        ;

list_of_param_assignments<varp>:        // ==IEEE: list_of_param_assignments
                param_assignment                        { $$ = $1; }
        |       list_of_param_assignments ',' param_assignment  { $$ = $1; $1->addNext($3); }
        ;

type_assignment<varp>:          // ==IEEE: type_assignment
        //                      // note exptOrDataType being a data_type is only for yPARAMETER yTYPE
                idAny/*new-parameter*/ sigAttrListE '=' data_type
                        { $$ = VARDONEA($<fl>1, *$1, nullptr, $2); $$->valuep($4); }
        ;

list_of_type_assignments<varp>:         // ==IEEE: list_of_type_assignments
                type_assignment                         { $$ = $1; }
        |       list_of_type_assignments ',' type_assignment    { $$ = $1; $1->addNext($3); }
        ;

list_of_defparam_assignments<nodep>:    //== IEEE: list_of_defparam_assignments
                defparam_assignment                     { $$ = $1; }
        |       list_of_defparam_assignments ',' defparam_assignment    { $$ = $1->addNext($3); }
        ;

defparam_assignment<nodep>:     // ==IEEE: defparam_assignment
                idAny '.' idAny '=' expr                { $$ = new AstDefParam($4, *$1, *$3, $5); }
        |       idAny '.' idAny '.'
                        { $$ = nullptr; BBUNSUP($4, "Unsupported: defparam with more than one dot"); }
        ;

//************************************************
// Instances
// We don't know identifier types, so this matches all module,udp,etc instantiation
//   module_id      [#(params)]   name  (pins) [, name ...] ;   // module_instantiation
//   gate (strong0) [#(delay)]   [name] (pins) [, (pins)...] ;  // gate_instantiation
//   program_id     [#(params}]   name ;                        // program_instantiation
//   interface_id   [#(params}]   name ;                        // interface_instantiation
//   checker_id                   name  (pins) ;                // checker_instantiation

etcInst<nodep>:                 // IEEE: module_instantiation + gate_instantiation + udp_instantiation
                instDecl                                { $$ = $1; }
        |       gateDecl                                { $$ = $1; }
        ;

instDecl<nodep>:
        //                      // Currently disambiguated from data_declaration based on
        //                      // VARs being type, and cells non-type.
        //                      // IEEE requires a '(' to disambiguate, we need TODO force this
                id parameter_value_assignmentE {INSTPREP($<fl>1, *$1, $2);} instnameList ';'
                        { $$ = $4;
                          GRAMMARP->m_impliedDecl = false;
                          if (GRAMMARP->m_instParamp) {
                              VL_DO_CLEAR(GRAMMARP->m_instParamp->deleteTree(),
                                          GRAMMARP->m_instParamp = nullptr);
                          } }
        //                      // IEEE: interface_identifier' .' modport_identifier list_of_interface_identifiers
        |       id/*interface*/ '.' id/*modport*/
        /*mid*/         { VARRESET_NONLIST(VVarType::IFACEREF);
                          VARDTYPE(new AstIfaceRefDType($<fl>1, $<fl>3, "", *$1, *$3)); }
        /*cont*/    mpInstnameList ';'
                        { $$ = VARDONEP($5,nullptr,nullptr); }
        //UNSUP: strengthSpecE for udp_instantiations
        ;

mpInstnameList<nodep>:          // Similar to instnameList, but for modport instantiations which have no parenthesis
                mpInstnameParen                         { $$ = $1; }
        |       mpInstnameList ',' mpInstnameParen      { $$ = $1->addNext($3); }
        ;

mpInstnameParen<nodep>:         // Similar to instnameParen, but for modport instantiations which have no parenthesis
                id instRangeListE sigAttrListE          { $$ = VARDONEA($<fl>1,*$1,$2,$3); }
        ;

instnameList<nodep>:
                instnameParen                           { $$ = $1; }
        |       instnameList ',' instnameParen          { $$ = $1->addNext($3); }
        ;

instnameParen<nodep>:
                id instRangeListE '(' cellpinList ')'
                        { $$ = GRAMMARP->createCellOrIfaceRef($<fl>1, *$1, $4, $2); }
        |       id instRangeListE
                        { $$ = GRAMMARP->createCellOrIfaceRef($<fl>1, *$1, nullptr, $2); }
        //UNSUP instRangeListE '(' cellpinList ')'      { UNSUP } // UDP
        //                      // Adding above and switching to the Verilog-Perl syntax
        //                      // causes a shift conflict due to use of idClassSel inside exprScope.
        //                      // It also breaks allowing "id foo;" instantiation syntax.
        ;

instRangeListE<nodeRangep>:
                /* empty */                             { $$ = nullptr; }
        |       instRangeList                           { $$ = $1; }
        ;

instRangeList<nodeRangep>:
                instRange                               { $$ = $1; }
        |       instRangeList instRange                 { $$ = VN_CAST($1->addNextNull($2), Range); }
        ;

instRange<nodeRangep>:
                '[' constExpr ']'
                        { $$ = new AstRange{$1, new AstConst{$1, 0}, new AstSub{$1, $2, new AstConst{$1, 1}}}; }
        |       '[' constExpr ':' constExpr ']'
                        { $$ = new AstRange{$1, $2, $4}; }
        ;

cellparamList<pinp>:
                { GRAMMARP->pinPush(); } cellparamItList        { $$ = $2; GRAMMARP->pinPop(CRELINE()); }
        ;

cellpinList<pinp>:
                {VARRESET_LIST(UNKNOWN);} cellpinItList { $$ = $2; VARRESET_NONLIST(UNKNOWN); }
        ;

cellparamItList<pinp>:          // IEEE: list_of_parameter_assignmente
                cellparamItemE                          { $$ = $1; }
        |       cellparamItList ',' cellparamItemE      { $$ = VN_CAST($1->addNextNull($3), Pin); }
        ;

cellpinItList<pinp>:            // IEEE: list_of_port_connections
                cellpinItemE                            { $$ = $1; }
        |       cellpinItList ',' cellpinItemE          { $$ = VN_CAST($1->addNextNull($3), Pin); }
        ;

cellparamItemE<pinp>:           // IEEE: named_parameter_assignment + empty
        //                      // Note empty can match either () or (,); V3LinkCells cleans up ()
                /* empty: ',,' is legal */              { $$ = new AstPin(CRELINE(), PINNUMINC(), "", nullptr); }
        |       yP_DOTSTAR                              { $$ = new AstPin($1,PINNUMINC(),".*",nullptr); }
        |       '.' idSVKwd                             { $$ = new AstPin($<fl>2,PINNUMINC(), *$2,
                                                                          new AstParseRef($<fl>2,VParseRefExp::PX_TEXT,*$2,nullptr,nullptr));
                                                                          $$->svImplicit(true); }
        |       '.' idAny                               { $$ = new AstPin($<fl>2,PINNUMINC(), *$2,
                                                                          new AstParseRef($<fl>2,VParseRefExp::PX_TEXT,*$2,nullptr,nullptr));
                                                                          $$->svImplicit(true); }
        |       '.' idAny '(' ')'                       { $$ = new AstPin($<fl>2,PINNUMINC(),*$2,nullptr); }
        //                      // mintypmax is expanded here, as it might be a UDP or gate primitive
        //                      // data_type for 'parameter type' hookups
        |       '.' idAny '(' exprOrDataType ')'        { $$ = new AstPin($<fl>2, PINNUMINC(), *$2, $4); }
        //UNSUP '.' idAny '(' exprOrDataType/*expr*/ ':' expr ')'               { }
        //UNSUP '.' idAny '(' exprOrDataType/*expr*/ ':' expr ':' expr ')'      { }
        //                      // data_type for 'parameter type' hookups
        |       exprOrDataType                          { $$ = new AstPin(FILELINE_OR_CRE($1), PINNUMINC(), "", $1); }
        //UNSUP exprOrDataType/*expr*/ ':' expr         { }
        //UNSUP exprOrDataType/*expr*/ ':' expr ':' expr        { }
        ;

cellpinItemE<pinp>:             // IEEE: named_port_connection + empty
        //                      // Note empty can match either () or (,); V3LinkCells cleans up ()
                /* empty: ',,' is legal */              { $$ = new AstPin(CRELINE(), PINNUMINC(), "", nullptr); }
        |       yP_DOTSTAR                              { $$ = new AstPin($1,PINNUMINC(),".*",nullptr); }
        |       '.' idSVKwd                             { $$ = new AstPin($<fl>2,PINNUMINC(),*$2,new AstParseRef($<fl>2,VParseRefExp::PX_TEXT,*$2,nullptr,nullptr)); $$->svImplicit(true);}
        |       '.' idAny                               { $$ = new AstPin($<fl>2,PINNUMINC(),*$2,new AstParseRef($<fl>2,VParseRefExp::PX_TEXT,*$2,nullptr,nullptr)); $$->svImplicit(true);}
        |       '.' idAny '(' ')'                       { $$ = new AstPin($<fl>2,PINNUMINC(),*$2,nullptr); }
        //                      // mintypmax is expanded here, as it might be a UDP or gate primitive
        //UNSUP               pev_expr below
        |       '.' idAny '(' expr ')'                  { $$ = new AstPin($<fl>2,PINNUMINC(),*$2,$4); }
        //UNSUP '.' idAny '(' pev_expr ':' expr ')'     { }
        //UNSUP '.' idAny '(' pev_expr ':' expr ':' expr ')' { }
        //
        |       expr                                    { $$ = new AstPin(FILELINE_OR_CRE($1),PINNUMINC(),"",$1); }
        //UNSUP expr ':' expr                           { }
        //UNSUP expr ':' expr ':' expr                  { }
        ;

//************************************************
// EventControl lists

attr_event_controlE<senTreep>:
                /* empty */                                     { $$ = nullptr; }
        |       attr_event_control                      { $$ = $1; }
        ;

attr_event_control<senTreep>:   // ==IEEE: event_control
                '@' '(' event_expression ')'            { $$ = new AstSenTree($1,$3); }
        |       '@' '(' '*' ')'                         { $$ = nullptr; }
        |       '@' '*'                                 { $$ = nullptr; }
        ;

event_control<senTreep>:        // ==IEEE: event_control
                '@' '(' event_expression ')'            { $$ = new AstSenTree($1,$3); }
        |       '@' '(' '*' ')'                         { $$ = nullptr; }
        |       '@' '*'                                 { $$ = nullptr; }
        //                      // IEEE: hierarchical_event_identifier
        //                      // UNSUP below should be idClassSel
        |       '@' senitemVar                          { $$ = new AstSenTree($1,$2); } /* For events only */
        //                      // IEEE: sequence_instance
        //                      // sequence_instance without parens matches idClassSel above.
        //                      // Ambiguity: "'@' sequence (-for-sequence" versus
        //                      // expr:delay_or_event_controlE "'@' id (-for-expr
        //                      // For now we avoid this, as it's very unlikely someone would mix
        //                      // 1995 delay with a sequence with parameters.
        //                      // Alternatively split this out of event_control, and delay_or_event_controlE
        //                      // and anywhere delay_or_event_controlE is called allow two expressions
        //UNSUP '@' idClassSel '(' list_of_argumentsE ')'       { }
        ;

event_expression<senItemp>:     // IEEE: event_expression - split over several
        //UNSUP                 // Below are all removed
                senitem                                 { $$ = $1; }
        |       event_expression yOR senitem            { $$ = VN_CAST($1->addNextNull($3), SenItem); }
        |       event_expression ',' senitem            { $$ = VN_CAST($1->addNextNull($3), SenItem); } /* Verilog 2001 */
        //UNSUP                 // Above are all removed, replace with:
        //UNSUP ev_expr                                 { $$ = $1; }
        //UNSUP event_expression ',' ev_expr %prec yOR  { $$ = VN_CAST($1->addNextNull($3), SenItem); }
        ;

senitem<senItemp>:              // IEEE: part of event_expression, non-'OR' ',' terms
                senitemEdge                             { $$ = $1; }
        |       senitemVar                              { $$ = $1; }
        |       '(' senitem ')'                         { $$ = $2; }
        //UNSUP expr                                    { UNSUP }
        |       '{' event_expression '}'                { $$ = $2; }
        |       senitem yP_ANDAND senitem               { $$ = new AstSenItem($2, AstSenItem::Illegal()); }
        //UNSUP expr yIFF expr                          { UNSUP }
        // Since expr is unsupported we allow and ignore constants (removed in V3Const)
        |       yaINTNUM                                { $$ = nullptr; }
        |       yaFLOATNUM                              { $$ = nullptr; }
        ;

senitemVar<senItemp>:
                idClassSel                              { $$ = new AstSenItem{$1->fileline(), VEdgeType::ET_CHANGED, $1}; }
        ;

senitemEdge<senItemp>:          // IEEE: part of event_expression
        //UNSUP                 // Below are all removed
                yPOSEDGE idClassSel                     { $$ = new AstSenItem($1, VEdgeType::ET_POSEDGE, $2); }
        |       yNEGEDGE idClassSel                     { $$ = new AstSenItem($1, VEdgeType::ET_NEGEDGE, $2); }
        |       yEDGE idClassSel                        { $$ = new AstSenItem($1, VEdgeType::ET_BOTHEDGE, $2); }
        |       yPOSEDGE '(' idClassSel ')'             { $$ = new AstSenItem($1, VEdgeType::ET_POSEDGE, $3); }
        |       yNEGEDGE '(' idClassSel ')'             { $$ = new AstSenItem($1, VEdgeType::ET_NEGEDGE, $3); }
        |       yEDGE '(' idClassSel ')'                { $$ = new AstSenItem($1, VEdgeType::ET_BOTHEDGE, $3); }
        //UNSUP                 // Above are all removed, replace with:
        //UNSUP yPOSEDGE expr                           { UNSUP }
        //UNSUP yPOSEDGE expr yIFF expr                 { UNSUP }
        //UNSUP yNEGEDGE expr                           { UNSUP }
        //UNSUP yNEGEDGE expr yIFF expr                 { UNSUP }
        //UNSUP yEDGE expr                              { UNSUP }
        //UNSUP yEDGE expr yIFF expr                    { UNSUP }
        ;

//************************************************
// Statements

stmtBlock<nodep>:               // IEEE: statement + seq_block + par_block
                stmt                                    { $$ = $1; }
        ;

seq_block<nodep>:               // ==IEEE: seq_block
        //                      // IEEE doesn't allow declarations in unnamed blocks, but several simulators do.
        //                      // So need AstBegin's even if unnamed to scope variables down
                seq_blockFront blockDeclStmtListE yEND endLabelE
                        { $$ = $1; $1->addStmtsp($2);
                          SYMP->popScope($1); GRAMMARP->endLabel($<fl>4, $1, $4); }
        ;

seq_blockPreId<nodep>:          // IEEE: seq_block, but called with leading ID
                seq_blockFrontPreId blockDeclStmtListE yEND endLabelE
                        { $$ = $1; $1->addStmtsp($2);
                          SYMP->popScope($1); GRAMMARP->endLabel($<fl>4, $1, $4); }
        ;

par_block<nodep>:               // ==IEEE: par_block
                par_blockFront blockDeclStmtListE yJOIN endLabelE
                        { $$ = $1; $1->addStmtsp($2);
                          $1->joinType(VJoinType::JOIN);
                          SYMP->popScope($1); GRAMMARP->endLabel($<fl>4, $1, $4); }
        |       par_blockFront blockDeclStmtListE yJOIN_ANY endLabelE
                        { $$ = $1; $1->addStmtsp($2);
                          $1->joinType(VJoinType::JOIN_ANY);
                          SYMP->popScope($1); GRAMMARP->endLabel($<fl>4, $1, $4); }
        |       par_blockFront blockDeclStmtListE yJOIN_NONE endLabelE
                        { $$ = $1; $1->addStmtsp($2);
                          $1->joinType(VJoinType::JOIN_NONE);
                          SYMP->popScope($1); GRAMMARP->endLabel($<fl>4, $1, $4); }
        ;

par_blockPreId<nodep>:          // ==IEEE: par_block but called with leading ID
                par_blockFrontPreId blockDeclStmtListE yJOIN endLabelE
                        { $$ = $1; $1->addStmtsp($2);
                          $1->joinType(VJoinType::JOIN);
                          SYMP->popScope($1); GRAMMARP->endLabel($<fl>4, $1, $4); }
        |       par_blockFrontPreId blockDeclStmtListE yJOIN_ANY endLabelE
                        { $$ = $1; $1->addStmtsp($2);
                          $1->joinType(VJoinType::JOIN_ANY);
                          SYMP->popScope($1); GRAMMARP->endLabel($<fl>4, $1, $4); }
        |       par_blockFrontPreId blockDeclStmtListE yJOIN_NONE endLabelE
                        { $$ = $1; $1->addStmtsp($2);
                          $1->joinType(VJoinType::JOIN_NONE);
                          SYMP->popScope($1); GRAMMARP->endLabel($<fl>4, $1, $4); }
        ;

seq_blockFront<beginp>:         // IEEE: part of seq_block
                yBEGIN                                   { $$ = new AstBegin($1,"",nullptr);  SYMP->pushNew($$); }
        |       yBEGIN ':' idAny/*new-block_identifier*/ { $$ = new AstBegin($<fl>3, *$3, nullptr); SYMP->pushNew($$); }
        ;

par_blockFront<forkp>:          // IEEE: part of par_block
                yFORK                                   { $$ = new AstFork($1, "", nullptr);  SYMP->pushNew($$); }
        |       yFORK ':' idAny/*new-block_identifier*/ { $$ = new AstFork($<fl>3, *$3, nullptr); SYMP->pushNew($$); }
        ;

seq_blockFrontPreId<beginp>:    // IEEE: part of seq_block/stmt with leading id
                id/*block_identifier*/ yP_COLON__BEGIN yBEGIN
                        { $$ = new AstBegin($3, *$1, nullptr); SYMP->pushNew($$); }
        ;

par_blockFrontPreId<forkp>:     // IEEE: part of par_block/stmt with leading id
                id/*block_identifier*/ yP_COLON__FORK yFORK
                        { $$ = new AstFork($3, *$1, nullptr); SYMP->pushNew($$); }
        ;


blockDeclStmtList<nodep>:       // IEEE: { block_item_declaration } { statement or null }
        //                      // The spec seems to suggest a empty declaration isn't ok, but most simulators take it
                block_item_declarationList              { $$ = $1; }
        |       block_item_declarationList stmtList     { $$ = $1->addNextNull($2); }
        |       stmtList                                { $$ = $1; }
        ;

blockDeclStmtListE<nodep>:      // IEEE: [ { block_item_declaration } { statement or null } ]
                /*empty*/                               { $$ = nullptr; }
        |       blockDeclStmtList                       { $$ = $1; }
        ;

block_item_declarationList<nodep>:      // IEEE: [ block_item_declaration ]
                block_item_declaration                  { $$ = $1; }
        |       block_item_declarationList block_item_declaration       { $$ = $1->addNextNull($2); }
        ;

block_item_declaration<nodep>:  // ==IEEE: block_item_declaration
                data_declaration                        { $$ = $1; }
        |       parameter_declaration ';'               { $$ = $1; }
        //UNSUP let_declaration                         { $$ = $1; }
        ;

stmtList<nodep>:
                stmtBlock                               { $$ = $1; }
        |       stmtList stmtBlock                      { $$ = $2 ? $1->addNext($2) : $1; }
        ;

stmt<nodep>:                    // IEEE: statement_or_null == function_statement_or_null
                statement_item                          { $$ = $1; }
        //                      // S05 block creation rule
        |       id/*block_identifier*/ ':' statement_item       { $$ = new AstBegin($<fl>1, *$1, $3); }
        //                      // from _or_null
        |       ';'                                     { $$ = nullptr; }
        //                      // labeled par_block/seq_block with leading ':'
        |       seq_blockPreId                          { $$ = $1; }
        |       par_blockPreId                          { $$ = $1; }
        ;

statement_item<nodep>:          // IEEE: statement_item
        //                      // IEEE: operator_assignment
                foperator_assignment ';'                { $$ = $1; }
        //
        //                      // IEEE: blocking_assignment
        //                      // 1800-2009 restricts LHS of assignment to new to not have a range
        //                      // This is ignored to avoid conflicts
        |       fexprLvalue '=' class_new ';'           { $$ = new AstAssign($2, $1, $3); }
        |       fexprLvalue '=' dynamic_array_new ';'   { $$ = new AstAssign($2, $1, $3); }
        //
        //                      // IEEE: nonblocking_assignment
        |       fexprLvalue yP_LTE delay_or_event_controlE expr ';'
                        { $$ = new AstAssignDly{$2, $1, $4, $3}; }
        |       yASSIGN idClassSel '=' delay_or_event_controlE expr ';'
                        { $$ = new AstAssign{$1, $2, $5, $4}; }
        |       yDEASSIGN variable_lvalue ';'
                        { $$ = nullptr; BBUNSUP($1, "Unsupported: Verilog 1995 deassign"); }
        |       yFORCE variable_lvalue '=' expr ';'
                        { $$ = new AstAssignForce{$1, $2, $4}; v3Global.setHasForceableSignals(); }
        |       yRELEASE variable_lvalue ';'
                        { $$ = new AstRelease{$1, $2}; v3Global.setHasForceableSignals(); }
        //
        //                      // IEEE: case_statement
        |       unique_priorityE caseStart caseAttrE case_itemListE yENDCASE    { $$ = $2; if ($4) $2->addItemsp($4);
                                                          if ($1 == uniq_UNIQUE) $2->uniquePragma(true);
                                                          if ($1 == uniq_UNIQUE0) $2->unique0Pragma(true);
                                                          if ($1 == uniq_PRIORITY) $2->priorityPragma(true); }
        //UNSUP caseStart caseAttrE yMATCHES case_patternListE yENDCASE { }
        |       unique_priorityE caseStart caseAttrE yINSIDE case_insideListE yENDCASE
                        { $$ = $2; if ($5) $2->addItemsp($5);
                          if (!$2->caseSimple()) $2->v3error("Illegal to have inside on a casex/casez");
                          $2->caseInsideSet();
                          if ($1 == uniq_UNIQUE) $2->uniquePragma(true);
                          if ($1 == uniq_UNIQUE0) $2->unique0Pragma(true);
                          if ($1 == uniq_PRIORITY) $2->priorityPragma(true); }
        //
        //                      // IEEE: conditional_statement
        |       unique_priorityE yIF '(' expr ')' stmtBlock     %prec prLOWER_THAN_ELSE
                        { AstIf* const newp = new AstIf{$2, $4, $6};
                          $$ = newp;
                          if ($1 == uniq_UNIQUE) newp->uniquePragma(true);
                          if ($1 == uniq_UNIQUE0) newp->unique0Pragma(true);
                          if ($1 == uniq_PRIORITY) newp->priorityPragma(true); }
        |       unique_priorityE yIF '(' expr ')' stmtBlock yELSE stmtBlock
                        { AstIf* const newp = new AstIf{$2, $4, $6, $8};
                          $$ = newp;
                          if ($1 == uniq_UNIQUE) newp->uniquePragma(true);
                          if ($1 == uniq_UNIQUE0) newp->unique0Pragma(true);
                          if ($1 == uniq_PRIORITY) newp->priorityPragma(true); }
        //
        |       finc_or_dec_expression ';'              { $$ = $1; }
        //                      // IEEE: inc_or_dec_expression
        //                      // Below under expr
        //
        //                      // IEEE: subroutine_call_statement
        //                      // IEEE says we then expect a function call
        //                      // (function_subroutine_callNoMethod), but rest of
        //                      // the code expects an AstTask when used as a statement,
        //                      // so parse as if task
        //                      // Alternative would be shim with new AstVoidStmt.
        |       yVOID yP_TICK '(' task_subroutine_callNoMethod ')' ';'
                        { $$ = $4;
                          FileLine* const newfl = new FileLine{$$->fileline()};
                          newfl->warnOff(V3ErrorCode::IGNOREDRETURN, true);
                          $$->fileline(newfl); }
        |       yVOID yP_TICK '(' expr '.' task_subroutine_callNoMethod ')' ';'
                        { $$ = new AstDot{$5, false, $4, $6};
                          FileLine* const newfl = new FileLine{$6->fileline()};
                          newfl->warnOff(V3ErrorCode::IGNOREDRETURN, true);
                          $6->fileline(newfl); }
        //                      // Expr included here to resolve our not knowing what is a method call
        //                      // Expr here must result in a subroutine_call
        |       task_subroutine_callNoMethod ';'        { $$ = $1; }
        //UNSUP fexpr '.' array_methodNoRoot ';'        { UNSUP }
        |       fexpr '.' task_subroutine_callNoMethod ';'      { $$ = new AstDot($<fl>2, false, $1, $3); }
        //UNSUP fexprScope ';'                          { UNSUP }
        //                      // Not here in IEEE; from class_constructor_declaration
        //                      // Because we've joined class_constructor_declaration into generic functions
        //                      // Way over-permissive;
        //                      // IEEE: [ ySUPER '.' yNEW [ '(' list_of_arguments ')' ] ';' ]
        |       fexpr '.' class_new ';'                 { $$ = new AstDot($<fl>2, false, $1, $3); }
        //
        |       statementVerilatorPragmas               { $$ = $1; }
        //
        //                      // IEEE: disable_statement
        |       yDISABLE idAny/*hierarchical_identifier-task_or_block*/ ';'     { $$ = new AstDisable($1,*$2); }
        |       yDISABLE yFORK ';'                      { $$ = new AstDisableFork($1); }
        //                      // IEEE: event_trigger
        |       yP_MINUSGT idDotted/*hierarchical_identifier-event*/ ';'
<<<<<<< HEAD
                        { $$ = new AstFireEvent{$1, $2, false}; }
        //UNSUP yP_MINUSGTGT delay_or_event_controlE hierarchical_identifier/*event*/ ';'       { UNSUP }
        //                      // IEEE remove below
        |       yP_MINUSGTGT delayE idDotted/*hierarchical_identifier-event*/ ';'
                        { $$ = new AstFireEvent{$1, $3, true}; }
=======
                        { // AssignDly because we don't have stratified queue, and need to
                          // read events, clear next event, THEN apply this set
                          $$ = new AstAssignDly($1, $2, new AstConst($1, AstConst::BitTrue())); }
        |       yP_MINUSGTGT delay_or_event_controlE idDotted/*hierarchical_identifier-event*/ ';'
                        { $$ = new AstAssignDly{$1, $3, new AstConst{$1, AstConst::BitTrue()}, $2}; }
>>>>>>> a372e010
        //
        //                      // IEEE: loop_statement
        |       yFOREVER stmtBlock                      { $$ = new AstWhile($1,new AstConst($1, AstConst::BitTrue()), $2); }
        |       yREPEAT '(' expr ')' stmtBlock          { $$ = new AstRepeat{$1, $3, $5}; }
        |       yWHILE '(' expr ')' stmtBlock           { $$ = new AstWhile{$1, $3, $5}; }
        //                      // for's first ';' is in for_initialization
        |       statementFor                            { $$ = $1; }
        |       yDO stmtBlock yWHILE '(' expr ')' ';'   { if ($2) {
                                                             $$ = $2->cloneTree(true);
                                                             $$->addNext(new AstWhile($1,$5,$2));
                                                          }
                                                          else $$ = new AstWhile($1,$5); }
        //                      // IEEE says array_identifier here, but dotted accepted in VMM and 1800-2009
        |       yFOREACH '(' idClassSelForeach ')' stmtBlock    { $$ = new AstForeach($1, $3, $5); }
        //
        //                      // IEEE: jump_statement
        |       yRETURN ';'                             { $$ = new AstReturn($1); }
        |       yRETURN expr ';'                        { $$ = new AstReturn($1,$2); }
        |       yBREAK ';'                              { $$ = new AstBreak($1); }
        |       yCONTINUE ';'                           { $$ = new AstContinue($1); }
        //
        |       par_block                               { $$ = $1; }
        //                      // IEEE: procedural_timing_control_statement + procedural_timing_control
        |       delay_control stmtBlock                 { $$ = new AstDelay{$1->fileline(), $1, $2}; }
        |       event_control stmtBlock                 { $$ = new AstEventControl(FILELINE_OR_CRE($1), $1, $2); }
        //UNSUP cycle_delay stmtBlock                   { UNSUP }
        //
        |       seq_block                               { $$ = $1; }
        //
        //                      // IEEE: wait_statement
        |       yWAIT '(' expr ')' stmtBlock            { $$ = new AstWait($1, $3, $5); }
        |       yWAIT yFORK ';'                         { $$ = new AstWaitFork($1); }
        //UNSUP yWAIT_ORDER '(' hierarchical_identifierList ')' action_block    { UNSUP }
        //
        //                      // IEEE: procedural_assertion_statement
        |       procedural_assertion_statement          { $$ = $1; }
        //
        //                      // IEEE: clocking_drive ';'
        //                      // Pattern w/o cycle_delay handled by nonblocking_assign above
        //                      // clockvar_expression made to fexprLvalue to prevent reduce conflict
        //                      // Note LTE in this context is highest precedence, so first on left wins
        //UNSUP cycle_delay fexprLvalue yP_LTE ';'      { UNSUP }
        //UNSUP fexprLvalue yP_LTE cycle_delay expr ';' { UNSUP }
        //
        //UNSUP randsequence_statement                  { $$ = $1; }
        //
        //                      // IEEE: randcase_statement
        |       yRANDCASE case_itemList yENDCASE
                        { $$ = nullptr; BBUNSUP($1, "Unsupported: SystemVerilog 2005 randcase statements"); }
        //
        //UNSUP expect_property_statement               { $$ = $1; }
        //
        |       error ';'                               { $$ = nullptr; }
        ;

statementFor<beginp>:           // IEEE: part of statement
                yFOR '(' for_initialization expr ';' for_stepE ')' stmtBlock
                        { $$ = new AstBegin{$1, "", $3, false, true};
                          $$->addStmtsp(new AstWhile{$1, $4, $8, $6}); }
        |       yFOR '(' for_initialization ';' for_stepE ')' stmtBlock
                        { $$ = new AstBegin{$1, "", $3, false, true};
                          $$->addStmtsp(new AstWhile{$1, new AstConst{$1, AstConst::BitTrue()}, $7, $5}); }
        ;

statementVerilatorPragmas<nodep>:
                yVL_COVERAGE_BLOCK_OFF
                        { $$ = new AstPragma{$1, VPragmaType::COVERAGE_BLOCK_OFF}; }
        ;

//UNSUPoperator_assignment<nodep>:  // IEEE: operator_assignment
//UNSUP         ~f~exprLvalue '=' delay_or_event_controlE expr { }
//UNSUP |       ~f~exprLvalue yP_PLUSEQ    expr         { }
//UNSUP |       ~f~exprLvalue yP_MINUSEQ   expr         { }
//UNSUP |       ~f~exprLvalue yP_TIMESEQ   expr         { }
//UNSUP |       ~f~exprLvalue yP_DIVEQ     expr         { }
//UNSUP |       ~f~exprLvalue yP_MODEQ     expr         { }
//UNSUP |       ~f~exprLvalue yP_ANDEQ     expr         { }
//UNSUP |       ~f~exprLvalue yP_OREQ      expr         { }
//UNSUP |       ~f~exprLvalue yP_XOREQ     expr         { }
//UNSUP |       ~f~exprLvalue yP_SLEFTEQ   expr         { }
//UNSUP |       ~f~exprLvalue yP_SRIGHTEQ  expr         { }
//UNSUP |       ~f~exprLvalue yP_SSRIGHTEQ expr         { }
//UNSUP ;

foperator_assignment<nodep>:    // IEEE: operator_assignment (for first part of expression)
                fexprLvalue '=' delay_or_event_controlE expr    { $$ = new AstAssign{$2, $1, $4, $3}; }
        |       fexprLvalue '=' yD_FOPEN '(' expr ')'           { $$ = new AstFOpenMcd($3,$1,$5); }
        |       fexprLvalue '=' yD_FOPEN '(' expr ',' expr ')'  { $$ = new AstFOpen($3,$1,$5,$7); }
        //
        //UNSUP ~f~exprLvalue yP_PLUS(etc) expr         { UNSUP }
        |       fexprLvalue yP_PLUSEQ    expr           { $$ = new AstAssign($2,$1,new AstAdd    ($2,$1->cloneTree(true),$3)); }
        |       fexprLvalue yP_MINUSEQ   expr           { $$ = new AstAssign($2,$1,new AstSub    ($2,$1->cloneTree(true),$3)); }
        |       fexprLvalue yP_TIMESEQ   expr           { $$ = new AstAssign($2,$1,new AstMul    ($2,$1->cloneTree(true),$3)); }
        |       fexprLvalue yP_DIVEQ     expr           { $$ = new AstAssign($2,$1,new AstDiv    ($2,$1->cloneTree(true),$3)); }
        |       fexprLvalue yP_MODEQ     expr           { $$ = new AstAssign($2,$1,new AstModDiv ($2,$1->cloneTree(true),$3)); }
        |       fexprLvalue yP_ANDEQ     expr           { $$ = new AstAssign($2,$1,new AstAnd    ($2,$1->cloneTree(true),$3)); }
        |       fexprLvalue yP_OREQ      expr           { $$ = new AstAssign($2,$1,new AstOr     ($2,$1->cloneTree(true),$3)); }
        |       fexprLvalue yP_XOREQ     expr           { $$ = new AstAssign($2,$1,new AstXor    ($2,$1->cloneTree(true),$3)); }
        |       fexprLvalue yP_SLEFTEQ   expr           { $$ = new AstAssign($2,$1,new AstShiftL ($2,$1->cloneTree(true),$3)); }
        |       fexprLvalue yP_SRIGHTEQ  expr           { $$ = new AstAssign($2,$1,new AstShiftR ($2,$1->cloneTree(true),$3)); }
        |       fexprLvalue yP_SSRIGHTEQ expr           { $$ = new AstAssign($2,$1,new AstShiftRS($2,$1->cloneTree(true),$3)); }
        //UNSUP replace above with:
        //UNSUP BISONPRE_COPY(operator_assignment,{s/~f~/f/g})  // {copied}
        ;

inc_or_dec_expression<nodep>:   // ==IEEE: inc_or_dec_expression
        //                      // Need fexprScope instead of variable_lvalue to prevent conflict
                ~l~exprScope yP_PLUSPLUS
                        { $<fl>$ = $<fl>1; $$ = new AstPostAdd{$2, new AstConst{$2, AstConst::StringToParse(), "'b1"}, $1, $1->cloneTree(true)}; }
        |       ~l~exprScope yP_MINUSMINUS
                        { $<fl>$ = $<fl>1; $$ = new AstPostSub{$2, new AstConst{$2, AstConst::StringToParse(), "'b1"}, $1, $1->cloneTree(true)}; }
        //                      // Need expr instead of variable_lvalue to prevent conflict
        |       yP_PLUSPLUS     expr
                        { $<fl>$ = $<fl>1; $$ = new AstPreAdd{$1, new AstConst{$1, AstConst::StringToParse(), "'b1"}, $2, $2->cloneTree(true)}; }
        |       yP_MINUSMINUS   expr
                        { $<fl>$ = $<fl>1; $$ = new AstPreSub{$1, new AstConst{$1, AstConst::StringToParse(), "'b1"}, $2, $2->cloneTree(true)}; }
        ;

finc_or_dec_expression<nodep>:  // ==IEEE: inc_or_dec_expression
                BISONPRE_COPY(inc_or_dec_expression,{s/~l~/f/g})        // {copied}
        ;

//UNSUPsinc_or_dec_expression<nodep>:  // IEEE: inc_or_dec_expression (for sequence_expression)
//UNSUP         BISONPRE_COPY(inc_or_dec_expression,{s/~l~/s/g})        // {copied}
//UNSUP ;

//UNSUPpinc_or_dec_expression<nodep>:  // IEEE: inc_or_dec_expression (for property_expression)
//UNSUP         BISONPRE_COPY(inc_or_dec_expression,{s/~l~/p/g})        // {copied}
//UNSUP ;

//UNSUPev_inc_or_dec_expression<nodep>:  // IEEE: inc_or_dec_expression (for ev_expr)
//UNSUP         BISONPRE_COPY(inc_or_dec_expression,{s/~l~/ev_/g})      // {copied}
//UNSUP ;

//UNSUPpev_inc_or_dec_expression<nodep>:  // IEEE: inc_or_dec_expression (for pev_expr)
//UNSUP         BISONPRE_COPY(inc_or_dec_expression,{s/~l~/pev_/g})     // {copied}
//UNSUP ;

class_new<nodep>:               // ==IEEE: class_new
        //                      // Special precence so (...) doesn't match expr
                yNEW__ETC                               { $$ = new AstNew($1,  nullptr); }
        |       yNEW__ETC expr                          { $$ = new AstNewCopy($1, $2); }
        |       yNEW__PAREN '(' list_of_argumentsE ')'  { $$ = new AstNew($1, $3); }
        ;

dynamic_array_new<nodep>:       // ==IEEE: dynamic_array_new
                yNEW__ETC '[' expr ']'                  { $$ = new AstNewDynamic($1, $3, nullptr); }
        |       yNEW__ETC '[' expr ']' '(' expr ')'     { $$ = new AstNewDynamic($1, $3, $6); }
        ;

//************************************************
// Case/If

unique_priorityE<uniqstate>:    // IEEE: unique_priority + empty
                /*empty*/                               { $$ = uniq_NONE; }
        |       yPRIORITY                               { $$ = uniq_PRIORITY; }
        |       yUNIQUE                                 { $$ = uniq_UNIQUE; }
        |       yUNIQUE0                                { $$ = uniq_UNIQUE0; }
        ;

caseStart<casep>:               // IEEE: part of case_statement
                yCASE  '(' expr ')'                     { $$ = GRAMMARP->m_caseAttrp = new AstCase($1,VCaseType::CT_CASE,$3,nullptr); }
        |       yCASEX '(' expr ')'                     { $$ = GRAMMARP->m_caseAttrp = new AstCase($1,VCaseType::CT_CASEX,$3,nullptr); }
        |       yCASEZ '(' expr ')'                     { $$ = GRAMMARP->m_caseAttrp = new AstCase($1,VCaseType::CT_CASEZ,$3,nullptr); }
        ;

caseAttrE:
                /*empty*/                               { }
        |       caseAttrE yVL_FULL_CASE                 { GRAMMARP->m_caseAttrp->fullPragma(true); }
        |       caseAttrE yVL_PARALLEL_CASE             { GRAMMARP->m_caseAttrp->parallelPragma(true); }
        ;

//UNSUPcase_patternListE<nodep>:  // IEEE: case_pattern_item
//UNSUP //      &&& is part of expr so aliases to case_itemList
//UNSUP         case_itemListE                          { $$ = $1; }
//UNSUP ;

case_itemListE<caseItemp>:      // IEEE: [ { case_item } ]
                /* empty */                             { $$ = nullptr; }
        |       case_itemList                           { $$ = $1; }
        ;

case_insideListE<caseItemp>:    // IEEE: [ { case_inside_item } ]
                /* empty */                             { $$ = nullptr; }
        |       case_inside_itemList                    { $$ = $1; }
        ;

case_itemList<caseItemp>:       // IEEE: { case_item + ... }
                caseCondList colon stmtBlock                    { $$ = new AstCaseItem{$2, $1, $3}; }
        |       yDEFAULT colon stmtBlock                        { $$ = new AstCaseItem{$1, nullptr, $3}; }
        |       yDEFAULT stmtBlock                              { $$ = new AstCaseItem{$1, nullptr, $2}; }
        |       case_itemList caseCondList colon stmtBlock      { $$ = $1; $1->addNext(new AstCaseItem{$3, $2, $4}); }
        |       case_itemList yDEFAULT stmtBlock                { $$ = $1; $1->addNext(new AstCaseItem{$2, nullptr, $3}); }
        |       case_itemList yDEFAULT colon stmtBlock          { $$ = $1; $1->addNext(new AstCaseItem{$2, nullptr, $4}); }
        ;

case_inside_itemList<caseItemp>:        // IEEE: { case_inside_item + open_range_list ... }
                open_range_list colon stmtBlock                 { $$ = new AstCaseItem{$2, $1, $3}; }
        |       yDEFAULT colon stmtBlock                        { $$ = new AstCaseItem{$1, nullptr, $3}; }
        |       yDEFAULT stmtBlock                              { $$ = new AstCaseItem{$1, nullptr, $2}; }
        |       case_inside_itemList open_range_list colon stmtBlock { $$ = $1; $1->addNext(new AstCaseItem{$3, $2, $4}); }
        |       case_inside_itemList yDEFAULT stmtBlock         { $$ = $1; $1->addNext(new AstCaseItem{$2, nullptr, $3}); }
        |       case_inside_itemList yDEFAULT colon stmtBlock   { $$ = $1; $1->addNext(new AstCaseItem{$2, nullptr, $4}); }
        ;

open_range_list<nodep>:         // ==IEEE: open_range_list + open_value_range
                open_value_range                        { $$ = $1; }
        |       open_range_list ',' open_value_range    { $$ = $1; $1->addNext($3); }
        ;

open_value_range<nodep>:        // ==IEEE: open_value_range
                value_range                             { $$ = $1; }
        ;

value_range<nodep>:             // ==IEEE: value_range
                expr                                    { $$ = $1; }
        |       '[' expr ':' expr ']'                   { $$ = new AstInsideRange($1, $2, $4); }
        ;

//UNSUPcovergroup_value_range<nodep>:  // ==IEEE-2012: covergroup_value_range
//UNSUP         cgexpr                                  { $$ = $1; }
//UNSUP |       '[' cgexpr ':' cgexpr ']'               { }
//UNSUP ;

caseCondList<nodep>:            // IEEE: part of case_item
                expr                                    { $$ = $1; }
        |       caseCondList ',' expr                   { $$ = $1; $1->addNext($3); }
        ;

patternNoExpr<nodep>:           // IEEE: pattern **Excluding Expr*
                '.' id/*variable*/
                        { $$ = nullptr; BBUNSUP($1, "Unsupported: '{} tagged patterns"); }
        |       yP_DOTSTAR
                        { $$ = nullptr; BBUNSUP($1, "Unsupported: '{} tagged patterns"); }
        //                      // IEEE: "expr" excluded; expand in callers
        //                      // "yTAGGED id [expr]" Already part of expr
        //UNSUP yTAGGED id/*member_identifier*/ patternNoExpr
        //UNSUP         { $$ = nullptr; BBUNSUP($1, "Unsupported: '{} tagged patterns"); }
        //                      // "yP_TICKBRA patternList '}'" part of expr under assignment_pattern
        ;

patternList<nodep>:             // IEEE: part of pattern
                patternOne                              { $$ = $1; }
        |       patternList ',' patternOne              { $$ = $1->addNextNull($3); }
        ;

patternOne<nodep>:              // IEEE: part of pattern
                expr
                        { if ($1) $$ = new AstPatMember{$1->fileline(), $1, nullptr, nullptr}; else $$ = nullptr; }
        |       expr '{' argsExprList '}'               { $$ = new AstPatMember{$2, $3, nullptr, $1}; }
        |       patternNoExpr                           { $$ = $1; }
        ;

patternMemberList<nodep>:       // IEEE: part of pattern and assignment_pattern
                patternMemberOne                        { $$ = $1; }
        |       patternMemberList ',' patternMemberOne  { $$ = $1->addNextNull($3); }
        ;

patternMemberOne<patMemberp>:   // IEEE: part of pattern and assignment_pattern
                patternKey ':' expr                     { $$ = new AstPatMember($1->fileline(),$3,$1,nullptr); }
        |       patternKey ':' patternNoExpr            { $$ = nullptr; BBUNSUP($2, "Unsupported: '{} .* patterns"); }
        //                      // From assignment_pattern_key
        |       yDEFAULT ':' expr                       { $$ = new AstPatMember($1,$3,nullptr,nullptr); $$->isDefault(true); }
        |       yDEFAULT ':' patternNoExpr              { $$ = nullptr; BBUNSUP($2, "Unsupported: '{} .* patterns"); }
        ;

patternKey<nodep>:              // IEEE: merge structure_pattern_key, array_pattern_key, assignment_pattern_key
        //                      // IEEE: structure_pattern_key
        //                      // id/*member*/ is part of constExpr below
        //UNSUP constExpr                               { $$ = $1; }
        //                      // IEEE: assignment_pattern_key
        //UNSUP simple_type                             { $1->v3error("Unsupported: '{} with data type as key"); $$ = $1; }
        //                      // simple_type reference looks like constExpr
        //                      // Verilator:
        //                      //   The above expressions cause problems because "foo" may be
        //                      //   a constant identifier (if array) or a reference to the
        //                      //   "foo"member (if structure)
        //                      //   So for now we only allow a true constant number, or an
        //                      //   identifier which we treat as a structure member name
                yaINTNUM                                { $$ = new AstConst($<fl>1,*$1); }
        |       yaFLOATNUM                              { $$ = new AstConst($<fl>1,AstConst::RealDouble(),$1); }
        |       id                                      { $$ = new AstText($<fl>1,*$1); }
        |       strAsInt                                { $$ = $1; }
        ;

assignment_pattern<patternp>:   // ==IEEE: assignment_pattern
        // This doesn't match the text of the spec.  I think a : is missing, or example code needed
        // yP_TICKBRA constExpr exprList '}'    { $$="'{"+$2+" "+$3"}"; }
        //                      // "'{ const_expression }" is same as patternList with one entry
        //                      // From patternNoExpr
        //                      // also IEEE: "''{' expression { ',' expression } '}'"
        //                      //      matches since patternList includes expr
                yP_TICKBRA patternList '}'              { $$ = new AstPattern($1,$2); }
        //                      // From patternNoExpr
        //                      // also IEEE "''{' structure_pattern_key ':' ...
        //                      // also IEEE "''{' array_pattern_key ':' ...
        |       yP_TICKBRA patternMemberList '}'        { $$ = new AstPattern($1,$2); }
        //                      // IEEE: Not in grammar, but in VMM
        |       yP_TICKBRA '}'                          { $$ = new AstPattern($1, nullptr); }
        ;

// "datatype id = x {, id = x }"  |  "yaId = x {, id=x}" is legal
for_initialization<nodep>:      // ==IEEE: for_initialization + for_variable_declaration + extra terminating ";"
        //                      // IEEE: for_variable_declaration
                for_initializationItemList ';'          { $$ = $1; }
        //                      // IEEE: 1800-2017 empty initialization
        |       ';'                                     { $$ = nullptr; }
        ;

for_initializationItemList<nodep>:      // IEEE: [for_variable_declaration...]
                for_initializationItem                  { $$ = $1; }
        |       for_initializationItemList ',' for_initializationItem
                        { $$ = $1; BBUNSUP($2, "Unsupported: for loop initialization after the first comma"); }
        ;

for_initializationItem<nodep>:          // IEEE: variable_assignment + for_variable_declaration
        //                      // IEEE: for_variable_declaration
                data_type idAny/*new*/ '=' expr
                        { VARRESET_NONLIST(VAR); VARDTYPE($1);
                          $$ = VARDONEA($<fl>2,*$2,nullptr,nullptr);
                          $$->addNext(new AstAssign($3, new AstVarRef($<fl>2, *$2, VAccess::WRITE), $4)); }
        //                      // IEEE-2012:
        |       yVAR data_type idAny/*new*/ '=' expr
                        { VARRESET_NONLIST(VAR); VARDTYPE($2);
                          $$ = VARDONEA($<fl>3,*$3,nullptr,nullptr);
                          $$->addNext(new AstAssign($4, new AstVarRef($<fl>3, *$3, VAccess::WRITE), $5)); }
        //                      // IEEE: variable_assignment
        //                      // UNSUP variable_lvalue below
        |       varRefBase '=' expr                     { $$ = new AstAssign($2, $1, $3); }
        ;

for_stepE<nodep>:               // IEEE: for_step + empty
                /* empty */                             { $$ = nullptr; }
        |       for_step                                { $$ = $1; }
        ;

for_step<nodep>:                // IEEE: for_step
                for_step_assignment                     { $$ = $1; }
        |       for_step ',' for_step_assignment        { $$ = AstNode::addNextNull($1, $3); }
        ;

for_step_assignment<nodep>:  // ==IEEE: for_step_assignment
        //UNSUP operator_assignment                     { $$ = $1; }
        //
        //UNSUP inc_or_dec_expression                   { $$ = $1; }
        //                      // IEEE: subroutine_call
        //UNSUP function_subroutine_callNoMethod        { $$ = $1; }
        //                      // method_call:array_method requires a '.'
        //UNSUP expr '.' array_methodNoRoot             { }
        //UNSUP exprScope                               { $$ = $1; }
        //UNSUP remove below
                genvar_iteration                        { $$ = $1; }
        //UNSUP remove above
        ;

loop_variables<nodep>:          // IEEE: loop_variables
                parseRefBase                            { $$ = $1; }
        |       loop_variables ',' parseRefBase         { $$ = $1; $$->addNext($3); }
        |       ',' parseRefBase                        { $$ = new AstEmpty{$1}; $$->addNext($2); }
        ;

//************************************************
// Functions/tasks

taskRef<nodep>:                 // IEEE: part of tf_call
                id                              { $$ = new AstTaskRef($<fl>1,*$1,nullptr); }
        |       id '(' list_of_argumentsE ')'   { $$ = new AstTaskRef($<fl>1,*$1,$3); }
        |       packageClassScope id '(' list_of_argumentsE ')'
                        { $$ = AstDot::newIfPkg($<fl>2, $1, new AstTaskRef($<fl>2, *$2, $4)); }
        ;

funcRef<nodep>:                 // IEEE: part of tf_call
        //                      // package_scope/hierarchical_... is part of expr, so just need ID
        //                      //      making-a                id-is-a
        //                      //      -----------------       ------------------
        //                      //      tf_call                 tf_identifier           expr (list_of_arguments)
        //                      //      method_call(post .)     function_identifier     expr (list_of_arguments)
        //                      //      property_instance       property_identifier     property_actual_arg
        //                      //      sequence_instance       sequence_identifier     sequence_actual_arg
        //                      //      let_expression          let_identifier          let_actual_arg
        //
                id '(' list_of_argumentsE ')'
                        { $$ = new AstFuncRef($<fl>1, *$1, $3); }
        |       packageClassScope id '(' list_of_argumentsE ')'
                        { $$ = AstDot::newIfPkg($<fl>2, $1, new AstFuncRef($<fl>2, *$2, $4)); }
        //UNSUP list_of_argumentE should be pev_list_of_argumentE
        //UNSUP: idDotted is really just id to allow dotted method calls
        ;

task_subroutine_callNoMethod<nodep>:    // function_subroutine_callNoMethod (as task)
        //                      // IEEE: tf_call
                taskRef                                 { $$ = $1; }
        //                      // funcref below not task ref to avoid conflict, must later handle either
        |       funcRef yWITH__PAREN '(' expr ')'       { $$ = new AstWithParse($2, true, $1, $4); }
        //                      // can call as method and yWITH without parenthesis
        |       id yWITH__PAREN '(' expr ')'            { $$ = new AstWithParse($2, true, new AstFuncRef($<fl>1, *$1, nullptr), $4); }
        |       system_t_call                           { $$ = $1; }
        //                      // IEEE: method_call requires a "." so is in expr
        //                      // IEEE: ['std::'] not needed, as normal std package resolution will find it
        //                      // IEEE: randomize_call
        //                      // We implement randomize as a normal funcRef, since randomize isn't a keyword
        //                      // Note yNULL is already part of expressions, so they come for free
        //UNSUP funcRef yWITH__CUR constraint_block     { }
        ;

function_subroutine_callNoMethod<nodep>:        // IEEE: function_subroutine_call (as function)
        //                      // IEEE: tf_call
                funcRef                                 { $$ = $1; }
        |       funcRef yWITH__PAREN '(' expr ')'       { $$ = new AstWithParse($2, false, $1, $4); }
        //                      // can call as method and yWITH without parenthesis
        |       id yWITH__PAREN '(' expr ')'            { $$ = new AstWithParse($2, false, new AstFuncRef($<fl>1, *$1, nullptr), $4); }
        |       system_f_call                           { $$ = $1; }
        //                      // IEEE: method_call requires a "." so is in expr
        //                      // IEEE: ['std::'] not needed, as normal std package resolution will find it
        //                      // IEEE: randomize_call
        //                      // We implement randomize as a normal funcRef, since randomize isn't a keyword
        //                      // Note yNULL is already part of expressions, so they come for free
        |       funcRef yWITH__CUR constraint_block
                        { $$ = $1; BBUNSUP($2, "Unsupported: randomize() 'with' constraint"); }
        |       funcRef yWITH__CUR '{' '}'              { $$ = new AstWithParse($2, false, $1, nullptr); }
        ;

system_t_call<nodep>:           // IEEE: system_tf_call (as task)
        //
                yaD_PLI systemDpiArgsE                  { $$ = new AstTaskRef($<fl>1, *$1, $2); VN_CAST($$, TaskRef)->pli(true); }
        //
        |       yD_DUMPPORTS '(' idDotted ',' expr ')'  { $$ = new AstDumpCtl($<fl>1, VDumpCtlType::FILE, $5); DEL($3);
                                                          $$->addNext(new AstDumpCtl($<fl>1, VDumpCtlType::VARS,
                                                                                     new AstConst($<fl>1, 1))); }
        |       yD_DUMPPORTS '(' ',' expr ')'           { $$ = new AstDumpCtl($<fl>1, VDumpCtlType::FILE, $4);
                                                          $$->addNext(new AstDumpCtl($<fl>1, VDumpCtlType::VARS,
                                                                                     new AstConst($<fl>1, 1))); }
        |       yD_DUMPFILE '(' expr ')'                { $$ = new AstDumpCtl($<fl>1, VDumpCtlType::FILE, $3); }
        |       yD_DUMPVARS parenE                      { $$ = new AstDumpCtl($<fl>1, VDumpCtlType::VARS,
                                                                              new AstConst($<fl>1, 0)); }
        |       yD_DUMPVARS '(' expr ')'                { $$ = new AstDumpCtl($<fl>1, VDumpCtlType::VARS, $3); }
        |       yD_DUMPVARS '(' expr ',' idDotted ')'   { $$ = new AstDumpCtl($<fl>1, VDumpCtlType::VARS, $3); DEL($5); }
        |       yD_DUMPALL parenE                       { $$ = new AstDumpCtl($<fl>1, VDumpCtlType::ALL); }
        |       yD_DUMPALL '(' expr ')'                 { $$ = new AstDumpCtl($<fl>1, VDumpCtlType::ALL); DEL($3); }
        |       yD_DUMPFLUSH parenE                     { $$ = new AstDumpCtl($<fl>1, VDumpCtlType::FLUSH); }
        |       yD_DUMPFLUSH '(' expr ')'               { $$ = new AstDumpCtl($<fl>1, VDumpCtlType::FLUSH); DEL($3); }
        |       yD_DUMPLIMIT '(' expr ')'               { $$ = new AstDumpCtl($<fl>1, VDumpCtlType::LIMIT, $3); }
        |       yD_DUMPLIMIT '(' expr ',' expr ')'      { $$ = new AstDumpCtl($<fl>1, VDumpCtlType::LIMIT, $3); DEL($5); }
        |       yD_DUMPOFF parenE                       { $$ = new AstDumpCtl($<fl>1, VDumpCtlType::OFF); }
        |       yD_DUMPOFF '(' expr ')'                 { $$ = new AstDumpCtl($<fl>1, VDumpCtlType::OFF); DEL($3); }
        |       yD_DUMPON parenE                        { $$ = new AstDumpCtl($<fl>1, VDumpCtlType::ON); }
        |       yD_DUMPON '(' expr ')'                  { $$ = new AstDumpCtl($<fl>1, VDumpCtlType::ON); DEL($3); }
        //
        |       yD_C '(' cStrList ')'                   { $$ = (v3Global.opt.ignc() ? nullptr : new AstUCStmt($1,$3)); }
        |       yD_SYSTEM '(' expr ')'                  { $$ = new AstSystemT($1, $3); }
        //
        |       yD_EXIT parenE                          { $$ = new AstFinish($1); }
        //
        |       yD_FCLOSE '(' expr ')'                  { $$ = new AstFClose{$1, $3}; }
        |       yD_FFLUSH parenE                        { $$ = new AstFFlush($1, nullptr); }
        |       yD_FFLUSH '(' expr ')'                  { $$ = new AstFFlush($1, $3); }
        |       yD_FINISH parenE                        { $$ = new AstFinish($1); }
        |       yD_FINISH '(' expr ')'                  { $$ = new AstFinish($1); DEL($3); }
        |       yD_STOP parenE                          { $$ = new AstStop($1, false); }
        |       yD_STOP '(' expr ')'                    { $$ = new AstStop($1, false); DEL($3); }
        //
        |       yD_SFORMAT '(' expr ',' exprDispList ')'        { $$ = new AstSFormat($1, $3, $5); }
        |       yD_SWRITE  '(' expr ',' exprDispList ')'        { $$ = new AstSFormat($1, $3, $5); }
        |       yD_SWRITEB '(' expr ',' exprDispList ')'        { $$ = new AstSFormat($1, $3, $5, 'b'); }
        |       yD_SWRITEH '(' expr ',' exprDispList ')'        { $$ = new AstSFormat($1, $3, $5, 'h'); }
        |       yD_SWRITEO '(' expr ',' exprDispList ')'        { $$ = new AstSFormat($1, $3, $5, 'o'); }
        //
        |       yD_DISPLAY  parenE                      { $$ = new AstDisplay($1,VDisplayType::DT_DISPLAY, nullptr, nullptr); }
        |       yD_DISPLAY  '(' exprDispList ')'        { $$ = new AstDisplay($1,VDisplayType::DT_DISPLAY, nullptr, $3); }
        |       yD_DISPLAYB  parenE                     { $$ = new AstDisplay($1,VDisplayType::DT_DISPLAY, nullptr, nullptr, 'b'); }
        |       yD_DISPLAYB  '(' exprDispList ')'       { $$ = new AstDisplay($1,VDisplayType::DT_DISPLAY, nullptr, $3, 'b'); }
        |       yD_DISPLAYH  parenE                     { $$ = new AstDisplay($1,VDisplayType::DT_DISPLAY, nullptr, nullptr, 'h'); }
        |       yD_DISPLAYH  '(' exprDispList ')'       { $$ = new AstDisplay($1,VDisplayType::DT_DISPLAY, nullptr, $3, 'h'); }
        |       yD_DISPLAYO  parenE                     { $$ = new AstDisplay($1,VDisplayType::DT_DISPLAY, nullptr, nullptr, 'o'); }
        |       yD_DISPLAYO  '(' exprDispList ')'       { $$ = new AstDisplay($1,VDisplayType::DT_DISPLAY, nullptr, $3, 'o'); }
        |       yD_MONITOR   '(' exprDispList ')'       { $$ = new AstDisplay($1, VDisplayType::DT_MONITOR, nullptr, $3); }
        |       yD_MONITORB  '(' exprDispList ')'       { $$ = new AstDisplay($1, VDisplayType::DT_MONITOR, nullptr, $3, 'b'); }
        |       yD_MONITORH  '(' exprDispList ')'       { $$ = new AstDisplay($1, VDisplayType::DT_MONITOR, nullptr, $3, 'h'); }
        |       yD_MONITORO  '(' exprDispList ')'       { $$ = new AstDisplay($1, VDisplayType::DT_MONITOR, nullptr, $3, 'o'); }
        |       yD_STROBE   '(' exprDispList ')'        { $$ = new AstDisplay($1, VDisplayType::DT_STROBE, nullptr, $3); }
        |       yD_STROBEB  '(' exprDispList ')'        { $$ = new AstDisplay($1, VDisplayType::DT_STROBE, nullptr, $3, 'b'); }
        |       yD_STROBEH  '(' exprDispList ')'        { $$ = new AstDisplay($1, VDisplayType::DT_STROBE, nullptr, $3, 'h'); }
        |       yD_STROBEO  '(' exprDispList ')'        { $$ = new AstDisplay($1, VDisplayType::DT_STROBE, nullptr, $3, 'o'); }
        |       yD_WRITE    parenE                      { $$ = nullptr; }  // NOP
        |       yD_WRITE    '(' exprDispList ')'        { $$ = new AstDisplay($1,VDisplayType::DT_WRITE,   nullptr, $3); }
        |       yD_WRITEB   parenE                      { $$ = nullptr; }  // NOP
        |       yD_WRITEB   '(' exprDispList ')'        { $$ = new AstDisplay($1,VDisplayType::DT_WRITE,   nullptr, $3, 'b'); }
        |       yD_WRITEH   parenE                      { $$ = nullptr; }  // NOP
        |       yD_WRITEH   '(' exprDispList ')'        { $$ = new AstDisplay($1,VDisplayType::DT_WRITE,   nullptr, $3, 'h'); }
        |       yD_WRITEO   parenE                      { $$ = nullptr; }  // NOP
        |       yD_WRITEO   '(' exprDispList ')'        { $$ = new AstDisplay($1,VDisplayType::DT_WRITE,   nullptr, $3, 'o'); }
        |       yD_FDISPLAY '(' expr ')'                { $$ = new AstDisplay($1,VDisplayType::DT_DISPLAY, $3, nullptr); }
        |       yD_FDISPLAY '(' expr ',' exprDispList ')'       { $$ = new AstDisplay($1,VDisplayType::DT_DISPLAY, $3, $5); }
        |       yD_FDISPLAYB '(' expr ')'                       { $$ = new AstDisplay($1,VDisplayType::DT_DISPLAY, $3, nullptr, 'b'); }
        |       yD_FDISPLAYB '(' expr ',' exprDispList ')'      { $$ = new AstDisplay($1,VDisplayType::DT_DISPLAY, $3, $5, 'b'); }
        |       yD_FDISPLAYH '(' expr ')'                       { $$ = new AstDisplay($1,VDisplayType::DT_DISPLAY, $3, nullptr, 'h'); }
        |       yD_FDISPLAYH '(' expr ',' exprDispList ')'      { $$ = new AstDisplay($1,VDisplayType::DT_DISPLAY, $3, $5, 'h'); }
        |       yD_FDISPLAYO '(' expr ')'                       { $$ = new AstDisplay($1,VDisplayType::DT_DISPLAY, $3, nullptr, 'o'); }
        |       yD_FDISPLAYO '(' expr ',' exprDispList ')'      { $$ = new AstDisplay($1,VDisplayType::DT_DISPLAY, $3, $5, 'o'); }
        |       yD_FMONITOR   '(' expr ',' exprDispList ')'     { $$ = new AstDisplay($1, VDisplayType::DT_MONITOR, $3, $5); }
        |       yD_FMONITORB  '(' expr ',' exprDispList ')'     { $$ = new AstDisplay($1, VDisplayType::DT_MONITOR, $3, $5, 'b'); }
        |       yD_FMONITORH  '(' expr ',' exprDispList ')'     { $$ = new AstDisplay($1, VDisplayType::DT_MONITOR, $3, $5, 'h'); }
        |       yD_FMONITORO  '(' expr ',' exprDispList ')'     { $$ = new AstDisplay($1, VDisplayType::DT_MONITOR, $3, $5, 'o'); }
        |       yD_FSTROBE   '(' expr ',' exprDispList ')'      { $$ = new AstDisplay($1, VDisplayType::DT_STROBE, $3, $5); }
        |       yD_FSTROBEB  '(' expr ',' exprDispList ')'      { $$ = new AstDisplay($1, VDisplayType::DT_STROBE, $3, $5, 'b'); }
        |       yD_FSTROBEH  '(' expr ',' exprDispList ')'      { $$ = new AstDisplay($1, VDisplayType::DT_STROBE, $3, $5, 'h'); }
        |       yD_FSTROBEO  '(' expr ',' exprDispList ')'      { $$ = new AstDisplay($1, VDisplayType::DT_STROBE, $3, $5, 'o'); }
        |       yD_FWRITE   '(' expr ',' exprDispList ')'       { $$ = new AstDisplay($1, VDisplayType::DT_WRITE, $3, $5); }
        |       yD_FWRITEB  '(' expr ',' exprDispList ')'       { $$ = new AstDisplay($1, VDisplayType::DT_WRITE, $3, $5, 'b'); }
        |       yD_FWRITEH  '(' expr ',' exprDispList ')'       { $$ = new AstDisplay($1, VDisplayType::DT_WRITE, $3, $5, 'h'); }
        |       yD_FWRITEO  '(' expr ',' exprDispList ')'       { $$ = new AstDisplay($1, VDisplayType::DT_WRITE, $3, $5, 'o'); }
        |       yD_INFO     parenE                      { $$ = new AstDisplay($1,VDisplayType::DT_INFO,    nullptr, nullptr); }
        |       yD_INFO     '(' exprDispList ')'        { $$ = new AstDisplay($1,VDisplayType::DT_INFO,    nullptr, $3); }
        |       yD_WARNING  parenE                      { $$ = new AstDisplay($1,VDisplayType::DT_WARNING, nullptr, nullptr); }
        |       yD_WARNING  '(' exprDispList ')'        { $$ = new AstDisplay($1,VDisplayType::DT_WARNING, nullptr, $3); }
        |       yD_ERROR    parenE                      { $$ = GRAMMARP->createDisplayError($1); }
        |       yD_ERROR    '(' exprDispList ')'        { $$ = new AstDisplay($1,VDisplayType::DT_ERROR,   nullptr, $3);   $$->addNext(new AstStop($1, true)); }
        |       yD_FATAL    parenE                      { $$ = new AstDisplay($1,VDisplayType::DT_FATAL,   nullptr, nullptr); $$->addNext(new AstStop($1, false)); }
        |       yD_FATAL    '(' expr ')'                { $$ = new AstDisplay($1,VDisplayType::DT_FATAL,   nullptr, nullptr); $$->addNext(new AstStop($1, false)); DEL($3); }
        |       yD_FATAL    '(' expr ',' exprDispList ')'       { $$ = new AstDisplay($1,VDisplayType::DT_FATAL,   nullptr, $5);   $$->addNext(new AstStop($1, false)); DEL($3); }
        //
        |       yD_MONITOROFF parenE                    { $$ = new AstMonitorOff($1, true); }
        |       yD_MONITORON parenE                     { $$ = new AstMonitorOff($1, false); }
        //
        |       yD_PRINTTIMESCALE                       { $$ = new AstPrintTimeScale($1); }
        |       yD_PRINTTIMESCALE '(' ')'               { $$ = new AstPrintTimeScale($1); }
        |       yD_PRINTTIMESCALE '(' idClassSel ')'    { $$ = new AstPrintTimeScale($1); DEL($3); }
        |       yD_TIMEFORMAT '(' expr ',' expr ',' expr ',' expr ')'   { $$ = new AstTimeFormat($1, $3, $5, $7, $9); }
        //
        |       yD_READMEMB '(' expr ',' idClassSel ')'                         { $$ = new AstReadMem($1,false,$3,$5,nullptr,nullptr); }
        |       yD_READMEMB '(' expr ',' idClassSel ',' expr ')'                { $$ = new AstReadMem($1,false,$3,$5,$7,nullptr); }
        |       yD_READMEMB '(' expr ',' idClassSel ',' expr ',' expr ')'       { $$ = new AstReadMem($1,false,$3,$5,$7,$9); }
        |       yD_READMEMH '(' expr ',' idClassSel ')'                         { $$ = new AstReadMem($1,true, $3,$5,nullptr,nullptr); }
        |       yD_READMEMH '(' expr ',' idClassSel ',' expr ')'                { $$ = new AstReadMem($1,true, $3,$5,$7,nullptr); }
        |       yD_READMEMH '(' expr ',' idClassSel ',' expr ',' expr ')'       { $$ = new AstReadMem($1,true, $3,$5,$7,$9); }
        //
        |       yD_WRITEMEMB '(' expr ',' idClassSel ')'                        { $$ = new AstWriteMem($1, false, $3, $5, nullptr, nullptr); }
        |       yD_WRITEMEMB '(' expr ',' idClassSel ',' expr ')'               { $$ = new AstWriteMem($1, false, $3, $5, $7, nullptr); }
        |       yD_WRITEMEMB '(' expr ',' idClassSel ',' expr ',' expr ')'      { $$ = new AstWriteMem($1, false, $3, $5, $7, $9); }
        |       yD_WRITEMEMH '(' expr ',' idClassSel ')'                        { $$ = new AstWriteMem($1, true,  $3, $5, nullptr, nullptr); }
        |       yD_WRITEMEMH '(' expr ',' idClassSel ',' expr ')'               { $$ = new AstWriteMem($1, true,  $3, $5, $7, nullptr); }
        |       yD_WRITEMEMH '(' expr ',' idClassSel ',' expr ',' expr ')'      { $$ = new AstWriteMem($1, true,  $3, $5, $7, $9); }
        //
        |       yD_CAST '(' expr ',' expr ')'
                        { FileLine* const fl_nowarn = new FileLine{$1};
                          fl_nowarn->warnOff(V3ErrorCode::WIDTH, true);
                          $$ = new AstAssertIntrinsic(fl_nowarn, new AstCastDynamic(fl_nowarn, $5, $3), nullptr, nullptr, true); }
        //
        // Any system function as a task
        |       system_f_call_or_t                      { $$ = new AstSysFuncAsTask($<fl>1, $1); }
        ;

system_f_call<nodep>:           // IEEE: system_tf_call (as func)
                yaD_PLI systemDpiArgsE                  { $$ = new AstFuncRef($<fl>1, *$1, $2); VN_CAST($$, FuncRef)->pli(true); }
        //
        |       yD_C '(' cStrList ')'                   { $$ = (v3Global.opt.ignc() ? nullptr : new AstUCFunc($1,$3)); }
        |       yD_CAST '(' expr ',' expr ')'           { $$ = new AstCastDynamic($1, $5, $3); }
        |       yD_SYSTEM  '(' expr ')'                 { $$ = new AstSystemF($1,$3); }
        //
        |       system_f_call_or_t                      { $$ = $1; }
        ;

systemDpiArgsE<nodep>:          // IEEE: part of system_if_call for aruments of $dpi call
                parenE                                  { $$ = nullptr; }
        |       '(' exprList ')'                        { $$ = GRAMMARP->argWrapList($2); }
        ;

system_f_call_or_t<nodep>:      // IEEE: part of system_tf_call (can be task or func)
                yD_ACOS '(' expr ')'                    { $$ = new AstAcosD($1,$3); }
        |       yD_ACOSH '(' expr ')'                   { $$ = new AstAcoshD($1,$3); }
        |       yD_ASIN '(' expr ')'                    { $$ = new AstAsinD($1,$3); }
        |       yD_ASINH '(' expr ')'                   { $$ = new AstAsinhD($1,$3); }
        |       yD_ATAN '(' expr ')'                    { $$ = new AstAtanD($1,$3); }
        |       yD_ATAN2 '(' expr ',' expr ')'          { $$ = new AstAtan2D($1,$3,$5); }
        |       yD_ATANH '(' expr ')'                   { $$ = new AstAtanhD($1,$3); }
        |       yD_BITS '(' exprOrDataType ')'          { $$ = new AstAttrOf($1,VAttrType::DIM_BITS,$3); }
        |       yD_BITS '(' exprOrDataType ',' expr ')' { $$ = new AstAttrOf($1,VAttrType::DIM_BITS,$3,$5); }
        |       yD_BITSTOREAL '(' expr ')'              { $$ = new AstBitsToRealD($1,$3); }
        |       yD_BITSTOSHORTREAL '(' expr ')'         { $$ = new AstBitsToRealD($1,$3); UNSUPREAL($1); }
        |       yD_CEIL '(' expr ')'                    { $$ = new AstCeilD($1,$3); }
        |       yD_CHANGED '(' expr ')'                 { $$ = new AstLogNot($1, new AstStable($1, $3)); }
        |       yD_CHANGED '(' expr ',' expr ')'        { $$ = $3; BBUNSUP($1, "Unsupported: $changed and clock arguments"); }
        |       yD_CLOG2 '(' expr ')'                   { $$ = new AstCLog2($1,$3); }
        |       yD_COS '(' expr ')'                     { $$ = new AstCosD($1,$3); }
        |       yD_COSH '(' expr ')'                    { $$ = new AstCoshD($1,$3); }
        |       yD_COUNTBITS '(' expr ',' expr ')'              { $$ = new AstCountBits($1,$3,$5); }
        |       yD_COUNTBITS '(' expr ',' expr ',' expr ')'             { $$ = new AstCountBits($1,$3,$5,$7); }
        |       yD_COUNTBITS '(' expr ',' expr ',' expr ',' expr ')'    { $$ = new AstCountBits($1,$3,$5,$7,$9); }
        |       yD_COUNTBITS '(' expr ',' expr ',' expr ',' expr ',' exprList ')'
                        { $$ = new AstCountBits($1, $3, $5, $7, $9);
                          BBUNSUP($11, "Unsupported: $countbits with more than 3 control fields"); }
        |       yD_COUNTONES '(' expr ')'               { $$ = new AstCountOnes($1,$3); }
        |       yD_DIMENSIONS '(' exprOrDataType ')'    { $$ = new AstAttrOf($1,VAttrType::DIM_DIMENSIONS,$3); }
        |       yD_EXP '(' expr ')'                     { $$ = new AstExpD($1,$3); }
        |       yD_FELL '(' expr ')'                    { $$ = new AstFell($1,$3); }
        |       yD_FELL '(' expr ',' expr ')'           { $$ = $3; BBUNSUP($1, "Unsupported: $fell and clock arguments"); }
        |       yD_FEOF '(' expr ')'                    { $$ = new AstFEof($1,$3); }
        |       yD_FERROR '(' idClassSel ',' idClassSel ')'     { $$ = new AstFError($1, $3, $5); }
        |       yD_FGETC '(' expr ')'                   { $$ = new AstFGetC($1,$3); }
        |       yD_FGETS '(' idClassSel ',' expr ')'    { $$ = new AstFGetS($1,$3,$5); }
        |       yD_FREAD '(' idClassSel ',' expr ')'    { $$ = new AstFRead($1,$3,$5,nullptr,nullptr); }
        |       yD_FREAD '(' idClassSel ',' expr ',' expr ')'   { $$ = new AstFRead($1,$3,$5,$7,nullptr); }
        |       yD_FREAD '(' idClassSel ',' expr ',' expr ',' expr ')'  { $$ = new AstFRead($1,$3,$5,$7,$9); }
        |       yD_FREWIND '(' idClassSel ')'           { $$ = new AstFRewind($1, $3); }
        |       yD_FLOOR '(' expr ')'                   { $$ = new AstFloorD($1,$3); }
        |       yD_FSCANF '(' expr ',' str commaVRDListE ')'    { $$ = new AstFScanF($1,*$5,$3,$6); }
        |       yD_FSEEK '(' idClassSel ',' expr ',' expr ')'   { $$ = new AstFSeek($1,$3,$5,$7); }
        |       yD_FTELL '(' idClassSel ')'             { $$ = new AstFTell($1, $3); }
        |       yD_HIGH '(' exprOrDataType ')'          { $$ = new AstAttrOf($1,VAttrType::DIM_HIGH,$3,nullptr); }
        |       yD_HIGH '(' exprOrDataType ',' expr ')' { $$ = new AstAttrOf($1,VAttrType::DIM_HIGH,$3,$5); }
        |       yD_HYPOT '(' expr ',' expr ')'          { $$ = new AstHypotD($1,$3,$5); }
        |       yD_INCREMENT '(' exprOrDataType ')'     { $$ = new AstAttrOf($1,VAttrType::DIM_INCREMENT,$3,nullptr); }
        |       yD_INCREMENT '(' exprOrDataType ',' expr ')'    { $$ = new AstAttrOf($1,VAttrType::DIM_INCREMENT,$3,$5); }
        |       yD_ISUNBOUNDED '(' expr ')'             { $$ = new AstIsUnbounded($1, $3); }
        |       yD_ISUNKNOWN '(' expr ')'               { $$ = new AstIsUnknown($1, $3); }
        |       yD_ITOR '(' expr ')'                    { $$ = new AstIToRD($1,$3); }
        |       yD_LEFT '(' exprOrDataType ')'          { $$ = new AstAttrOf($1,VAttrType::DIM_LEFT,$3,nullptr); }
        |       yD_LEFT '(' exprOrDataType ',' expr ')' { $$ = new AstAttrOf($1,VAttrType::DIM_LEFT,$3,$5); }
        |       yD_LN '(' expr ')'                      { $$ = new AstLogD($1,$3); }
        |       yD_LOG10 '(' expr ')'                   { $$ = new AstLog10D($1,$3); }
        |       yD_LOW '(' exprOrDataType ')'           { $$ = new AstAttrOf($1,VAttrType::DIM_LOW,$3,nullptr); }
        |       yD_LOW '(' exprOrDataType ',' expr ')'  { $$ = new AstAttrOf($1,VAttrType::DIM_LOW,$3,$5); }
        |       yD_ONEHOT '(' expr ')'                  { $$ = new AstOneHot($1,$3); }
        |       yD_ONEHOT0 '(' expr ')'                 { $$ = new AstOneHot0($1,$3); }
        |       yD_PAST '(' expr ')'                    { $$ = new AstPast($1,$3, nullptr); }
        |       yD_PAST '(' expr ',' expr ')'           { $$ = new AstPast($1,$3, $5); }
        |       yD_PAST '(' expr ',' expr ',' expr ')'          { $$ = $3; BBUNSUP($1, "Unsupported: $past expr2 and clock arguments"); }
        |       yD_PAST '(' expr ',' expr ',' expr ',' expr')'  { $$ = $3; BBUNSUP($1, "Unsupported: $past expr2 and clock arguments"); }
        |       yD_POW '(' expr ',' expr ')'            { $$ = new AstPowD($1,$3,$5); }
        |       yD_RANDOM '(' expr ')'                  { $$ = new AstRand($1, $3, false); }
        |       yD_RANDOM parenE                        { $$ = new AstRand($1, nullptr, false); }
        |       yD_REALTIME parenE                      { $$ = new AstTimeD($1, VTimescale(VTimescale::NONE)); }
        |       yD_REALTOBITS '(' expr ')'              { $$ = new AstRealToBits($1,$3); }
        |       yD_REWIND '(' idClassSel ')'            { $$ = new AstFSeek($1, $3, new AstConst($1, 0), new AstConst($1, 0)); }
        |       yD_RIGHT '(' exprOrDataType ')'         { $$ = new AstAttrOf($1,VAttrType::DIM_RIGHT,$3,nullptr); }
        |       yD_RIGHT '(' exprOrDataType ',' expr ')'        { $$ = new AstAttrOf($1,VAttrType::DIM_RIGHT,$3,$5); }
        |       yD_ROSE '(' expr ')'                    { $$ = new AstRose($1,$3); }
        |       yD_ROSE '(' expr ',' expr ')'           { $$ = $3; BBUNSUP($1, "Unsupported: $rose and clock arguments"); }
        |       yD_RTOI '(' expr ')'                    { $$ = new AstRToIS($1,$3); }
        |       yD_SAMPLED '(' expr ')'                 { $$ = new AstSampled($1, $3); }
        |       yD_SFORMATF '(' exprDispList ')'        { $$ = new AstSFormatF($1, AstSFormatF::NoFormat(), $3, 'd', false); }
        |       yD_SHORTREALTOBITS '(' expr ')'         { $$ = new AstRealToBits($1,$3); UNSUPREAL($1); }
        |       yD_SIGNED '(' expr ')'                  { $$ = new AstSigned($1,$3); }
        |       yD_SIN '(' expr ')'                     { $$ = new AstSinD($1,$3); }
        |       yD_SINH '(' expr ')'                    { $$ = new AstSinhD($1,$3); }
        |       yD_SIZE '(' exprOrDataType ')'          { $$ = new AstAttrOf($1,VAttrType::DIM_SIZE,$3,nullptr); }
        |       yD_SIZE '(' exprOrDataType ',' expr ')' { $$ = new AstAttrOf($1,VAttrType::DIM_SIZE,$3,$5); }
        |       yD_SQRT '(' expr ')'                    { $$ = new AstSqrtD($1,$3); }
        |       yD_SSCANF '(' expr ',' str commaVRDListE ')'    { $$ = new AstSScanF($1,*$5,$3,$6); }
        |       yD_STIME parenE                         { $$ = new AstSel($1, new AstTime($1, VTimescale(VTimescale::NONE)), 0, 32); }
        |       yD_STABLE '(' expr ')'                  { $$ = new AstStable($1,$3); }
        |       yD_STABLE '(' expr ',' expr ')'         { $$ = $3; BBUNSUP($1, "Unsupported: $stable and clock arguments"); }
        |       yD_TAN '(' expr ')'                     { $$ = new AstTanD($1,$3); }
        |       yD_TANH '(' expr ')'                    { $$ = new AstTanhD($1,$3); }
        |       yD_TESTPLUSARGS '(' str ')'             { $$ = new AstTestPlusArgs($1,*$3); }
        |       yD_TIME parenE                          { $$ = new AstTime($1, VTimescale(VTimescale::NONE)); }
        |       yD_TYPENAME '(' exprOrDataType ')'      { $$ = new AstAttrOf($1, VAttrType::TYPENAME, $3); }
        |       yD_UNGETC '(' expr ',' expr ')'         { $$ = new AstFUngetC($1, $5, $3); }  // Arg swap to file first
        |       yD_UNPACKED_DIMENSIONS '(' exprOrDataType ')'   { $$ = new AstAttrOf($1,VAttrType::DIM_UNPK_DIMENSIONS,$3); }
        |       yD_UNSIGNED '(' expr ')'                { $$ = new AstUnsigned($1, $3); }
        |       yD_URANDOM '(' expr ')'                 { $$ = new AstRand($1, $3, true); }
        |       yD_URANDOM parenE                       { $$ = new AstRand($1, nullptr, true); }
        |       yD_URANDOM_RANGE '(' expr ')'           { $$ = new AstURandomRange($1, $3, new AstConst($1, 0)); }
        |       yD_URANDOM_RANGE '(' expr ',' expr ')'  { $$ = new AstURandomRange($1, $3, $5); }
        |       yD_VALUEPLUSARGS '(' expr ',' expr ')'  { $$ = new AstValuePlusArgs($1, $3, $5); }
        ;

elaboration_system_task<nodep>: // IEEE: elaboration_system_task (1800-2009)
        //                      // TODO: These currently just make initial statements, should instead give runtime error
                elaboration_system_task_guts ';'        { $$ = new AstInitial($<fl>1, $1); }
        ;

elaboration_system_task_guts<nodep>:    // IEEE: part of elaboration_system_task (1800-2009)
        //                      // $fatal first argument is exit number, must be constant
                yD_INFO    parenE                       { $$ = new AstElabDisplay($1, VDisplayType::DT_INFO, nullptr); }
        |       yD_INFO    '(' exprList ')'             { $$ = new AstElabDisplay($1, VDisplayType::DT_INFO, $3); }
        |       yD_WARNING parenE                       { $$ = new AstElabDisplay($1, VDisplayType::DT_WARNING, nullptr); }
        |       yD_WARNING '(' exprList ')'             { $$ = new AstElabDisplay($1, VDisplayType::DT_WARNING, $3); }
        |       yD_ERROR   parenE                       { $$ = new AstElabDisplay($1, VDisplayType::DT_ERROR, nullptr); }
        |       yD_ERROR   '(' exprList ')'             { $$ = new AstElabDisplay($1, VDisplayType::DT_ERROR, $3); }
        |       yD_FATAL   parenE                       { $$ = new AstElabDisplay($1, VDisplayType::DT_FATAL, nullptr); }
        |       yD_FATAL   '(' expr ')'                 { $$ = new AstElabDisplay($1, VDisplayType::DT_FATAL, nullptr); DEL($3); }
        |       yD_FATAL   '(' expr ',' exprListE ')'   { $$ = new AstElabDisplay($1, VDisplayType::DT_FATAL, $5); DEL($3); }
        ;

//UNSUPproperty_actual_arg<nodep>:  // ==IEEE: property_actual_arg
//UNSUP //                      // IEEE: property_expr
//UNSUP //                      // IEEE: sequence_actual_arg
//UNSUP         pev_expr                                { $$ = $1; }
//UNSUP //                      // IEEE: sequence_expr
//UNSUP //                      // property_expr already includes sequence_expr
//UNSUP ;

exprOrDataType<nodep>:          // expr | data_type: combined to prevent conflicts
                expr                                    { $$ = $1; }
        //                      // data_type includes id that overlaps expr, so special flavor
        |       data_type                               { $$ = $1; }
        //                      // not in spec, but needed for $past(sig,1,,@(posedge clk))
        //UNSUP event_control                           { }
        ;

//UNSUPexprOrDataTypeOrMinTypMax<nodep>:  // exprOrDataType or mintypmax_expression
//UNSUP         expr                                    { $$ = $1; }
//UNSUP |       expr ':' expr ':' expr                  { $$ = $3; }
//UNSUP //                      // data_type includes id that overlaps expr, so special flavor
//UNSUP |       data_type                               { $$ = $1; }
//UNSUP //                      // not in spec, but needed for $past(sig,1,,@(posedge clk))
//UNSUP |       event_control                           { $$ = $1; }
//UNSUP ;

//UNSUPexprOrDataTypeList<nodep>:
//UNSUP         exprOrDataType                          { $$ = $1; }
//UNSUP |       exprOrDataTypeList ',' exprOrDataType   { $$ = AstNode::addNextNull($1, $3); }
//UNSUP ;

list_of_argumentsE<nodep>:      // IEEE: [list_of_arguments]
                argsDottedList                          { $$ = $1; }
        |       argsExprListE
                        { if (VN_IS($1, Arg) && VN_CAST($1, Arg)->emptyConnectNoNext()) {
                              $1->deleteTree(); $$ = nullptr;  // Mis-created when have 'func()'
                          } else { $$ = $1; } }
        |       argsExprListE ',' argsDottedList        { $$ = $1->addNextNull($3); }
        ;

task_declaration<nodeFTaskp>:   // ==IEEE: task_declaration
                yTASK lifetimeE taskId tfGuts yENDTASK endLabelE
                        { $$ = $3; $$->addStmtsp($4); SYMP->popScope($$);
                          $$->lifetime($2);
                          GRAMMARP->endLabel($<fl>6,$$,$6); }
        ;

task_prototype<nodeFTaskp>:             // ==IEEE: task_prototype
                yTASK taskId '(' tf_port_listE ')'
                        { $$ = $2; $$->addStmtsp($4); $$->prototype(true); SYMP->popScope($$); }
        |       yTASK taskId
                        { $$ = $2; $$->prototype(true); SYMP->popScope($$); }
        ;

function_declaration<nodeFTaskp>:       // IEEE: function_declaration + function_body_declaration
                yFUNCTION lifetimeE funcId funcIsolateE tfGuts yENDFUNCTION endLabelE
                        { $$ = $3; $3->attrIsolateAssign($4); $$->addStmtsp($5);
                          $$->lifetime($2);
                          SYMP->popScope($$);
                          GRAMMARP->endLabel($<fl>7,$$,$7); }
        |       yFUNCTION lifetimeE funcIdNew funcIsolateE tfGuts yENDFUNCTION endLabelE
                        { $$ = $3; $3->attrIsolateAssign($4); $$->addStmtsp($5);
                          $$->lifetime($2);
                          SYMP->popScope($$);
                          GRAMMARP->endLabel($<fl>7,$$,$7); }
        ;

function_prototype<nodeFTaskp>: // IEEE: function_prototype
                yFUNCTION funcId '(' tf_port_listE ')'
                        { $$ = $2; $$->addStmtsp($4); $$->prototype(true); SYMP->popScope($$); }
        |       yFUNCTION funcId
                        { $$ = $2; $$->prototype(true); SYMP->popScope($$); }
        ;

class_constructor_prototype<nodeFTaskp>:        // ==IEEE: class_constructor_prototype
                yFUNCTION funcIdNew '(' tf_port_listE ')' ';'
                        { $$ = $2; $$->addStmtsp($4); $$->prototype(true); SYMP->popScope($$); }
        |       yFUNCTION funcIdNew ';'
                        { $$ = $2; $$->prototype(true); SYMP->popScope($$); }
        ;

funcIsolateE<cint>:
                /* empty */                             { $$ = 0; }
        |       yVL_ISOLATE_ASSIGNMENTS                 { $$ = 1; }
        ;

method_prototype<nodeFTaskp>:
                task_prototype                          { $$ = $1; }
        |       function_prototype                      { $$ = $1; }
        ;

lifetimeE<lifetime>:            // IEEE: [lifetime]
                /* empty */                             { $$ = VLifetime::NONE; }
        |       lifetime                                { $$ = $1; }
        ;

lifetime<lifetime>:             // ==IEEE: lifetime
        //                      // Note lifetime used by members is instead under memberQual
                ySTATIC__ETC                            { $$ = VLifetime::STATIC; }
        |       yAUTOMATIC                              { $$ = VLifetime::AUTOMATIC; }
        ;

taskId<nodeFTaskp>:
                id
                        { $$ = new AstTask($<fl>$, *$1, nullptr);
                          SYMP->pushNewUnderNodeOrCurrent($$, nullptr); }
        //
        |       id/*interface_identifier*/ '.' id
                        { $$ = new AstTask($<fl>$, *$3, nullptr);
                          BBUNSUP($2, "Unsupported: Out of block function declaration");
                          SYMP->pushNewUnderNodeOrCurrent($$, nullptr); }
        //
        |       packageClassScope id
                        { $$ = new AstTask($<fl>$, *$2, nullptr);
                          $$->classOrPackagep($1);
                          SYMP->pushNewUnderNodeOrCurrent($$, $<scp>1); }
        ;

funcId<nodeFTaskp>:                     // IEEE: function_data_type_or_implicit + part of function_body_declaration
        //                      // IEEE: function_data_type_or_implicit must be expanded here to prevent conflict
        //                      // function_data_type expanded here to prevent conflicts with implicit_type:empty vs data_type:ID
                /**/ fIdScoped
                        { $$ = $1;
                          $$->addFvarp(new AstBasicDType($<fl>1, LOGIC_IMPLICIT));
                          SYMP->pushNewUnderNodeOrCurrent($$, $<scp>1); }
        |       signingE rangeList fIdScoped
                        { $$ = $3;
                          $$->addFvarp(GRAMMARP->addRange(new AstBasicDType($<fl>3, LOGIC_IMPLICIT, $1), $2,true));
                          SYMP->pushNewUnderNodeOrCurrent($$, $<scp>3); }
        |       signing fIdScoped
                        { $$ = $2;
                          $$->addFvarp(new AstBasicDType($<fl>2, LOGIC_IMPLICIT, $1));
                          SYMP->pushNewUnderNodeOrCurrent($$, $<scp>2); }
        |       data_type fIdScoped
                        { $$ = $2;
                          $$->addFvarp($1);
                          SYMP->pushNewUnderNodeOrCurrent($$, $<scp>2); }
        //                      // To verilator tasks are the same as void functions (we separately detect time passing)
        |       yVOID taskId
                        { $$ = $2; }
        ;

funcIdNew<nodeFTaskp>:          // IEEE: from class_constructor_declaration
                yNEW__ETC
                        { $$ = new AstFunc($<fl>1, "new", nullptr, nullptr);
                          $$->isConstructor(true);
                          SYMP->pushNewUnder($$, nullptr); }
        |       yNEW__PAREN
                        { $$ = new AstFunc($<fl>1, "new", nullptr, nullptr);
                          $$->isConstructor(true);
                          SYMP->pushNewUnder($$, nullptr); }
        |       packageClassScopeNoId yNEW__PAREN
                        { $$ = new AstFunc($<fl>2, "new", nullptr, nullptr);
                          $$->classOrPackagep($1);
                          $$->isConstructor(true);
                          SYMP->pushNewUnderNodeOrCurrent($$, $<scp>1); }
        ;

fIdScoped<funcp>:               // IEEE: part of function_body_declaration/task_body_declaration
        //                      // IEEE: [ interface_identifier '.' | class_scope ] function_identifier
                id
                        { $<fl>$ = $<fl>1;
                          $<scp>$ = nullptr;
                          $$ = new AstFunc($<fl>$, *$1, nullptr, nullptr); }
        //
        |       id/*interface_identifier*/ '.' id
                        { $<fl>$ = $<fl>1;
                          $<scp>$ = nullptr;
                          $$ = new AstFunc($<fl>$, *$1, nullptr, nullptr);
                          BBUNSUP($2, "Unsupported: Out of block function declaration"); }
        //
        |       packageClassScope id
                        { $<fl>$ = $<fl>1;
                          $<scp>$ = $<scp>1;
                          $$ = new AstFunc($<fl>$, *$2, nullptr, nullptr);
                          $$->classOrPackagep($1); }
        ;

tfGuts<nodep>:
                '(' tf_port_listE ')' ';' tfBodyE       { $$ = $2->addNextNull($5); }
        |       ';' tfBodyE                             { $$ = $2; }
        ;

tfBodyE<nodep>:                 // IEEE: part of function_body_declaration/task_body_declaration
                /* empty */                             { $$ = nullptr; }
        |       tf_item_declarationList                 { $$ = $1; }
        |       tf_item_declarationList stmtList        { $$ = $1->addNextNull($2); }
        |       stmtList                                { $$ = $1; }
        ;

tf_item_declarationList<nodep>:
                tf_item_declaration                     { $$ = $1; }
        |       tf_item_declarationList tf_item_declaration     { $$ = $1->addNextNull($2); }
        ;

tf_item_declaration<nodep>:     // ==IEEE: tf_item_declaration
                block_item_declaration                  { $$ = $1; }
        |       tf_port_declaration                     { $$ = $1; }
        |       tf_item_declarationVerilator            { $$ = $1; }
        ;

tf_item_declarationVerilator<nodep>:    // Verilator extensions
                yVL_PUBLIC                              { $$ = new AstPragma($1,VPragmaType::PUBLIC_TASK); v3Global.dpi(true); }
        |       yVL_NO_INLINE_TASK                      { $$ = new AstPragma($1,VPragmaType::NO_INLINE_TASK); }
        ;

tf_port_listE<nodep>:           // IEEE: tf_port_list + empty
        //                      // Empty covered by tf_port_item
                /*empty*/
        /*mid*/         { VARRESET_LIST(UNKNOWN); VARIO(INPUT); }
        /*cont*/    tf_port_listList                    { $$ = $2; VARRESET_NONLIST(UNKNOWN); }
        ;

tf_port_listList<nodep>:        // IEEE: part of tf_port_list
                tf_port_item                            { $$ = $1; }
        |       tf_port_listList ',' tf_port_item       { $$ = $1->addNextNull($3); }
        ;

tf_port_item<nodep>:            // ==IEEE: tf_port_item
        //                      // We split tf_port_item into the type and assignment as don't know what follows a comma
                /* empty */                             { $$ = nullptr; PINNUMINC(); }  // For example a ",," port
        |       tf_port_itemFront tf_port_itemAssignment { $$ = $2; }
        |       tf_port_itemAssignment                  { $$ = $1; }
        ;

tf_port_itemFront:              // IEEE: part of tf_port_item, which has the data type
                data_type                               { VARDTYPE($1); }
        |       signingE rangeList                      { VARDTYPE(GRAMMARP->addRange(new AstBasicDType($2->fileline(), LOGIC_IMPLICIT, $1), $2, true)); }
        |       signing                                 { VARDTYPE(new AstBasicDType($<fl>1, LOGIC_IMPLICIT, $1)); }
        |       yVAR data_type                          { VARDTYPE($2); }
        |       yVAR implicit_typeE                     { VARDTYPE($2); }
        //
        |       tf_port_itemDir /*implicit*/            { VARDTYPE(nullptr); /*default_nettype-see spec*/ }
        |       tf_port_itemDir data_type               { VARDTYPE($2); }
        |       tf_port_itemDir signingE rangeList      { VARDTYPE(GRAMMARP->addRange(new AstBasicDType($3->fileline(), LOGIC_IMPLICIT, $2),$3,true)); }
        |       tf_port_itemDir signing                 { VARDTYPE(new AstBasicDType($<fl>2, LOGIC_IMPLICIT, $2)); }
        |       tf_port_itemDir yVAR data_type          { VARDTYPE($3); }
        |       tf_port_itemDir yVAR implicit_typeE     { VARDTYPE($3); }
        ;

tf_port_itemDir:                // IEEE: part of tf_port_item, direction
                port_direction                          { }  // port_direction sets VARIO
        ;

tf_port_itemAssignment<varp>:   // IEEE: part of tf_port_item, which has assignment
                id variable_dimensionListE sigAttrListE exprEqE
                        { $$ = VARDONEA($<fl>1, *$1, $2, $3); if ($4) $$->valuep($4); }
        ;

parenE:
                /* empty */                             { }
        |       '(' ')'                                 { }
        ;

//      method_call:            // ==IEEE: method_call + method_call_body
//                              // IEEE: method_call_root '.' method_identifier [ '(' list_of_arguments ')' ]
//                              //   "method_call_root '.' method_identifier" looks just like "expr '.' id"
//                              //   "method_call_root '.' method_identifier (...)" looks just like "expr '.' tf_call"
//                              // IEEE: built_in_method_call
//                              //   method_call_root not needed, part of expr resolution
//                              // What's left is below array_methodNoRoot
array_methodNoRoot<nodeFTaskRefp>:
                yOR                                     { $$ = new AstFuncRef($1, "or", nullptr); }
        |       yAND                                    { $$ = new AstFuncRef($1, "and", nullptr); }
        |       yXOR                                    { $$ = new AstFuncRef($1, "xor", nullptr); }
        |       yUNIQUE                                 { $$ = new AstFuncRef($1, "unique", nullptr); }
        ;

array_methodWith<nodep>:
                array_methodNoRoot parenE               { $$ = $1; }
        |       array_methodNoRoot parenE yWITH__PAREN '(' expr ')'
                        { $$ = new AstWithParse($3, false, $1, $5); }
        |       array_methodNoRoot '(' expr ')' yWITH__PAREN '(' expr ')'
                        { $$ = new AstWithParse($5, false, $1, $7); $1->addPinsp(new AstArg($<fl>3, "", $3)); }
        ;

dpi_import_export<nodep>:       // ==IEEE: dpi_import_export
                yIMPORT yaSTRING dpi_tf_import_propertyE dpi_importLabelE function_prototype dpi_tf_TraceInitE ';'
                        { $$ = $5;
                          if (*$4 != "") $5->cname(*$4);
                          $5->dpiContext($3 == iprop_CONTEXT);
                          $5->pure($3 == iprop_PURE);
                          $5->dpiImport(true);
                          $5->dpiTraceInit($6);
                          GRAMMARP->checkDpiVer($1, *$2); v3Global.dpi(true);
                          if ($$->prettyName()[0]=='$') SYMP->reinsert($$,nullptr,$$->prettyName());  // For $SysTF overriding
                          SYMP->reinsert($$); }
        |       yIMPORT yaSTRING dpi_tf_import_propertyE dpi_importLabelE task_prototype ';'
                        { $$ = $5;
                          if (*$4 != "") $5->cname(*$4);
                          $5->dpiContext($3 == iprop_CONTEXT);
                          $5->pure($3 == iprop_PURE);
                          $5->dpiImport(true);
                          $5->dpiTask(true);
                          GRAMMARP->checkDpiVer($1, *$2); v3Global.dpi(true);
                          if ($$->prettyName()[0]=='$') SYMP->reinsert($$,nullptr,$$->prettyName());  // For $SysTF overriding
                          SYMP->reinsert($$); }
        |       yEXPORT yaSTRING dpi_importLabelE yFUNCTION idAny ';'
                        { $$ = new AstDpiExport($<fl>5, *$5, *$3);
                          GRAMMARP->checkDpiVer($1, *$2); v3Global.dpi(true); }
        |       yEXPORT yaSTRING dpi_importLabelE yTASK     idAny ';'
                        { $$ = new AstDpiExport($<fl>5, *$5, *$3);
                          GRAMMARP->checkDpiVer($1, *$2); v3Global.dpi(true); }
        ;

dpi_importLabelE<strp>:         // IEEE: part of dpi_import_export
                /* empty */                             { static string s; $$ = &s; }
        |       idAny/*c_identifier*/ '='               { $$ = $1; $<fl>$ = $<fl>1; }
        ;

dpi_tf_import_propertyE<iprop>: // IEEE: [ dpi_function_import_property + dpi_task_import_property ]
                /* empty */                             { $$ = iprop_NONE; }
        |       yCONTEXT                                { $$ = iprop_CONTEXT; }
        |       yPURE                                   { $$ = iprop_PURE; }
        ;

dpi_tf_TraceInitE<cbool>:       // Verilator extension
                /* empty */                             { $$ = false; }
        |       yVL_TRACE_INIT_TASK                     { $$ = true; $<fl>$ = $<fl>1; }
        ;


//************************************************
// Expressions
//
// ~l~ means this is the (l)eft hand side of any operator
//     it will get replaced by "", "f" or "s"equence
// ~r~ means this is a (r)ight hand later expansion in the same statement,
//     not under parenthesis for <= disambiguation
//     it will get replaced by "", or "f"
// ~p~ means this is a (p)arenthetized expression
//     it will get replaced by "", or "s"equence

exprEqE<nodep>:                 // IEEE: optional '=' expression (part of param_assignment)
        //                      // constant_param_expression: '$' is in expr
                /*empty*/                               { $$ = nullptr; }
        |       '=' expr                                { $$ = $2; }
        ;

exprOrDataTypeEqE<nodep>:       // IEEE: optional '=' expression (part of param_assignment)
        //                      // constant_param_expression: '$' is in expr
                /*empty*/                               { $$ = nullptr; }
        |       '=' exprOrDataType                      { $$ = $2; }
        ;

constExpr<nodep>:
                expr                                    { $$ = $1; }
        ;

expr<nodep>:                    // IEEE: part of expression/constant_expression/primary
        // *SEE BELOW*          // IEEE: primary/constant_primary
        //
        //                      // IEEE: unary_operator primary
                '+' ~r~expr     %prec prUNARYARITH      { $$ = $2; }
        |       '-' ~r~expr     %prec prUNARYARITH      { $$ = new AstNegate    ($1,$2); }
        |       '!' ~r~expr     %prec prNEGATION        { $$ = new AstLogNot    ($1,$2); }
        |       '&' ~r~expr     %prec prREDUCTION       { $$ = new AstRedAnd    ($1,$2); }
        |       '~' ~r~expr     %prec prNEGATION        { $$ = new AstNot       ($1,$2); }
        |       '|' ~r~expr     %prec prREDUCTION       { $$ = new AstRedOr     ($1,$2); }
        |       '^' ~r~expr     %prec prREDUCTION       { $$ = new AstRedXor    ($1,$2); }
        |       yP_NAND ~r~expr %prec prREDUCTION       { $$ = new AstLogNot($1, new AstRedAnd($1, $2)); }
        |       yP_NOR  ~r~expr %prec prREDUCTION       { $$ = new AstLogNot($1, new AstRedOr($1, $2)); }
        |       yP_XNOR ~r~expr %prec prREDUCTION       { $$ = new AstLogNot($1, new AstRedXor($1, $2)); }
        //
        //                      // IEEE: inc_or_dec_expression
        |       ~l~inc_or_dec_expression                { $<fl>$ = $<fl>1; $$ = $1; }
        //
        //                      // IEEE: '(' operator_assignment ')'
        //                      // Need exprScope of variable_lvalue to prevent conflict
        //UNSUP '(' ~p~exprScope '='          expr ')'  { UNSUP }
        //UNSUP '(' ~p~exprScope yP_PLUSEQ    expr ')'  { UNSUP }
        //UNSUP '(' ~p~exprScope yP_MINUSEQ   expr ')'  { UNSUP }
        //UNSUP '(' ~p~exprScope yP_TIMESEQ   expr ')'  { UNSUP }
        //UNSUP '(' ~p~exprScope yP_DIVEQ     expr ')'  { UNSUP }
        //UNSUP '(' ~p~exprScope yP_MODEQ     expr ')'  { UNSUP }
        //UNSUP '(' ~p~exprScope yP_ANDEQ     expr ')'  { UNSUP }
        //UNSUP '(' ~p~exprScope yP_OREQ      expr ')'  { UNSUP }
        //UNSUP '(' ~p~exprScope yP_XOREQ     expr ')'  { UNSUP }
        //UNSUP '(' ~p~exprScope yP_SLEFTEQ   expr ')'  { UNSUP }
        //UNSUP '(' ~p~exprScope yP_SRIGHTEQ  expr ')'  { UNSUP }
        //UNSUP '(' ~p~exprScope yP_SSRIGHTEQ expr ')'  { UNSUP }
        //
        //                      // IEEE: expression binary_operator expression
        |       ~l~expr '+' ~r~expr                     { $$ = new AstAdd       ($2,$1,$3); }
        |       ~l~expr '-' ~r~expr                     { $$ = new AstSub       ($2,$1,$3); }
        |       ~l~expr '*' ~r~expr                     { $$ = new AstMul       ($2,$1,$3); }
        |       ~l~expr '/' ~r~expr                     { $$ = new AstDiv       ($2,$1,$3); }
        |       ~l~expr '%' ~r~expr                     { $$ = new AstModDiv    ($2,$1,$3); }
        |       ~l~expr yP_EQUAL ~r~expr                { $$ = new AstEq        ($2,$1,$3); }
        |       ~l~expr yP_NOTEQUAL ~r~expr             { $$ = new AstNeq       ($2,$1,$3); }
        |       ~l~expr yP_CASEEQUAL ~r~expr            { $$ = new AstEqCase    ($2,$1,$3); }
        |       ~l~expr yP_CASENOTEQUAL ~r~expr         { $$ = new AstNeqCase   ($2,$1,$3); }
        |       ~l~expr yP_WILDEQUAL ~r~expr            { $$ = new AstEqWild    ($2,$1,$3); }
        |       ~l~expr yP_WILDNOTEQUAL ~r~expr         { $$ = new AstNeqWild   ($2,$1,$3); }
        |       ~l~expr yP_ANDAND ~r~expr               { $$ = new AstLogAnd    ($2,$1,$3); }
        |       ~l~expr yP_OROR ~r~expr                 { $$ = new AstLogOr     ($2,$1,$3); }
        |       ~l~expr yP_POW ~r~expr                  { $$ = new AstPow       ($2,$1,$3); }
        |       ~l~expr '<' ~r~expr                     { $$ = new AstLt        ($2,$1,$3); }
        |       ~l~expr '>' ~r~expr                     { $$ = new AstGt        ($2,$1,$3); }
        |       ~l~expr yP_GTE ~r~expr                  { $$ = new AstGte       ($2,$1,$3); }
        |       ~l~expr '&' ~r~expr                     { $$ = new AstAnd       ($2,$1,$3); }
        |       ~l~expr '|' ~r~expr                     { $$ = new AstOr        ($2,$1,$3); }
        |       ~l~expr '^' ~r~expr                     { $$ = new AstXor       ($2,$1,$3); }
        |       ~l~expr yP_XNOR ~r~expr                 { $$ = new AstNot{$2, new AstXor{$2, $1, $3}}; }
        |       ~l~expr yP_NOR ~r~expr                  { $$ = new AstNot{$2, new AstOr{$2, $1, $3}}; }
        |       ~l~expr yP_NAND ~r~expr                 { $$ = new AstNot{$2, new AstAnd{$2, $1, $3}}; }
        |       ~l~expr yP_SLEFT ~r~expr                { $$ = new AstShiftL    ($2,$1,$3); }
        |       ~l~expr yP_SRIGHT ~r~expr               { $$ = new AstShiftR    ($2,$1,$3); }
        |       ~l~expr yP_SSRIGHT ~r~expr              { $$ = new AstShiftRS   ($2,$1,$3); }
        |       ~l~expr yP_LTMINUSGT ~r~expr            { $$ = new AstLogEq     ($2,$1,$3); }
        //
        //                      // IEEE: expr yP_MINUSGT expr  (1800-2009)
        //                      // Conflicts with constraint_expression:"expr yP_MINUSGT constraint_set"
        //                      // To duplicating expr for constraints, just allow the more general form
        //                      // Later Ast processing must ignore constraint terms where inappropriate
        //UNSUP ~l~expr yP_MINUSGT constraint_set               { $<fl>$ = $<fl>1; $$ = $1 + $2 + $3; }
        //UNSUP remove line below
        |       ~l~expr yP_MINUSGT ~r~expr              { $$ = new AstLogIf($2, $1, $3); }
        //
        //                      // <= is special, as we need to disambiguate it with <= assignment
        //                      // We copy all of expr to fexpr and rename this token to a fake one.
        |       ~l~expr yP_LTE~f__IGNORE~ ~r~expr       { $$ = new AstLte($2, $1, $3); }
        //
        //                      // IEEE: conditional_expression
        |       ~l~expr '?' ~r~expr ':' ~r~expr         { $$ = new AstCond($2,$1,$3,$5); }
        //
        //                      // IEEE: inside_expression
        |       ~l~expr yINSIDE '{' open_range_list '}' { $$ = new AstInside($2,$1,$4); }
        //
        //                      // IEEE: tagged_union_expression
        //UNSUP yTAGGED id/*member*/ %prec prTAGGED             { UNSUP }
        //UNSUP yTAGGED id/*member*/ %prec prTAGGED expr        { UNSUP }
        //
        //======================// IEEE: primary/constant_primary
        //
        //                      // IEEE: primary_literal (minus string, which is handled specially)
        |       yaINTNUM                                { $$ = new AstConst($<fl>1,*$1); }
        |       yaFLOATNUM                              { $$ = new AstConst($<fl>1,AstConst::RealDouble(),$1); }
        |       timeNumAdjusted                         { $$ = $1; }
        |       strAsInt~noStr__IGNORE~                 { $$ = $1; }
        //
        //                      // IEEE: "... hierarchical_identifier select"  see below
        //
        //                      // IEEE: empty_queue (IEEE 1800-2017 empty_unpacked_array_concatenation)
        |       '{' '}'                                 { $$ = new AstEmptyQueue($1); }
        //
        //                      // IEEE: concatenation/constant_concatenation
        //                      // Part of exprOkLvalue below
        //
        //                      // IEEE: multiple_concatenation/constant_multiple_concatenation
        |       '{' constExpr '{' cateList '}' '}'      { $$ = new AstReplicate($3, $4, $2); }
        //                      // UNSUP some other rules above
        //
        |       function_subroutine_callNoMethod        { $$ = $1; }
        //                      // method_call
        |       ~l~expr '.' function_subroutine_callNoMethod    { $$ = new AstDot($2, false, $1, $3); }
        //                      // method_call:array_method requires a '.'
        |       ~l~expr '.' array_methodWith            { $$ = new AstDot($2, false, $1, $3); }
        //
        //                      // IEEE: let_expression
        //                      // see funcRef
        //
        //                      // IEEE: '(' mintypmax_expression ')'
        |       ~noPar__IGNORE~'(' expr ')'             { $$ = $2; }
        |       ~noPar__IGNORE~'(' expr ':' expr ':' expr ')'
                        { $$ = $2; BBUNSUP($1, "Unsupported: min typ max expressions"); }
        //                      // PSL rule
        |       '_' '(' expr ')'                        { $$ = $3; }    // Arbitrary Verilog inside PSL
        //
        //                      // IEEE: cast/constant_cast
        //                      // expanded from casting_type
        |       simple_type yP_TICK '(' expr ')'        { $$ = new AstCast($1->fileline(), $4, VFlagChildDType{}, $1); }
        |       yTYPE '(' exprOrDataType ')' yP_TICK '(' expr ')'
                        { $$ = new AstCast($1, $7, VFlagChildDType(), new AstRefDType($1, AstRefDType::FlagTypeOfExpr(), $3)); }
        |       ySIGNED yP_TICK '(' expr ')'            { $$ = new AstSigned($1, $4); }
        |       yUNSIGNED yP_TICK '(' expr ')'          { $$ = new AstUnsigned($1, $4); }
        |       ySTRING yP_TICK '(' expr ')'            { $$ = new AstCvtPackString($1, $4); }
        |       yCONST__ETC yP_TICK '(' expr ')'        { $$ = $4; }  // Not linting const presently
        //                      // Spec only allows primary with addition of a type reference
        //                      // We'll be more general, and later assert LHS was a type.
        |       ~l~expr yP_TICK '(' expr ')'            { $$ = new AstCastParse($2, $4, $1); }
        //
        //                      // IEEE: assignment_pattern_expression
        //                      // IEEE: streaming_concatenation
        //                      // See exprOkLvalue
        //
        //                      // IEEE: sequence_method_call
        //                      // Indistinguishable from function_subroutine_call:method_call
        //
        |       '$'                                     { $$ = new AstUnbounded($<fl>1); }
        |       yNULL                                   { $$ = new AstConst($1, AstConst::Null{}); }
        //                      // IEEE: yTHIS
        //                      // See exprScope
        //
        //----------------------
        //
        //                      // Part of expr that may also be used as lvalue
        |       ~l~exprOkLvalue                         { $$ = $1; }
        //
        //----------------------
        //
        //                      // IEEE: cond_predicate - here to avoid reduce problems
        //                      // Note expr includes cond_pattern
        |       ~l~expr yP_ANDANDAND ~r~expr            { $$ = new AstConst($2, AstConst::BitFalse());
                                                          BBUNSUP($<fl>2, "Unsupported: &&& expression"); }
        //
        //                      // IEEE: cond_pattern - here to avoid reduce problems
        //                      // "expr yMATCHES pattern"
        //                      // IEEE: pattern - expanded here to avoid conflicts
        //UNSUP ~l~expr yMATCHES patternNoExpr          { UNSUP }
        //UNSUP ~l~expr yMATCHES ~r~expr                { UNSUP }
        //
        //                      // IEEE: expression_or_dist - here to avoid reduce problems
        //                      // "expr yDIST '{' dist_list '}'"
        |       ~l~expr yDIST '{' dist_list '}'         { $$ = $1; BBUNSUP($2, "Unsupported: dist"); }
        ;

fexpr<nodep>:                   // For use as first part of statement (disambiguates <=)
                BISONPRE_COPY(expr,{s/~l~/f/g; s/~r~/f/g; s/~f__IGNORE~/__IGNORE/g;})   // {copied}
        ;

//UNSUPev_expr<nodep>:  // IEEE: event_expression
//UNSUP //                      // for yOR/, see event_expression
//UNSUP //
//UNSUP //                      // IEEE: [ edge_identifier ] expression [ yIFF expression ]
//UNSUP //                      // expr alone see below
//UNSUP         senitemEdge                             { $$ = $1; }
//UNSUP |       ev_expr yIFF expr                       { }
//UNSUP //
//UNSUP //                      // IEEE: sequence_instance [ yIFF expression ]
//UNSUP //                      // seq_inst is in expr, so matches senitem rule above
//UNSUP //
//UNSUP //                      // IEEE: event_expression yOR event_expression
//UNSUP |       ev_expr yOR ev_expr                     { }
//UNSUP //                      // IEEE: event_expression ',' event_expression
//UNSUP //                      // See real event_expression rule
//UNSUP //
//UNSUP //---------------------
//UNSUP //                      // IEEE: expr
//UNSUP |       BISONPRE_COPY(expr,{s/~l~/ev_/g; s/~r~/ev_/g; s/~p~/ev_/g; s/~noPar__IGNORE~/yP_PAR__IGNORE /g;})       // {copied}
//UNSUP //
//UNSUP //                      // IEEE: '(' event_expression ')'
//UNSUP //                      // expr:'(' x ')' conflicts with event_expression:'(' event_expression ')'
//UNSUP //                      // so we use a special expression class
//UNSUP |       '(' event_expression ')'                { $<fl>$ = $<fl>1; $$ = "(...)"; }
//UNSUP //                      // IEEE: From normal expr: '(' expr ':' expr ':' expr ')'
//UNSUP //                      // But must avoid conflict
//UNSUP |       '(' event_expression ':' expr ':' expr ')'      { $<fl>$ = $<fl>1; $$ = "(...)"; }
//UNSUP ;

exprNoStr<nodep>:               // expression with string removed
                BISONPRE_COPY(expr,{s/~noStr__IGNORE~/Ignore/g;})       // {copied}
        ;

exprOkLvalue<nodep>:            // expression that's also OK to use as a variable_lvalue
                ~l~exprScope                            { $$ = $1; }
        //                      // IEEE: concatenation/constant_concatenation
        //                      // Replicate(1) required as otherwise "{a}" would not be self-determined
        |       '{' cateList '}'                        { $$ = new AstReplicate($1,$2,1); }
        |       '{' cateList '}' '[' expr ']'           { $$ = new AstSelBit($4, new AstReplicate($1,$2,1), $5); }
        |       '{' cateList '}' '[' constExpr ':' constExpr ']'
                                                        { $$ = new AstSelExtract($4, new AstReplicate($1,$2,1), $5, $7); }
        |       '{' cateList '}' '[' expr yP_PLUSCOLON constExpr ']'
                                                        { $$ = new AstSelPlus($4, new AstReplicate($1,$2,1), $5, $7); }
        |       '{' cateList '}' '[' expr yP_MINUSCOLON constExpr ']'
                                                        { $$ = new AstSelMinus($4, new AstReplicate($1,$2,1), $5, $7); }
        //                      // IEEE: assignment_pattern_expression
        //                      // IEEE: [ assignment_pattern_expression_type ] == [ ps_type_id /ps_paremeter_id/data_type]
        //                      // We allow more here than the spec requires
        //UNSUP ~l~exprScope assignment_pattern         { UNSUP }
        |       data_type assignment_pattern            { $$ = $2; if ($2) $2->childDTypep($1); }
        |       assignment_pattern                      { $$ = $1; }
        //
        |       streaming_concatenation                 { $$ = $1; }
        ;

fexprOkLvalue<nodep>:           // exprOkLValue, For use as first part of statement (disambiguates <=)
                BISONPRE_COPY(exprOkLvalue,{s/~l~/f/g}) // {copied}
        ;

//UNSUPsexprOkLvalue<nodep>:  // exprOkLValue, For use by sequence_expr
//UNSUP         BISONPRE_COPY(exprOkLvalue,{s/~l~/s/g}) // {copied}
//UNSUP ;

//UNSUPpexprOkLvalue<nodep>:  // exprOkLValue, For use by property_expr
//UNSUP         BISONPRE_COPY(exprOkLvalue,{s/~l~/p/g}) // {copied}
//UNSUP ;

//UNSUPev_exprOkLvalue<nodep>:  // exprOkLValue, For use by ev_expr
//UNSUP         BISONPRE_COPY(exprOkLvalue,{s/~l~/ev_/g})       // {copied}
//UNSUP ;

//UNSUPpev_exprOkLvalue<nodep>:  // exprOkLValue, For use by ev_expr
//UNSUP         BISONPRE_COPY(exprOkLvalue,{s/~l~/pev_/g})      // {copied}
//UNSUP ;

fexprLvalue<nodep>:             // For use as first part of statement (disambiguates <=)
                fexprOkLvalue                           { $<fl>$ = $<fl>1; $$ = $1; }
        ;

exprScope<nodep>:               // scope and variable for use to inside an expression
        //                      // Here we've split method_call_root | implicit_class_handle | class_scope | package_scope
        //                      // from the object being called and let expr's "." deal with resolving it.
        //                      // (note method_call_root was simplified to require a primary in 1800-2009)
        //
        //                      // IEEE: [ implicit_class_handle . | class_scope | package_scope ] hierarchical_identifier select
        //                      // Or method_call_body without parenthesis
        //                      // See also varRefClassBit, which is the non-expr version of most of this
                yTHIS                                   { $$ = new AstParseRef($<fl>1, VParseRefExp::PX_ROOT, "this"); }
        |       yD_ROOT                                 { $$ = new AstParseRef($<fl>1, VParseRefExp::PX_ROOT, "$root"); }
        |       idArrayed                               { $$ = $1; }
        |       packageClassScope idArrayed             { $$ = AstDot::newIfPkg($2->fileline(), $1, $2); }
        |       ~l~expr '.' idArrayed                   { $$ = new AstDot($<fl>2, false, $1, $3); }
        //                      // expr below must be a "yTHIS"
        |       ~l~expr '.' ySUPER                      { $$ = $1; BBUNSUP($3, "Unsupported: super"); }
        //                      // Part of implicit_class_handle
        |       ySUPER                                  { $$ = new AstParseRef($<fl>1, VParseRefExp::PX_ROOT, "super"); }
        ;

fexprScope<nodep>:              // exprScope, For use as first part of statement (disambiguates <=)
                BISONPRE_COPY(exprScope,{s/~l~/f/g})    // {copied}
        ;

//UNSUPsexprScope<nodep>:  // exprScope, For use by sequence_expr
//UNSUP         BISONPRE_COPY(exprScope,{s/~l~/s/g})    // {copied}
//UNSUP ;

//UNSUPpexprScope<nodep>:  // exprScope, For use by property_expr
//UNSUP         BISONPRE_COPY(exprScope,{s/~l~/p/g})    // {copied}
//UNSUP ;

//UNSUPev_exprScope<nodep>:  // exprScope, For use by ev_expr
//UNSUP         BISONPRE_COPY(exprScope,{s/~l~/ev_/g})  // {copied}
//UNSUP ;

//UNSUPpev_exprScope<nodep>:  // exprScope, For use by ev_expr
//UNSUP         BISONPRE_COPY(exprScope,{s/~l~/pev_/g}) // {copied}
//UNSUP ;

// PLI calls exclude "" as integers, they're strings
// For $c("foo","bar") we want "bar" as a string, not a Verilog integer.
exprStrText<nodep>:
                exprNoStr                               { $$ = $1; }
        |       strAsText                               { $$ = $1; }
        ;

cStrList<nodep>:
                exprStrText                             { $$ = $1; }
        |       exprStrText ',' cStrList                { $$ = $1; $1->addNext($3); }
        ;

cateList<nodep>:
        //                      // Not just 'expr' to prevent conflict via stream_concOrExprOrType
                stream_expression                       { $$ = $1; }
        |       cateList ',' stream_expression          { $$ = new AstConcat($2,$1,$3); }
        ;

exprListE<nodep>:
                /* empty */                             { $$ = nullptr; }
        |       exprList                                { $$ = $1; }
        ;

exprList<nodep>:
                expr                                    { $$ = $1; }
        |       exprList ',' expr                       { $$ = $1; $1->addNext($3); }
        ;

exprDispList<nodep>:            // exprList for within $display
                expr                                    { $$ = $1; }
        |       exprDispList ',' expr                   { $$ = $1; $1->addNext($3); }
        //                      // ,, creates a space in $display
        |       exprDispList ',' /*empty*/
                        { $$ = $1; $1->addNext(new AstConst($<fl>2, AstConst::VerilogStringLiteral(), " ")); }
        ;

vrdList<nodep>:
                idClassSel                              { $$ = $1; }
        |       vrdList ',' idClassSel                  { $$ = $1; $1->addNext($3); }
        ;

commaVRDListE<nodep>:
                /* empty */                             { $$ = nullptr; }
        |       ',' vrdList                             { $$ = $2; }
        ;

argsExprList<nodep>:            // IEEE: part of list_of_arguments (used where ,, isn't legal)
                expr                                    { $$ = $1; }
        |       argsExprList ',' expr                   { $$ = $1->addNext($3); }
        ;

argsExprListE<nodep>:           // IEEE: part of list_of_arguments
                argsExprOneE                            { $$ = $1; }
        |       argsExprListE ',' argsExprOneE          { $$ = $1->addNext($3); }
        ;

//UNSUPpev_argsExprListE<nodep>:  // IEEE: part of list_of_arguments - pev_expr at bottom
//UNSUP         pev_argsExprOneE                        { $$ = $1; }
//UNSUP |       pev_argsExprListE ',' pev_argsExprOneE  { $$ = AstNode::addNextNull($1, $3); }
//UNSUP ;

argsExprOneE<nodep>:            // IEEE: part of list_of_arguments
                /*empty*/                               { $$ = new AstArg(CRELINE(), "", nullptr); }
        |       expr                                    { $$ = new AstArg($1->fileline(), "", $1); }
        ;

//UNSUPpev_argsExprOneE<nodep>:  // IEEE: part of list_of_arguments - pev_expr at bottom
//UNSUP         /*empty*/                               { $$ = nullptr; }       // ,, is legal in list_of_arguments
//UNSUP |       pev_expr                                { $$ = $1; }
//UNSUP ;

argsDottedList<nodep>:          // IEEE: part of list_of_arguments
                argsDotted                              { $$ = $1; }
        |       argsDottedList ',' argsDotted           { $$ = $1->addNextNull($3); }
        ;

//UNSUPpev_argsDottedList<nodep>:  // IEEE: part of list_of_arguments - pev_expr at bottom
//UNSUP         pev_argsDotted                          { $$ = $1; }
//UNSUP |       pev_argsDottedList ',' pev_argsDotted   { $$ = AstNode::addNextNull($1, $3); }
//UNSUP ;

argsDotted<nodep>:              // IEEE: part of list_of_arguments
                '.' idAny '(' ')'                       { $$ = new AstArg($<fl>2, *$2, nullptr); }
        |       '.' idAny '(' expr ')'                  { $$ = new AstArg($<fl>2, *$2, $4); }
        ;

//UNSUPpev_argsDotted<nodep>:  // IEEE: part of list_of_arguments - pev_expr at bottom
//UNSUP         '.' idAny '(' ')'                       { $$ = new AstArg($<fl>2, *$2, nullptr); }
//UNSUP |       '.' idAny '(' pev_expr ')'              { $$ = new AstArg($<fl>2, *$2, $4); }
//UNSUP ;

streaming_concatenation<nodep>: // ==IEEE: streaming_concatenation
        //                      // Need to disambiguate {<< expr-{ ... expr-} stream_concat }
        //                      // From                 {<< stream-{ ... stream-} }
        //                      // Likewise simple_type's idScoped from constExpr's idScope
        //                      // Thus we allow always any two operations.  Sorry
        //                      // IEEE: "'{' yP_SL/R             stream_concatenation '}'"
        //                      // IEEE: "'{' yP_SL/R simple_type stream_concatenation '}'"
        //                      // IEEE: "'{' yP_SL/R constExpr   stream_concatenation '}'"
                '{' yP_SLEFT  stream_concatenation '}'
                        { $$ = new AstStreamL($2, $3, new AstConst($2, 1)); }
        |       '{' yP_SRIGHT stream_concatenation '}'
                        { $$ = new AstStreamR($2, $3, new AstConst($2, 1)); }
        |       '{' yP_SLEFT  stream_expressionOrDataType stream_concatenation '}'
                        { $$ = new AstStreamL($2, $4, $3); }
        |       '{' yP_SRIGHT stream_expressionOrDataType stream_concatenation '}'
                        { $$ = new AstStreamR($2, $4, $3); }
        ;

stream_concatenation<nodep>:    // ==IEEE: stream_concatenation
        //                      // '{' { stream_expression } '}'
                '{' cateList '}'                        { $$ = $2; }
        ;

stream_expression<nodep>:       // ==IEEE: stream_expression
        //                      // IEEE: array_range_expression expanded below
                expr                                    { $$ = $1; }
        //UNSUP expr yWITH__BRA '[' expr ']'            { UNSUP }
        //UNSUP expr yWITH__BRA '[' expr ':' expr ']'   { UNSUP }
        //UNSUP expr yWITH__BRA '[' expr yP_PLUSCOLON  expr ']' { UNSUP }
        //UNSUP expr yWITH__BRA '[' expr yP_MINUSCOLON expr ']' { UNSUP }
        ;

stream_expressionOrDataType<nodep>:     // IEEE: from streaming_concatenation
                exprOrDataType                          { $$ = $1; }
        //UNSUP expr yWITH__BRA '[' expr ']'            { UNSUP }
        //UNSUP expr yWITH__BRA '[' expr ':' expr ']'   { UNSUP }
        //UNSUP expr yWITH__BRA '[' expr yP_PLUSCOLON  expr ']' { UNSUP }
        //UNSUP expr yWITH__BRA '[' expr yP_MINUSCOLON expr ']' { UNSUP }
        ;

//************************************************
// Gate declarations

gateDecl<nodep>:
                yBUF    delayE gateBufList ';'          { $$ = $3; PRIMDLYUNSUP($2); }
        |       yBUFIF0 delayE gateBufif0List ';'       { $$ = $3; PRIMDLYUNSUP($2); }
        |       yBUFIF1 delayE gateBufif1List ';'       { $$ = $3; PRIMDLYUNSUP($2); }
        |       yNOT    delayE gateNotList ';'          { $$ = $3; PRIMDLYUNSUP($2); }
        |       yNOTIF0 delayE gateNotif0List ';'       { $$ = $3; PRIMDLYUNSUP($2); }
        |       yNOTIF1 delayE gateNotif1List ';'       { $$ = $3; PRIMDLYUNSUP($2); }
        |       yAND  delayE gateAndList ';'            { $$ = $3; PRIMDLYUNSUP($2); }
        |       yNAND delayE gateNandList ';'           { $$ = $3; PRIMDLYUNSUP($2); }
        |       yOR   delayE gateOrList ';'             { $$ = $3; PRIMDLYUNSUP($2); }
        |       yNOR  delayE gateNorList ';'            { $$ = $3; PRIMDLYUNSUP($2); }
        |       yXOR  delayE gateXorList ';'            { $$ = $3; PRIMDLYUNSUP($2); }
        |       yXNOR delayE gateXnorList ';'           { $$ = $3; PRIMDLYUNSUP($2); }
        |       yPULLUP delayE gatePullupList ';'       { $$ = $3; PRIMDLYUNSUP($2); }
        |       yPULLDOWN delayE gatePulldownList ';'   { $$ = $3; PRIMDLYUNSUP($2); }
        |       yNMOS delayE gateBufif1List ';'         { $$ = $3; PRIMDLYUNSUP($2); }  // ~=bufif1, as don't have strengths yet
        |       yPMOS delayE gateBufif0List ';'         { $$ = $3; PRIMDLYUNSUP($2); }  // ~=bufif0, as don't have strengths yet
        //
        |       yTRAN delayE gateUnsupList ';'          { $$ = $3; GATEUNSUP($3,"tran"); } // Unsupported
        |       yRCMOS delayE gateUnsupList ';'         { $$ = $3; GATEUNSUP($3,"rcmos"); } // Unsupported
        |       yCMOS delayE gateUnsupList ';'          { $$ = $3; GATEUNSUP($3,"cmos"); } // Unsupported
        |       yRNMOS delayE gateUnsupList ';'         { $$ = $3; GATEUNSUP($3,"rmos"); } // Unsupported
        |       yRPMOS delayE gateUnsupList ';'         { $$ = $3; GATEUNSUP($3,"pmos"); } // Unsupported
        |       yRTRAN delayE gateUnsupList ';'         { $$ = $3; GATEUNSUP($3,"rtran"); } // Unsupported
        |       yRTRANIF0 delayE gateUnsupList ';'      { $$ = $3; GATEUNSUP($3,"rtranif0"); } // Unsupported
        |       yRTRANIF1 delayE gateUnsupList ';'      { $$ = $3; GATEUNSUP($3,"rtranif1"); } // Unsupported
        |       yTRANIF0 delayE gateUnsupList ';'       { $$ = $3; GATEUNSUP($3,"tranif0"); } // Unsupported
        |       yTRANIF1 delayE gateUnsupList ';'       { $$ = $3; GATEUNSUP($3,"tranif1"); } // Unsupported
        ;

gateBufList<nodep>:
                gateBuf                                 { $$ = $1; }
        |       gateBufList ',' gateBuf                 { $$ = $1->addNext($3); }
        ;
gateBufif0List<nodep>:
                gateBufif0                              { $$ = $1; }
        |       gateBufif0List ',' gateBufif0           { $$ = $1->addNext($3); }
        ;
gateBufif1List<nodep>:
                gateBufif1                              { $$ = $1; }
        |       gateBufif1List ',' gateBufif1           { $$ = $1->addNext($3); }
        ;
gateNotList<nodep>:
                gateNot                                 { $$ = $1; }
        |       gateNotList ',' gateNot                 { $$ = $1->addNext($3); }
        ;
gateNotif0List<nodep>:
                gateNotif0                              { $$ = $1; }
        |       gateNotif0List ',' gateNotif0           { $$ = $1->addNext($3); }
        ;
gateNotif1List<nodep>:
                gateNotif1                              { $$ = $1; }
        |       gateNotif1List ',' gateNotif1           { $$ = $1->addNext($3); }
        ;
gateAndList<nodep>:
                gateAnd                                 { $$ = $1; }
        |       gateAndList ',' gateAnd                 { $$ = $1->addNext($3); }
        ;
gateNandList<nodep>:
                gateNand                                { $$ = $1; }
        |       gateNandList ',' gateNand               { $$ = $1->addNext($3); }
        ;
gateOrList<nodep>:
                gateOr                                  { $$ = $1; }
        |       gateOrList ',' gateOr                   { $$ = $1->addNext($3); }
        ;
gateNorList<nodep>:
                gateNor                                 { $$ = $1; }
        |       gateNorList ',' gateNor                 { $$ = $1->addNext($3); }
        ;
gateXorList<nodep>:
                gateXor                                 { $$ = $1; }
        |       gateXorList ',' gateXor                 { $$ = $1->addNext($3); }
        ;
gateXnorList<nodep>:
                gateXnor                                { $$ = $1; }
        |       gateXnorList ',' gateXnor               { $$ = $1->addNext($3); }
        ;
gatePullupList<nodep>:
                gatePullup                              { $$ = $1; }
        |       gatePullupList ',' gatePullup           { $$ = $1->addNext($3); }
        ;
gatePulldownList<nodep>:
                gatePulldown                            { $$ = $1; }
        |       gatePulldownList ',' gatePulldown       { $$ = $1->addNext($3); }
        ;
gateUnsupList<nodep>:
                gateUnsup                               { $$ = $1; }
        |       gateUnsupList ',' gateUnsup             { $$ = $1->addNext($3); }
        ;

gateRangeE<nodep>:
                instRangeListE                          { $$ = $1; GATERANGE(GRAMMARP->scrubRange($1)); }
        ;

gateBuf<nodep>:
                gateFront variable_lvalue ',' gatePinExpr ')'
                        { $$ = new AstAssignW($<fl>1, $2, $4); DEL($1); }
        // UNSUP                        // IEEE: Multiple output variable_lvalues
        // UNSUP                        // Causes conflict - need to take in variable_lvalue or a gatePinExpr
        ;
gateBufif0<nodep>:
                gateFront variable_lvalue ',' gatePinExpr ',' gatePinExpr ')'
                        { $$ = new AstAssignW($<fl>1, $2, new AstBufIf1($<fl>1, new AstNot($<fl>1, $6), $4)); DEL($1); }
        ;
gateBufif1<nodep>:
                gateFront variable_lvalue ',' gatePinExpr ',' gatePinExpr ')'
                        { $$ = new AstAssignW($<fl>1, $2, new AstBufIf1($<fl>1, $6, $4)); DEL($1); }
        ;
gateNot<nodep>:
                gateFront variable_lvalue ',' gatePinExpr ')'
                        { $$ = new AstAssignW($<fl>1, $2, new AstNot($<fl>1, $4)); DEL($1); }
        // UNSUP                        // IEEE: Multiple output variable_lvalues
        // UNSUP                        // Causes conflict - need to take in variable_lvalue or a gatePinExpr
        ;
gateNotif0<nodep>:
                gateFront variable_lvalue ',' gatePinExpr ',' gatePinExpr ')'
                        { $$ = new AstAssignW($<fl>1, $2, new AstBufIf1($<fl>1, new AstNot($<fl>1, $6),
                                                                        new AstNot($<fl>1, $4))); DEL($1); }
        ;
gateNotif1<nodep>:
                gateFront variable_lvalue ',' gatePinExpr ',' gatePinExpr ')'
                        { $$ = new AstAssignW($<fl>1, $2, new AstBufIf1($<fl>1, $6, new AstNot($<fl>1, $4))); DEL($1); }
        ;
gateAnd<nodep>:
                gateFront variable_lvalue ',' gateAndPinList ')'
                        { $$ = new AstAssignW($<fl>1, $2, $4); DEL($1); }
        ;
gateNand<nodep>:
                gateFront variable_lvalue ',' gateAndPinList ')'
                        { $$ = new AstAssignW($<fl>1, $2, new AstNot($<fl>1, $4)); DEL($1); }
        ;
gateOr<nodep>:
                gateFront variable_lvalue ',' gateOrPinList ')'
                        { $$ = new AstAssignW($<fl>1, $2, $4); DEL($1); }
        ;
gateNor<nodep>:
                gateFront variable_lvalue ',' gateOrPinList ')'
                        { $$ = new AstAssignW($<fl>1, $2, new AstNot($<fl>1, $4)); DEL($1); }
        ;
gateXor<nodep>:
                gateFront variable_lvalue ',' gateXorPinList ')'
                        { $$ = new AstAssignW($<fl>1, $2, $4); DEL($1); }
        ;
gateXnor<nodep>:
                gateFront variable_lvalue ',' gateXorPinList ')'
                        { $$ = new AstAssignW($<fl>1, $2, new AstNot($<fl>1, $4)); DEL($1); }
        ;
gatePullup<nodep>:
                gateFront variable_lvalue ')'           { $$ = new AstPull($<fl>1, $2, true); DEL($1); }
        ;
gatePulldown<nodep>:
                gateFront variable_lvalue ')'           { $$ = new AstPull($<fl>1, $2, false); DEL($1); }
        ;
gateUnsup<nodep>:
                gateFront gateUnsupPinList ')'          { $$ = new AstImplicit($<fl>1, $2); DEL($1); }
        ;

gateFront<nodep>:
                id/*gate*/ gateRangeE '('               { $$ = $2; $<fl>$ = $<fl>1; }
        |       gateRangeE '('                          { $$ = $1; $<fl>$ = $<fl>2; }
        ;

gateAndPinList<nodep>:
                gatePinExpr                             { $$ = $1; }
        |       gateAndPinList ',' gatePinExpr          { $$ = new AstAnd($2,$1,$3); }
        ;
gateOrPinList<nodep>:
                gatePinExpr                             { $$ = $1; }
        |       gateOrPinList ',' gatePinExpr           { $$ = new AstOr($2,$1,$3); }
        ;
gateXorPinList<nodep>:
                gatePinExpr                             { $$ = $1; }
        |       gateXorPinList ',' gatePinExpr          { $$ = new AstXor($2,$1,$3); }
        ;
gateUnsupPinList<nodep>:
                gatePinExpr                             { $$ = $1; }
        |       gateUnsupPinList ',' gatePinExpr        { $$ = $1->addNext($3); }
        ;

gatePinExpr<nodep>:
                expr                                    { $$ = GRAMMARP->createGatePin($1); }
        ;

// This list is also hardcoded in VParseLex.l
strength:                       // IEEE: strength0+strength1 - plus HIGHZ/SMALL/MEDIUM/LARGE
                ygenSTRENGTH                            { BBUNSUP($1, "Unsupported: Verilog 1995 strength specifiers"); }
        |       ySUPPLY0                                { BBUNSUP($1, "Unsupported: Verilog 1995 strength specifiers"); }
        |       ySUPPLY1                                { BBUNSUP($1, "Unsupported: Verilog 1995 strength specifiers"); }
        ;

strengthSpecE:                  // IEEE: drive_strength + pullup_strength + pulldown_strength + charge_strength - plus empty
                /* empty */                             { }
        |       strengthSpec                            { }
        ;

strengthSpec:                   // IEEE: drive_strength + pullup_strength + pulldown_strength + charge_strength - plus empty
                yP_PAR__STRENGTH strength ')'                   { }
        |       yP_PAR__STRENGTH strength ',' strength ')'      { }
        ;

//************************************************
// Tables

combinational_body<nodep>:      // IEEE: combinational_body + sequential_body
                yTABLE tableEntryList yENDTABLE         { $$ = new AstUdpTable($1,$2); }
        ;

tableEntryList<nodep>:  // IEEE: { combinational_entry | sequential_entry }
                tableEntry                              { $$ = $1; }
        |       tableEntryList tableEntry               { $$ = $1->addNextNull($2); }
        ;

tableEntry<nodep>:      // IEEE: combinational_entry + sequential_entry
                yaTABLELINE                             { $$ = new AstUdpTableLine($<fl>1,*$1); }
        |       error                                   { $$ = nullptr; }
        ;

//************************************************
// Specify

specify_block<nodep>:           // ==IEEE: specify_block
                ySPECIFY specifyJunkList yENDSPECIFY    { $$ = nullptr; }
        |       ySPECIFY yENDSPECIFY                    { $$ = nullptr; }
        ;

specifyJunkList:
                specifyJunk                             { } /* ignored */
        |       specifyJunkList specifyJunk             { } /* ignored */
        ;

specifyJunk:
                BISONPRE_NOT(ySPECIFY,yENDSPECIFY)      { }
        |       ySPECIFY specifyJunk yENDSPECIFY        { }
        |       error {}
        ;

specparam_declaration<nodep>:           // ==IEEE: specparam_declaration
                ySPECPARAM junkToSemiList ';'           { $$ = nullptr; }
        ;

junkToSemiList:
                junkToSemi                              { } /* ignored */
        |       junkToSemiList junkToSemi               { } /* ignored */
        ;

junkToSemi:
                BISONPRE_NOT(';',yENDSPECIFY,yENDMODULE)        { }
        |       error {}
        ;

//************************************************
// IDs

id<strp>:
                yaID__ETC                               { $$ = $1; $<fl>$ = $<fl>1; }
        |       idRandomize                             { $$ = $1; $<fl>$ = $<fl>1; }
        ;

idAny<strp>:                    // Any kind of identifier
                yaID__ETC                               { $$ = $1; $<fl>$ = $<fl>1; }
        |       yaID__aTYPE                             { $$ = $1; $<fl>$ = $<fl>1; }
        |       idRandomize                             { $$ = $1; $<fl>$ = $<fl>1; }
        ;

idType<strp>:                   // IEEE: class_identifier or other type identifier
        //                      // Used where reference is needed
                yaID__aTYPE                             { $$ = $1; $<fl>$ = $<fl>1; }
        ;

idCC<strp>:                     // IEEE: class/package then ::
                                // lexer matches this:  yaID_LEX [ '#' '(' ... ')' ] yP_COLONCOLON
                yaID__CC                                { $$ = $1; $<fl>$ = $<fl>1; }
        ;

idRandomize<strp>:              // Keyword as an identifier
                yRANDOMIZE                              { static string s = "randomize"; $$ = &s; $<fl>$ = $<fl>1; }
        ;

idSVKwd<strp>:                  // Warn about non-forward compatible Verilog 2001 code
        //                      // yBIT, yBYTE won't work here as causes conflicts
                yDO
                        { static string s = "do"   ; $$ = &s; ERRSVKWD($1,*$$); $<fl>$ = $<fl>1; }
        |       yFINAL
                        { static string s = "final"; $$ = &s; ERRSVKWD($1,*$$); $<fl>$ = $<fl>1; }
        ;

variable_lvalue<nodep>:         // IEEE: variable_lvalue or net_lvalue
        //                      // Note many variable_lvalue's must use exprOkLvalue when arbitrary expressions may also exist
                idClassSel                              { $$ = $1; }
        |       '{' variable_lvalueConcList '}'         { $$ = $2; }
        //                      // IEEE: [ assignment_pattern_expression_type ] assignment_pattern_variable_lvalue
        //                      // We allow more assignment_pattern_expression_types then strictly required
        //UNSUP data_type  yP_TICKBRA variable_lvalueList '}'   { UNSUP }
        //UNSUP idClassSel yP_TICKBRA variable_lvalueList '}'   { UNSUP }
        //UNSUP /**/       yP_TICKBRA variable_lvalueList '}'   { UNSUP }
        |       streaming_concatenation                 { $$ = $1; }
        ;

variable_lvalueConcList<nodep>: // IEEE: part of variable_lvalue: '{' variable_lvalue { ',' variable_lvalue } '}'
                variable_lvalue                                 { $$ = $1; }
        |       variable_lvalueConcList ',' variable_lvalue     { $$ = new AstConcat($2,$1,$3); }
        ;

//UNSUPvariable_lvalueList<nodep>:  // IEEE: part of variable_lvalue: variable_lvalue { ',' variable_lvalue }
//UNSUP         variable_lvalue                         { $$ = $1; }
//UNSUP |       variable_lvalueList ',' variable_lvalue { $$ = AstNode::addNextNull($1, $3); }
//UNSUP ;

// VarRef to dotted, and/or arrayed, and/or bit-ranged variable
idClassSel<nodep>:                      // Misc Ref to dotted, and/or arrayed, and/or bit-ranged variable
                idDotted                                { $$ = $1; }
        //                      // IEEE: [ implicit_class_handle . | package_scope ] hierarchical_variable_identifier select
        |       yTHIS '.' idDotted
                        { $$ = new AstDot($2, false, new AstParseRef($<fl>1, VParseRefExp::PX_ROOT, "this"), $3); }
        |       ySUPER '.' idDotted
                        { $$ = new AstDot($2, false, new AstParseRef($<fl>1, VParseRefExp::PX_ROOT, "super"), $3); }
        |       yTHIS '.' ySUPER '.' idDotted           { $$ = $5; BBUNSUP($1, "Unsupported: this.super"); }
        //                      // Expanded: package_scope idDotted
        |       packageClassScope idDotted              { $$ = new AstDot($<fl>2, true, $1, $2); }
        ;

idClassSelForeach<nodep>:
                idDottedForeach                         { $$ = $1; }
        //                      // IEEE: [ implicit_class_handle . | package_scope ] hierarchical_variable_identifier select
        |       yTHIS '.' idDottedForeach
                        { $$ = new AstDot($2, false, new AstParseRef($<fl>1, VParseRefExp::PX_ROOT, "this"), $3); }
        |       ySUPER '.' idDottedForeach
                        { $$ = new AstDot($2, false, new AstParseRef($<fl>1, VParseRefExp::PX_ROOT, "super"), $3); }
        |       yTHIS '.' ySUPER '.' idDottedForeach    { $$ = $5; BBUNSUP($1, "Unsupported: this.super"); }
        //                      // Expanded: package_scope idForeach
        |       packageClassScope idDottedForeach       { $$ = new AstDot($<fl>2, true, $1, $2); }
        ;

idDotted<nodep>:
                yD_ROOT '.' idDottedMore
                        { $$ = new AstDot($2, false, new AstParseRef($<fl>1, VParseRefExp::PX_ROOT, "$root"), $3); }
        |       idDottedMore                            { $$ = $1; }
        ;

idDottedForeach<nodep>:
                yD_ROOT '.' idDottedMoreForeach
                        { $$ = new AstDot($2, false, new AstParseRef($<fl>1, VParseRefExp::PX_ROOT, "$root"), $3); }
        |       idDottedMoreForeach                     { $$ = $1; }
        ;

idDottedMore<nodep>:
                idArrayed                               { $$ = $1; }
        |       idDottedMore '.' idArrayed              { $$ = new AstDot($2, false, $1, $3); }
        ;

idDottedMoreForeach<nodep>:
                idArrayedForeach                        { $$ = $1; }
        |       idDottedMoreForeach '.' idArrayedForeach        { $$ = new AstDot($2, false, $1, $3); }
        ;

// Single component of dotted path, maybe [#].
// Due to lookahead constraints, we can't know if [:] or [+:] are valid (last dotted part),
// we'll assume so and cleanup later.
// id below includes:
//       enum_identifier
idArrayed<nodep>:               // IEEE: id + select
                id
                        { $$ = new AstParseRef($<fl>1, VParseRefExp::PX_TEXT, *$1, nullptr, nullptr); }
        //                      // IEEE: id + part_select_range/constant_part_select_range
        |       idArrayed '[' expr ']'                          { $$ = new AstSelBit($2, $1, $3); }  // Or AstArraySel, don't know yet.
        |       idArrayed '[' constExpr ':' constExpr ']'       { $$ = new AstSelExtract($2, $1, $3, $5); }
        //                      // IEEE: id + indexed_range/constant_indexed_range
        |       idArrayed '[' expr yP_PLUSCOLON  constExpr ']'  { $$ = new AstSelPlus($2, $1, $3, $5); }
        |       idArrayed '[' expr yP_MINUSCOLON constExpr ']'  { $$ = new AstSelMinus($2, $1, $3, $5); }
        ;

idArrayedForeach<nodep>:        // IEEE: id + select (under foreach expression)
                id
                        { $$ = new AstParseRef($<fl>1, VParseRefExp::PX_TEXT, *$1, nullptr, nullptr); }
        //                      // IEEE: id + part_select_range/constant_part_select_range
        |       idArrayed '[' expr ']'                          { $$ = new AstSelBit($2, $1, $3); }  // Or AstArraySel, don't know yet.
        |       idArrayed '[' constExpr ':' constExpr ']'       { $$ = new AstSelExtract($2, $1, $3, $5); }
        //                      // IEEE: id + indexed_range/constant_indexed_range
        |       idArrayed '[' expr yP_PLUSCOLON  constExpr ']'  { $$ = new AstSelPlus($2, $1, $3, $5); }
        |       idArrayed '[' expr yP_MINUSCOLON constExpr ']'  { $$ = new AstSelMinus($2, $1, $3, $5); }
        //                      // IEEE: loop_variables (under foreach expression)
        //                      // To avoid conflicts we allow expr as first element, must post-check
        |       idArrayed '[' expr ',' loop_variables ']'
                        { $3 = AstNode::addNextNull($3, $5); $$ = new AstSelLoopVars($2, $1, $3); }
        |       idArrayed '[' ',' loop_variables ']'
                        { $4 = AstNode::addNextNull(new AstEmpty{$3}, $4); $$ = new AstSelLoopVars($2, $1, $4); }
        ;

// VarRef without any dots or vectorizaion
varRefBase<varRefp>:
                id                                      { $$ = new AstVarRef($<fl>1, *$1, VAccess::READ); }
        ;

// ParseRef
parseRefBase<nodep>:
                id
                        { $$ = new AstParseRef{$<fl>1, VParseRefExp::PX_TEXT, *$1, nullptr, nullptr}; }
        ;

// yaSTRING shouldn't be used directly, instead via an abstraction below
str<strp>:                      // yaSTRING but with \{escapes} need decoded
                yaSTRING                                { $$ = PARSEP->newString(GRAMMARP->deQuote($<fl>1,*$1)); }
        ;

strAsInt<nodep>:
                yaSTRING
                        { if ($1->empty()) {
                              // else "" is not representable as number as is width 0
                              // TODO all strings should be represented this way
                              // until V3Width converts as/if needed to a numerical constant
                              $$ = new AstConst{$<fl>1, AstConst::String{}, GRAMMARP->deQuote($<fl>1, *$1)};
                          } else {
                              $$ = new AstConst{$<fl>1, AstConst::VerilogStringLiteral(), GRAMMARP->deQuote($<fl>1, *$1)};
                          }
                        }
        ;

strAsIntIgnore<nodep>:          // strAsInt, but never matches for when expr shouldn't parse strings
                yaSTRING__IGNORE                        { $$ = nullptr; yyerror("Impossible token"); }
        ;

strAsText<nodep>:
                yaSTRING                                { $$ = GRAMMARP->createTextQuoted($<fl>1, *$1); }
        ;

endLabelE<strp>:
                /* empty */                             { $$ = nullptr; $<fl>$ = nullptr; }
        |       ':' idAny                               { $$ = $2; $<fl>$ = $<fl>2; }
        |       ':' yNEW__ETC                           { static string n = "new"; $$ = &n; $<fl>$ = $<fl>2; }
        ;

//************************************************
// Clocking

clocking_declaration<nodep>:            // IEEE: clocking_declaration  (INCOMPLETE)
        //UNSUP: vvv remove this -- vastly simplified grammar:
                yDEFAULT yCLOCKING '@' '(' senitemEdge ')' ';' yENDCLOCKING
                        { $$ = new AstClocking($2, $5, nullptr); }
        //UNSUP: ^^^ remove this -- vastly simplified grammar:
        //UNSUP clockingFront clocking_event ';'
        //UNSUP  clocking_itemListE yENDCLOCKING endLabelE { SYMP->popScope($$); }
        ;

//UNSUPclockingFront:  // IEEE: part of class_declaration
//UNSUP         yCLOCKING                               { PARSEP->symPushNewAnon(VAstType::CLOCKING); }
//UNSUP |       yCLOCKING idAny/*clocking_identifier*/  { SYMP->pushNew($$); }
//UNSUP |       yDEFAULT yCLOCKING                      { PARSEP->symPushNewAnon(VAstType::CLOCKING); }
//UNSUP |       yDEFAULT yCLOCKING idAny/*clocking_identifier*/ { SYMP->pushNew($$); }
//UNSUP |       yGLOBAL__CLOCKING yCLOCKING                     { PARSEP->symPushNewAnon(VAstType::CLOCKING); }
//UNSUP |       yGLOBAL__CLOCKING yCLOCKING idAny/*clocking_identifier*/        { SYMP->pushNew($$); }
//UNSUP ;

//UNSUPclocking_event:  // ==IEEE: clocking_event
//UNSUP         '@' id                                  { }
//UNSUP |       '@' '(' event_expression ')'            { }
//UNSUP ;

//UNSUPclocking_itemListE:
//UNSUP         /* empty */                             { $$ = nullptr; }
//UNSUP |       clocking_itemList                       { $$ = $1; }
//UNSUP ;

//UNSUPclocking_itemList:  // IEEE: [ clocking_item ]
//UNSUP         clocking_item                           { $$ = $1; }
//UNSUP |       clocking_itemList clocking_item         { $$ = AstNode::addNextNull($1, $2); }
//UNSUP ;

//UNSUPclocking_item:  // ==IEEE: clocking_item
//UNSUP         yDEFAULT default_skew ';'               { }
//UNSUP |       clocking_direction list_of_clocking_decl_assign ';'     { }
//UNSUP |       assertion_item_declaration              { }
//UNSUP ;

//UNSUPdefault_skew:  // ==IEEE: default_skew
//UNSUP         yINPUT clocking_skew                    { }
//UNSUP |       yOUTPUT clocking_skew                   { }
//UNSUP |       yINPUT clocking_skew yOUTPUT clocking_skew      { }
//UNSUP ;

//UNSUPclocking_direction:  // ==IEEE: clocking_direction
//UNSUP         yINPUT clocking_skewE                   { }
//UNSUP |       yOUTPUT clocking_skewE                  { }
//UNSUP |       yINPUT clocking_skewE yOUTPUT clocking_skewE    { }
//UNSUP |       yINOUT                                  { }
//UNSUP ;

//UNSUPlist_of_clocking_decl_assign:  // ==IEEE: list_of_clocking_decl_assign
//UNSUP         clocking_decl_assign                    { $$ = $1; }
//UNSUP |       list_of_clocking_decl_assign ',' clocking_decl_assign   { }
//UNSUP ;

//UNSUPclocking_decl_assign:  // ==IEEE: clocking_decl_assign
//UNSUP         idAny/*new-signal_identifier*/ exprEqE  { $$ = $1; }
//UNSUP ;

//UNSUPclocking_skewE:  // IEEE: [clocking_skew]
//UNSUP         /* empty */                             { $$ = nullptr; }
//UNSUP |       clocking_skew                           { $$ = $1; }
//UNSUP ;

//UNSUPclocking_skew:  // ==IEEE: clocking_skew
//UNSUP         yPOSEDGE                                { }
//UNSUP |       yPOSEDGE delay_control                  { }
//UNSUP |       yNEGEDGE                                { }
//UNSUP |       yNEGEDGE delay_control                  { }
//UNSUP |       yEDGE                                   { NEED_S09($<fl>1,"edge"); }
//UNSUP |       yEDGE delay_control                     { NEED_S09($<fl>1,"edge"); }
//UNSUP |       delay_control                           { $$ = $1; }
//UNSUP ;

//UNSUPcycle_delay:  // ==IEEE: cycle_delay
//UNSUP         yP_POUNDPOUND yaINTNUM                  { }
//UNSUP |       yP_POUNDPOUND id                        { }
//UNSUP |       yP_POUNDPOUND '(' expr ')'              { }
//UNSUP ;

//************************************************
// Asserts

//UNSUPassertion_item_declaration:  // ==IEEE: assertion_item_declaration
//UNSUP         property_declaration                    { $$ = $1; }
//UNSUP |       sequence_declaration                    { $$ = $1; }
//UNSUP |       let_declaration                         { $$ = $1; }
//UNSUP ;

assertion_item<nodep>:          // ==IEEE: assertion_item
                concurrent_assertion_item               { $$ = $1; }
        |       deferred_immediate_assertion_item
                        { $$ = $1 ? new AstAlways($1->fileline(), VAlwaysKwd::ALWAYS_COMB, nullptr, $1) : nullptr; }
        ;

deferred_immediate_assertion_item<nodep>:       // ==IEEE: deferred_immediate_assertion_item
                deferred_immediate_assertion_statement  { $$ = $1; }
        |       id/*block_identifier*/ ':' deferred_immediate_assertion_statement
                        { $$ = new AstBegin($<fl>1, *$1, $3, false, true); }
        ;

procedural_assertion_statement<nodep>:  // ==IEEE: procedural_assertion_statement
                concurrent_assertion_statement          { $$ = $1; }
        |       immediate_assertion_statement           { $$ = $1; }
        //                      // IEEE: checker_instantiation
        //                      // Unlike modules, checkers are the only "id id (...)" form in statements.
        //UNSUP checker_instantiation                   { $$ = $1; }
        ;

immediate_assertion_statement<nodep>:   // ==IEEE: immediate_assertion_statement
                simple_immediate_assertion_statement    { $$ = $1; }
        |       deferred_immediate_assertion_statement  { $$ = $1; }
        ;

simple_immediate_assertion_statement<nodep>:    // ==IEEE: simple_immediate_assertion_statement
        //                              // action_block expanded here, for compatibility with AstAssert
                yASSERT '(' expr ')' stmtBlock %prec prLOWER_THAN_ELSE  { $$ = new AstAssert($1, $3, $5, nullptr, true); }
        |       yASSERT '(' expr ')'           yELSE stmtBlock          { $$ = new AstAssert($1, $3, nullptr, $6, true); }
        |       yASSERT '(' expr ')' stmtBlock yELSE stmtBlock          { $$ = new AstAssert($1, $3, $5, $7, true); }
        //                              // action_block expanded here, for compatibility with AstAssert
        |       yASSUME '(' expr ')' stmtBlock %prec prLOWER_THAN_ELSE  { $$ = new AstAssert($1, $3, $5, nullptr, true); }
        |       yASSUME '(' expr ')'           yELSE stmtBlock          { $$ = new AstAssert($1, $3, nullptr, $6, true); }
        |       yASSUME '(' expr ')' stmtBlock yELSE stmtBlock          { $$ = new AstAssert($1, $3, $5, $7, true);   }
        //                      // IEEE: simple_immediate_cover_statement
        |       yCOVER '(' expr ')' stmt                { $$ = new AstCover($1, $3, $5, true); }
        ;

final_zero:                     // IEEE: part of deferred_immediate_assertion_statement
                '#' yaINTNUM
                        { if ($2->isNeqZero()) { $<fl>2->v3error("Deferred assertions must use '#0' (IEEE 1800-2017 16.4)"); } }
        //                      // 1800-2012:
        |       yFINAL                                                  { }
        ;

deferred_immediate_assertion_statement<nodep>:  // ==IEEE: deferred_immediate_assertion_statement
        //                      // IEEE: deferred_immediate_assert_statement
                yASSERT final_zero '(' expr ')' stmtBlock %prec prLOWER_THAN_ELSE       { $$ = new AstAssert($1, $4, $6, nullptr, true); }
        |       yASSERT final_zero '(' expr ')'           yELSE stmtBlock               { $$ = new AstAssert($1, $4, nullptr, $7, true); }
        |       yASSERT final_zero '(' expr ')' stmtBlock yELSE stmtBlock               { $$ = new AstAssert($1, $4, $6, $8, true);   }
        //                      // IEEE: deferred_immediate_assume_statement
        |       yASSUME final_zero '(' expr ')' stmtBlock %prec prLOWER_THAN_ELSE       { $$ = new AstAssert($1, $4, $6, nullptr, true); }
        |       yASSUME final_zero '(' expr ')'           yELSE stmtBlock               { $$ = new AstAssert($1, $4, nullptr, $7, true); }
        |       yASSUME final_zero '(' expr ')' stmtBlock yELSE stmtBlock               { $$ = new AstAssert($1, $4, $6, $8, true); }
        //                      // IEEE: deferred_immediate_cover_statement
        |       yCOVER final_zero '(' expr ')' stmt     { $$ = new AstCover($1, $4, $6, true); }
        ;

//UNSUPexpect_property_statement<nodep>:  // ==IEEE: expect_property_statement
//UNSUP         yEXPECT '(' property_spec ')' action_block      { }
//UNSUP ;

concurrent_assertion_item<nodep>:       // IEEE: concurrent_assertion_item
                concurrent_assertion_statement          { $$ = $1; }
        |       id/*block_identifier*/ ':' concurrent_assertion_statement
                        { $$ = new AstBegin($<fl>1, *$1, $3, false, true); }
        //                      // IEEE: checker_instantiation
        //                      // identical to module_instantiation; see etcInst
        ;

concurrent_assertion_statement<nodep>:  // ==IEEE: concurrent_assertion_statement
        //                      // IEEE: assert_property_statement
        //UNSUP remove below:
                yASSERT yPROPERTY '(' property_spec ')' elseStmtBlock   { $$ = new AstAssert($1, $4, nullptr, $6, false); }
        //UNSUP yASSERT yPROPERTY '(' property_spec ')' action_block    { }
        //                      // IEEE: assume_property_statement
        |       yASSUME yPROPERTY '(' property_spec ')' elseStmtBlock   { $$ = new AstAssert($1, $4, nullptr, $6, false); }
        //UNSUP yASSUME yPROPERTY '(' property_spec ')' action_block    { }
        //                      // IEEE: cover_property_statement
        |       yCOVER yPROPERTY '(' property_spec ')' stmtBlock        { $$ = new AstCover($1, $4, $6, false); }
        //                      // IEEE: cover_sequence_statement
        //UNSUP yCOVER ySEQUENCE '(' sexpr ')' stmt                     { }
        //                      // IEEE: yCOVER ySEQUENCE '(' clocking_event sexpr ')' stmt
        //                      // sexpr already includes "clocking_event sexpr"
        //UNSUP yCOVER ySEQUENCE '(' clocking_event yDISABLE yIFF '(' expr/*expression_or_dist*/ ')' sexpr ')' stmt     { }
        //UNSUP yCOVER ySEQUENCE '(' yDISABLE yIFF '(' expr/*expression_or_dist*/ ')' sexpr ')' stmt    { }
        //                      // IEEE: restrict_property_statement
        |       yRESTRICT yPROPERTY '(' property_spec ')' ';'           { $$ = new AstRestrict($1, $4); }
        ;

elseStmtBlock<nodep>:   // Part of concurrent_assertion_statement
                ';'                                     { $$ = nullptr; }
        |       yELSE stmtBlock                         { $$ = $2; }
        ;

//UNSUPproperty_declaration<nodep>:  // ==IEEE: property_declaration
//UNSUP         property_declarationFront property_port_listE ';' property_declarationBody
//UNSUP                 yENDPROPERTY endLabelE
//UNSUP                 { SYMP->popScope($$); }
//UNSUP ;

//UNSUPproperty_declarationFront<nodep>:  // IEEE: part of property_declaration
//UNSUP         yPROPERTY idAny/*property_identifier*/
//UNSUP                 { SYMP->pushNew($$); }
//UNSUP ;

//UNSUPproperty_port_listE<nodep>:  // IEEE: [ ( [ property_port_list ] ) ]
//UNSUP         /* empty */                             { $$ = nullptr; }
//UNSUP |       '(' {VARRESET_LIST(""); VARIO("input"); } property_port_list ')'
//UNSUP                 { VARRESET_NONLIST(""); }
//UNSUP ;

//UNSUPproperty_port_list<nodep>:  // ==IEEE: property_port_list
//UNSUP         property_port_item                      { $$ = $1; }
//UNSUP |       property_port_list ',' property_port_item       { }
//UNSUP ;

//UNSUPproperty_port_item<nodep>:  // IEEE: property_port_item/sequence_port_item
//UNSUP //                      // Merged in sequence_port_item
//UNSUP //                      // IEEE: property_lvar_port_direction ::= yINPUT
//UNSUP //                      // prop IEEE: [ yLOCAL [ yINPUT ] ] property_formal_type
//UNSUP //                      //           id {variable_dimension} [ '=' property_actual_arg ]
//UNSUP //                      // seq IEEE: [ yLOCAL [ sequence_lvar_port_direction ] ] sequence_formal_type
//UNSUP //                      //           id {variable_dimension} [ '=' sequence_actual_arg ]
//UNSUP         property_port_itemFront property_port_itemAssignment { }
//UNSUP ;

//UNSUPproperty_port_itemFront: // IEEE: part of property_port_item/sequence_port_item
//UNSUP         property_port_itemDirE property_formal_typeNoDt         { VARDTYPE($2); }
//UNSUP //                      // data_type_or_implicit
//UNSUP |       property_port_itemDirE data_type                { VARDTYPE($2); }
//UNSUP |       property_port_itemDirE yVAR data_type           { VARDTYPE($3); }
//UNSUP |       property_port_itemDirE yVAR implicit_typeE      { VARDTYPE($3); }
//UNSUP |       property_port_itemDirE signingE rangeList       { VARDTYPE(SPACED($2,$3)); }
//UNSUP |       property_port_itemDirE /*implicit*/             { /*VARDTYPE-same*/ }
//UNSUP ;

//UNSUPproperty_port_itemAssignment<nodep>:  // IEEE: part of property_port_item/sequence_port_item/checker_port_direction
//UNSUP         portSig variable_dimensionListE         { VARDONE($<fl>1, $1, $2, ""); PINNUMINC(); }
//UNSUP |       portSig variable_dimensionListE '=' property_actual_arg
//UNSUP                 { VARDONE($<fl>1, $1, $2, $4); PINNUMINC(); }
//UNSUP ;

//UNSUPproperty_port_itemDirE:
//UNSUP         /* empty */                             { $$ = nullptr; }
//UNSUP |       yLOCAL__ETC                             { }
//UNSUP |       yLOCAL__ETC port_direction              { }
//UNSUP ;

//UNSUPproperty_declarationBody<nodep>:  // IEEE: part of property_declaration
//UNSUP         assertion_variable_declarationList property_statement_spec      { }
//UNSUP //                      // IEEE-2012: Incorectly hasyCOVER ySEQUENCE then property_spec here.
//UNSUP //                      // Fixed in IEEE 1800-2017
//UNSUP |       property_statement_spec                 { $$ = $1; }
//UNSUP ;

//UNSUPassertion_variable_declarationList: // IEEE: part of assertion_variable_declaration
//UNSUP         assertion_variable_declaration          { $$ = $1; }
//UNSUP |       assertion_variable_declarationList assertion_variable_declaration       { }
//UNSUP ;

//UNSUPsequence_declaration<nodep>:  // ==IEEE: sequence_declaration
//UNSUP         sequence_declarationFront sequence_port_listE ';' sequence_declarationBody
//UNSUP                 yENDSEQUENCE endLabelE
//UNSUP                 { SYMP->popScope($$); }
//UNSUP ;

//UNSUPsequence_declarationFront<nodep>:  // IEEE: part of sequence_declaration
//UNSUP         ySEQUENCE idAny/*new_sequence*/
//UNSUP                 { SYMP->pushNew($$); }
//UNSUP ;

//UNSUPsequence_port_listE<nodep>:  // IEEE: [ ( [ sequence_port_list ] ) ]
//UNSUP //                      // IEEE: sequence_lvar_port_direction ::= yINPUT | yINOUT | yOUTPUT
//UNSUP //                      // IEEE: [ yLOCAL [ sequence_lvar_port_direction ] ] sequence_formal_type
//UNSUP //                      //           id {variable_dimension} [ '=' sequence_actual_arg ]
//UNSUP //                      // All this is almost identically the same as a property.
//UNSUP //                      // Difference is only yINOUT/yOUTPUT (which might be added to 1800-2012)
//UNSUP //                      // and yPROPERTY.  So save some work.
//UNSUP         property_port_listE                     { $$ = $1; }
//UNSUP ;

//UNSUPproperty_formal_typeNoDt<nodep>:  // IEEE: property_formal_type (w/o implicit)
//UNSUP         sequence_formal_typeNoDt                { $$ = $1; }
//UNSUP |       yPROPERTY                               { }
//UNSUP ;

//UNSUPsequence_formal_typeNoDt<nodep>:  // ==IEEE: sequence_formal_type (w/o data_type_or_implicit)
//UNSUP //                      // IEEE: data_type_or_implicit
//UNSUP //                      // implicit expanded where used
//UNSUP         ySEQUENCE                               { }
//UNSUP //                      // IEEE-2009: yEVENT
//UNSUP //                      // already part of data_type.  Removed in 1800-2012.
//UNSUP |       yUNTYPED                                { }
//UNSUP ;

//UNSUPsequence_declarationBody<nodep>:  // IEEE: part of sequence_declaration
//UNSUP //                      // 1800-2012 makes ';' optional
//UNSUP         assertion_variable_declarationList sexpr        { }
//UNSUP |       assertion_variable_declarationList sexpr ';'    { }
//UNSUP |       sexpr                                   { $$ = $1; }
//UNSUP |       sexpr ';'                               { $$ = $1; }
//UNSUP ;

property_spec<nodep>:                   // IEEE: property_spec
        //UNSUP: This rule has been super-specialized to what is supported now
        //UNSUP remove below
                '@' '(' senitemEdge ')' yDISABLE yIFF '(' expr ')' pexpr
                        { $$ = new AstPropClocked($1, $3, $8, $10); }
        |       '@' '(' senitemEdge ')' pexpr           { $$ = new AstPropClocked($1, $3, nullptr, $5); }
        //UNSUP remove above
        |       yDISABLE yIFF '(' expr ')' pexpr        { $$ = new AstPropClocked($4->fileline(), nullptr, $4, $6); }
        |       pexpr                                   { $$ = new AstPropClocked($1->fileline(), nullptr, nullptr, $1); }
        ;

//UNSUPproperty_statement_spec<nodep>:  // ==IEEE: property_statement_spec
//UNSUP //                      // IEEE: [ clocking_event ] [ yDISABLE yIFF '(' expression_or_dist ')' ] property_statement
//UNSUP         property_statement                      { $$ = $1; }
//UNSUP |       yDISABLE yIFF '(' expr/*expression_or_dist*/ ')' property_statement     { }
//UNSUP //                      // IEEE: clocking_event property_statement
//UNSUP //                      // IEEE: clocking_event yDISABLE yIFF '(' expr/*expression_or_dist*/ ')' property_statement
//UNSUP //                      // Both overlap pexpr:"clocking_event pexpr"  the difference is
//UNSUP //                      // property_statement:property_statementCaseIf so replicate it
//UNSUP |       clocking_event property_statementCaseIf { }
//UNSUP |       clocking_event yDISABLE yIFF '(' expr/*expression_or_dist*/ ')' property_statementCaseIf        { }
//UNSUP ;

//UNSUPproperty_statement<nodep>:  // ==IEEE: property_statement
//UNSUP //                      // Doesn't make sense to have "pexpr ;" in pexpr rule itself, so we split out case/if
//UNSUP         pexpr ';'                               { $$ = $1; }
//UNSUP //                      // Note this term replicated in property_statement_spec
//UNSUP //                      // If committee adds terms, they may need to be there too.
//UNSUP |       property_statementCaseIf                { $$ = $1; }
//UNSUP ;

//UNSUPproperty_statementCaseIf<nodep>:  // IEEE: property_statement - minus pexpr
//UNSUP         yCASE '(' expr/*expression_or_dist*/ ')' property_case_itemList yENDCASE        { }
//UNSUP |       yCASE '(' expr/*expression_or_dist*/ ')' yENDCASE               { }
//UNSUP |       yIF '(' expr/*expression_or_dist*/ ')' pexpr  %prec prLOWER_THAN_ELSE   { }
//UNSUP |       yIF '(' expr/*expression_or_dist*/ ')' pexpr yELSE pexpr        { }
//UNSUP ;

//UNSUPproperty_case_itemList<nodep>:  // IEEE: {property_case_item}
//UNSUP         property_case_item                      { $$ = $1; }
//UNSUP |       property_case_itemList ',' property_case_item   { $$ = AstNode::addNextNull($1, $3); }
//UNSUP ;

//UNSUPproperty_case_item<nodep>:  // ==IEEE: property_case_item
//UNSUP //                      // IEEE: expression_or_dist { ',' expression_or_dist } ':' property_statement
//UNSUP //                      // IEEE 1800-2012 changed from property_statement to property_expr
//UNSUP //                      // IEEE 1800-2017 changed to require the semicolon
//UNSUP         caseCondList ':' pexpr                  { }
//UNSUP |       caseCondList ':' pexpr ';'              { }
//UNSUP |       yDEFAULT pexpr                          { }
//UNSUP |       yDEFAULT ':' pexpr ';'                  { }
//UNSUP ;

//UNSUPpev_expr<nodep>:  // IEEE: property_actual_arg | expr
//UNSUP //                      //       which expands to pexpr | event_expression
//UNSUP //                      // Used in port and function calls, when we can't know yet if something
//UNSUP //                      // is a function/sequence/property or instance/checker pin.
//UNSUP //
//UNSUP //                      // '(' pev_expr ')'
//UNSUP //                      // Already in pexpr
//UNSUP //                      // IEEE: event_expression ',' event_expression
//UNSUP //                      // ','s are legal in event_expressions, but parens required to avoid conflict with port-sep-,
//UNSUP //                      // IEEE: event_expression yOR event_expression
//UNSUP //                      // Already in pexpr - needs removal there
//UNSUP //                      // IEEE: event_expression yIFF expr
//UNSUP //                      // Already in pexpr - needs removal there
//UNSUP //
//UNSUP         senitemEdge                             { $$ = $1; }
//UNSUP //
//UNSUP //============= pexpr rules copied for pev_expr
//UNSUP |       BISONPRE_COPY_ONCE(pexpr,{s/~o~p/pev_/g; })     // {copied}
//UNSUP //
//UNSUP //============= sexpr rules copied for pev_expr
//UNSUP |       BISONPRE_COPY_ONCE(sexpr,{s/~p~s/pev_/g; })     // {copied}
//UNSUP //
//UNSUP //============= expr rules copied for pev_expr
//UNSUP |       BISONPRE_COPY_ONCE(expr,{s/~l~/pev_/g; s/~p~/pev_/g; s/~noPar__IGNORE~/yP_PAR__IGNORE /g; })    // {copied}
//UNSUP ;

pexpr<nodep>:  // IEEE: property_expr  (The name pexpr is important as regexps just add an "p" to expr.)
        //UNSUP: This rule has been super-specialized to what is supported now
        //UNSUP remove below
                expr yP_ORMINUSGT pexpr                 { $$ = new AstLogOr($2, new AstLogNot($2, $1), $3); }
        |       expr yP_OREQGT pexpr                    { $$ = new AstImplication($2, $1, $3); }
        |       expr                                    { $$ = $1; }
        //UNSUP remove above, use below:
        //
        //                      // IEEE: sequence_expr
        //                      // Expanded below
        //
        //                      // IEEE: '(' pexpr ')'
        //                      // Expanded below
        //
        //UNSUP yNOT pexpr %prec prNEGATION             { }
        //UNSUP ySTRONG '(' sexpr ')'                   { }
        //UNSUP yWEAK '(' sexpr ')'                     { }
        //                      // IEEE: pexpr yOR pexpr
        //                      // IEEE: pexpr yAND pexpr
        //                      // Under ~p~sexpr and/or ~p~sexpr
        //
        //                      // IEEE: "sequence_expr yP_ORMINUSGT pexpr"
        //                      // Instead we use pexpr to prevent conflicts
        //UNSUP ~o~pexpr yP_ORMINUSGT pexpr             { }
        //UNSUP ~o~pexpr yP_OREQGT pexpr                { }
        //
        //                      // IEEE-2009: property_statement
        //                      // IEEE-2012: yIF and yCASE
        //UNSUP property_statementCaseIf                { }
        //
        //UNSUP ~o~pexpr/*sexpr*/ yP_POUNDMINUSPD pexpr { }
        //UNSUP ~o~pexpr/*sexpr*/ yP_POUNDEQPD pexpr    { }
        //UNSUP yNEXTTIME pexpr                         { }
        //UNSUP yS_NEXTTIME pexpr                       { }
        //UNSUP yNEXTTIME '[' expr/*const*/ ']' pexpr %prec yNEXTTIME           { }
        //UNSUP yS_NEXTTIME '[' expr/*const*/ ']' pexpr %prec yS_NEXTTIME       { }
        //UNSUP yALWAYS pexpr                           { }
        //UNSUP yALWAYS '[' cycle_delay_const_range_expression ']' pexpr  %prec yALWAYS { }
        //UNSUP yS_ALWAYS '[' constant_range ']' pexpr  %prec yS_ALWAYS         { }
        //UNSUP yS_EVENTUALLY pexpr                     { }
        //UNSUP yEVENTUALLY '[' constant_range ']' pexpr  %prec yEVENTUALLY     { }
        //UNSUP yS_EVENTUALLY '[' cycle_delay_const_range_expression ']' pexpr  %prec yS_EVENTUALLY     { }
        //UNSUP ~o~pexpr yUNTIL pexpr                   { }
        //UNSUP ~o~pexpr yS_UNTIL pexpr                 { }
        //UNSUP ~o~pexpr yUNTIL_WITH pexpr              { }
        //UNSUP ~o~pexpr yS_UNTIL_WITH pexpr            { }
        //UNSUP ~o~pexpr yIMPLIES pexpr                 { }
        //                      // yIFF also used by event_expression
        //UNSUP ~o~pexpr yIFF ~o~pexpr                  { }
        //UNSUP yACCEPT_ON '(' expr/*expression_or_dist*/ ')' pexpr  %prec yACCEPT_ON   { }
        //UNSUP yREJECT_ON '(' expr/*expression_or_dist*/ ')' pexpr  %prec yREJECT_ON   { }
        //UNSUP ySYNC_ACCEPT_ON '(' expr/*expression_or_dist*/ ')' pexpr %prec ySYNC_ACCEPT_ON  { }
        //UNSUP ySYNC_REJECT_ON '(' expr/*expression_or_dist*/ ')' pexpr %prec ySYNC_REJECT_ON  { }
        //
        //                      // IEEE: "property_instance"
        //                      // Looks just like a function/method call
        //
        //                      // Note "clocking_event pexpr" overlaps
        //                      // property_statement_spec: clocking_event property_statement
        //
        //                      // Include property_specDisable to match property_spec rule
        //UNSUP clocking_event yDISABLE yIFF '(' expr ')' pexpr %prec prSEQ_CLOCKING    { }
        //
        //============= sexpr rules copied for property_expr
        //UNSUP BISONPRE_COPY_ONCE(sexpr,{s/~p~s/p/g; })        // {copied}
        //
        //============= expr rules copied for property_expr
        //UNSUP BISONPRE_COPY_ONCE(expr,{s/~l~/p/g; s/~p~/p/g; s/~noPar__IGNORE~/yP_PAR__IGNORE /g; })  // {copied}
        ;

//UNSUPsexpr<nodep>:  // ==IEEE: sequence_expr  (The name sexpr is important as regexps just add an "s" to expr.)
//UNSUP //                      // ********* RULES COPIED IN sequence_exprProp
//UNSUP //                      // For precedence, see IEEE 17.7.1
//UNSUP //
//UNSUP //                      // IEEE: "cycle_delay_range sequence_expr { cycle_delay_range sequence_expr }"
//UNSUP //                      // IEEE: "sequence_expr cycle_delay_range sequence_expr { cycle_delay_range sequence_expr }"
//UNSUP //                      // Both rules basically mean we can repeat sequences, so make it simpler:
//UNSUP         cycle_delay_range sexpr  %prec yP_POUNDPOUND    { }
//UNSUP |       ~p~sexpr cycle_delay_range sexpr %prec prPOUNDPOUND_MULTI       { }
//UNSUP //
//UNSUP //                      // IEEE: expression_or_dist [ boolean_abbrev ]
//UNSUP //                      // Note expression_or_dist includes "expr"!
//UNSUP //                      // sexpr/*sexpression_or_dist*/  --- Hardcoded below
//UNSUP |       ~p~sexpr/*sexpression_or_dist*/ boolean_abbrev  { }
//UNSUP //
//UNSUP //                      // IEEE: "sequence_instance [ sequence_abbrev ]"
//UNSUP //                      // version without sequence_abbrev looks just like normal function call
//UNSUP //                      // version w/sequence_abbrev matches above;
//UNSUP //                      // expression_or_dist:expr:func boolean_abbrev:sequence_abbrev
//UNSUP //
//UNSUP //                      // IEEE: '(' expression_or_dist {',' sequence_match_item } ')' [ boolean_abbrev ]
//UNSUP //                      // IEEE: '(' sexpr {',' sequence_match_item } ')' [ sequence_abbrev ]
//UNSUP //                      // As sequence_expr includes expression_or_dist, and boolean_abbrev includes sequence_abbrev:
//UNSUP //                      // '(' sequence_expr {',' sequence_match_item } ')' [ boolean_abbrev ]
//UNSUP //                      // "'(' sexpr ')' boolean_abbrev" matches "[sexpr:'(' expr ')'] boolean_abbrev" so we can drop it
//UNSUP |       '(' ~p~sexpr ')'                        { $<fl>$ = $<fl>1; $$ = ...; }
//UNSUP |       '(' ~p~sexpr ',' sequence_match_itemList ')'    { }
//UNSUP //
//UNSUP //                      // AND/OR are between pexprs OR sexprs
//UNSUP |       ~p~sexpr yAND ~p~sexpr                  { $<fl>$ = $<fl>1; $$ = ...; }
//UNSUP |       ~p~sexpr yOR ~p~sexpr                   { $<fl>$ = $<fl>1; $$ = ...; }
//UNSUP //                      // Intersect always has an sexpr rhs
//UNSUP |       ~p~sexpr yINTERSECT sexpr               { $<fl>$ = $<fl>1; $$ = ...; }
//UNSUP //
//UNSUP |       yFIRST_MATCH '(' sexpr ')'              { }
//UNSUP |       yFIRST_MATCH '(' sexpr ',' sequence_match_itemList ')'  { }
//UNSUP |       ~p~sexpr/*sexpression_or_dist*/ yTHROUGHOUT sexpr               { }
//UNSUP //                      // Below pexpr's are really sequence_expr, but avoid conflict
//UNSUP //                      // IEEE: sexpr yWITHIN sexpr
//UNSUP |       ~p~sexpr yWITHIN sexpr                  { $<fl>$ = $<fl>1; $$ = ...; }
//UNSUP //                      // Note concurrent_assertion had duplicate rule for below
//UNSUP |       clocking_event ~p~sexpr %prec prSEQ_CLOCKING    { }
//UNSUP //
//UNSUP //============= expr rules copied for sequence_expr
//UNSUP |       BISONPRE_COPY_ONCE(expr,{s/~l~/s/g; s/~p~/s/g; s/~noPar__IGNORE~/yP_PAR__IGNORE /g; })  // {copied}
//UNSUP ;

//UNSUPcycle_delay_range<nodep>:  // IEEE: ==cycle_delay_range
//UNSUP //                      // These three terms in 1800-2005 ONLY
//UNSUP         yP_POUNDPOUND yaINTNUM                  { }
//UNSUP |       yP_POUNDPOUND id                        { }
//UNSUP |       yP_POUNDPOUND '(' constExpr ')'         { }
//UNSUP //                      // In 1800-2009 ONLY:
//UNSUP //                      // IEEE: yP_POUNDPOUND constant_primary
//UNSUP //                      // UNSUP: This causes a big grammer ambiguity
//UNSUP //                      // as ()'s mismatch between primary and the following statement
//UNSUP //                      // the sv-ac committee has been asked to clarify  (Mantis 1901)
//UNSUP |       yP_POUNDPOUND '[' cycle_delay_const_range_expression ']'        { }
//UNSUP |       yP_POUNDPOUND yP_BRASTAR ']'            { }
//UNSUP |       yP_POUNDPOUND yP_BRAPLUSKET             { }
//UNSUP ;

//UNSUPsequence_match_itemList<nodep>:  // IEEE: [sequence_match_item] part of sequence_expr
//UNSUP         sequence_match_item                     { $$ = $1; }
//UNSUP |       sequence_match_itemList ',' sequence_match_item { }
//UNSUP ;

//UNSUPsequence_match_item<nodep>:  // ==IEEE: sequence_match_item
//UNSUP //                      // IEEE says: operator_assignment
//UNSUP //                      // IEEE says: inc_or_dec_expression
//UNSUP //                      // IEEE says: subroutine_call
//UNSUP //                      // This is the same list as...
//UNSUP         for_step_assignment                     { $$ = $1; }
//UNSUP ;

//UNSUPboolean_abbrev<nodep>:  // ==IEEE: boolean_abbrev
//UNSUP //                      // IEEE: consecutive_repetition
//UNSUP         yP_BRASTAR const_or_range_expression ']'        { }
//UNSUP |       yP_BRASTAR ']'                          { }
//UNSUP |       yP_BRAPLUSKET                           { $$ = $1; }
//UNSUP //                      // IEEE: non_consecutive_repetition
//UNSUP |       yP_BRAEQ const_or_range_expression ']'          { }
//UNSUP //                      // IEEE: goto_repetition
//UNSUP |       yP_BRAMINUSGT const_or_range_expression ']'     { }
//UNSUP ;

//UNSUPconst_or_range_expression<nodep>:  // ==IEEE: const_or_range_expression
//UNSUP         constExpr                               { $$ = $1; }
//UNSUP |       cycle_delay_const_range_expression      { }
//UNSUP ;

//UNSUPconstant_range<nodep>:  // ==IEEE: constant_range
//UNSUP         constExpr ':' constExpr                 { }
//UNSUP ;

//UNSUPcycle_delay_const_range_expression<nodep>:  // ==IEEE: cycle_delay_const_range_expression
//UNSUP //                              // Note '$' is part of constExpr
//UNSUP         constExpr ':' constExpr                 { }
//UNSUP ;

//************************************************
// Let

//************************************************
// Covergroup

//UNSUPcovergroup_declaration<nodep>:  // ==IEEE: covergroup_declaration
//UNSUP         covergroup_declarationFront coverage_eventE ';' coverage_spec_or_optionListE
//UNSUP                 yENDGROUP endLabelE
//UNSUP                 { PARSEP->endgroupCb($<fl>5,$5);
//UNSUP                   SYMP->popScope($$); }
//UNSUP |       covergroup_declarationFront '(' tf_port_listE ')' coverage_eventE ';' coverage_spec_or_optionListE
//UNSUP                 yENDGROUP endLabelE
//UNSUP                 { PARSEP->endgroupCb($<fl>8,$8);
//UNSUP                   SYMP->popScope($$); }
//UNSUP ;

//UNSUPcovergroup_declarationFront:  // IEEE: part of covergroup_declaration
//UNSUP         yCOVERGROUP idAny
//UNSUP                         { SYMP->pushNew($$);
//UNSUP                   PARSEP->covergroupCb($<fl>1,$1,$2); }
//UNSUP ;

//UNSUPcgexpr<nodep>:  // IEEE-2012: covergroup_expression, before that just expression
//UNSUP         expr                                    { $$ = $1; }
//UNSUP ;

//UNSUPcoverage_spec_or_optionListE<nodep>:  // IEEE: [{coverage_spec_or_option}]
//UNSUP         /* empty */                             { $$ = nullptr; }
//UNSUP |       coverage_spec_or_optionList             { $$ = $1; }
//UNSUP ;

//UNSUPcoverage_spec_or_optionList<nodep>:  // IEEE: {coverage_spec_or_option}
//UNSUP         coverage_spec_or_option                 { $$ = $1; }
//UNSUP |       coverage_spec_or_optionList coverage_spec_or_option     { $$ = AstNode::addNextNull($1, $2); }
//UNSUP ;

//UNSUPcoverage_spec_or_option<nodep>:  // ==IEEE: coverage_spec_or_option
//UNSUP //                      // IEEE: coverage_spec
//UNSUP         cover_point                             { $$ = $1; }
//UNSUP |       cover_cross                             { $$ = $1; }
//UNSUP |       coverage_option ';'                     { $$ = $1; }
//UNSUP |       error                                   { $$ = nullptr; }
//UNSUP ;

//UNSUPcoverage_option:  // ==IEEE: coverage_option
//UNSUP //                      // option/type_option aren't really keywords
//UNSUP         id/*yOPTION | yTYPE_OPTION*/ '.' idAny/*member_identifier*/ '=' expr    { }
//UNSUP ;

//UNSUPcover_point:  // ==IEEE: cover_point
//UNSUP         /**/               yCOVERPOINT expr iffE bins_or_empty  { }
//UNSUP //                      // IEEE-2012: class_scope before an ID
//UNSUP |       /**/           /**/ /**/    id ':' yCOVERPOINT expr iffE bins_or_empty  { }
//UNSUP |       class_scope_id ':' yCOVERPOINT expr iffE bins_or_empty  { }
//UNSUP |       class_scope_id id data_type id ':' yCOVERPOINT expr iffE bins_or_empty  { }
//UNSUP |       class_scope_id id /**/      id ':' yCOVERPOINT expr iffE bins_or_empty  { }
//UNSUP |       /**/           id /**/      id ':' yCOVERPOINT expr iffE bins_or_empty  { }
//UNSUP //                      // IEEE-2012:
//UNSUP |       bins_or_empty                           { $$ = $1; }
//UNSUP;

//UNSUPiffE<nodep>:  // IEEE: part of cover_point, others
//UNSUP         /* empty */                             { $$ = nullptr; }
//UNSUP |       yIFF '(' expr ')'                       { }
//UNSUP ;

//UNSUPbins_or_empty<nodep>:  // ==IEEE: bins_or_empty
//UNSUP         '{' bins_or_optionsList '}'             { $$ = $2; }
//UNSUP |       '{' '}'                                 { $$ = nullptr; }
//UNSUP |       ';'                                     { $$ = nullptr; }
//UNSUP ;

//UNSUPbins_or_optionsList<nodep>:  // IEEE: { bins_or_options ';' }
//UNSUP         bins_or_options ';'                     { $$ = $1; }
//UNSUP |       bins_or_optionsList bins_or_options ';' { $$ = AstNode::addNextNull($1, $2); }
//UNSUP ;

//UNSUPbins_or_options<nodep>:  // ==IEEE: bins_or_options
//UNSUP //                      // Superset of IEEE - we allow []'s in more places
//UNSUP         coverage_option                         { $$ = $1; }
//UNSUP //                      // Can't use wildcardE as results in conflicts
//UNSUP |       /**/      bins_keyword id/*bin_identifier*/ bins_orBraE '=' '{' open_range_list '}' iffE        { }
//UNSUP |       yWILDCARD bins_keyword id/*bin_identifier*/ bins_orBraE '=' '{' open_range_list '}' iffE        { }
//UNSUP |       /**/      bins_keyword id/*bin_identifier*/ bins_orBraE '=' '{' open_range_list '}' yWITH__CUR '{' cgexpr ')' iffE      { }
//UNSUP |       yWILDCARD bins_keyword id/*bin_identifier*/ bins_orBraE '=' '{' open_range_list '}' yWITH__CUR '{' cgexpr ')' iffE      { }
//UNSUP //
//UNSUP //                      // cgexpr part of trans_list
//UNSUP //
//UNSUP |       /**/      bins_keyword id/*bin_identifier*/ bins_orBraE '=' trans_list iffE     { }
//UNSUP |       yWILDCARD bins_keyword id/*bin_identifier*/ bins_orBraE '=' trans_list iffE     { }
//UNSUP //
//UNSUP |       bins_keyword id/*bin_identifier*/ bins_orBraE '=' yDEFAULT iffE { }
//UNSUP //
//UNSUP |       bins_keyword id/*bin_identifier*/ bins_orBraE '=' yDEFAULT ySEQUENCE iffE { }
//UNSUP ;

//UNSUPbins_orBraE<nodep>:  // IEEE: part of bins_or_options:
//UNSUP         /* empty */                             { $$ = nullptr; }
//UNSUP |       '[' ']'                                 { }
//UNSUP |       '[' cgexpr ']'                          { }
//UNSUP ;

//UNSUPbins_keyword:  // ==IEEE: bins_keyword
//UNSUP         yBINS                                   { }
//UNSUP |       yILLEGAL_BINS                           { }
//UNSUP |       yIGNORE_BINS                            { }
//UNSUP ;

//UNSUPcovergroup_range_list:  // ==IEEE: covergroup_range_list
//UNSUP         covergroup_value_range                  { $$ = $1; }
//UNSUP |       covergroup_range_list ',' covergroup_value_range        { $$ = AstNode::addNextNull($1, $3); }
//UNSUP ;

//UNSUPtrans_list:  // ==IEEE: trans_list
//UNSUP         '(' trans_set ')'                       { $$ = $2; }
//UNSUP |       trans_list ',' '(' trans_set ')'        { }
//UNSUP ;

//UNSUPtrans_set:  // ==IEEE: trans_set
//UNSUP         trans_range_list                        { $$ = $1; }
//UNSUP //                      // Note the { => } in the grammer, this is really a list
//UNSUP |       trans_set yP_EQGT trans_range_list      { }
//UNSUP ;

//UNSUPtrans_range_list:  // ==IEEE: trans_range_list
//UNSUP         trans_item                              { $$ = $1; }
//UNSUP |       trans_item yP_BRASTAR repeat_range ']'  { }
//UNSUP |       trans_item yP_BRAMINUSGT repeat_range ']' { }
//UNSUP |       trans_item yP_BRAEQ repeat_range ']'    { }
//UNSUP ;

//UNSUPtrans_item:  // ==IEEE: range_list
//UNSUP         covergroup_range_list                   { $$ = $1; }
//UNSUP ;

//UNSUPrepeat_range:  // ==IEEE: repeat_range
//UNSUP         cgexpr                                  { $$ = $1; }
//UNSUP |       cgexpr ':' cgexpr                       { $$ = AstNode::addNextNull($1, $3); }
//UNSUP ;

//UNSUPcover_cross:  // ==IEEE: cover_cross
//UNSUP         id/*cover_point_identifier*/ ':' yCROSS list_of_cross_items iffE cross_body     { }
//UNSUP |       /**/                             yCROSS list_of_cross_items iffE cross_body     { }
//UNSUP ;

//UNSUPlist_of_cross_items<nodep>:  // ==IEEE: list_of_cross_items
//UNSUP         cross_item ',' cross_item               { $$ = AstNode::addNextNull($1, $3); }
//UNSUP |       cross_item ',' cross_item ',' cross_itemList    { }
//UNSUP ;

//UNSUPcross_itemList<nodep>:  // IEEE: part of list_of_cross_items
//UNSUP         cross_item                              { $$ = nullptr; }
//UNSUP |       cross_itemList ',' cross_item           { $$ = AstNode::addNextNull($1, $3); }
//UNSUP ;

//UNSUPcross_item<nodep>:  // ==IEEE: cross_item
//UNSUP         idAny/*cover_point_identifier or variable_identifier*/          { $$ = $1; }
//UNSUP ;

//UNSUPcross_body:  // ==IEEE: cross_body
//UNSUP         '{' '}'                                 { $$ = nullptr; }
//UNSUP //                      // IEEE-2012: No semicolon here, mistake in spec
//UNSUP |       '{' cross_body_itemSemiList '}'         { $$ = $1; }
//UNSUP |       ';'                                     { $$ = nullptr; }
//UNSUP ;

//UNSUPcross_body_itemSemiList:  // IEEE: part of cross_body
//UNSUP         cross_body_item ';'                     { $$ = $1; }
//UNSUP |       cross_body_itemSemiList cross_body_item ';' { $$ = AstNode::addNextNull($1, $2); }
//UNSUP ;

//UNSUPcross_body_item<nodep>:  // ==IEEE: cross_body_item
//UNSUP //                      // IEEE: our semicolon is in the list
//UNSUP         bins_selection_or_option                { $$ = $1; }
//UNSUP |       function_declaration                    { $$ = $1; }
//UNSUP ;

//UNSUPbins_selection_or_option<nodep>:  // ==IEEE: bins_selection_or_option
//UNSUP         coverage_option                         { $$ = $1; }
//UNSUP |       bins_selection                          { $$ = $1; }
//UNSUP ;

//UNSUPbins_selection:  // ==IEEE: bins_selection
//UNSUP         bins_keyword idAny/*new-bin_identifier*/ '=' select_expression iffE     { }
//UNSUP ;

//UNSUPselect_expression:  // ==IEEE: select_expression
//UNSUP //                      // IEEE: select_condition expanded here
//UNSUP         yBINSOF '(' bins_expression ')'         { }
//UNSUP |       yBINSOF '(' bins_expression ')' yINTERSECT '{' covergroup_range_list '}'        { }
//UNSUP |       yWITH__PAREN '(' cgexpr ')'             { }
//UNSUP //                      // IEEE-2012: Need clarification as to precedence
//UNSUP //UNSUP yWITH__PAREN '(' cgexpr ')' yMATCHES cgexpr     { }
//UNSUP |       '!' yBINSOF '(' bins_expression ')'             { }
//UNSUP |       '!' yBINSOF '(' bins_expression ')' yINTERSECT '{' covergroup_range_list '}'    { }
//UNSUP |       '!' yWITH__PAREN '(' cgexpr ')'         { }
//UNSUP //                      // IEEE-2012: Need clarification as to precedence
//UNSUP //UNSUP '!' yWITH__PAREN '(' cgexpr ')' yMATCHES cgexpr { }
//UNSUP |       select_expression yP_ANDAND select_expression   { }
//UNSUP |       select_expression yP_OROR   select_expression   { }
//UNSUP |       '(' select_expression ')'                       { $$ = $2; }
//UNSUP //                      // IEEE-2012: cross_identifier
//UNSUP //                      // Part of covergroup_expression - generic identifier
//UNSUP //                      // IEEE-2012: Need clarification as to precedence
//UNSUP //UNSUP covergroup_expression [ yMATCHES covergroup_expression ]
//UNSUP ;

//UNSUPbins_expression:  // ==IEEE: bins_expression
//UNSUP //                      // "cover_point_identifier" and "variable_identifier" look identical
//UNSUP         id/*variable_identifier or cover_point_identifier*/     { $$ = $1; }
//UNSUP |       id/*cover_point_identifier*/ '.' idAny/*bins_identifier*/       { }
//UNSUP ;

//UNSUPcoverage_eventE:  // IEEE: [ coverage_event ]
//UNSUP         /* empty */                             { $$ = nullptr; }
//UNSUP |       clocking_event                          { $$ = $1; }
//UNSUP |       yWITH__ETC function idAny/*"sample"*/ '(' tf_port_listE ')'     { }
//UNSUP |       yP_ATAT '(' block_event_expression ')'  { }
//UNSUP ;

//UNSUPblock_event_expression:  // ==IEEE: block_event_expression
//UNSUP         block_event_expressionTerm              { $$ = $1; }
//UNSUP |       block_event_expression yOR block_event_expressionTerm   { }
//UNSUP ;

//UNSUPblock_event_expressionTerm:  // IEEE: part of block_event_expression
//UNSUP         yBEGIN hierarchical_btf_identifier      { }
//UNSUP |       yEND   hierarchical_btf_identifier      { }
//UNSUP ;

//UNSUPhierarchical_btf_identifier:  // ==IEEE: hierarchical_btf_identifier
//UNSUP //                      // hierarchical_tf_identifier + hierarchical_block_identifier
//UNSUP         hierarchical_identifier/*tf_or_block*/  { $$ = $1; }
//UNSUP //                      // method_identifier
//UNSUP |       hierarchical_identifier class_scope_id  { }
//UNSUP |       hierarchical_identifier id              { }
//UNSUP ;

//**********************************************************************
// Randsequence

//UNSUPrandsequence_statement<nodep>:  // ==IEEE: randsequence_statement
//UNSUP         yRANDSEQUENCE '('    ')' productionList yENDSEQUENCE    { }
//UNSUP |       yRANDSEQUENCE '(' id/*production_identifier*/ ')' productionList yENDSEQUENCE   { }
//UNSUP ;

//UNSUPproductionList<nodep>:  // IEEE: production+
//UNSUP         production                              { $$ = $1; }
//UNSUP |       productionList production               { $$ = AstNode::addNextNull($1, $2); }
//UNSUP ;

//UNSUPproduction<nodep>:  // ==IEEE: production
//UNSUP         productionFront ':' rs_ruleList ';'     { }
//UNSUP ;

//UNSUPproductionFront<nodep>:  // IEEE: part of production
//UNSUP         function_data_type id/*production_identifier*/  { }
//UNSUP |       /**/               id/*production_identifier*/  { $$ = $1; }
//UNSUP |       function_data_type id/*production_identifier*/ '(' tf_port_listE ')'    { }
//UNSUP |       /**/               id/*production_identifier*/ '(' tf_port_listE ')'    { }
//UNSUP ;

//UNSUPrs_ruleList<nodep>:  // IEEE: rs_rule+ part of production
//UNSUP         rs_rule                                 { $$ = $1; }
//UNSUP |       rs_ruleList '|' rs_rule                 { $$ = AstNode::addNextNull($1, $3); }
//UNSUP ;

//UNSUPrs_rule<nodep>:  // ==IEEE: rs_rule
//UNSUP         rs_production_list                      { $$ = $1; }
//UNSUP |       rs_production_list yP_COLONEQ weight_specification      { }
//UNSUP |       rs_production_list yP_COLONEQ weight_specification rs_code_block        { }
//UNSUP ;

//UNSUPrs_production_list<nodep>:  // ==IEEE: rs_production_list
//UNSUP         rs_prodList                             { $$ = $1; }
//UNSUP |       yRAND yJOIN /**/         production_item production_itemList    { }
//UNSUP |       yRAND yJOIN '(' expr ')' production_item production_itemList    { }
//UNSUP ;

//UNSUPweight_specification<nodep>:  // ==IEEE: weight_specification
//UNSUP         yaINTNUM                                { $$ = $1; }
//UNSUP |       idClassSel/*ps_identifier*/             { $$ = $1; }
//UNSUP |       '(' expr ')'                            { $$ = $2; }
//UNSUP ;

//UNSUPrs_code_block<nodep>:  // ==IEEE: rs_code_block
//UNSUP         '{' '}'                                 { $$ = nullptr; }
//UNSUP |       '{' rs_code_blockItemList '}'           { $$ = $2; }
//UNSUP ;

//UNSUPrs_code_blockItemList<nodep>:  // IEEE: part of rs_code_block
//UNSUP         rs_code_blockItem                       { $$ = $1; }
//UNSUP |       rs_code_blockItemList rs_code_blockItem         { $$ = AstNode::addNextNull($1, $2); }
//UNSUP ;

//UNSUPrs_code_blockItem<nodep>:  // IEEE: part of rs_code_block
//UNSUP         data_declaration                        { $$ = $1; }
//UNSUP |       stmt                                    { $$ = $1; }
//UNSUP ;

//UNSUPrs_prodList<nodep>:  // IEEE: rs_prod+
//UNSUP         rs_prod                                 { $$ = $1; }
//UNSUP |       rs_prodList rs_prod                     { $$ = AstNode::addNextNull($1, $2); }
//UNSUP ;

//UNSUPrs_prod<nodep>:  // ==IEEE: rs_prod
//UNSUP         production_item                         { $$ = $1; }
//UNSUP |       rs_code_block                           { $$ = $1; }
//UNSUP //                      // IEEE: rs_if_else
//UNSUP |       yIF '(' expr ')' production_item %prec prLOWER_THAN_ELSE        { }
//UNSUP |       yIF '(' expr ')' production_item yELSE production_item          { }
//UNSUP //                      // IEEE: rs_repeat
//UNSUP |       yREPEAT '(' expr ')' production_item    { }
//UNSUP //                      // IEEE: rs_case
//UNSUP |       yCASE '(' expr ')' rs_case_itemList yENDCASE    { }
//UNSUP ;

//UNSUPproduction_itemList<nodep>:  // IEEE: production_item+
//UNSUP         production_item                         { $$ = $1; }
//UNSUP |       production_itemList production_item     { $$ = AstNode::addNextNull($1, $2); }
//UNSUP ;

//UNSUPproduction_item<nodep>:  // ==IEEE: production_item
//UNSUP         id/*production_identifier*/             { $$ = $1; }
//UNSUP |       id/*production_identifier*/ '(' list_of_argumentsE ')'  { }
//UNSUP ;

//UNSUPrs_case_itemList<nodep>:  // IEEE: rs_case_item+
//UNSUP         rs_case_item                            { $$ = $1; }
//UNSUP |       rs_case_itemList rs_case_item           { $$ = AstNode::addNextNull($1, $2); }
//UNSUP ;

//UNSUPrs_case_item<nodep>:  // ==IEEE: rs_case_item
//UNSUP         caseCondList ':' production_item ';'    { }
//UNSUP |       yDEFAULT production_item ';'            { }
//UNSUP |       yDEFAULT ':' production_item ';'        { }
//UNSUP ;

//**********************************************************************
// Checker

//UNSUPchecker_declaration<nodep>:  // ==IEEE: part of checker_declaration
//UNSUP         checkerFront checker_port_listE ';'
//UNSUP                 checker_or_generate_itemListE yENDCHECKER endLabelE
//UNSUP                 { SYMP->popScope($$); }
//UNSUP ;

//UNSUPcheckerFront<nodep>:  // IEEE: part of checker_declaration
//UNSUP         yCHECKER idAny/*checker_identifier*/
//UNSUP                 { SYMP->pushNew($$); }
//UNSUP ;

//UNSUPchecker_port_listE<nodep>:  // IEEE: [ ( [ checker_port_list ] ) ]
//UNSUP //                      // checker_port_item is basically the same as property_port_item, minus yLOCAL::
//UNSUP //                      // Want to bet 1800-2012 adds local to checkers?
//UNSUP         property_port_listE                     { $$ = $1; }
//UNSUP ;

//UNSUPchecker_or_generate_itemListE<nodep>:  // IEEE: [{ checker_or_generate_itemList }]
//UNSUP         /* empty */                             { $$ = nullptr; }
//UNSUP |       checker_or_generate_itemList            { $$ = $1; }
//UNSUP ;

//UNSUPchecker_or_generate_itemList<nodep>:  // IEEE: { checker_or_generate_itemList }
//UNSUP         checker_or_generate_item                { $$ = $1; }
//UNSUP |       checker_or_generate_itemList checker_or_generate_item   { $$ = AstNode::addNextNull($1, $2); }
//UNSUP ;

//UNSUPchecker_or_generate_item<nodep>:  // ==IEEE: checker_or_generate_item
//UNSUP         checker_or_generate_item_declaration    { $$ = $1; }
//UNSUP |       initial_construct                       { $$ = $1; }
//UNSUP //                      // IEEE: checker_construct
//UNSUP |       yALWAYS stmtBlock                       { }
//UNSUP |       final_construct                         { $$ = $1; }
//UNSUP |       assertion_item                          { $$ = $1; }
//UNSUP |       continuous_assign                       { $$ = $1; }
//UNSUP |       checker_generate_item                   { $$ = $1; }
//UNSUP ;

//UNSUPchecker_or_generate_item_declaration<nodep>:  // ==IEEE: checker_or_generate_item_declaration
//UNSUP         data_declaration                        { $$ = $1; }
//UNSUP |       yRAND data_declaration                  { }
//UNSUP |       function_declaration                    { $$ = $1; }
//UNSUP |       checker_declaration                     { $$ = $1; }
//UNSUP |       assertion_item_declaration              { $$ = $1; }
//UNSUP |       covergroup_declaration                  { $$ = $1; }
//UNSUP //      // IEEE deprecated: overload_declaration
//UNSUP |       genvar_declaration                      { $$ = $1; }
//UNSUP |       clocking_declaration                    { $$ = $1; }
//UNSUP |       yDEFAULT yCLOCKING id/*clocking_identifier*/ ';'        { }
//UNSUP |       yDEFAULT yDISABLE yIFF expr/*expression_or_dist*/ ';'   { }
//UNSUP |       ';'                                     { $$ = nullptr; }
//UNSUP ;

//UNSUPchecker_generate_item<nodep>:  // ==IEEE: checker_generate_item
//UNSUP //                      // Specialized for checker so need "c_" prefixes here
//UNSUP         c_loop_generate_construct               { $$ = $1; }
//UNSUP |       c_conditional_generate_construct        { $$ = $1; }
//UNSUP |       c_generate_region                       { $$ = $1; }
//UNSUP //
//UNSUP |       elaboration_system_task                 { $$ = $1; }
//UNSUP ;

//UNSUPchecker_instantiation<nodep>:
//UNSUP //                      // Only used for procedural_assertion_item's
//UNSUP //                      // Version in concurrent_assertion_item looks like etcInst
//UNSUP //                      // Thus instead of *_checker_port_connection we can use etcInst's cellpinList
//UNSUP         id/*checker_identifier*/ id '(' cellpinList ')' ';'     { }
//UNSUP ;

//**********************************************************************
// Class

class_declaration<nodep>:       // ==IEEE: part of class_declaration
        //                      // IEEE-2012: using this also for interface_class_declaration
        //                      // The classExtendsE rule relys on classFront having the
        //                      // new class scope correct via classFront
                classFront parameter_port_listE classExtendsE classImplementsE ';'
        /*mid*/         { // Allow resolving types declared in base extends class
                          if ($<scp>3) SYMP->importExtends($<scp>3);
                        }
        /*cont*/    class_itemListE yENDCLASS endLabelE
                        { $$ = $1; $1->addMembersp($2);
                          $1->extendsp($3);
                          $1->addMembersp($4);
                          $1->addMembersp($7);
                          SYMP->popScope($$);
                          GRAMMARP->endLabel($<fl>7, $1, $9); }
        ;

classFront<classp>:             // IEEE: part of class_declaration
                classVirtualE yCLASS lifetimeE idAny/*class_identifier*/
                        { $$ = new AstClass($2, *$4);
                          $$->isVirtual($1);
                          $$->lifetime($3);
                          SYMP->pushNew($<classp>$); }
        //                      // IEEE: part of interface_class_declaration
        |       yINTERFACE yCLASS lifetimeE idAny/*class_identifier*/
                        { $$ = new AstClass($2, *$4);
                          $$->lifetime($3);
                          SYMP->pushNew($<classp>$);
                          BBUNSUP($2, "Unsupported: interface classes");  }
        ;

classVirtualE<cbool>:
                /* empty */                             { $$ = false; }
        |       yVIRTUAL__CLASS                         { $$ = true; }
        ;

classExtendsE<nodep>:           // IEEE: part of class_declaration
        //                      // The classExtendsE rule relys on classFront having the
        //                      // new class scope correct via classFront
                /* empty */                             { $$ = nullptr; $<scp>$ = nullptr; }
        |       yEXTENDS classExtendsList               { $$ = $2; $<scp>$ = $<scp>2; }
        ;

classExtendsList<nodep>:        // IEEE: part of class_declaration
                classExtendsOne                         { $$ = $1; $<scp>$ = $<scp>1; }
        |       classExtendsList ',' classExtendsOne
                        { $$ = $3; $<scp>$ = $<scp>3;
                          BBUNSUP($3, "Multiple inheritance illegal on non-interface classes (IEEE 1800-2017 8.13), "
                                      "and unsupported for interface classes."); }
        ;

classExtendsOne<nodep>:         // IEEE: part of class_declaration
                class_typeExtImpList
                        { $$ = new AstClassExtends($1->fileline(), $1);
                          $<scp>$ = $<scp>1; }
        //
        |       class_typeExtImpList '(' list_of_argumentsE ')'
                        { $$ = new AstClassExtends($1->fileline(), $1);
                          $<scp>$ = $<scp>1;
                          if ($3) BBUNSUP($3, "Unsupported: extends with parameters"); }
        ;

classImplementsE<nodep>:        // IEEE: part of class_declaration
        //                      // All 1800-2012
                /* empty */                             { $$ = nullptr; }
        |       yIMPLEMENTS classImplementsList         { $$ = $2; }
        ;

classImplementsList<nodep>:     // IEEE: part of class_declaration
        //                      // All 1800-2012
                class_typeExtImpList                    { $$ = nullptr; BBUNSUP($1, "Unsupported: implements class"); }
        |       classImplementsList ',' class_typeExtImpList    { $$ = AstNode::addNextNull($1, $3); }
        ;

class_typeExtImpList<nodep>:    // IEEE: class_type: "[package_scope] id [ parameter_value_assignment ]"
        //                      // but allow yaID__aTYPE for extends/implements
        //                      // If you follow the rules down, class_type is really a list via ps_class_identifier
                class_typeExtImpOne                     { $$ = $1; $<scp>$ = $<scp>1; }
        |       class_typeExtImpList yP_COLONCOLON class_typeExtImpOne
                        { $$ = $3; $<scp>$ = $<scp>1;
                          // Cannot just add as next() as that breaks implements lists
                          //UNSUP $$ = new AstDot($<fl>1, true, $1, $3);
                          BBUNSUP($2, "Unsupported: Hierarchical class references"); }
        ;

class_typeExtImpOne<nodep>:     // part of IEEE: class_type, where we either get a package_scope component or class
        //                      // If you follow the rules down, class_type is really a list via ps_class_identifier
        //                      // Not listed in IEEE, but see bug627 any parameter type maybe a class
        //                      // If idAny below is a class, parameter_value is legal
        //                      // If idAny below is a package, parameter_value is not legal
        //                      // If idAny below is otherwise, not legal
                idAny
        /*mid*/         { /* no nextId as not refing it above this*/ }
        /*cont*/    parameter_value_assignmentE
                        { $$ = new AstClassOrPackageRef($<fl>1, *$1, $<scp>1, $3);
                          $<scp>$ = $<scp>1; }
        //
        //                      // package_sopeIdFollows expanded
        |       yD_UNIT yP_COLONCOLON
                        { $$ = new AstClassOrPackageRef($<fl>1, "$unit", nullptr, nullptr);
                          $<scp>$ = nullptr;  // No purpose otherwise, every symtab can see root
                          SYMP->nextId(PARSEP->rootp()); }
        //
        |       yLOCAL__COLONCOLON yP_COLONCOLON
                        { $$ = new AstClassOrPackageRef($<fl>1, "local::", nullptr, nullptr);
                          $<scp>$ = nullptr;  // UNSUP
                          SYMP->nextId(PARSEP->rootp());
                          BBUNSUP($1, "Unsupported: Randomize 'local::'"); }
        ;

//=========
// Package scoping - to traverse the symbol table properly, the final identifer
// must be included in the rules below.
// Each of these must end with {symsPackageDone | symsClassDone}

//=== Below rules assume special scoping per above

packageClassScopeNoId<nodep>:   // IEEE: [package_scope] not followed by yaID
                packageClassScope                       { $$ = $1; $<scp>$ = $<scp>1; SYMP->nextId(nullptr); }
        ;

packageClassScopeE<nodep>:      // IEEE: [package_scope]
        //                      // IMPORTANT: The lexer will parse the following ID to be in the found package
        //                      //     if not needed must use packageClassScopeNoId
        //                      // TODO: To support classes should return generic type, not packagep
        //                      // class_qualifier := [ yLOCAL '::'  ] [ implicit_class_handle '.'  class_scope ]
                /* empty */                             { $$ = nullptr; $<scp>$ = nullptr; }
        |       packageClassScope                       { $$ = $1; $<scp>$ = $<scp>1; }
        ;

packageClassScope<nodep>:       // IEEE: class_scope
        //                      // IEEE: "class_type yP_COLONCOLON"
        //                      // IMPORTANT: The lexer will parse the following ID to be in the found package
        //                      //     if not needed must use packageClassScopeNoId
        //                      // In this parser <package_identifier>:: and <class_identifier>:: are indistinguishible
        //                      // This copies <scp> to document it is important
                packageClassScopeList                   { $$ = $1; $<scp>$ = $<scp>1; }
        |       localNextId yP_COLONCOLON               { $$ = $1; $<scp>$ = $<scp>1; }
        |       dollarUnitNextId yP_COLONCOLON          { $$ = $1; $<scp>$ = $<scp>1; }
        |       dollarUnitNextId yP_COLONCOLON packageClassScopeList
                        { $$ = new AstDot($2, true, $1, $3); $<scp>$ = $<scp>3; }
        ;

packageClassScopeList<nodep>:   // IEEE: class_type: "id [ parameter_value_assignment ]" but allow yaID__aTYPE
        //                      // Or IEEE: [package_scope]
        //                      // IMPORTANT: The lexer will parse the following ID to be in the found package
        //                      //     if not needed must use packageClassScopeNoId
        //                      // In this parser <package_identifier>:: and <class_identifier>:: are indistinguishible
        //                      // If you follow the rules down, class_type is really a list via ps_class_identifier
                packageClassScopeItem                   { $$ = $1; $<scp>$ = $<scp>1; }
        |       packageClassScopeList packageClassScopeItem
                        { $$ = new AstDot($<fl>2, true, $1, $2); $<scp>$ = $<scp>2; }
        ;

packageClassScopeItem<nodep>:   // IEEE: package_scope or [package_scope]::[class_scope]
        //                      // IMPORTANT: The lexer will parse the following ID to be in the found package
        //                      //     if not needed must use packageClassScopeNoId
        //                      // IEEE: class_type: "id [ parameter_value_assignment ]" but allow yaID__aTYPE
        //                      //vv mid rule action needed otherwise we might not have NextId in time to parse the id token
                idCC
        /*mid*/         { SYMP->nextId($<scp>1); }
        /*cont*/    yP_COLONCOLON
                        { $$ = new AstClassOrPackageRef($<fl>1, *$1, $<scp>1, nullptr); $<scp>$ = $<scp>1; }
        //
        |       idCC parameter_value_assignment
        /*mid*/         { SYMP->nextId($<scp>1); }   // Change next *after* we handle parameters, not before
        /*cont*/    yP_COLONCOLON
                        { $$ = new AstClassOrPackageRef($<fl>1, *$1, $<scp>1, $2); $<scp>$ = $<scp>1; }
        ;

dollarUnitNextId<nodep>:        // $unit
        //                      // IMPORTANT: The lexer will parse the following ID to be in the found package
        //                      //     if not needed must use packageClassScopeNoId
        //                      // Must call nextId without any additional tokens following
                yD_UNIT
                        { $$ = new AstClassOrPackageRef{$1, "$unit", PARSEP->unitPackage($<fl>1), nullptr};
                          SYMP->nextId(PARSEP->rootp()); }
        ;

localNextId<nodep>:             // local
        //                      // IMPORTANT: The lexer will parse the following ID to be in the found package
        //                      //     if not needed must use packageClassScopeNoId
        //                      // Must call nextId without any additional tokens following
                yLOCAL__COLONCOLON
                        { $$ = new AstClassOrPackageRef{$1, "local::", PARSEP->unitPackage($<fl>1), nullptr};
                          SYMP->nextId(PARSEP->rootp());
                          BBUNSUP($<fl>1, "Unsupported: Randomize 'local::'"); }
        ;

//^^^=========

class_itemListE<nodep>:
                /* empty */                             { $$ = nullptr; }
        |       class_itemList                          { $$ = $1; }
        ;

class_itemList<nodep>:
                class_item                              { $$ = $1; }
        |       class_itemList class_item               { $$ = AstNode::addNextNull($1, $2); }
        ;

class_item<nodep>:                      // ==IEEE: class_item
                class_property                          { $$ = $1; }
        |       class_method                            { $$ = $1; }
        |       class_constraint                        { $$ = $1; }
        //
        |       class_declaration
                        { $$ = nullptr; BBUNSUP($1, "Unsupported: class within class"); }
        |       timeunits_declaration                   { $$ = $1; }
        //UNSUP covergroup_declaration                  { $$ = $1; }
        //                      // local_parameter_declaration under parameter_declaration
        |       parameter_declaration ';'               { $$ = $1; }
        |       ';'                                     { $$ = nullptr; }
        //
        |       error ';'                               { $$ = nullptr; }
        ;

class_method<nodep>:            // ==IEEE: class_method
                memberQualListE task_declaration        { $$ = $2; $1.applyToNodes($2); }
        |       memberQualListE function_declaration    { $$ = $2; $1.applyToNodes($2); }
        |       yPURE yVIRTUAL__ETC memberQualListE method_prototype ';'
                        { $$ = $4; $3.applyToNodes($4); $4->pureVirtual(true); $4->isVirtual(true); }
        |       yEXTERN memberQualListE method_prototype ';'
                        { $$ = $3; $2.applyToNodes($3); $3->isExternProto(true); }
        //                      // IEEE: "method_qualifierE class_constructor_declaration"
        //                      // part of function_declaration
        |       yEXTERN memberQualListE class_constructor_prototype
                        { $$ = $3; $2.applyToNodes($3); $3->isExternProto(true); }
        ;

// IEEE: class_constructor_prototype
// See function_declaration

memberQualListE<qualifiers>:    // Called from class_property for all qualifiers before yVAR
        //                      // Also before method declarations, to prevent grammar conflict
        //                      // Thus both types of qualifiers (method/property) are here
                /*empty*/                               { $$ = VMemberQualifiers::none(); }
        |       memberQualList                          { $$ = $1; }
        ;

memberQualList<qualifiers>:
                memberQualOne                           { $$ = $1; }
        |       memberQualList memberQualOne            { $$ = VMemberQualifiers::combine($1, $2); }
        ;

memberQualOne<qualifiers>:                      // IEEE: property_qualifier + method_qualifier
        //                      // Part of method_qualifier and property_qualifier
        //                      // IMPORTANT: yPROTECTED | yLOCAL is in a lex rule
                yPROTECTED                              { $$ = VMemberQualifiers::none(); $$.m_protected = true; }
        |       yLOCAL__ETC                             { $$ = VMemberQualifiers::none(); $$.m_local = true; }
        |       ySTATIC__ETC                            { $$ = VMemberQualifiers::none(); $$.m_static = true; }
        //                      // Part of method_qualifier only
        |       yVIRTUAL__ETC                           { $$ = VMemberQualifiers::none(); $$.m_virtual = true; }
        //                      // Part of property_qualifier only
        |       random_qualifier                        { $$ = $1; }
        //                      // Part of lifetime, but here as ySTATIC can be in different positions
        |       yAUTOMATIC                              { $$ = VMemberQualifiers::none(); $$.m_automatic = true; }
        //                      // Part of data_declaration, but not in data_declarationVarFrontClass
        |       yCONST__ETC                             { $$ = VMemberQualifiers::none(); $$.m_const = true; }
        ;

//**********************************************************************
// Constraints

class_constraint<nodep>:  // ==IEEE: class_constraint
        //                      // IEEE: constraint_declaration
        //                      // UNSUP: We have the unsupported warning on the randomize() call, so don't bother on
        //                      // constraint blocks. When we support randomize we need to make AST nodes for below rules
                constraintStaticE yCONSTRAINT idAny constraint_block    { $$ = nullptr; /*UNSUP*/ }
        //                      // IEEE: constraint_prototype + constraint_prototype_qualifier
        |       constraintStaticE yCONSTRAINT idAny ';'         { $$ = nullptr; }
        |       yEXTERN constraintStaticE yCONSTRAINT idAny ';'
                        { $$ = nullptr; BBUNSUP($1, "Unsupported: extern constraint"); }
        |       yPURE constraintStaticE yCONSTRAINT idAny ';'
                        { $$ = nullptr; BBUNSUP($1, "Unsupported: pure constraint"); }
        ;

constraint_block<nodep>:  // ==IEEE: constraint_block
                '{' constraint_block_itemList '}'               { $$ = $2; }
        ;

constraint_block_itemList<nodep>:  // IEEE: { constraint_block_item }
                constraint_block_item                           { $$ = $1; }
        |       constraint_block_itemList constraint_block_item { $$ = AstNode::addNextNull($1, $2); }
        ;

constraint_block_item<nodep>:  // ==IEEE: constraint_block_item
                constraint_expression                           { $$ = $1; }
        |       ySOLVE solve_before_list yBEFORE solve_before_list ';'
                        { $$ = nullptr; BBUNSUP($2, "Unsupported: solve before"); }
        ;

solve_before_list<nodep>:  // ==IEEE: solve_before_list
                constraint_primary                              { $$ = $1; }
        |       solve_before_list ',' constraint_primary        { $$ = AstNode::addNextNull($1, $3); }
        ;

constraint_primary<nodep>:  // ==IEEE: constraint_primary
        //                      // exprScope more general than:
        //                      // [ implicit_class_handle '.' | class_scope ] hierarchical_identifier select
                exprScope                                       { $$ = $1; }
        ;

constraint_expressionList<nodep>:  // ==IEEE: { constraint_expression }
                constraint_expression                           { $$ = $1; }
        |       constraint_expressionList constraint_expression { $$ = AstNode::addNextNull($1, $2); }
        ;

constraint_expression<nodep>:  // ==IEEE: constraint_expression
                expr/*expression_or_dist*/ ';'          { $$ = $1; }
        //                      // 1800-2012:
        |       ySOFT expr/*expression_or_dist*/ ';'    { $$ = nullptr; /*UNSUP-no-UVM*/ }
        //                      // 1800-2012:
        //                      // IEEE: uniqueness_constraint ';'
        |       yUNIQUE '{' open_range_list '}'         { $$ = nullptr; /*UNSUP-no-UVM*/ }
        //                      // IEEE: expr yP_MINUSGT constraint_set
        //                      // Conflicts with expr:"expr yP_MINUSGT expr"; rule moved there
        //
        |       yIF '(' expr ')' constraint_set %prec prLOWER_THAN_ELSE { $$ = nullptr; /*UNSUP-UVM*/ }
        |       yIF '(' expr ')' constraint_set yELSE constraint_set    { $$ = nullptr; /*UNSUP-UVM*/ }
        //                      // IEEE says array_identifier here, but dotted accepted in VMM + 1800-2009
        |       yFOREACH '(' idClassSelForeach ')' constraint_set       { $$ = nullptr; /*UNSUP-UVM*/ }
        //                      // soft is 1800-2012
        |       yDISABLE ySOFT expr/*constraint_primary*/ ';'   { $$ = nullptr; /*UNSUP-no-UVM*/ }
        ;

constraint_set<nodep>:  // ==IEEE: constraint_set
                constraint_expression                   { $$ = $1; }
        |       '{' constraint_expressionList '}'       { $$ = $2; }
        ;

dist_list<nodep>:  // ==IEEE: dist_list
                dist_item                               { $$ = $1; }
        |       dist_list ',' dist_item                 { $$ = AstNode::addNextNull($1, $3); }
        ;

dist_item<nodep>:  // ==IEEE: dist_item + dist_weight
                value_range                             { $$ = $1; /* Same as := 1 */ }
        |       value_range yP_COLONEQ  expr            { $$ = $1; /*UNSUP-no-UVM*/ }
        |       value_range yP_COLONDIV expr            { $$ = $1; /*UNSUP-no-UVM*/ }
        ;

//UNSUPextern_constraint_declaration:  // ==IEEE: extern_constraint_declaration
//UNSUP         constraintStaticE yCONSTRAINT class_scope_id constraint_block   { }
//UNSUP ;

constraintStaticE<cbool>:  // IEEE: part of extern_constraint_declaration
                /* empty */                             { $$ = false; }
        |       ySTATIC__CONSTRAINT                     { $$ = true; }
        ;

//**********************************************************************
// Constants

timeNumAdjusted<nodep>:         // Time constant, adjusted to module's time units/precision
                yaTIMENUM
                        { $$ = new AstTimeImport($<fl>1, new AstConst($<fl>1, AstConst::RealDouble(), $1)); }
        ;

//**********************************************************************
// Generic tokens

colon<fl>:                      // Generic colon that isn't making a label (e.g. in a case_item)
                ':'                                     { $$ = $1; }
        |       yP_COLON__BEGIN                         { $$ = $1; }
        |       yP_COLON__FORK                          { $$ = $1; }
        ;

//**********************************************************************
// VLT Files

vltItem:

                vltOffFront
                        { V3Config::addIgnore($1, false, "*", 0, 0); }
        |       vltOffFront yVLT_D_FILE yaSTRING
                        { V3Config::addIgnore($1, false, *$3, 0, 0); }
        |       vltOffFront yVLT_D_FILE yaSTRING yVLT_D_LINES yaINTNUM
                        { V3Config::addIgnore($1, false, *$3, $5->toUInt(), $5->toUInt()+1); }
        |       vltOffFront yVLT_D_FILE yaSTRING yVLT_D_LINES yaINTNUM '-' yaINTNUM
                        { V3Config::addIgnore($1, false, *$3, $5->toUInt(), $7->toUInt()+1); }
        |       vltOffFront yVLT_D_SCOPE yaSTRING
                        { if ($1 != V3ErrorCode::I_TRACING) {
                              $<fl>1->v3error("Argument -scope only supported for tracing_on/off");
                          } else {
                              V3Config::addScopeTraceOn(false, *$3, 0);
                          }}
        |       vltOffFront yVLT_D_SCOPE yaSTRING yVLT_D_LEVELS yaINTNUM
                        { if ($1 != V3ErrorCode::I_TRACING) {
                              $<fl>1->v3error("Argument -scope only supported for tracing_on/off_off");
                          } else {
                              V3Config::addScopeTraceOn(false, *$3, $5->toUInt());
                          }}
        |       vltOffFront yVLT_D_FILE yaSTRING yVLT_D_MATCH yaSTRING
                        { if (($1 == V3ErrorCode::I_COVERAGE) || ($1 == V3ErrorCode::I_TRACING)) {
                              $<fl>1->v3error("Argument -match only supported for lint_off");
                          } else {
                              V3Config::addWaiver($1,*$3,*$5);
                          }}
        |       vltOnFront
                        { V3Config::addIgnore($1, true, "*", 0, 0); }
        |       vltOnFront yVLT_D_FILE yaSTRING
                        { V3Config::addIgnore($1, true, *$3, 0, 0); }
        |       vltOnFront yVLT_D_FILE yaSTRING yVLT_D_LINES yaINTNUM
                        { V3Config::addIgnore($1, true, *$3, $5->toUInt(), $5->toUInt()+1); }
        |       vltOnFront yVLT_D_FILE yaSTRING yVLT_D_LINES yaINTNUM '-' yaINTNUM
                        { V3Config::addIgnore($1, true, *$3, $5->toUInt(), $7->toUInt()+1); }
        |       vltOnFront yVLT_D_SCOPE yaSTRING
                        { if ($1 != V3ErrorCode::I_TRACING) {
                              $<fl>1->v3error("Argument -scope only supported for tracing_on/off");
                          } else {
                              V3Config::addScopeTraceOn(true, *$3, 0);
                          }}
        |       vltOnFront yVLT_D_SCOPE yaSTRING yVLT_D_LEVELS yaINTNUM
                        { if ($1 != V3ErrorCode::I_TRACING) {
                              $<fl>1->v3error("Argument -scope only supported for tracing_on/off_off");
                          } else {
                              V3Config::addScopeTraceOn(true, *$3, $5->toUInt());
                          }}
        |       vltVarAttrFront vltDModuleE vltDFTaskE vltVarAttrVarE attr_event_controlE
                        { V3Config::addVarAttr($<fl>1, *$2, *$3, *$4, $1, $5); }
        |       vltInlineFront vltDModuleE vltDFTaskE
                        { V3Config::addInline($<fl>1, *$2, *$3, $1); }
        |       yVLT_COVERAGE_BLOCK_OFF yVLT_D_FILE yaSTRING
                        { V3Config::addCoverageBlockOff(*$3, 0); }
        |       yVLT_COVERAGE_BLOCK_OFF yVLT_D_FILE yaSTRING yVLT_D_LINES yaINTNUM
                        { V3Config::addCoverageBlockOff(*$3, $5->toUInt()); }
        |       yVLT_COVERAGE_BLOCK_OFF yVLT_D_MODULE yaSTRING yVLT_D_BLOCK yaSTRING
                        { V3Config::addCoverageBlockOff(*$3, *$5); }
        |       yVLT_FULL_CASE yVLT_D_FILE yaSTRING
                        { V3Config::addCaseFull(*$3, 0); }
        |       yVLT_FULL_CASE yVLT_D_FILE yaSTRING yVLT_D_LINES yaINTNUM
                        { V3Config::addCaseFull(*$3, $5->toUInt()); }
        |       yVLT_HIER_BLOCK vltDModuleE
                        { V3Config::addModulePragma(*$2, VPragmaType::HIER_BLOCK); }
        |       yVLT_PARALLEL_CASE yVLT_D_FILE yaSTRING
                        { V3Config::addCaseParallel(*$3, 0); }
        |       yVLT_PARALLEL_CASE yVLT_D_FILE yaSTRING yVLT_D_LINES yaINTNUM
                        { V3Config::addCaseParallel(*$3, $5->toUInt()); }
        |       yVLT_PROFILE_DATA yVLT_D_MODEL yaSTRING yVLT_D_MTASK yaSTRING yVLT_D_COST yaINTNUM
                        { V3Config::addProfileData($<fl>1, *$3, *$5, $7->toUQuad()); }
        ;

vltOffFront<errcodeen>:
                yVLT_COVERAGE_OFF                       { $$ = V3ErrorCode::I_COVERAGE; }
        |       yVLT_TRACING_OFF                        { $$ = V3ErrorCode::I_TRACING; }
        |       yVLT_LINT_OFF                           { $$ = V3ErrorCode::I_LINT; }
        |       yVLT_LINT_OFF yVLT_D_RULE idAny
                        { $$ = V3ErrorCode((*$3).c_str());
                          if ($$ == V3ErrorCode::EC_ERROR) { $1->v3error("Unknown Error Code: " << *$3);  } }
        ;

vltOnFront<errcodeen>:
                yVLT_COVERAGE_ON                        { $$ = V3ErrorCode::I_COVERAGE; }
        |       yVLT_TRACING_ON                         { $$ = V3ErrorCode::I_TRACING; }
        |       yVLT_LINT_ON                            { $$ = V3ErrorCode::I_LINT; }
        |       yVLT_LINT_ON yVLT_D_RULE idAny
                        { $$ = V3ErrorCode((*$3).c_str());
                          if ($$ == V3ErrorCode::EC_ERROR) { $1->v3error("Unknown Error Code: " << *$3);  } }
        ;

vltDModuleE<strp>:
                /* empty */                             { static string unit = "__024unit"; $$ = &unit; }
        |       yVLT_D_MODULE str                       { $$ = $2; }
        ;

vltDFTaskE<strp>:
                /* empty */                             { static string empty; $$ = &empty; }
        |       yVLT_D_FUNCTION str                     { $$ = $2; }
        |       yVLT_D_TASK str                         { $$ = $2; }
        ;

vltInlineFront<cbool>:
                yVLT_INLINE                             { $$ = true; }
        |       yVLT_NO_INLINE                          { $$ = false; }
        ;

vltVarAttrVarE<strp>:
                /* empty */                             { static string empty; $$ = &empty; }
        |       yVLT_D_VAR str                          { $$ = $2; }
        ;

vltVarAttrFront<attrtypeen>:
                yVLT_CLOCK_ENABLE           { $$ = VAttrType::VAR_CLOCK_ENABLE; }
        |       yVLT_CLOCKER                { $$ = VAttrType::VAR_CLOCKER; }
        |       yVLT_ISOLATE_ASSIGNMENTS    { $$ = VAttrType::VAR_ISOLATE_ASSIGNMENTS; }
        |       yVLT_NO_CLOCKER             { $$ = VAttrType::VAR_NO_CLOCKER; }
        |       yVLT_FORCEABLE              { $$ = VAttrType::VAR_FORCEABLE; }
        |       yVLT_PUBLIC                 { $$ = VAttrType::VAR_PUBLIC; v3Global.dpi(true); }
        |       yVLT_PUBLIC_FLAT            { $$ = VAttrType::VAR_PUBLIC_FLAT; v3Global.dpi(true); }
        |       yVLT_PUBLIC_FLAT_RD         { $$ = VAttrType::VAR_PUBLIC_FLAT_RD; v3Global.dpi(true); }
        |       yVLT_PUBLIC_FLAT_RW         { $$ = VAttrType::VAR_PUBLIC_FLAT_RW; v3Global.dpi(true); }
        |       yVLT_SC_BV                  { $$ = VAttrType::VAR_SC_BV; }
        |       yVLT_SFORMAT                { $$ = VAttrType::VAR_SFORMAT; }
        |       yVLT_SPLIT_VAR              { $$ = VAttrType::VAR_SPLIT_VAR; }
        ;

//**********************************************************************
%%
// For implementation functions see V3ParseGrammar.cpp

//YACC = /kits/sources/bison-2.4.1/src/bison --report=lookahead
// --report=lookahead
// --report=itemset
// --graph<|MERGE_RESOLUTION|>--- conflicted
+++ resolved
@@ -3261,19 +3261,9 @@
         |       yDISABLE yFORK ';'                      { $$ = new AstDisableFork($1); }
         //                      // IEEE: event_trigger
         |       yP_MINUSGT idDotted/*hierarchical_identifier-event*/ ';'
-<<<<<<< HEAD
                         { $$ = new AstFireEvent{$1, $2, false}; }
-        //UNSUP yP_MINUSGTGT delay_or_event_controlE hierarchical_identifier/*event*/ ';'       { UNSUP }
-        //                      // IEEE remove below
-        |       yP_MINUSGTGT delayE idDotted/*hierarchical_identifier-event*/ ';'
+        |       yP_MINUSGTGT delay_or_event_controlE idDotted/*hierarchical_identifier-event*/ ';'
                         { $$ = new AstFireEvent{$1, $3, true}; }
-=======
-                        { // AssignDly because we don't have stratified queue, and need to
-                          // read events, clear next event, THEN apply this set
-                          $$ = new AstAssignDly($1, $2, new AstConst($1, AstConst::BitTrue())); }
-        |       yP_MINUSGTGT delay_or_event_controlE idDotted/*hierarchical_identifier-event*/ ';'
-                        { $$ = new AstAssignDly{$1, $3, new AstConst{$1, AstConst::BitTrue()}, $2}; }
->>>>>>> a372e010
         //
         //                      // IEEE: loop_statement
         |       yFOREVER stmtBlock                      { $$ = new AstWhile($1,new AstConst($1, AstConst::BitTrue()), $2); }
