--- conflicted
+++ resolved
@@ -255,10 +255,6 @@
             return createArray(dtypep, rangearraysp, isPacked);
         }
     }
-<<<<<<< HEAD
-=======
-    string deQuote(FileLine* fileline, string text) VL_MT_DISABLED;
->>>>>>> 28bd7e5b
     void checkDpiVer(FileLine* fileline, const string& str) {
         if (str != "DPI-C" && !v3Global.opt.bboxSys()) {
             fileline->v3error("Unsupported DPI type '" << str << "': Use 'DPI-C'");
