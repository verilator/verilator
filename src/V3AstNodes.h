// -*- mode: C++; c-file-style: "cc-mode" -*-
//*************************************************************************
// DESCRIPTION: Verilator: Ast node structure
//
// Code available from: https://verilator.org
//
//*************************************************************************
//
// Copyright 2003-2020 by Wilson Snyder. This program is free software; you
// can redistribute it and/or modify it under the terms of either the GNU
// Lesser General Public License Version 3 or the Perl Artistic License
// Version 2.0.
// SPDX-License-Identifier: LGPL-3.0-only OR Artistic-2.0
//
//*************************************************************************

#ifndef _V3ASTNODES_H_
#define _V3ASTNODES_H_ 1

#ifndef _V3AST_H_
#error "Use V3Ast.h as the include"
#endif

//######################################################################
// Standard defines for all AstNode final classes

#define ASTNODE_NODE_FUNCS_NO_DTOR(name) \
    virtual void accept(AstNVisitor& v) { v.visit(this); } \
    virtual AstNode* clone() { return new Ast##name(*this); } \
    static Ast##name* cloneTreeNull(Ast##name* nodep, bool cloneNextLink) { \
        return nodep ? nodep->cloneTree(cloneNextLink) : NULL; \
    } \
    Ast##name* cloneTree(bool cloneNext) { \
        return static_cast<Ast##name*>(AstNode::cloneTree(cloneNext)); \
    } \
    Ast##name* clonep() const { return static_cast<Ast##name*>(AstNode::clonep()); }

#define ASTNODE_NODE_FUNCS(name) \
    virtual ~Ast##name() {} \
    ASTNODE_NODE_FUNCS_NO_DTOR(name)

//######################################################################
// Macros replaced by 'astgen'

#define ASTGEN_SUPER(...)  // Roughly: <SuperClass>(AstType::at<ThisClass>, ...)

//######################################################################
//=== Ast* : Specific types
// Netlist interconnect

class AstConst : public AstNodeMath {
    // A constant
private:
    V3Number m_num;  // Constant value
    void initWithNumber() {
        if (m_num.isDouble()) {
            dtypeSetDouble();
        } else if (m_num.isString()) {
            dtypeSetString();
        } else {
            dtypeSetLogicUnsized(m_num.width(), (m_num.sized() ? 0 : m_num.widthMin()),
                                 AstNumeric::fromBool(m_num.isSigned()));
        }
        m_num.nodep(this);
    }

public:
    AstConst(FileLine* fl, const V3Number& num)
        : ASTGEN_SUPER(fl)
        , m_num(num) {
        initWithNumber();
    }
    class WidthedValue {};  // for creator type-overload selection
    AstConst(FileLine* fl, WidthedValue, int width, uint32_t value)
        : ASTGEN_SUPER(fl)
        , m_num(this, width, value) {
        initWithNumber();
    }
    class DtypedValue {};  // for creator type-overload selection
    AstConst(FileLine* fl, DtypedValue, AstNodeDType* nodedtypep, uint32_t value)
        : ASTGEN_SUPER(fl)
        , m_num(this, nodedtypep->width(), value, nodedtypep->widthSized()) {
        initWithNumber();
    }
    class StringToParse {};  // for creator type-overload selection
    AstConst(FileLine* fl, StringToParse, const char* sourcep)
        : ASTGEN_SUPER(fl)
        , m_num(this, sourcep) {
        initWithNumber();
    }
    class VerilogStringLiteral {};  // for creator type-overload selection
    AstConst(FileLine* fl, VerilogStringLiteral, const string& str)
        : ASTGEN_SUPER(fl)
        , m_num(V3Number::VerilogStringLiteral(), this, str) {
        initWithNumber();
    }
    AstConst(FileLine* fl, uint32_t num)
        : ASTGEN_SUPER(fl)
        , m_num(this, 32, num) {
        dtypeSetLogicUnsized(m_num.width(), 0, AstNumeric::UNSIGNED);
    }
    class Unsized32 {};  // for creator type-overload selection
    AstConst(FileLine* fl, Unsized32, uint32_t num)  // Unsized 32-bit integer of specified value
        : ASTGEN_SUPER(fl)
        , m_num(this, 32, num) {
        m_num.width(32, false);
        dtypeSetLogicUnsized(32, m_num.widthMin(), AstNumeric::UNSIGNED);
    }
    class Signed32 {};  // for creator type-overload selection
    AstConst(FileLine* fl, Signed32, int32_t num)  // Signed 32-bit integer of specified value
        : ASTGEN_SUPER(fl)
        , m_num(this, 32, num) {
        m_num.width(32, true);
        dtypeSetLogicUnsized(32, m_num.widthMin(), AstNumeric::SIGNED);
    }
    class Unsized64 {};  // for creator type-overload selection
    AstConst(FileLine* fl, Unsized64, vluint64_t num)
        : ASTGEN_SUPER(fl)
        , m_num(this, 64, 0) {
        m_num.setQuad(num);
        dtypeSetLogicSized(64, AstNumeric::UNSIGNED);
    }
    class SizedEData {};  // for creator type-overload selection
    AstConst(FileLine* fl, SizedEData, vluint64_t num)
        : ASTGEN_SUPER(fl)
        , m_num(this, VL_EDATASIZE, 0) {
        m_num.setQuad(num);
        dtypeSetLogicSized(VL_EDATASIZE, AstNumeric::UNSIGNED);
    }
    class RealDouble {};  // for creator type-overload selection
    AstConst(FileLine* fl, RealDouble, double num)
        : ASTGEN_SUPER(fl)
        , m_num(this, 64) {
        m_num.setDouble(num);
        dtypeSetDouble();
    }
    class String {};  // for creator type-overload selection
    AstConst(FileLine* fl, String, const string& num)
        : ASTGEN_SUPER(fl)
        , m_num(V3Number::String(), this, num) {
        dtypeSetString();
    }
    class LogicFalse {};
    AstConst(FileLine* fl, LogicFalse)  // Shorthand const 0, dtype should be a logic of size 1
        : ASTGEN_SUPER(fl)
        , m_num(this, 1, 0) {
        dtypeSetLogicBool();
    }
    class LogicTrue {};
    AstConst(FileLine* fl, LogicTrue)  // Shorthand const 1, dtype should be a logic of size 1
        : ASTGEN_SUPER(fl)
        , m_num(this, 1, 1) {
        dtypeSetLogicBool();
    }
    ASTNODE_NODE_FUNCS(Const)
    virtual string name() const { return num().ascii(); }  // * = Value
    const V3Number& num() const { return m_num; }  // * = Value
    V3Number& num() { return m_num; }  // * = Value
    uint32_t toUInt() const { return num().toUInt(); }
    vlsint32_t toSInt() const { return num().toSInt(); }
    vluint64_t toUQuad() const { return num().toUQuad(); }
    virtual string emitVerilog() { V3ERROR_NA_RETURN(""); }
    virtual string emitC() { V3ERROR_NA_RETURN(""); }
    virtual bool cleanOut() const { return true; }
    virtual V3Hash sameHash() const { return V3Hash(num().toHash()); }
    virtual bool same(const AstNode* samep) const {
        const AstConst* sp = static_cast<const AstConst*>(samep);
        return num().isCaseEq(sp->num());
    }
    virtual int instrCount() const { return widthInstrs(); }
    bool isEqAllOnes() const { return num().isEqAllOnes(width()); }
    bool isEqAllOnesV() const { return num().isEqAllOnes(widthMinV()); }
};

class AstRange : public AstNodeRange {
    // Range specification, for use under variables and cells
private:
    bool m_littleEndian : 1;  // Bit vector is little endian
public:
    AstRange(FileLine* fl, AstNode* msbp, AstNode* lsbp)
        : ASTGEN_SUPER(fl) {
        m_littleEndian = false;
        setOp2p(msbp);
        setOp3p(lsbp);
    }
    AstRange(FileLine* fl, int msb, int lsb)
        : ASTGEN_SUPER(fl) {
        m_littleEndian = false;
        setOp2p(new AstConst(fl, msb));
        setOp3p(new AstConst(fl, lsb));
    }
    AstRange(FileLine* fl, const VNumRange& range)
        : ASTGEN_SUPER(fl) {
        m_littleEndian = range.littleEndian();
        setOp2p(new AstConst(fl, range.hi()));
        setOp3p(new AstConst(fl, range.lo()));
    }
    ASTNODE_NODE_FUNCS(Range)
    AstNode* msbp() const { return op2p(); }  // op2 = Msb expression
    AstNode* lsbp() const { return op3p(); }  // op3 = Lsb expression
    AstNode* leftp() const {
        return littleEndian() ? lsbp() : msbp();
    }  // How to show a declaration
    AstNode* rightp() const { return littleEndian() ? msbp() : lsbp(); }
    int msbConst() const {
        AstConst* constp = VN_CAST(msbp(), Const);
        return (constp ? constp->toSInt() : 0);
    }
    int lsbConst() const {
        AstConst* constp = VN_CAST(lsbp(), Const);
        return (constp ? constp->toSInt() : 0);
    }
    int elementsConst() const {
        return (msbConst() > lsbConst()) ? msbConst() - lsbConst() + 1
                                         : lsbConst() - msbConst() + 1;
    }
    int leftConst() const {
        AstConst* constp = VN_CAST(leftp(), Const);
        return (constp ? constp->toSInt() : 0);
    }
    int rightConst() const {
        AstConst* constp = VN_CAST(rightp(), Const);
        return (constp ? constp->toSInt() : 0);
    }
    int leftToRightInc() const { return littleEndian() ? 1 : -1; }
    bool littleEndian() const { return m_littleEndian; }
    void littleEndian(bool flag) { m_littleEndian = flag; }
    virtual void dump(std::ostream& str) const;
    virtual string emitC() { V3ERROR_NA_RETURN(""); }
    virtual V3Hash sameHash() const { return V3Hash(); }
    virtual bool same(const AstNode* samep) const { return true; }
};

class AstAssocRange : public AstNodeRange {
    // Associative array range specification
    // Only for early parsing - becomes AstAssocDType
public:
    AstAssocRange(FileLine* fl, AstNodeDType* dtp)
        : ASTGEN_SUPER(fl) {
        setOp1p(dtp);
    }
    ASTNODE_NODE_FUNCS(AssocRange)
    virtual string emitC() { V3ERROR_NA_RETURN(""); }
    virtual string emitVerilog() { V3ERROR_NA_RETURN(""); }
    virtual V3Hash sameHash() const { return V3Hash(); }
    virtual bool same(const AstNode* samep) const { return true; }
    AstNodeDType* keyDTypep() const { return VN_CAST(op1p(), NodeDType); }
};

class AstQueueRange : public AstNodeRange {
    // Queue range specification
    // Only for early parsing - becomes AstQueueDType
public:
    explicit AstQueueRange(FileLine* fl)
        : ASTGEN_SUPER(fl) {}
    ASTNODE_NODE_FUNCS(QueueRange)
    virtual string emitC() { V3ERROR_NA_RETURN(""); }
    virtual string emitVerilog() { V3ERROR_NA_RETURN(""); }
    virtual V3Hash sameHash() const { return V3Hash(); }
    virtual bool same(const AstNode* samep) const { return true; }
};

class AstUnsizedRange : public AstNodeRange {
    // Unsized range specification, for open arrays
public:
    explicit AstUnsizedRange(FileLine* fl)
        : ASTGEN_SUPER(fl) {}
    ASTNODE_NODE_FUNCS(UnsizedRange)
    virtual string emitC() { V3ERROR_NA_RETURN(""); }
    virtual string emitVerilog() { return "[]"; }
    virtual V3Hash sameHash() const { return V3Hash(); }
    virtual bool same(const AstNode* samep) const { return true; }
};

class AstGatePin : public AstNodeMath {
    // Possibly expand a gate primitive input pin value to match the range of the gate primitive
public:
    AstGatePin(FileLine* fl, AstNode* lhsp, AstRange* rangep)
        : ASTGEN_SUPER(fl) {
        setOp1p(lhsp);
        setOp2p(rangep);
    }
    ASTNODE_NODE_FUNCS(GatePin)
    virtual string emitVerilog() { return "%l"; }
    virtual string emitC() { V3ERROR_NA_RETURN(""); }
    virtual bool cleanOut() const { return true; }
    AstNode* exprp() const { return op1p(); }  // op1 = Pin expression
    AstRange* rangep() const { return VN_CAST(op2p(), Range); }  // op2 = Range of pin
};

//######################################################################
// Classes

class AstClassPackage : public AstNodeModule {
    // The static information portion of a class (treated similarly to a package)
    AstClass* m_classp;  // Class package this is under (weak pointer, hard link is other way)
public:
    AstClassPackage(FileLine* fl, const string& name)
        : ASTGEN_SUPER(fl, name)
        , m_classp(NULL) {}
    ASTNODE_NODE_FUNCS(ClassPackage)
    virtual string verilogKwd() const { return "/*class*/package"; }
    virtual const char* broken() const;
    AstClass* classp() const { return m_classp; }
    void classp(AstClass* classp) { m_classp = classp; }
};

class AstClass : public AstNodeModule {
    // TYPES
    typedef std::map<string, AstNode*> MemberNameMap;
    // MEMBERS
    MemberNameMap m_members;  // Members or method children
    AstClassPackage* m_packagep;  // Class package this is under
    void insertCache(AstNode* nodep);

public:
    AstClass(FileLine* fl, const string& name)
        : ASTGEN_SUPER(fl, name)
        , m_packagep(NULL) {}
    ASTNODE_NODE_FUNCS(Class)
    virtual string verilogKwd() const { return "class"; }
    virtual bool maybePointedTo() const { return true; }
    virtual void dump(std::ostream& str) const;
    virtual const char* broken() const {
        BROKEN_BASE_RTN(AstNodeModule::broken());
        BROKEN_RTN(m_packagep && !m_packagep->brokeExists());
        return NULL;
    }
    // op1/op2/op3 in AstNodeModule
    AstClassPackage* packagep() const { return m_packagep; }
    void packagep(AstClassPackage* classpackagep) { m_packagep = classpackagep; }
    AstNode* membersp() const { return stmtsp(); }  // op2 = List of statements
    void addMembersp(AstNode* nodep) {
        insertCache(nodep);
        addStmtp(nodep);
    }
    AstClassExtends* extendsp() const { return VN_CAST(op4p(), ClassExtends); }
    void extendsp(AstNode* nodep) { addNOp2p(nodep); }
    void clearCache() { m_members.clear(); }
    void repairCache();
    AstNode* findMember(const string& name) const {
        MemberNameMap::const_iterator it = m_members.find(name);
        return (it == m_members.end()) ? NULL : it->second;
    }
};

class AstClassExtends : public AstNode {
    // Children: AstClassRefDType during early parse, then moves to dtype
public:
    AstClassExtends(FileLine* fl, AstNodeDType* dtp)
        : ASTGEN_SUPER(fl) {
        childDTypep(dtp);  // Only for parser
    }
    ASTNODE_NODE_FUNCS(ClassExtends)
    virtual string verilogKwd() const { return "extends"; }
    virtual bool hasDType() const { return true; }
    AstNodeDType* getChildDTypep() const { return childDTypep(); }
    // op1 = Type assigning to
    AstNodeDType* childDTypep() const { return VN_CAST(op1p(), NodeDType); }
    void childDTypep(AstNodeDType* nodep) { setOp1p(nodep); }
    AstClass* classp() const;  // Class being extended (after link)
};

//######################################################################
//==== Data Types

class AstParamTypeDType : public AstNodeDType {
    // Parents: MODULE
    // A parameter type statement; much like a var or typedef
private:
    AstVarType m_varType;  // Type of variable (for localparam vs. param)
    string m_name;  // Name of variable
public:
    AstParamTypeDType(FileLine* fl, AstVarType type, const string& name, VFlagChildDType,
                      AstNodeDType* dtp)
        : ASTGEN_SUPER(fl)
        , m_varType(type)
        , m_name(name) {
        childDTypep(dtp);  // Only for parser
        dtypep(NULL);  // V3Width will resolve
    }
    ASTNODE_NODE_FUNCS(ParamTypeDType)
    AstNodeDType* getChildDTypep() const { return childDTypep(); }
    // op1 = Type assigning to
    AstNodeDType* childDTypep() const { return VN_CAST(op1p(), NodeDType); }
    void childDTypep(AstNodeDType* nodep) { setOp1p(nodep); }
    virtual AstNodeDType* subDTypep() const { return dtypep() ? dtypep() : childDTypep(); }
    virtual AstBasicDType* basicp() const { return subDTypep()->basicp(); }
    virtual AstNodeDType* skipRefp() const { return subDTypep()->skipRefp(); }
    virtual AstNodeDType* skipRefToConstp() const { return subDTypep()->skipRefToConstp(); }
    virtual AstNodeDType* skipRefToEnump() const { return subDTypep()->skipRefToEnump(); }
    virtual bool similarDType(AstNodeDType* samep) const {
        const AstParamTypeDType* sp = static_cast<const AstParamTypeDType*>(samep);
        return (sp && this->subDTypep()->skipRefp()->similarDType(sp->subDTypep()->skipRefp()));
    }
    virtual int widthAlignBytes() const { return dtypep()->widthAlignBytes(); }
    virtual int widthTotalBytes() const { return dtypep()->widthTotalBytes(); }
    // METHODS
    virtual string name() const { return m_name; }
    virtual bool maybePointedTo() const { return true; }
    virtual bool hasDType() const { return true; }
    void name(const string& flag) { m_name = flag; }
    AstVarType varType() const { return m_varType; }  // * = Type of variable
    bool isParam() const { return true; }
    bool isGParam() const { return (varType() == AstVarType::GPARAM); }
};

class AstTypedef : public AstNode {
private:
    string m_name;
    bool m_attrPublic;
    string m_tag;  // Holds the string of the verilator tag -- used in XML output.
public:
    AstTypedef(FileLine* fl, const string& name, AstNode* attrsp, VFlagChildDType,
               AstNodeDType* dtp)
        : ASTGEN_SUPER(fl)
        , m_name(name) {
        childDTypep(dtp);  // Only for parser
        addAttrsp(attrsp);
        dtypep(NULL);  // V3Width will resolve
        m_attrPublic = false;
    }
    ASTNODE_NODE_FUNCS(Typedef)
    virtual void dump(std::ostream& str) const;
    AstNodeDType* getChildDTypep() const { return childDTypep(); }
    // op1 = Type assigning to
    AstNodeDType* childDTypep() const { return VN_CAST(op1p(), NodeDType); }
    void childDTypep(AstNodeDType* nodep) { setOp1p(nodep); }
    virtual AstNodeDType* subDTypep() const { return dtypep() ? dtypep() : childDTypep(); }
    void addAttrsp(AstNode* nodep) { addNOp4p(nodep); }
    AstNode* attrsp() const { return op4p(); }  // op4 = Attributes during early parse
    // METHODS
    virtual string name() const { return m_name; }
    virtual bool maybePointedTo() const { return true; }
    virtual bool hasDType() const { return true; }
    void name(const string& flag) { m_name = flag; }
    bool attrPublic() const { return m_attrPublic; }
    void attrPublic(bool flag) { m_attrPublic = flag; }
    virtual void tag(const string& text) { m_tag = text; }
    virtual string tag() const { return m_tag; }
};

class AstTypedefFwd : public AstNode {
    // Forward declaration of a type; stripped after netlist parsing is complete
private:
    string m_name;

public:
    AstTypedefFwd(FileLine* fl, const string& name)
        : ASTGEN_SUPER(fl)
        , m_name(name) {}
    ASTNODE_NODE_FUNCS(TypedefFwd)
    // METHODS
    virtual string name() const { return m_name; }
};

class AstDefImplicitDType : public AstNodeDType {
    // For parsing enum/struct/unions that are declared with a variable rather than typedef
    // This allows "var enum {...} a,b" to share the enum definition for both variables
    // After link, these become typedefs
private:
    string m_name;
    void* m_containerp;  // In what scope is the name unique, so we can know what are duplicate
                         // definitions (arbitrary value)
    int m_uniqueNum;

public:
    AstDefImplicitDType(FileLine* fl, const string& name, void* containerp, VFlagChildDType,
                        AstNodeDType* dtp)
        : ASTGEN_SUPER(fl)
        , m_name(name)
        , m_containerp(containerp) {
        childDTypep(dtp);  // Only for parser
        dtypep(NULL);  // V3Width will resolve
        m_uniqueNum = uniqueNumInc();
    }
    ASTNODE_NODE_FUNCS(DefImplicitDType)
    virtual bool same(const AstNode* samep) const {
        const AstDefImplicitDType* sp = static_cast<const AstDefImplicitDType*>(samep);
        return m_uniqueNum == sp->m_uniqueNum;
    }
    virtual bool similarDType(AstNodeDType* samep) const {
        return type() == samep->type() && same(samep);
    }
    virtual V3Hash sameHash() const { return V3Hash(m_uniqueNum); }
    AstNodeDType* getChildDTypep() const { return childDTypep(); }
    // op1 = Range of variable
    AstNodeDType* childDTypep() const { return VN_CAST(op1p(), NodeDType); }
    void childDTypep(AstNodeDType* nodep) { setOp1p(nodep); }
    virtual AstNodeDType* subDTypep() const { return dtypep() ? dtypep() : childDTypep(); }
    void* containerp() const { return m_containerp; }
    // METHODS
    // op1 = Range of variable
    AstNodeDType* dtypeSkipRefp() const { return dtypep()->skipRefp(); }
    virtual AstBasicDType* basicp() const { return subDTypep()->basicp(); }
    virtual AstNodeDType* skipRefp() const { return (AstNodeDType*)this; }
    virtual AstNodeDType* skipRefToConstp() const { return (AstNodeDType*)this; }
    virtual AstNodeDType* skipRefToEnump() const { return (AstNodeDType*)this; }
    virtual int widthAlignBytes() const { return dtypep()->widthAlignBytes(); }
    virtual int widthTotalBytes() const { return dtypep()->widthTotalBytes(); }
    virtual string name() const { return m_name; }
    void name(const string& flag) { m_name = flag; }
};

class AstAssocArrayDType : public AstNodeDType {
    // Associative array data type, ie "[some_dtype]"
    // Children: DTYPE (moved to refDTypep() in V3Width)
    // Children: DTYPE (the key, which remains here as a pointer)
private:
    AstNodeDType* m_refDTypep;  // Elements of this type (after widthing)
    AstNodeDType* m_keyDTypep;  // Keys of this type (after widthing)
public:
    AstAssocArrayDType(FileLine* fl, VFlagChildDType, AstNodeDType* dtp, AstNodeDType* keyDtp)
        : ASTGEN_SUPER(fl) {
        childDTypep(dtp);  // Only for parser
        keyChildDTypep(keyDtp);  // Only for parser
        refDTypep(NULL);
        keyDTypep(NULL);
        dtypep(NULL);  // V3Width will resolve
    }
    ASTNODE_NODE_FUNCS(AssocArrayDType)
    virtual const char* broken() const {
        BROKEN_RTN(!((m_refDTypep && !childDTypep() && m_refDTypep->brokeExists())
                     || (!m_refDTypep && childDTypep())));
        BROKEN_RTN(!((m_keyDTypep && !childDTypep() && m_keyDTypep->brokeExists())
                     || (!m_keyDTypep && childDTypep())));
        return NULL;
    }
    virtual void cloneRelink() {
        if (m_refDTypep && m_refDTypep->clonep()) { m_refDTypep = m_refDTypep->clonep(); }
        if (m_keyDTypep && m_keyDTypep->clonep()) { m_keyDTypep = m_keyDTypep->clonep(); }
    }
    virtual bool same(const AstNode* samep) const {
        const AstAssocArrayDType* asamep = static_cast<const AstAssocArrayDType*>(samep);
        return (subDTypep() == asamep->subDTypep() && keyDTypep() == asamep->keyDTypep());
    }
    virtual bool similarDType(AstNodeDType* samep) const {
        const AstAssocArrayDType* asamep = static_cast<const AstAssocArrayDType*>(samep);
        return (subDTypep()->skipRefp()->similarDType(asamep->subDTypep()->skipRefp()));
    }
    virtual string prettyDTypeName() const;
    virtual void dumpSmall(std::ostream& str) const;
    virtual V3Hash sameHash() const { return V3Hash(m_refDTypep); }
    AstNodeDType* getChildDTypep() const { return childDTypep(); }
    // op1 = Range of variable
    AstNodeDType* childDTypep() const { return VN_CAST(op1p(), NodeDType); }
    void childDTypep(AstNodeDType* nodep) { setOp1p(nodep); }
    virtual AstNodeDType* subDTypep() const { return m_refDTypep ? m_refDTypep : childDTypep(); }
    void refDTypep(AstNodeDType* nodep) { m_refDTypep = nodep; }
    virtual AstNodeDType* virtRefDTypep() const { return m_refDTypep; }
    virtual void virtRefDTypep(AstNodeDType* nodep) { refDTypep(nodep); }
    virtual AstNodeDType* virtRefDType2p() const { return m_keyDTypep; }
    virtual void virtRefDType2p(AstNodeDType* nodep) { keyDTypep(nodep); }
    //
    AstNodeDType* keyDTypep() const { return m_keyDTypep ? m_keyDTypep : keyChildDTypep(); }
    void keyDTypep(AstNodeDType* nodep) { m_keyDTypep = nodep; }
    // op1 = Range of variable
    AstNodeDType* keyChildDTypep() const { return VN_CAST(op2p(), NodeDType); }
    void keyChildDTypep(AstNodeDType* nodep) { setOp2p(nodep); }
    // METHODS
    virtual AstBasicDType* basicp() const { return NULL; }
    virtual AstNodeDType* skipRefp() const { return (AstNodeDType*)this; }
    virtual AstNodeDType* skipRefToConstp() const { return (AstNodeDType*)this; }
    virtual AstNodeDType* skipRefToEnump() const { return (AstNodeDType*)this; }
    virtual int widthAlignBytes() const { return subDTypep()->widthAlignBytes(); }
    virtual int widthTotalBytes() const { return subDTypep()->widthTotalBytes(); }
};

class AstDynArrayDType : public AstNodeDType {
    // Dynamic array data type, ie "[]"
    // Children: DTYPE (moved to refDTypep() in V3Width)
private:
    AstNodeDType* m_refDTypep;  // Elements of this type (after widthing)
public:
    AstDynArrayDType(FileLine* fl, VFlagChildDType, AstNodeDType* dtp)
        : ASTGEN_SUPER(fl) {
        childDTypep(dtp);  // Only for parser
        refDTypep(NULL);
        dtypep(NULL);  // V3Width will resolve
    }
    AstDynArrayDType(FileLine* fl, AstNodeDType* dtp)
        : ASTGEN_SUPER(fl) {
        refDTypep(dtp);
        dtypep(NULL);  // V3Width will resolve
    }
    ASTNODE_NODE_FUNCS(DynArrayDType)
    virtual const char* broken() const {
        BROKEN_RTN(!((m_refDTypep && !childDTypep() && m_refDTypep->brokeExists())
                     || (!m_refDTypep && childDTypep())));
        return NULL;
    }
    virtual void cloneRelink() {
        if (m_refDTypep && m_refDTypep->clonep()) { m_refDTypep = m_refDTypep->clonep(); }
    }
    virtual bool same(const AstNode* samep) const {
        const AstAssocArrayDType* asamep = static_cast<const AstAssocArrayDType*>(samep);
        return subDTypep() == asamep->subDTypep();
    }
    virtual bool similarDType(AstNodeDType* samep) const {
        const AstAssocArrayDType* asamep = static_cast<const AstAssocArrayDType*>(samep);
        return (subDTypep()->skipRefp()->similarDType(asamep->subDTypep()->skipRefp()));
    }
    virtual string prettyDTypeName() const;
    virtual void dumpSmall(std::ostream& str) const;
    virtual V3Hash sameHash() const { return V3Hash(m_refDTypep); }
    AstNodeDType* getChildDTypep() const { return childDTypep(); }
    // op1 = Range of variable
    AstNodeDType* childDTypep() const { return VN_CAST(op1p(), NodeDType); }
    void childDTypep(AstNodeDType* nodep) { setOp1p(nodep); }
    virtual AstNodeDType* subDTypep() const { return m_refDTypep ? m_refDTypep : childDTypep(); }
    void refDTypep(AstNodeDType* nodep) { m_refDTypep = nodep; }
    virtual AstNodeDType* virtRefDTypep() const { return m_refDTypep; }
    virtual void virtRefDTypep(AstNodeDType* nodep) { refDTypep(nodep); }
    // METHODS
    virtual AstBasicDType* basicp() const { return NULL; }
    virtual AstNodeDType* skipRefp() const { return (AstNodeDType*)this; }
    virtual AstNodeDType* skipRefToConstp() const { return (AstNodeDType*)this; }
    virtual AstNodeDType* skipRefToEnump() const { return (AstNodeDType*)this; }
    virtual int widthAlignBytes() const { return subDTypep()->widthAlignBytes(); }
    virtual int widthTotalBytes() const { return subDTypep()->widthTotalBytes(); }
};

class AstPackArrayDType : public AstNodeArrayDType {
    // Packed array data type, ie "some_dtype [2:0] var_name"
    // Children: DTYPE (moved to refDTypep() in V3Width)
    // Children: RANGE (array bounds)
public:
    AstPackArrayDType(FileLine* fl, VFlagChildDType, AstNodeDType* dtp, AstRange* rangep)
        : ASTGEN_SUPER(fl) {
        childDTypep(dtp);  // Only for parser
        refDTypep(NULL);
        setOp2p(rangep);
        dtypep(NULL);  // V3Width will resolve
        int width = subDTypep()->width() * rangep->elementsConst();
        widthForce(width, width);
    }
    AstPackArrayDType(FileLine* fl, AstNodeDType* dtp, AstRange* rangep)
        : ASTGEN_SUPER(fl) {
        refDTypep(dtp);
        setOp2p(rangep);
        dtypep(this);
        int width = subDTypep()->width() * rangep->elementsConst();
        widthForce(width, width);
    }
    ASTNODE_NODE_FUNCS(PackArrayDType)
    virtual string prettyDTypeName() const;
};

class AstUnpackArrayDType : public AstNodeArrayDType {
    // Array data type, ie "some_dtype var_name [2:0]"
    // Children: DTYPE (moved to refDTypep() in V3Width)
    // Children: RANGE (array bounds)
public:
    AstUnpackArrayDType(FileLine* fl, VFlagChildDType, AstNodeDType* dtp, AstRange* rangep)
        : ASTGEN_SUPER(fl) {
        childDTypep(dtp);  // Only for parser
        refDTypep(NULL);
        setOp2p(rangep);
        dtypep(NULL);  // V3Width will resolve
        // For backward compatibility AstNodeArrayDType and others inherit
        // width and signing from the subDType/base type
        widthFromSub(subDTypep());
    }
    AstUnpackArrayDType(FileLine* fl, AstNodeDType* dtp, AstRange* rangep)
        : ASTGEN_SUPER(fl) {
        refDTypep(dtp);
        setOp2p(rangep);
        dtypep(this);
        // For backward compatibility AstNodeArrayDType and others inherit
        // width and signing from the subDType/base type
        widthFromSub(subDTypep());
    }
    ASTNODE_NODE_FUNCS(UnpackArrayDType)
    virtual string prettyDTypeName() const;
};

class AstUnsizedArrayDType : public AstNodeDType {
    // Unsized/open-range Array data type, ie "some_dtype var_name []"
    // Children: DTYPE (moved to refDTypep() in V3Width)
private:
    AstNodeDType* m_refDTypep;  // Elements of this type (after widthing)
public:
    AstUnsizedArrayDType(FileLine* fl, VFlagChildDType, AstNodeDType* dtp)
        : ASTGEN_SUPER(fl) {
        childDTypep(dtp);  // Only for parser
        refDTypep(NULL);
        dtypep(NULL);  // V3Width will resolve
    }
    ASTNODE_NODE_FUNCS(UnsizedArrayDType)
    virtual const char* broken() const {
        BROKEN_RTN(!((m_refDTypep && !childDTypep() && m_refDTypep->brokeExists())
                     || (!m_refDTypep && childDTypep())));
        return NULL;
    }
    virtual void cloneRelink() {
        if (m_refDTypep && m_refDTypep->clonep()) { m_refDTypep = m_refDTypep->clonep(); }
    }
    virtual bool same(const AstNode* samep) const {
        const AstNodeArrayDType* asamep = static_cast<const AstNodeArrayDType*>(samep);
        return (subDTypep() == asamep->subDTypep());
    }
    virtual bool similarDType(AstNodeDType* samep) const {
        const AstNodeArrayDType* asamep = static_cast<const AstNodeArrayDType*>(samep);
        return (subDTypep()->skipRefp()->similarDType(asamep->subDTypep()->skipRefp()));
    }
    virtual void dumpSmall(std::ostream& str) const;
    virtual V3Hash sameHash() const { return V3Hash(m_refDTypep); }
    AstNodeDType* getChildDTypep() const { return childDTypep(); }
    // op1 = Range of variable
    AstNodeDType* childDTypep() const { return VN_CAST(op1p(), NodeDType); }
    void childDTypep(AstNodeDType* nodep) { setOp1p(nodep); }
    virtual AstNodeDType* subDTypep() const { return m_refDTypep ? m_refDTypep : childDTypep(); }
    void refDTypep(AstNodeDType* nodep) { m_refDTypep = nodep; }
    virtual AstNodeDType* virtRefDTypep() const { return m_refDTypep; }
    virtual void virtRefDTypep(AstNodeDType* nodep) { refDTypep(nodep); }
    // METHODS
    virtual AstBasicDType* basicp() const { return subDTypep()->basicp(); }
    virtual AstNodeDType* skipRefp() const { return (AstNodeDType*)this; }
    virtual AstNodeDType* skipRefToConstp() const { return (AstNodeDType*)this; }
    virtual AstNodeDType* skipRefToEnump() const { return (AstNodeDType*)this; }
    virtual int widthAlignBytes() const { return subDTypep()->widthAlignBytes(); }
    virtual int widthTotalBytes() const { return subDTypep()->widthTotalBytes(); }
};

class AstBasicDType : public AstNodeDType {
    // Builtin atomic/vectored data type
    // Children: RANGE (converted to constant in V3Width)
private:
    struct Members {
        AstBasicDTypeKwd m_keyword;  // (also in VBasicTypeKey) What keyword created basic type
        VNumRange m_nrange;  // (also in VBasicTypeKey) Numeric msb/lsb (if non-opaque keyword)
        bool operator==(const Members& rhs) const {
            return rhs.m_keyword == m_keyword && rhs.m_nrange == m_nrange;
        }
    } m;
    // See also in AstNodeDType: m_width, m_widthMin, m_numeric(issigned)
public:
    AstBasicDType(FileLine* fl, AstBasicDTypeKwd kwd, VSignedState signst = signedst_NOSIGN)
        : ASTGEN_SUPER(fl) {
        init(kwd, AstNumeric(signst), 0, -1, NULL);
    }
    AstBasicDType(FileLine* fl, VFlagLogicPacked, int wantwidth)
        : ASTGEN_SUPER(fl) {
        init(AstBasicDTypeKwd::LOGIC, AstNumeric::NOSIGN, wantwidth, -1, NULL);
    }
    AstBasicDType(FileLine* fl, VFlagBitPacked, int wantwidth)
        : ASTGEN_SUPER(fl) {
        init(AstBasicDTypeKwd::BIT, AstNumeric::NOSIGN, wantwidth, -1, NULL);
    }
    AstBasicDType(FileLine* fl, AstBasicDTypeKwd kwd, AstNumeric numer, int wantwidth,
                  int widthmin)
        : ASTGEN_SUPER(fl) {
        init(kwd, numer, wantwidth, widthmin, NULL);
    }
    AstBasicDType(FileLine* fl, AstBasicDTypeKwd kwd, AstNumeric numer, VNumRange range,
                  int widthmin)
        : ASTGEN_SUPER(fl) {
        init(kwd, numer, range.elements(), widthmin, NULL);
        m.m_nrange = range;  // as init() presumes lsb==0, but range.lsb() might not be
    }
    // See also addRange in verilog.y
private:
    void init(AstBasicDTypeKwd kwd, AstNumeric numer, int wantwidth, int wantwidthmin,
              AstRange* rangep) {
        // wantwidth=0 means figure it out, but if a widthmin is >=0
        //    we allow width 0 so that {{0{x}},y} works properly
        // wantwidthmin=-1:  default, use wantwidth if it is non zero
        m.m_keyword = kwd;
        // Implicitness: // "parameter X" is implicit and sized from initial
        // value, "parameter reg x" not
        if (keyword() == AstBasicDTypeKwd::LOGIC_IMPLICIT) {
            if (rangep || wantwidth) m.m_keyword = AstBasicDTypeKwd::LOGIC;
        }
        if (numer == AstNumeric::NOSIGN) {
            if (keyword().isSigned()) {
                numer = AstNumeric::SIGNED;
            } else if (keyword().isUnsigned()) {
                numer = AstNumeric::UNSIGNED;
            }
        }
        numeric(numer);
        if (!rangep && (wantwidth || wantwidthmin >= 0)) {  // Constant width
            if (wantwidth > 1) m.m_nrange.init(wantwidth - 1, 0, false);
            int wmin = wantwidthmin >= 0 ? wantwidthmin : wantwidth;
            widthForce(wantwidth, wmin);
        } else if (!rangep) {  // Set based on keyword properties
            // V3Width will pull from this width
            if (keyword().width() > 1 && !isOpaque()) {
                m.m_nrange.init(keyword().width() - 1, 0, false);
            }
            widthForce(keyword().width(), keyword().width());
        } else {
            widthForce(rangep->elementsConst(),
                       rangep->elementsConst());  // Maybe unknown if parameters underneath it
        }
        setNOp1p(rangep);
        dtypep(this);
    }

public:
    ASTNODE_NODE_FUNCS(BasicDType)
    virtual void dump(std::ostream& str) const;
    virtual V3Hash sameHash() const {
        return V3Hash(V3Hash(m.m_keyword), V3Hash(m.m_nrange.hi()));
    }
    virtual bool same(const AstNode* samep) const {  // width/widthMin/numeric compared elsewhere
        const AstBasicDType* sp = static_cast<const AstBasicDType*>(samep);
        return m == sp->m;
    }
    virtual bool similarDType(AstNodeDType* samep) const {
        return type() == samep->type() && same(samep);
    }
    virtual string name() const { return m.m_keyword.ascii(); }
    virtual string prettyDTypeName() const;
    virtual const char* broken() const {
        BROKEN_RTN(dtypep() != this);
        return NULL;
    }
    AstRange* rangep() const { return VN_CAST(op1p(), Range); }  // op1 = Range of variable
    void rangep(AstRange* nodep) { setNOp1p(nodep); }
    void setSignedState(VSignedState signst) {
        // Note NOSIGN does NOT change the state; this is required by the parser
        if (signst == signedst_UNSIGNED) {
            numeric(signst);
        } else if (signst == signedst_SIGNED) {
            numeric(signst);
        }
    }
    // METHODS
    virtual AstBasicDType* basicp() const { return (AstBasicDType*)this; }
    virtual AstNodeDType* skipRefp() const { return (AstNodeDType*)this; }
    virtual AstNodeDType* skipRefToConstp() const { return (AstNodeDType*)this; }
    virtual AstNodeDType* skipRefToEnump() const { return (AstNodeDType*)this; }
    // (Slow) recurses - Structure alignment 1,2,4 or 8 bytes (arrays affect this)
    virtual int widthAlignBytes() const;
    virtual int
    widthTotalBytes() const;  // (Slow) recurses - Width in bytes rounding up 1,2,4,8,12,...
    virtual bool isFourstate() const { return keyword().isFourstate(); }
    AstBasicDTypeKwd keyword() const {  // Avoid using - use isSomething accessors instead
        return m.m_keyword;
    }
    bool isBitLogic() const { return keyword().isBitLogic(); }
    bool isDouble() const { return keyword().isDouble(); }
    bool isOpaque() const { return keyword().isOpaque(); }
    bool isString() const { return keyword().isString(); }
    bool isSloppy() const { return keyword().isSloppy(); }
    bool isZeroInit() const { return keyword().isZeroInit(); }
    bool isRanged() const { return rangep() || m.m_nrange.ranged(); }
    bool isDpiBitVec() const {  // DPI uses svBitVecVal
        return keyword() == AstBasicDTypeKwd::BIT && isRanged();
    }
    bool isDpiLogicVec() const {  // DPI uses svLogicVecVal
        return keyword().isFourstate() && !(keyword() == AstBasicDTypeKwd::LOGIC && !isRanged());
    }
    bool isDpiPrimitive() const {  // DPI uses a primitive type
        return !isDpiBitVec() && !isDpiLogicVec();
    }
    const VNumRange& nrange() const {
        return m.m_nrange;
    }  // Generally the msb/lsb/etc funcs should be used instead
    int msb() const { return (rangep() ? rangep()->msbConst() : m.m_nrange.hi()); }
    int lsb() const { return (rangep() ? rangep()->lsbConst() : m.m_nrange.lo()); }
    int left() const { return littleEndian() ? lsb() : msb(); }  // How to show a declaration
    int right() const { return littleEndian() ? msb() : lsb(); }
    bool littleEndian() const {
        return (rangep() ? rangep()->littleEndian() : m.m_nrange.littleEndian());
    }
    bool implicit() const { return keyword() == AstBasicDTypeKwd::LOGIC_IMPLICIT; }
    VNumRange declRange() const {
        return isRanged() ? VNumRange(msb(), lsb(), littleEndian()) : VNumRange();
    }
    void cvtRangeConst() {  // Convert to smaller representation
        if (rangep() && VN_IS(rangep()->msbp(), Const) && VN_IS(rangep()->lsbp(), Const)) {
            m.m_nrange.init(rangep()->msbConst(), rangep()->lsbConst(), rangep()->littleEndian());
            rangep()->unlinkFrBackWithNext()->deleteTree();
            rangep(NULL);
        }
    }
};

class AstConstDType : public AstNodeDType {
    // const data type, ie "const some_dtype var_name [2:0]"
    // ConstDType are removed in V3LinkLValue and become AstVar::isConst.
    // When more generic types are supported AstConstDType will be propagated further.
private:
    AstNodeDType* m_refDTypep;  // Inherit from this base data type
public:
    AstConstDType(FileLine* fl, VFlagChildDType, AstNodeDType* dtp)
        : ASTGEN_SUPER(fl) {
        childDTypep(dtp);  // Only for parser
        refDTypep(NULL);  // V3Width will resolve
        dtypep(NULL);  // V3Width will resolve
        widthFromSub(subDTypep());
    }
    ASTNODE_NODE_FUNCS(ConstDType)
    virtual const char* broken() const {
        BROKEN_RTN(!((m_refDTypep && !childDTypep() && m_refDTypep->brokeExists())
                     || (!m_refDTypep && childDTypep())));
        return NULL;
    }
    virtual void cloneRelink() {
        if (m_refDTypep && m_refDTypep->clonep()) { m_refDTypep = m_refDTypep->clonep(); }
    }
    virtual bool same(const AstNode* samep) const {
        const AstConstDType* sp = static_cast<const AstConstDType*>(samep);
        return (m_refDTypep == sp->m_refDTypep);
    }
    virtual bool similarDType(AstNodeDType* samep) const {
        return skipRefp()->similarDType(samep->skipRefp());
    }
    virtual V3Hash sameHash() const {
        return V3Hash(m_refDTypep);
    }  // node's type() included elsewhere
    AstNodeDType* getChildDTypep() const { return childDTypep(); }
    // op1 = Range of variable
    AstNodeDType* childDTypep() const { return VN_CAST(op1p(), NodeDType); }
    void childDTypep(AstNodeDType* nodep) { setOp1p(nodep); }
    virtual AstNodeDType* subDTypep() const { return m_refDTypep ? m_refDTypep : childDTypep(); }
    void refDTypep(AstNodeDType* nodep) { m_refDTypep = nodep; }
    virtual AstNodeDType* virtRefDTypep() const { return m_refDTypep; }
    virtual void virtRefDTypep(AstNodeDType* nodep) { refDTypep(nodep); }
    // METHODS
    virtual AstBasicDType* basicp() const { return subDTypep()->basicp(); }
    virtual AstNodeDType* skipRefp() const { return subDTypep()->skipRefp(); }
    virtual AstNodeDType* skipRefToConstp() const { return (AstNodeDType*)this; }
    virtual AstNodeDType* skipRefToEnump() const { return subDTypep()->skipRefToEnump(); }
    virtual int widthAlignBytes() const { return subDTypep()->widthAlignBytes(); }
    virtual int widthTotalBytes() const { return subDTypep()->widthTotalBytes(); }
};

class AstClassRefDType : public AstNodeDType {
    // Reference to a class
private:
    AstClass* m_classp;  // data type pointed to, BELOW the AstTypedef
    AstNodeModule* m_packagep;  // Package hierarchy
public:
    AstClassRefDType(FileLine* fl, AstClass* classp)
        : ASTGEN_SUPER(fl)
        , m_classp(classp)
        , m_packagep(NULL) {
        dtypep(this);
    }
    ASTNODE_NODE_FUNCS(ClassRefDType)
    // METHODS
    virtual const char* broken() const {
        BROKEN_RTN(m_classp && !m_classp->brokeExists());
        return NULL;
    }
    virtual void cloneRelink() {
        if (m_classp && m_classp->clonep()) m_classp = m_classp->clonep();
    }
    virtual bool same(const AstNode* samep) const {
        const AstClassRefDType* asamep = static_cast<const AstClassRefDType*>(samep);
        return (m_classp == asamep->m_classp && m_packagep == asamep->m_packagep);
    }
    virtual bool similarDType(AstNodeDType* samep) const { return this == samep || same(samep); }
    virtual V3Hash sameHash() const { return V3Hash(V3Hash(m_classp), V3Hash(m_packagep)); }
    virtual void dump(std::ostream& str = std::cout) const;
    virtual void dumpSmall(std::ostream& str) const;
    virtual string name() const { return classp() ? classp()->name() : "<unlinked>"; }
    virtual AstBasicDType* basicp() const { return NULL; }
    virtual AstNodeDType* skipRefp() const { return (AstNodeDType*)this; }
    virtual AstNodeDType* skipRefToConstp() const { return (AstNodeDType*)this; }
    virtual AstNodeDType* skipRefToEnump() const { return (AstNodeDType*)this; }
    virtual int widthAlignBytes() const { return 0; }
    virtual int widthTotalBytes() const { return 0; }
    virtual AstNodeDType* virtRefDTypep() const { return NULL; }
    virtual void virtRefDTypep(AstNodeDType* nodep) {}
    virtual AstNodeDType* subDTypep() const { return NULL; }
    AstNodeModule* packagep() const { return m_packagep; }
    void packagep(AstNodeModule* nodep) { m_packagep = nodep; }
    AstClass* classp() const { return m_classp; }
    void classp(AstClass* nodep) { m_classp = nodep; }
};

class AstIfaceRefDType : public AstNodeDType {
    // Reference to an interface, either for a port, or inside parent cell
private:
    FileLine* m_modportFileline;  // Where modport token was
    string m_cellName;  // "" = no cell, such as when connects to 'input' iface
    string m_ifaceName;  // Interface name
    string m_modportName;  // "" = no modport
    AstIface* m_ifacep;  // Pointer to interface; note cellp() should override
    AstCell* m_cellp;  // When exact parent cell known; not a guess
    AstModport* m_modportp;  // NULL = unlinked or no modport
public:
    AstIfaceRefDType(FileLine* fl, const string& cellName, const string& ifaceName)
        : ASTGEN_SUPER(fl)
        , m_modportFileline(NULL)
        , m_cellName(cellName)
        , m_ifaceName(ifaceName)
        , m_modportName("")
        , m_ifacep(NULL)
        , m_cellp(NULL)
        , m_modportp(NULL) {}
    AstIfaceRefDType(FileLine* fl, FileLine* modportFl, const string& cellName,
                     const string& ifaceName, const string& modport)
        : ASTGEN_SUPER(fl)
        , m_modportFileline(modportFl)
        , m_cellName(cellName)
        , m_ifaceName(ifaceName)
        , m_modportName(modport)
        , m_ifacep(NULL)
        , m_cellp(NULL)
        , m_modportp(NULL) {}
    ASTNODE_NODE_FUNCS(IfaceRefDType)
    // METHODS
    virtual const char* broken() const;
    virtual void dump(std::ostream& str = std::cout) const;
    virtual void dumpSmall(std::ostream& str) const;
    virtual void cloneRelink();
    virtual AstBasicDType* basicp() const { return NULL; }
    virtual AstNodeDType* skipRefp() const { return (AstNodeDType*)this; }
    virtual AstNodeDType* skipRefToConstp() const { return (AstNodeDType*)this; }
    virtual AstNodeDType* skipRefToEnump() const { return (AstNodeDType*)this; }
    virtual bool similarDType(AstNodeDType* samep) const { return this == samep; }
    virtual V3Hash sameHash() const { return V3Hash(m_cellp); }
    virtual int widthAlignBytes() const { return 1; }
    virtual int widthTotalBytes() const { return 1; }
    FileLine* modportFileline() const { return m_modportFileline; }
    string cellName() const { return m_cellName; }
    void cellName(const string& name) { m_cellName = name; }
    string ifaceName() const { return m_ifaceName; }
    void ifaceName(const string& name) { m_ifaceName = name; }
    string modportName() const { return m_modportName; }
    void modportName(const string& name) { m_modportName = name; }
    AstIface* ifaceViaCellp() const;  // Use cellp or ifacep
    AstIface* ifacep() const { return m_ifacep; }
    void ifacep(AstIface* nodep) { m_ifacep = nodep; }
    AstCell* cellp() const { return m_cellp; }
    void cellp(AstCell* nodep) { m_cellp = nodep; }
    AstModport* modportp() const { return m_modportp; }
    void modportp(AstModport* modportp) { m_modportp = modportp; }
    bool isModport() { return !m_modportName.empty(); }
};

class AstQueueDType : public AstNodeDType {
    // Queue array data type, ie "[ $ ]"
    // Children: DTYPE (moved to refDTypep() in V3Width)
private:
    AstNodeDType* m_refDTypep;  // Elements of this type (after widthing)
public:
    AstQueueDType(FileLine* fl, VFlagChildDType, AstNodeDType* dtp, AstNode* boundp)
        : ASTGEN_SUPER(fl) {
        setNOp2p(boundp);
        childDTypep(dtp);  // Only for parser
        refDTypep(NULL);
        dtypep(NULL);  // V3Width will resolve
    }
    ASTNODE_NODE_FUNCS(QueueDType)
    virtual const char* broken() const {
        BROKEN_RTN(!((m_refDTypep && !childDTypep() && m_refDTypep->brokeExists())
                     || (!m_refDTypep && childDTypep())));
        return NULL;
    }
    virtual void cloneRelink() {
        if (m_refDTypep && m_refDTypep->clonep()) { m_refDTypep = m_refDTypep->clonep(); }
    }
    virtual bool same(const AstNode* samep) const {
        const AstQueueDType* asamep = static_cast<const AstQueueDType*>(samep);
        return (subDTypep() == asamep->subDTypep());
    }
    virtual bool similarDType(AstNodeDType* samep) const {
        const AstQueueDType* asamep = static_cast<const AstQueueDType*>(samep);
        return (subDTypep()->skipRefp()->similarDType(asamep->subDTypep()->skipRefp()));
    }
    virtual void dumpSmall(std::ostream& str) const;
    virtual V3Hash sameHash() const { return V3Hash(m_refDTypep); }
    virtual string prettyDTypeName() const;
    AstNodeDType* getChildDTypep() const { return childDTypep(); }
    // op1 = Range of variable
    AstNodeDType* childDTypep() const { return VN_CAST(op1p(), NodeDType); }
    void childDTypep(AstNodeDType* nodep) { setOp1p(nodep); }
    virtual AstNodeDType* subDTypep() const { return m_refDTypep ? m_refDTypep : childDTypep(); }
    void refDTypep(AstNodeDType* nodep) { m_refDTypep = nodep; }
    AstNode* boundp() const { return op2p(); }  // op2 = Bound, NULL = none
    void boundp(AstNode* nodep) { setNOp2p(nodep); }
    int boundConst() const {
        AstConst* constp = VN_CAST(boundp(), Const);
        return (constp ? constp->toSInt() : 0);
    }
    virtual AstNodeDType* virtRefDTypep() const { return m_refDTypep; }
    virtual void virtRefDTypep(AstNodeDType* nodep) { refDTypep(nodep); }
    // METHODS
    virtual AstBasicDType* basicp() const { return NULL; }
    // cppcheck-suppress csyleCast
    virtual AstNodeDType* skipRefp() const { return (AstNodeDType*)this; }
    // cppcheck-suppress csyleCast
    virtual AstNodeDType* skipRefToConstp() const { return (AstNodeDType*)this; }
    // cppcheck-suppress csyleCast
    virtual AstNodeDType* skipRefToEnump() const { return (AstNodeDType*)this; }
    virtual int widthAlignBytes() const { return subDTypep()->widthAlignBytes(); }
    virtual int widthTotalBytes() const { return subDTypep()->widthTotalBytes(); }
};

class AstRefDType : public AstNodeDType {
private:
    AstNodeDType* m_refDTypep;  // data type pointed to, BELOW the AstTypedef
    string m_name;  // Name of an AstTypedef
    AstNodeModule* m_packagep;  // Package hierarchy
public:
    AstRefDType(FileLine* fl, const string& name)
        : ASTGEN_SUPER(fl)
        , m_refDTypep(NULL)
        , m_name(name)
        , m_packagep(NULL) {}
    AstRefDType(FileLine* fl, AstNodeDType* defp)
        : ASTGEN_SUPER(fl)
        , m_refDTypep(defp)
        , m_packagep(NULL) {
        dtypeFrom(defp->dtypep());
        widthFromSub(subDTypep());
    }
    class FlagTypeOfExpr {};  // type(expr) for parser only
    AstRefDType(FileLine* fl, FlagTypeOfExpr, AstNode* typeofp)
        : ASTGEN_SUPER(fl)
        , m_refDTypep(NULL)
        , m_packagep(NULL) {
        setOp2p(typeofp);
    }
    ASTNODE_NODE_FUNCS(RefDType)
    // METHODS
    virtual const char* broken() const {
        BROKEN_RTN(m_refDTypep && !m_refDTypep->brokeExists());
        return NULL;
    }
    virtual void cloneRelink() {
        if (m_refDTypep && m_refDTypep->clonep()) { m_refDTypep = m_refDTypep->clonep(); }
    }
    virtual bool same(const AstNode* samep) const {
        const AstRefDType* asamep = static_cast<const AstRefDType*>(samep);
        return (m_refDTypep == asamep->m_refDTypep && m_name == asamep->m_name
                && m_packagep == asamep->m_packagep);
    }
    virtual bool similarDType(AstNodeDType* samep) const {
        return skipRefp()->similarDType(samep->skipRefp());
    }
    virtual V3Hash sameHash() const { return V3Hash(V3Hash(m_refDTypep), V3Hash(m_packagep)); }
    virtual void dump(std::ostream& str = std::cout) const;
    virtual string name() const { return m_name; }
    virtual string prettyDTypeName() const {
        return subDTypep() ? subDTypep()->name() : prettyName();
    }
    virtual AstBasicDType* basicp() const { return subDTypep() ? subDTypep()->basicp() : NULL; }
    virtual AstNodeDType* skipRefp() const {
        // Skip past both the Ref and the Typedef
        if (defp()) {
            return defp()->skipRefp();
        } else {
            v3fatalSrc("Typedef not linked");
            return NULL;
        }
    }
    virtual AstNodeDType* skipRefToConstp() const {
        if (defp()) {
            return defp()->skipRefToConstp();
        } else {
            v3fatalSrc("Typedef not linked");
            return NULL;
        }
    }
    virtual AstNodeDType* skipRefToEnump() const {
        if (defp()) {
            return defp()->skipRefToEnump();
        } else {
            v3fatalSrc("Typedef not linked");
            return NULL;
        }
    }
    virtual int widthAlignBytes() const { return dtypeSkipRefp()->widthAlignBytes(); }
    virtual int widthTotalBytes() const { return dtypeSkipRefp()->widthTotalBytes(); }
    void name(const string& flag) { m_name = flag; }
    // op1 = Range of variable
    AstNodeDType* dtypeSkipRefp() const { return defp()->skipRefp(); }
    AstNodeDType* defp() const {
        return m_refDTypep;
    }  // Code backward compatibility name for refDTypep
    AstNodeDType* refDTypep() const { return m_refDTypep; }
    void refDTypep(AstNodeDType* nodep) { m_refDTypep = nodep; }
    virtual AstNodeDType* virtRefDTypep() const { return refDTypep(); }
    virtual void virtRefDTypep(AstNodeDType* nodep) { refDTypep(nodep); }
    virtual AstNodeDType* subDTypep() const { return m_refDTypep; }
    AstNodeModule* packagep() const { return m_packagep; }
    void packagep(AstNodeModule* nodep) { m_packagep = nodep; }
    AstNode* typeofp() const { return op2p(); }
};

class AstStructDType : public AstNodeUOrStructDType {
public:
    // AstNumeric below is mispurposed to indicate if packed or not
    AstStructDType(FileLine* fl, AstNumeric numericUnpack)
        : ASTGEN_SUPER(fl, numericUnpack) {}
    ASTNODE_NODE_FUNCS(StructDType)
    virtual string verilogKwd() const { return "struct"; }
};

class AstUnionDType : public AstNodeUOrStructDType {
public:
    // UNSUP: bool isTagged;
    // AstNumeric below is mispurposed to indicate if packed or not
    AstUnionDType(FileLine* fl, AstNumeric numericUnpack)
        : ASTGEN_SUPER(fl, numericUnpack) {}
    ASTNODE_NODE_FUNCS(UnionDType)
    virtual string verilogKwd() const { return "union"; }
};

class AstMemberDType : public AstNodeDType {
    // A member of a struct/union
    // PARENT: AstNodeUOrStructDType
private:
    AstNodeDType* m_refDTypep;  // Elements of this type (after widthing)
    string m_name;  // Name of variable
    string m_tag;  // Holds the string of the verilator tag -- used in XML output.
    int m_lsb;  // Within this level's packed struct, the LSB of the first bit of the member
    // UNSUP: int m_randType;    // Randomization type (IEEE)
public:
    AstMemberDType(FileLine* fl, const string& name, VFlagChildDType, AstNodeDType* dtp)
        : ASTGEN_SUPER(fl)
        , m_name(name)
        , m_lsb(-1) {
        childDTypep(dtp);  // Only for parser
        dtypep(NULL);  // V3Width will resolve
        refDTypep(NULL);
    }
    AstMemberDType(FileLine* fl, const string& name, AstNodeDType* dtp)
        : ASTGEN_SUPER(fl)
        , m_name(name)
        , m_lsb(-1) {
        UASSERT(dtp, "AstMember created with no dtype");
        refDTypep(dtp);
        dtypep(this);
        widthFromSub(subDTypep());
    }
    ASTNODE_NODE_FUNCS(MemberDType)
    virtual string name() const { return m_name; }  // * = Var name
    virtual bool hasDType() const { return true; }
    virtual bool maybePointedTo() const { return true; }
    AstNodeDType* getChildDTypep() const { return childDTypep(); }
    // op1 = Range of variable
    AstNodeDType* childDTypep() const { return VN_CAST(op1p(), NodeDType); }
    void childDTypep(AstNodeDType* nodep) { setOp1p(nodep); }
    virtual AstNodeDType* subDTypep() const { return m_refDTypep ? m_refDTypep : childDTypep(); }
    void refDTypep(AstNodeDType* nodep) { m_refDTypep = nodep; }
    virtual AstNodeDType* virtRefDTypep() const { return m_refDTypep; }
    virtual void virtRefDTypep(AstNodeDType* nodep) { refDTypep(nodep); }
    virtual bool similarDType(AstNodeDType* samep) const { return this == samep; }
    //
    // (Slow) recurse down to find basic data type (Note don't need virtual -
    // AstVar isn't a NodeDType)
    virtual AstBasicDType* basicp() const { return subDTypep()->basicp(); }
    // op1 = Range of variable (Note don't need virtual - AstVar isn't a NodeDType)
    AstNodeDType* dtypeSkipRefp() const { return subDTypep()->skipRefp(); }
    virtual AstNodeDType* skipRefp() const { return subDTypep()->skipRefp(); }
    virtual AstNodeDType* skipRefToConstp() const { return subDTypep()->skipRefToConstp(); }
    virtual AstNodeDType* skipRefToEnump() const { return subDTypep()->skipRefToEnump(); }
    // (Slow) recurses - Structure alignment 1,2,4 or 8 bytes (arrays affect this)
    virtual int widthAlignBytes() const { return subDTypep()->widthAlignBytes(); }
    // (Slow) recurses - Width in bytes rounding up 1,2,4,8,12,...
    virtual int widthTotalBytes() const { return subDTypep()->widthTotalBytes(); }
    // METHODS
    virtual void name(const string& name) { m_name = name; }
    virtual void tag(const string& text) { m_tag = text; }
    virtual string tag() const { return m_tag; }
    int lsb() const { return m_lsb; }
    void lsb(int lsb) { m_lsb = lsb; }
};

class AstVoidDType : public AstNodeDType {
    // For e.g. a function returning void
public:
    explicit AstVoidDType(FileLine* fl)
        : ASTGEN_SUPER(fl) {
        dtypep(this);
    }
    ASTNODE_NODE_FUNCS(VoidDType)
    virtual void dumpSmall(std::ostream& str) const;
    virtual bool hasDType() const { return true; }
    virtual bool maybePointedTo() const { return true; }
    virtual AstNodeDType* subDTypep() const { return NULL; }
    virtual AstNodeDType* virtRefDTypep() const { return NULL; }
    virtual void virtRefDTypep(AstNodeDType* nodep) {}
    virtual bool similarDType(AstNodeDType* samep) const { return this == samep; }
    virtual AstBasicDType* basicp() const { return NULL; }
    // cppcheck-suppress csyleCast
    virtual AstNodeDType* skipRefp() const { return (AstNodeDType*)this; }
    // cppcheck-suppress csyleCast
    virtual AstNodeDType* skipRefToConstp() const { return (AstNodeDType*)this; }
    // cppcheck-suppress csyleCast
    virtual AstNodeDType* skipRefToEnump() const { return (AstNodeDType*)this; }
    virtual int widthAlignBytes() const { return 1; }
    virtual int widthTotalBytes() const { return 1; }
    virtual V3Hash sameHash() const { return V3Hash(); }
};

class AstEnumItem : public AstNode {
private:
    string m_name;

public:
    // Parents: ENUM
    AstEnumItem(FileLine* fl, const string& name, AstNode* rangep, AstNode* initp)
        : ASTGEN_SUPER(fl)
        , m_name(name) {
        addNOp1p(rangep);
        addNOp2p(initp);
    }
    ASTNODE_NODE_FUNCS(EnumItem)
    virtual string name() const { return m_name; }
    virtual bool maybePointedTo() const { return true; }
    virtual bool hasDType() const { return true; }
    void name(const string& flag) { m_name = flag; }
    AstRange* rangep() const { return VN_CAST(op1p(), Range); }  // op1 = Range for name appending
    void rangep(AstNode* nodep) { addOp1p(nodep); }
    AstNode* valuep() const { return op2p(); }  // op2 = Value
    void valuep(AstNode* nodep) { addOp2p(nodep); }
};

class AstEnumItemRef : public AstNodeMath {
private:
    AstEnumItem* m_itemp;  // [AfterLink] Pointer to item
    AstNodeModule* m_packagep;  // Package hierarchy
public:
    AstEnumItemRef(FileLine* fl, AstEnumItem* itemp, AstNodeModule* packagep)
        : ASTGEN_SUPER(fl)
        , m_itemp(itemp)
        , m_packagep(packagep) {
        dtypeFrom(m_itemp);
    }
    ASTNODE_NODE_FUNCS(EnumItemRef)
    virtual void dump(std::ostream& str) const;
    virtual string name() const { return itemp()->name(); }
    virtual const char* broken() const {
        BROKEN_RTN(!VN_IS(itemp(), EnumItem));
        return NULL;
    }
    virtual int instrCount() const { return 0; }
    virtual void cloneRelink() {
        if (m_itemp->clonep()) m_itemp = VN_CAST(m_itemp->clonep(), EnumItem);
    }
    virtual bool same(const AstNode* samep) const {
        const AstEnumItemRef* sp = static_cast<const AstEnumItemRef*>(samep);
        return itemp() == sp->itemp();
    }
    AstEnumItem* itemp() const { return m_itemp; }
    virtual string emitVerilog() { V3ERROR_NA_RETURN(""); }
    virtual string emitC() { V3ERROR_NA_RETURN(""); }
    virtual bool cleanOut() const { return true; }
    AstNodeModule* packagep() const { return m_packagep; }
    void packagep(AstNodeModule* nodep) { m_packagep = nodep; }
};

class AstEnumDType : public AstNodeDType {
    // Parents: TYPEDEF/MODULE
    // Children: ENUMVALUEs
private:
    string m_name;  // Name from upper typedef, if any
    AstNodeDType* m_refDTypep;  // Elements are of this type after V3Width
    int m_uniqueNum;

public:
    AstEnumDType(FileLine* fl, VFlagChildDType, AstNodeDType* dtp, AstNode* itemsp)
        : ASTGEN_SUPER(fl) {
        childDTypep(dtp);  // Only for parser
        refDTypep(NULL);
        addNOp2p(itemsp);
        dtypep(NULL);  // V3Width will resolve
        widthFromSub(subDTypep());
        m_uniqueNum = uniqueNumInc();
    }
    ASTNODE_NODE_FUNCS(EnumDType)
    virtual const char* broken() const {
        BROKEN_RTN(!((m_refDTypep && !childDTypep() && m_refDTypep->brokeExists())
                     || (!m_refDTypep && childDTypep())));
        return NULL;
    }
    virtual void cloneRelink() {
        if (m_refDTypep && m_refDTypep->clonep()) { m_refDTypep = m_refDTypep->clonep(); }
    }
    virtual bool same(const AstNode* samep) const {
        const AstEnumDType* sp = static_cast<const AstEnumDType*>(samep);
        return m_uniqueNum == sp->m_uniqueNum;
    }
    virtual bool similarDType(AstNodeDType* samep) const { return this == samep; }
    virtual V3Hash sameHash() const { return V3Hash(m_uniqueNum); }
    AstNodeDType* getChildDTypep() const { return childDTypep(); }
    AstNodeDType* childDTypep() const { return VN_CAST(op1p(), NodeDType); }  // op1 = Data type
    void childDTypep(AstNodeDType* nodep) { setOp1p(nodep); }
    // op1 = Range of variable
    virtual AstNodeDType* subDTypep() const { return m_refDTypep ? m_refDTypep : childDTypep(); }
    void refDTypep(AstNodeDType* nodep) { m_refDTypep = nodep; }
    virtual AstNodeDType* virtRefDTypep() const { return m_refDTypep; }
    virtual void virtRefDTypep(AstNodeDType* nodep) { refDTypep(nodep); }
    virtual string name() const { return m_name; }
    void name(const string& flag) { m_name = flag; }
    AstEnumItem* itemsp() const { return VN_CAST(op2p(), EnumItem); }  // op2 = AstEnumItem's
    void addValuesp(AstNode* nodep) { addOp2p(nodep); }
    // METHODS
    virtual AstBasicDType* basicp() const { return subDTypep()->basicp(); }
    virtual AstNodeDType* skipRefp() const { return subDTypep()->skipRefp(); }
    virtual AstNodeDType* skipRefToConstp() const { return subDTypep()->skipRefToConstp(); }
    // cppcheck-suppress csyleCast
    virtual AstNodeDType* skipRefToEnump() const { return (AstNodeDType*)this; }
    virtual int widthAlignBytes() const { return subDTypep()->widthAlignBytes(); }
    virtual int widthTotalBytes() const { return subDTypep()->widthTotalBytes(); }
};

class AstParseTypeDType : public AstNodeDType {
    // Parents: VAR
    // During parsing, this indicates the type of a parameter is a "parameter type"
    // e.g. the data type is a container of any data type
public:
    explicit AstParseTypeDType(FileLine* fl)
        : ASTGEN_SUPER(fl) {}
    ASTNODE_NODE_FUNCS(ParseTypeDType)
    AstNodeDType* dtypep() const { return NULL; }
    // METHODS
    virtual bool similarDType(AstNodeDType* samep) const { return this == samep; }
    virtual AstBasicDType* basicp() const { return NULL; }
    virtual AstNodeDType* skipRefp() const { return NULL; }
    // cppcheck-suppress csyleCast
    virtual AstNodeDType* skipRefToConstp() const { return (AstNodeDType*)this; }
    // cppcheck-suppress csyleCast
    virtual AstNodeDType* skipRefToEnump() const { return (AstNodeDType*)this; }
    virtual int widthAlignBytes() const { return 0; }
    virtual int widthTotalBytes() const { return 0; }
};

//######################################################################

class AstArraySel : public AstNodeSel {
    // Parents: math|stmt
    // Children: varref|arraysel, math
private:
    void init(AstNode* fromp) {
        if (fromp && VN_IS(fromp->dtypep()->skipRefp(), NodeArrayDType)) {
            // Strip off array to find what array references
            dtypeFrom(VN_CAST(fromp->dtypep()->skipRefp(), NodeArrayDType)->subDTypep());
        }
    }

public:
    AstArraySel(FileLine* fl, AstNode* fromp, AstNode* bitp)
        : ASTGEN_SUPER(fl, fromp, bitp) {
        init(fromp);
    }
    AstArraySel(FileLine* fl, AstNode* fromp, int bit)
        : ASTGEN_SUPER(fl, fromp, new AstConst(fl, bit)) {
        init(fromp);
    }
    ASTNODE_NODE_FUNCS(ArraySel)
    virtual AstNode* cloneType(AstNode* lhsp, AstNode* rhsp) {
        return new AstArraySel(this->fileline(), lhsp, rhsp);
    }
    virtual void numberOperate(V3Number& out, const V3Number& lhs, const V3Number& rhs) {
        V3ERROR_NA; /* How can from be a const? */
    }
    virtual string emitVerilog() { return "%k(%l%f[%r])"; }
    virtual string emitC() { return "%li%k[%ri]"; }
    virtual bool cleanOut() const { return true; }
    virtual bool cleanLhs() const { return false; }
    virtual bool cleanRhs() const { return true; }
    virtual bool sizeMattersLhs() const { return false; }
    virtual bool sizeMattersRhs() const { return false; }
    virtual bool isGateOptimizable() const { return true; }  // esp for V3Const::ifSameAssign
    virtual bool isPredictOptimizable() const { return true; }
    virtual V3Hash sameHash() const { return V3Hash(); }
    virtual bool same(const AstNode* samep) const { return true; }
    virtual int instrCount() const { return widthInstrs(); }
    // Special operators
    static AstNode*
    baseFromp(AstNode* nodep);  ///< What is the base variable (or const) this dereferences?
};

class AstAssocSel : public AstNodeSel {
    // Parents: math|stmt
    // Children: varref|arraysel, math
private:
    void init(AstNode* fromp) {
        if (fromp && VN_IS(fromp->dtypep()->skipRefp(), AssocArrayDType)) {
            // Strip off array to find what array references
            dtypeFrom(VN_CAST(fromp->dtypep()->skipRefp(), AssocArrayDType)->subDTypep());
        }
    }

public:
    AstAssocSel(FileLine* fl, AstNode* fromp, AstNode* bitp)
        : ASTGEN_SUPER(fl, fromp, bitp) {
        init(fromp);
    }
    ASTNODE_NODE_FUNCS(AssocSel)
    virtual AstNode* cloneType(AstNode* lhsp, AstNode* rhsp) {
        return new AstAssocSel(this->fileline(), lhsp, rhsp);
    }
    virtual void numberOperate(V3Number& out, const V3Number& lhs, const V3Number& rhs) {
        V3ERROR_NA;
    }
    virtual string emitVerilog() { return "%k(%l%f[%r])"; }
    virtual string emitC() { return "%li%k[%ri]"; }
    virtual bool cleanOut() const { return true; }
    virtual bool cleanLhs() const { return false; }
    virtual bool cleanRhs() const { return true; }
    virtual bool sizeMattersLhs() const { return false; }
    virtual bool sizeMattersRhs() const { return false; }
    virtual bool isGateOptimizable() const { return true; }  // esp for V3Const::ifSameAssign
    virtual bool isPredictOptimizable() const { return false; }
    virtual V3Hash sameHash() const { return V3Hash(); }
    virtual bool same(const AstNode* samep) const { return true; }
    virtual int instrCount() const { return widthInstrs(); }
};

class AstWordSel : public AstNodeSel {
    // Select a single word from a multi-word wide value
public:
    AstWordSel(FileLine* fl, AstNode* fromp, AstNode* bitp)
        : ASTGEN_SUPER(fl, fromp, bitp) {
        dtypeSetUInt32();  // Always used on WData arrays so returns edata size
    }
    ASTNODE_NODE_FUNCS(WordSel)
    virtual AstNode* cloneType(AstNode* lhsp, AstNode* rhsp) {
        return new AstWordSel(this->fileline(), lhsp, rhsp);
    }
    virtual void numberOperate(V3Number& out, const V3Number& from, const V3Number& bit) {
        V3ERROR_NA;
    }
    virtual string emitVerilog() { return "%k(%l%f[%r])"; }
    virtual string emitC() { return "%li[%ri]"; }  // Not %k, as usually it's a small constant rhsp
    virtual bool cleanOut() const { return true; }
    virtual bool cleanLhs() const { return true; }
    virtual bool cleanRhs() const { return true; }
    virtual bool sizeMattersLhs() const { return false; }
    virtual bool sizeMattersRhs() const { return false; }
    virtual V3Hash sameHash() const { return V3Hash(); }
    virtual bool same(const AstNode* samep) const { return true; }
};

class AstSelExtract : public AstNodePreSel {
    // Range extraction, gets replaced with AstSel
public:
    AstSelExtract(FileLine* fl, AstNode* fromp, AstNode* msbp, AstNode* lsbp)
        : ASTGEN_SUPER(fl, fromp, msbp, lsbp) {}
    ASTNODE_NODE_FUNCS(SelExtract)
    AstNode* msbp() const { return rhsp(); }
    AstNode* lsbp() const { return thsp(); }
};

class AstSelBit : public AstNodePreSel {
    // Single bit range extraction, perhaps with non-constant selection or array selection
    // Gets replaced during link with AstArraySel or AstSel
public:
    AstSelBit(FileLine* fl, AstNode* fromp, AstNode* bitp)
        : ASTGEN_SUPER(fl, fromp, bitp, NULL) {
        UASSERT_OBJ(!v3Global.assertDTypesResolved(), this,
                    "not coded to create after dtypes resolved");
    }
    ASTNODE_NODE_FUNCS(SelBit)
    AstNode* bitp() const { return rhsp(); }
};

class AstSelPlus : public AstNodePreSel {
    // +: range extraction, perhaps with non-constant selection
    // Gets replaced during link with AstSel
public:
    AstSelPlus(FileLine* fl, AstNode* fromp, AstNode* bitp, AstNode* widthp)
        : ASTGEN_SUPER(fl, fromp, bitp, widthp) {}
    ASTNODE_NODE_FUNCS(SelPlus)
    AstNode* bitp() const { return rhsp(); }
    AstNode* widthp() const { return thsp(); }
};

class AstSelMinus : public AstNodePreSel {
    // -: range extraction, perhaps with non-constant selection
    // Gets replaced during link with AstSel
public:
    AstSelMinus(FileLine* fl, AstNode* fromp, AstNode* bitp, AstNode* widthp)
        : ASTGEN_SUPER(fl, fromp, bitp, widthp) {}
    ASTNODE_NODE_FUNCS(SelMinus)
    AstNode* bitp() const { return rhsp(); }
    AstNode* widthp() const { return thsp(); }
};

class AstSel : public AstNodeTriop {
    // Multiple bit range extraction
    // Parents: math|stmt
    // Children: varref|arraysel, math, constant math
    // Tempting to have an lvalue() style method here as LHS selects are quite
    // different, but that doesn't play well with V3Inst and bidirects which don't know direction
private:
    VNumRange m_declRange;  // Range of the 'from' array if isRanged() is set, else invalid
    int m_declElWidth;  // If a packed array, the number of bits per element
public:
    AstSel(FileLine* fl, AstNode* fromp, AstNode* lsbp, AstNode* widthp)
        : ASTGEN_SUPER(fl, fromp, lsbp, widthp) {
        m_declElWidth = 1;
        if (VN_IS(widthp, Const)) {
            dtypeSetLogicSized(VN_CAST(widthp, Const)->toUInt(), AstNumeric::UNSIGNED);
        }
    }
    AstSel(FileLine* fl, AstNode* fromp, int lsb, int bitwidth)
        : ASTGEN_SUPER(fl, fromp, new AstConst(fl, lsb), new AstConst(fl, bitwidth)) {
        m_declElWidth = 1;
        dtypeSetLogicSized(bitwidth, AstNumeric::UNSIGNED);
    }
    ASTNODE_NODE_FUNCS(Sel)
    virtual void dump(std::ostream& str) const;
    virtual void numberOperate(V3Number& out, const V3Number& from, const V3Number& bit,
                               const V3Number& width) {
        out.opSel(from, bit.toUInt() + width.toUInt() - 1, bit.toUInt());
    }
    virtual string emitVerilog() { V3ERROR_NA_RETURN(""); }
    virtual string emitC() {
        return this->widthp()->isOne() ? "VL_BITSEL_%nq%lq%rq%tq(%nw,%lw,%rw,%tw, %P, %li, %ri)"
                                       : "VL_SEL_%nq%lq%rq%tq(%nw,%lw,%rw,%tw, %P, %li, %ri, %ti)";
    }
    virtual bool cleanOut() const { return false; }
    virtual bool cleanLhs() const { return true; }
    virtual bool cleanRhs() const { return true; }
    virtual bool cleanThs() const { return true; }
    virtual bool sizeMattersLhs() const { return false; }
    virtual bool sizeMattersRhs() const { return false; }
    virtual bool sizeMattersThs() const { return false; }
    virtual V3Hash sameHash() const { return V3Hash(); }
    virtual bool same(const AstNode*) const { return true; }
    virtual int instrCount() const { return widthInstrs() * (VN_CAST(lsbp(), Const) ? 3 : 10); }
    AstNode* fromp() const { return op1p(); }  // op1 = Extracting what (NULL=TBD during parsing)
    AstNode* lsbp() const { return op2p(); }  // op2 = Msb selection expression
    AstNode* widthp() const { return op3p(); }  // op3 = Width
    int widthConst() const { return VN_CAST(widthp(), Const)->toSInt(); }
    int lsbConst() const { return VN_CAST(lsbp(), Const)->toSInt(); }
    int msbConst() const { return lsbConst() + widthConst() - 1; }
    VNumRange& declRange() { return m_declRange; }
    const VNumRange& declRange() const { return m_declRange; }
    void declRange(const VNumRange& flag) { m_declRange = flag; }
    int declElWidth() const { return m_declElWidth; }
    void declElWidth(int flag) { m_declElWidth = flag; }
};

class AstSliceSel : public AstNodeTriop {
    // Multiple array element extraction
    // Parents: math|stmt
    // Children: varref|arraysel, math, constant math
private:
    VNumRange m_declRange;  // Range of the 'from' array if isRanged() is set, else invalid
public:
    AstSliceSel(FileLine* fl, AstNode* fromp, const VNumRange& declRange)
        : ASTGEN_SUPER(fl, fromp, new AstConst(fl, declRange.lo()),
                       new AstConst(fl, declRange.elements()))
        , m_declRange(declRange) {}
    ASTNODE_NODE_FUNCS(SliceSel)
    virtual void dump(std::ostream& str) const;
    virtual void numberOperate(V3Number& out, const V3Number& from, const V3Number& lo,
                               const V3Number& width) {
        V3ERROR_NA;
    }
    virtual string emitVerilog() { V3ERROR_NA_RETURN(""); }
    virtual string emitC() { V3ERROR_NA_RETURN(""); }  // Removed before EmitC
    virtual bool cleanOut() const { return false; }
    virtual bool cleanLhs() const { return false; }
    virtual bool cleanRhs() const { return true; }
    virtual bool cleanThs() const { return true; }
    virtual bool sizeMattersLhs() const { return false; }
    virtual bool sizeMattersRhs() const { return false; }
    virtual bool sizeMattersThs() const { return false; }
    virtual V3Hash sameHash() const { return V3Hash(); }
    virtual bool same(const AstNode*) const { return true; }
    virtual int instrCount() const { return 10; }  // Removed before matters
    AstNode* fromp() const { return op1p(); }  // op1 = Extracting what (NULL=TBD during parsing)
    // For widthConst()/loConst etc, see declRange().elements() and other VNumRange methods
    VNumRange& declRange() { return m_declRange; }
    const VNumRange& declRange() const { return m_declRange; }
    void declRange(const VNumRange& flag) { m_declRange = flag; }
};

class AstMethodCall : public AstNodeFTaskRef {
    // A reference to a member task (or function)
    // PARENTS: stmt/math
    // Not all calls are statments vs math.  AstNodeStmt needs isStatement() to deal.
    // Don't need the class we are extracting from, as the "fromp()"'s datatype can get us to it
public:
    AstMethodCall(FileLine* fl, AstNode* fromp, VFlagChildDType, const string& name,
                  AstNode* pinsp)
        : ASTGEN_SUPER(fl, false, name, pinsp) {
        setOp2p(fromp);
        dtypep(NULL);  // V3Width will resolve
    }
    AstMethodCall(FileLine* fl, AstNode* fromp, const string& name, AstNode* pinsp)
        : ASTGEN_SUPER(fl, false, name, pinsp) {
        setOp2p(fromp);
    }
    ASTNODE_NODE_FUNCS(MethodCall)
    virtual const char* broken() const {
        BROKEN_BASE_RTN(AstNodeFTaskRef::broken());
        BROKEN_RTN(!fromp());
        return NULL;
    }
    virtual void dump(std::ostream& str) const;
    virtual bool hasDType() const { return true; }
    void makeStatement() {
        statement(true);
        dtypeSetVoid();
    }
    AstNode* fromp() const { return op2p(); }  // op2 = Extracting what (NULL=TBD during parsing)
    void fromp(AstNode* nodep) { setOp2p(nodep); }
};

class AstCMethodHard : public AstNodeStmt {
    // A reference to a "C" hardcoded member task (or function)
    // PARENTS: stmt/math
    // Not all calls are statments vs math.  AstNodeStmt needs isStatement() to deal.
private:
    string m_name;  // Name of method
    bool m_pure;  // Pure optimizable
public:
    AstCMethodHard(FileLine* fl, AstNode* fromp, VFlagChildDType, const string& name,
                   AstNode* pinsp)
        : ASTGEN_SUPER(fl, false)
        , m_name(name)
        , m_pure(false) {
        setOp1p(fromp);
        dtypep(NULL);  // V3Width will resolve
        addNOp2p(pinsp);
    }
    AstCMethodHard(FileLine* fl, AstNode* fromp, const string& name, AstNode* pinsp)
        : ASTGEN_SUPER(fl, false)
        , m_name(name)
        , m_pure(false) {
        setOp1p(fromp);
        addNOp2p(pinsp);
    }
    ASTNODE_NODE_FUNCS(CMethodHard)
    virtual string name() const { return m_name; }  // * = Var name
    virtual bool hasDType() const { return true; }
    virtual void name(const string& name) { m_name = name; }
    virtual V3Hash sameHash() const { return V3Hash(m_name); }
    virtual bool same(const AstNode* samep) const {
        const AstCMethodHard* asamep = static_cast<const AstCMethodHard*>(samep);
        return (m_name == asamep->m_name);
    }
    virtual bool isPure() const { return m_pure; }
    void pure(bool flag) { m_pure = flag; }
    void makeStatement() {
        statement(true);
        dtypeSetVoid();
    }
    AstNode* fromp() const { return op1p(); }  // op1 = Extracting what (NULL=TBD during parsing)
    void fromp(AstNode* nodep) { setOp1p(nodep); }
    AstNode* pinsp() const { return op2p(); }  // op2 = Pin interconnection list
    void addPinsp(AstNode* nodep) { addOp2p(nodep); }
};

class AstVar : public AstNode {
    // A variable (in/out/wire/reg/param) inside a module
private:
    string m_name;  // Name of variable
    string m_origName;  // Original name before dot addition
    string m_tag;  // Holds the string of the verilator tag -- used in XML output.
    AstVarType m_varType;  // Type of variable
    VDirection m_direction;  // Direction input/output etc
    VDirection m_declDirection;  // Declared direction input/output etc
    AstBasicDTypeKwd m_declKwd;  // Keyword at declaration time
    bool m_ansi : 1;  // ANSI port list variable (for dedup check)
    bool m_declTyped : 1;  // Declared as type (for dedup check)
    bool m_tristate : 1;  // Inout or triwire or trireg
    bool m_primaryIO : 1;  // In/out to top level (or directly assigned from same)
    bool m_sc : 1;  // SystemC variable
    bool m_scClocked : 1;  // SystemC sc_clk<> needed
    bool m_scSensitive : 1;  // SystemC sensitive() needed
    bool m_sigPublic : 1;  // User C code accesses this signal or is top signal
    bool m_sigModPublic : 1;  // User C code accesses this signal and module
    bool m_sigUserRdPublic : 1;  // User C code accesses this signal, read only
    bool m_sigUserRWPublic : 1;  // User C code accesses this signal, read-write
    bool m_usedClock : 1;  // Signal used as a clock
    bool m_usedParam : 1;  // Parameter is referenced (on link; later signals not setup)
    bool m_usedLoopIdx : 1;  // Variable subject of for unrolling
    bool m_funcLocal : 1;  // Local variable for a function
    bool m_funcReturn : 1;  // Return variable for a function
    bool m_attrClockEn : 1;  // User clock enable attribute
    bool m_attrScBv : 1;  // User force bit vector attribute
    bool m_attrIsolateAssign : 1;  // User isolate_assignments attribute
    bool m_attrSFormat : 1;  // User sformat attribute
    bool m_attrSplitVar : 1;  // declared with split_var metacomment
    bool m_fileDescr : 1;  // File descriptor
    bool m_isConst : 1;  // Table contains constant data
    bool m_isStatic : 1;  // Static variable
    bool m_isPulldown : 1;  // Tri0
    bool m_isPullup : 1;  // Tri1
    bool m_isIfaceParent : 1;  // dtype is reference to interface present in this module
    bool m_isDpiOpenArray : 1;  // DPI import open array
    bool m_noReset : 1;  // Do not do automated reset/randomization
    bool m_noSubst : 1;  // Do not substitute out references
    bool m_trace : 1;  // Trace this variable
    VVarAttrClocker m_attrClocker;
    MTaskIdSet m_mtaskIds;  // MTaskID's that read or write this var

    void init() {
        m_ansi = false;
        m_declTyped = false;
        m_tristate = false;
        m_primaryIO = false;
        m_sc = false;
        m_scClocked = false;
        m_scSensitive = false;
        m_usedClock = false;
        m_usedParam = false;
        m_usedLoopIdx = false;
        m_sigPublic = false;
        m_sigModPublic = false;
        m_sigUserRdPublic = false;
        m_sigUserRWPublic = false;
        m_funcLocal = false;
        m_funcReturn = false;
        m_attrClockEn = false;
        m_attrScBv = false;
        m_attrIsolateAssign = false;
        m_attrSFormat = false;
        m_attrSplitVar = false;
        m_fileDescr = false;
        m_isConst = false;
        m_isStatic = false;
        m_isPulldown = false;
        m_isPullup = false;
        m_isIfaceParent = false;
        m_isDpiOpenArray = false;
        m_noReset = false;
        m_noSubst = false;
        m_trace = false;
        m_attrClocker = VVarAttrClocker::CLOCKER_UNKNOWN;
    }

public:
    AstVar(FileLine* fl, AstVarType type, const string& name, VFlagChildDType, AstNodeDType* dtp)
        : ASTGEN_SUPER(fl)
        , m_name(name)
        , m_origName(name) {
        init();
        combineType(type);
        childDTypep(dtp);  // Only for parser
        dtypep(NULL);  // V3Width will resolve
        if (dtp->basicp()) {
            m_declKwd = dtp->basicp()->keyword();
        } else {
            m_declKwd = AstBasicDTypeKwd::LOGIC;
        }
    }
    AstVar(FileLine* fl, AstVarType type, const string& name, AstNodeDType* dtp)
        : ASTGEN_SUPER(fl)
        , m_name(name)
        , m_origName(name) {
        init();
        combineType(type);
        UASSERT(dtp, "AstVar created with no dtype");
        dtypep(dtp);
        if (dtp->basicp()) {
            m_declKwd = dtp->basicp()->keyword();
        } else {
            m_declKwd = AstBasicDTypeKwd::LOGIC;
        }
    }
    AstVar(FileLine* fl, AstVarType type, const string& name, VFlagLogicPacked, int wantwidth)
        : ASTGEN_SUPER(fl)
        , m_name(name)
        , m_origName(name) {
        init();
        combineType(type);
        dtypeSetLogicSized(wantwidth, AstNumeric::UNSIGNED);
        m_declKwd = AstBasicDTypeKwd::LOGIC;
    }
    AstVar(FileLine* fl, AstVarType type, const string& name, VFlagBitPacked, int wantwidth)
        : ASTGEN_SUPER(fl)
        , m_name(name)
        , m_origName(name) {
        init();
        combineType(type);
        dtypeSetBitSized(wantwidth, AstNumeric::UNSIGNED);
        m_declKwd = AstBasicDTypeKwd::BIT;
    }
    AstVar(FileLine* fl, AstVarType type, const string& name, AstVar* examplep)
        : ASTGEN_SUPER(fl)
        , m_name(name)
        , m_origName(name) {
        init();
        combineType(type);
        if (examplep->childDTypep()) { childDTypep(examplep->childDTypep()->cloneTree(true)); }
        dtypeFrom(examplep);
        m_declKwd = examplep->declKwd();
    }
    ASTNODE_NODE_FUNCS(Var)
    virtual void dump(std::ostream& str) const;
    virtual string name() const { return m_name; }  // * = Var name
    virtual bool hasDType() const { return true; }
    virtual bool maybePointedTo() const { return true; }
    virtual string origName() const { return m_origName; }  // * = Original name
    void origName(const string& name) { m_origName = name; }
    AstVarType varType() const { return m_varType; }  // * = Type of variable
    void direction(const VDirection& flag) {
        m_direction = flag;
        if (m_direction == VDirection::INOUT) m_tristate = true;
    }
    VDirection direction() const { return m_direction; }
    bool isIO() const { return m_direction != VDirection::NONE; }
    void declDirection(const VDirection& flag) { m_declDirection = flag; }
    VDirection declDirection() const { return m_declDirection; }
    void varType(AstVarType type) { m_varType = type; }
    void varType2Out() {
        m_tristate = 0;
        m_direction = VDirection::OUTPUT;
    }
    void varType2In() {
        m_tristate = 0;
        m_direction = VDirection::INPUT;
    }
    AstBasicDTypeKwd declKwd() const { return m_declKwd; }
    string scType() const;  // Return SysC type: bool, uint32_t, uint64_t, sc_bv
    // Return C /*public*/ type for argument: bool, uint32_t, uint64_t, etc.
    string cPubArgType(bool named, bool forReturn) const;
    string dpiArgType(bool named, bool forReturn) const;  // Return DPI-C type for argument
    // Return Verilator internal type for argument: CData, SData, IData, WData
    string vlArgType(bool named, bool forReturn, bool forFunc, const string& namespc = "") const;
    string vlEnumType() const;  // Return VerilatorVarType: VLVT_UINT32, etc
    string vlEnumDir() const;  // Return VerilatorVarDir: VLVD_INOUT, etc
    string vlPropInit() const;  // Return VerilatorVarProps initializer
    void combineType(AstVarType type);
    AstNodeDType* getChildDTypep() const { return childDTypep(); }
    // op1 = Range of variable
    AstNodeDType* childDTypep() const { return VN_CAST(op1p(), NodeDType); }
    AstNodeDType* dtypeSkipRefp() const { return subDTypep()->skipRefp(); }
    // (Slow) recurse down to find basic data type (Note don't need virtual -
    // AstVar isn't a NodeDType)
    AstBasicDType* basicp() const { return subDTypep()->basicp(); }
    // op3 = Initial value that never changes (static const)
    AstNode* valuep() const { return op3p(); }
    // It's valuep(), not constp(), as may be more complicated than an AstConst
    void valuep(AstNode* nodep) { setOp3p(nodep); }
    void addAttrsp(AstNode* nodep) { addNOp4p(nodep); }
    AstNode* attrsp() const { return op4p(); }  // op4 = Attributes during early parse
    void childDTypep(AstNodeDType* nodep) { setOp1p(nodep); }
    virtual AstNodeDType* subDTypep() const { return dtypep() ? dtypep() : childDTypep(); }
    void ansi(bool flag) { m_ansi = flag; }
    void declTyped(bool flag) { m_declTyped = flag; }
    void attrClockEn(bool flag) { m_attrClockEn = flag; }
    void attrClocker(VVarAttrClocker flag) { m_attrClocker = flag; }
    void attrFileDescr(bool flag) { m_fileDescr = flag; }
    void attrScClocked(bool flag) { m_scClocked = flag; }
    void attrScBv(bool flag) { m_attrScBv = flag; }
    void attrIsolateAssign(bool flag) { m_attrIsolateAssign = flag; }
    void attrSFormat(bool flag) { m_attrSFormat = flag; }
    void attrSplitVar(bool flag) { m_attrSplitVar = flag; }
    void usedClock(bool flag) { m_usedClock = flag; }
    void usedParam(bool flag) { m_usedParam = flag; }
    void usedLoopIdx(bool flag) { m_usedLoopIdx = flag; }
    void sigPublic(bool flag) { m_sigPublic = flag; }
    void sigModPublic(bool flag) { m_sigModPublic = flag; }
    void sigUserRdPublic(bool flag) {
        m_sigUserRdPublic = flag;
        if (flag) sigPublic(true);
    }
    void sigUserRWPublic(bool flag) {
        m_sigUserRWPublic = flag;
        if (flag) sigUserRdPublic(true);
    }
    void sc(bool flag) { m_sc = flag; }
    void scSensitive(bool flag) { m_scSensitive = flag; }
    void primaryIO(bool flag) { m_primaryIO = flag; }
    void isConst(bool flag) { m_isConst = flag; }
    void isStatic(bool flag) { m_isStatic = flag; }
    void isIfaceParent(bool flag) { m_isIfaceParent = flag; }
    void funcLocal(bool flag) { m_funcLocal = flag; }
    void funcReturn(bool flag) { m_funcReturn = flag; }
    void isDpiOpenArray(bool flag) { m_isDpiOpenArray = flag; }
    bool isDpiOpenArray() const { return m_isDpiOpenArray; }
    void noReset(bool flag) { m_noReset = flag; }
    bool noReset() const { return m_noReset; }
    void noSubst(bool flag) { m_noSubst = flag; }
    bool noSubst() const { return m_noSubst; }
    void trace(bool flag) { m_trace = flag; }
    // METHODS
    virtual void name(const string& name) { m_name = name; }
    virtual void tag(const string& text) { m_tag = text; }
    virtual string tag() const { return m_tag; }
    bool isAnsi() const { return m_ansi; }
    bool isDeclTyped() const { return m_declTyped; }
    bool isInoutish() const { return m_direction.isInoutish(); }
    bool isNonOutput() const { return m_direction.isNonOutput(); }
    bool isReadOnly() const { return m_direction.isReadOnly(); }
    bool isWritable() const { return m_direction.isWritable(); }
    bool isTristate() const { return m_tristate; }
    bool isPrimaryIO() const { return m_primaryIO; }
    bool isPrimaryInish() const { return isPrimaryIO() && isNonOutput(); }
    bool isIfaceRef() const { return (varType() == AstVarType::IFACEREF); }
    bool isIfaceParent() const { return m_isIfaceParent; }
    bool isSignal() const { return varType().isSignal(); }
    bool isTemp() const { return varType().isTemp(); }
    bool isToggleCoverable() const {
        return ((isIO() || isSignal())
                && (isIO() || isBitLogic())
                // Wrapper would otherwise duplicate wrapped module's coverage
                && !isSc() && !isPrimaryIO() && !isConst());
    }
    bool isClassMember() const { return varType() == AstVarType::MEMBER; }
    bool isStatementTemp() const { return (varType() == AstVarType::STMTTEMP); }
    bool isMovableToBlock() const { return (varType() == AstVarType::BLOCKTEMP || isFuncLocal()); }
    bool isXTemp() const { return (varType() == AstVarType::XTEMP); }
    bool isParam() const {
        return (varType() == AstVarType::LPARAM || varType() == AstVarType::GPARAM);
    }
    bool isGParam() const { return (varType() == AstVarType::GPARAM); }
    bool isGenVar() const { return (varType() == AstVarType::GENVAR); }
    bool isBitLogic() const {
        AstBasicDType* bdtypep = basicp();
        return bdtypep && bdtypep->isBitLogic();
    }
    bool isUsedClock() const { return m_usedClock; }
    bool isUsedParam() const { return m_usedParam; }
    bool isUsedLoopIdx() const { return m_usedLoopIdx; }
    bool isSc() const { return m_sc; }
    bool isScQuad() const;
    bool isScBv() const;
    bool isScUint() const;
    bool isScBigUint() const;
    bool isScSensitive() const { return m_scSensitive; }
    bool isSigPublic() const;
    bool isSigModPublic() const { return m_sigModPublic; }
    bool isSigUserRdPublic() const { return m_sigUserRdPublic; }
    bool isSigUserRWPublic() const { return m_sigUserRWPublic; }
    bool isTrace() const { return m_trace; }
    bool isConst() const { return m_isConst; }
    bool isStatic() const { return m_isStatic; }
    bool isFuncLocal() const { return m_funcLocal; }
    bool isFuncReturn() const { return m_funcReturn; }
    bool isPullup() const { return m_isPullup; }
    bool isPulldown() const { return m_isPulldown; }
    bool attrClockEn() const { return m_attrClockEn; }
    bool attrScBv() const { return m_attrScBv; }
    bool attrFileDescr() const { return m_fileDescr; }
    bool attrScClocked() const { return m_scClocked; }
    bool attrSFormat() const { return m_attrSFormat; }
    bool attrSplitVar() const { return m_attrSplitVar; }
    bool attrIsolateAssign() const { return m_attrIsolateAssign; }
    VVarAttrClocker attrClocker() const { return m_attrClocker; }
    virtual string verilogKwd() const;
    void propagateAttrFrom(AstVar* fromp) {
        // This is getting connected to fromp; keep attributes
        // Note the method below too
        if (fromp->attrClockEn()) attrClockEn(true);
        if (fromp->attrFileDescr()) attrFileDescr(true);
        if (fromp->attrIsolateAssign()) attrIsolateAssign(true);
    }
    bool gateMultiInputOptimizable() const {
        // Ok to gate optimize; must return false if propagateAttrFrom would do anything
        return (!attrClockEn() && !isUsedClock());
    }
    void combineType(AstVar* typevarp) {
        // This is same as typevarp (for combining input & reg decls)
        // "this" is the input var. typevarp is the reg var.
        propagateAttrFrom(typevarp);
        combineType(typevarp->varType());
        if (typevarp->isSigPublic()) sigPublic(true);
        if (typevarp->isSigModPublic()) sigModPublic(true);
        if (typevarp->isSigUserRdPublic()) sigUserRdPublic(true);
        if (typevarp->isSigUserRWPublic()) sigUserRWPublic(true);
        if (typevarp->attrScClocked()) attrScClocked(true);
    }
    void inlineAttrReset(const string& name) {
        if (direction() == VDirection::INOUT && varType() == AstVarType::WIRE) {
            m_varType = AstVarType::TRIWIRE;
        }
        m_direction = VDirection::NONE;
        m_name = name;
    }
    static AstVar* scVarRecurse(AstNode* nodep);
    void addProducingMTaskId(int id) { m_mtaskIds.insert(id); }
    void addConsumingMTaskId(int id) { m_mtaskIds.insert(id); }
    const MTaskIdSet& mtaskIds() const { return m_mtaskIds; }
    string mtasksString() const;

private:
    class VlArgTypeRecursed;
    VlArgTypeRecursed vlArgTypeRecurse(bool forFunc, const AstNodeDType* dtypep,
                                       bool arrayed) const;
};

class AstDefParam : public AstNode {
    // A defparam assignment
    // Parents: MODULE
    // Children: math
private:
    string m_name;  // Name of variable getting set
    string m_path;  // Dotted cellname to set parameter of
public:
    AstDefParam(FileLine* fl, const string& path, const string& name, AstNode* rhsp)
        : ASTGEN_SUPER(fl) {
        setOp1p(rhsp);
        m_name = name;
        m_path = path;
    }
    virtual string name() const { return m_name; }  // * = Scope name
    ASTNODE_NODE_FUNCS(DefParam)
    virtual bool cleanRhs() const { return true; }
    virtual V3Hash sameHash() const { return V3Hash(); }
    virtual bool same(const AstNode*) const { return true; }
    AstNode* rhsp() const { return op1p(); }  // op1 = Assign from
    string path() const { return m_path; }
};

class AstImplicit : public AstNode {
    // Create implicit wires and do nothing else, for gates that are ignored
    // Parents: MODULE
public:
    AstImplicit(FileLine* fl, AstNode* exprsp)
        : ASTGEN_SUPER(fl) {
        addNOp1p(exprsp);
    }
    ASTNODE_NODE_FUNCS(Implicit)
    AstNode* exprsp() const { return op1p(); }  // op1 = Assign from
};

class AstScope : public AstNode {
    // A particular usage of a cell
    // Parents: MODULE
    // Children: NODEBLOCK
private:
    // An AstScope->name() is special: . indicates an uninlined scope, __DOT__ an inlined scope
    string m_name;  // Name
    AstScope* m_aboveScopep;  // Scope above this one in the hierarchy (NULL if top)
    AstCell* m_aboveCellp;  // Cell above this in the hierarchy (NULL if top)
    AstNodeModule* m_modp;  // Module scope corresponds to
public:
    AstScope(FileLine* fl, AstNodeModule* modp, const string& name, AstScope* aboveScopep,
             AstCell* aboveCellp)
        : ASTGEN_SUPER(fl)
        , m_name(name)
        , m_aboveScopep(aboveScopep)
        , m_aboveCellp(aboveCellp)
        , m_modp(modp) {}
    ASTNODE_NODE_FUNCS(Scope)
    virtual void cloneRelink();
    virtual const char* broken() const;
    virtual bool maybePointedTo() const { return true; }
    virtual string name() const { return m_name; }  // * = Scope name
    virtual void name(const string& name) { m_name = name; }
    string nameDotless() const;
    string nameVlSym() const { return ((string("vlSymsp->")) + nameDotless()); }
    AstNodeModule* modp() const { return m_modp; }
    void addVarp(AstNode* nodep) { addOp1p(nodep); }
    AstNode* varsp() const { return op1p(); }  // op1 = AstVarScope's
    void addActivep(AstNode* nodep) { addOp2p(nodep); }
    AstNode* blocksp() const { return op2p(); }  // op2 = Block names
    void addFinalClkp(AstNode* nodep) { addOp3p(nodep); }
    AstNode* finalClksp() const { return op3p(); }  // op3 = Final assigns for clock correction
    AstScope* aboveScopep() const { return m_aboveScopep; }
    AstCell* aboveCellp() const { return m_aboveCellp; }
    bool isTop() const { return aboveScopep() == NULL; }  // At top of hierarchy
};

class AstTopScope : public AstNode {
    // In the top level netlist, a complete scope tree
    // There may be two of these, when we support "rare" and "usual" splitting
    // Parents: topMODULE
    // Children: SCOPEs
public:
    AstTopScope(FileLine* fl, AstScope* ascopep)
        : ASTGEN_SUPER(fl) {
        addNOp2p(ascopep);
    }
    ASTNODE_NODE_FUNCS(TopScope)
    AstNode* stmtsp() const { return op1p(); }
    void addStmtsp(AstNode* nodep) { addOp1p(nodep); }
    AstScope* scopep() const { return VN_CAST(op2p(), Scope); }  // op1 = AstVarScope's
};

class AstVarScope : public AstNode {
    // A particular scoped usage of a variable
    // That is, as a module is used under multiple cells, we get a different
    // varscope for each var in the module
    // Parents: MODULE
    // Children: none
private:
    AstScope* m_scopep;  // Scope variable is underneath
    AstVar* m_varp;  // [AfterLink] Pointer to variable itself
    bool m_circular : 1;  // Used in circular ordering dependency, need change detect
    bool m_trace : 1;  // Tracing is turned on for this scope
public:
    AstVarScope(FileLine* fl, AstScope* scopep, AstVar* varp)
        : ASTGEN_SUPER(fl)
        , m_scopep(scopep)
        , m_varp(varp) {
        m_circular = false;
        m_trace = true;
        dtypeFrom(varp);
    }
    ASTNODE_NODE_FUNCS(VarScope)
    virtual void cloneRelink() {
        if (m_varp && m_varp->clonep()) {
            m_varp = m_varp->clonep();
            UASSERT(m_scopep->clonep(), "No clone cross link: " << this);
            m_scopep = m_scopep->clonep();
        }
    }
    virtual const char* broken() const {
        BROKEN_RTN(m_varp && !m_varp->brokeExists());
        BROKEN_RTN(m_scopep && !m_scopep->brokeExists());
        return NULL;
    }
    virtual bool maybePointedTo() const { return true; }
    virtual string name() const { return scopep()->name() + "->" + varp()->name(); }
    virtual void dump(std::ostream& str) const;
    virtual bool hasDType() const { return true; }
    AstVar* varp() const { return m_varp; }  // [After Link] Pointer to variable
    AstScope* scopep() const { return m_scopep; }  // Pointer to scope it's under
    // op1 = Calculation of value of variable, NULL=complicated
    AstNode* valuep() const { return op1p(); }
    void valuep(AstNode* valuep) { addOp1p(valuep); }
    bool isCircular() const { return m_circular; }
    void circular(bool flag) { m_circular = flag; }
    bool isTrace() const { return m_trace; }
    void trace(bool flag) { m_trace = flag; }
};

class AstVarRef : public AstNodeVarRef {
    // A reference to a variable (lvalue or rvalue)
public:
    AstVarRef(FileLine* fl, const string& name, bool lvalue)
        : ASTGEN_SUPER(fl, name, NULL, lvalue) {}
    // This form only allowed post-link because output/wire compression may
    // lead to deletion of AstVar's
    AstVarRef(FileLine* fl, AstVar* varp, bool lvalue)
        : ASTGEN_SUPER(fl, varp->name(), varp, lvalue) {}
    // This form only allowed post-link (see above)
    AstVarRef(FileLine* fl, AstVarScope* varscp, bool lvalue)
        : ASTGEN_SUPER(fl, varscp->varp()->name(), varscp->varp(), lvalue) {
        varScopep(varscp);
    }
    ASTNODE_NODE_FUNCS(VarRef)
    virtual void dump(std::ostream& str) const;
    virtual V3Hash sameHash() const { return V3Hash(V3Hash(varp()->name()), V3Hash(hiername())); }
    virtual bool same(const AstNode* samep) const {
        return same(static_cast<const AstVarRef*>(samep));
    }
    inline bool same(const AstVarRef* samep) const {
        if (varScopep()) {
            return (varScopep() == samep->varScopep() && lvalue() == samep->lvalue());
        } else {
            return (hiername() == samep->hiername() && varp()->name() == samep->varp()->name()
                    && lvalue() == samep->lvalue());
        }
    }
    inline bool sameNoLvalue(AstVarRef* samep) const {
        if (varScopep()) {
            return (varScopep() == samep->varScopep());
        } else {
            return (hiername() == samep->hiername() && varp()->name() == samep->varp()->name());
        }
    }
    virtual int instrCount() const { return widthInstrs() * (lvalue() ? 1 : instrCountLd()); }
    virtual string emitVerilog() { V3ERROR_NA_RETURN(""); }
    virtual string emitC() { V3ERROR_NA_RETURN(""); }
    virtual bool cleanOut() const { return true; }
};

class AstVarXRef : public AstNodeVarRef {
    // A VarRef to something in another module before AstScope.
    // Includes pin on a cell, as part of a ASSIGN statement to connect I/Os until AstScope
private:
    string m_dotted;  // Dotted part of scope the name()'ed reference is under or ""
    string m_inlinedDots;  // Dotted hierarchy flattened out
public:
    AstVarXRef(FileLine* fl, const string& name, const string& dotted, bool lvalue)
        : ASTGEN_SUPER(fl, name, NULL, lvalue)
        , m_dotted(dotted) {}
    AstVarXRef(FileLine* fl, AstVar* varp, const string& dotted, bool lvalue)
        : ASTGEN_SUPER(fl, varp->name(), varp, lvalue)
        , m_dotted(dotted) {
        dtypeFrom(varp);
    }
    ASTNODE_NODE_FUNCS(VarXRef)
    virtual void dump(std::ostream& str) const;
    string dotted() const { return m_dotted; }
    void dotted(const string& dotted) { m_dotted = dotted; }
    string prettyDotted() const { return prettyName(dotted()); }
    string inlinedDots() const { return m_inlinedDots; }
    void inlinedDots(const string& flag) { m_inlinedDots = flag; }
    virtual string emitVerilog() { V3ERROR_NA_RETURN(""); }
    virtual string emitC() { V3ERROR_NA_RETURN(""); }
    virtual bool cleanOut() const { return true; }
    virtual int instrCount() const { return widthInstrs(); }
    virtual V3Hash sameHash() const { return V3Hash(V3Hash(varp()), V3Hash(dotted())); }
    virtual bool same(const AstNode* samep) const {
        const AstVarXRef* asamep = static_cast<const AstVarXRef*>(samep);
        return (hiername() == asamep->hiername() && varp() == asamep->varp()
                && name() == asamep->name() && dotted() == asamep->dotted());
    }
};

class AstPin : public AstNode {
    // A pin on a cell
private:
    int m_pinNum;  // Pin number
    string m_name;  // Pin name, or "" for number based interconnect
    AstVar* m_modVarp;  // Input/output this pin connects to on submodule.
    AstParamTypeDType* m_modPTypep;  // Param type this pin connects to on submodule.
    bool m_param;  // Pin connects to parameter
    bool m_svImplicit;  // Pin is SystemVerilog .name'ed
public:
    AstPin(FileLine* fl, int pinNum, const string& name, AstNode* exprp)
        : ASTGEN_SUPER(fl)
        , m_name(name)
        , m_param(false)
        , m_svImplicit(false) {
        m_pinNum = pinNum;
        m_modVarp = NULL;
        m_modPTypep = NULL;
        setNOp1p(exprp);
    }
    AstPin(FileLine* fl, int pinNum, AstVarRef* varname, AstNode* exprp)
        : ASTGEN_SUPER(fl)
        , m_param(false)
        , m_svImplicit(false) {
        m_name = varname->name();
        m_pinNum = pinNum;
        m_modVarp = NULL;
        m_modPTypep = NULL;
        setNOp1p(exprp);
    }
    ASTNODE_NODE_FUNCS(Pin)
    virtual void dump(std::ostream& str) const;
    virtual const char* broken() const {
        BROKEN_RTN(m_modVarp && !m_modVarp->brokeExists());
        BROKEN_RTN(m_modPTypep && !m_modPTypep->brokeExists());
        return NULL;
    }
    virtual string name() const { return m_name; }  // * = Pin name, ""=go by number
    virtual void name(const string& name) { m_name = name; }
    virtual string prettyOperatorName() const {
        return modVarp()
                   ? ((modVarp()->direction().isAny() ? modVarp()->direction().prettyName() + " "
                                                      : "")
                      + "port connection " + modVarp()->prettyNameQ())
                   : "port connection";
    }
    bool dotStar() const { return name() == ".*"; }  // Fake name for .* connections until linked
    int pinNum() const { return m_pinNum; }
    void exprp(AstNode* nodep) { addOp1p(nodep); }
    // op1 = Expression connected to pin, NULL if unconnected
    AstNode* exprp() const { return op1p(); }
    AstVar* modVarp() const { return m_modVarp; }  // [After Link] Pointer to variable
    void modVarp(AstVar* nodep) { m_modVarp = nodep; }
    // [After Link] Pointer to variable
    AstParamTypeDType* modPTypep() const { return m_modPTypep; }
    void modPTypep(AstParamTypeDType* nodep) { m_modPTypep = nodep; }
    bool param() const { return m_param; }
    void param(bool flag) { m_param = flag; }
    bool svImplicit() const { return m_svImplicit; }
    void svImplicit(bool flag) { m_svImplicit = flag; }
};

class AstArg : public AstNode {
    // An argument to a function/task
private:
    string m_name;  // Pin name, or "" for number based interconnect
public:
    AstArg(FileLine* fl, const string& name, AstNode* exprp)
        : ASTGEN_SUPER(fl)
        , m_name(name) {
        setNOp1p(exprp);
    }
    ASTNODE_NODE_FUNCS(Arg)
    virtual string name() const { return m_name; }  // * = Pin name, ""=go by number
    virtual void name(const string& name) { m_name = name; }
    virtual V3Hash sameHash() const { return V3Hash(); }
    void exprp(AstNode* nodep) { addOp1p(nodep); }
    // op1 = Expression connected to pin, NULL if unconnected
    AstNode* exprp() const { return op1p(); }
    bool emptyConnectNoNext() const { return !exprp() && name() == "" && !nextp(); }
};

class AstModule : public AstNodeModule {
    // A module declaration
public:
    AstModule(FileLine* fl, const string& name)
        : ASTGEN_SUPER(fl, name) {}
    ASTNODE_NODE_FUNCS(Module)
    virtual string verilogKwd() const { return "module"; }
};

class AstNotFoundModule : public AstNodeModule {
    // A missing module declaration
public:
    AstNotFoundModule(FileLine* fl, const string& name)
        : ASTGEN_SUPER(fl, name) {}
    ASTNODE_NODE_FUNCS(NotFoundModule)
    virtual string verilogKwd() const { return "/*not-found-*/ module"; }
};

class AstPackage : public AstNodeModule {
    // A package declaration
public:
    AstPackage(FileLine* fl, const string& name)
        : ASTGEN_SUPER(fl, name) {}
    ASTNODE_NODE_FUNCS(Package)
    virtual string verilogKwd() const { return "package"; }
    static string dollarUnitName() { return AstNode::encodeName("$unit"); }
    bool isDollarUnit() const { return name() == dollarUnitName(); }
};

class AstPrimitive : public AstNodeModule {
    // A primitive declaration
public:
    AstPrimitive(FileLine* fl, const string& name)
        : ASTGEN_SUPER(fl, name) {}
    ASTNODE_NODE_FUNCS(Primitive)
    virtual string verilogKwd() const { return "primitive"; }
};

class AstPackageExportStarStar : public AstNode {
    // A package export *::* declaration
public:
    // cppcheck-suppress noExplicitConstructor
    AstPackageExportStarStar(FileLine* fl)
        : ASTGEN_SUPER(fl) {}
    ASTNODE_NODE_FUNCS(PackageExportStarStar)
};

class AstPackageExport : public AstNode {
private:
    // A package export declaration
    string m_name;
    AstPackage* m_packagep;  // Package hierarchy
public:
    AstPackageExport(FileLine* fl, AstPackage* packagep, const string& name)
        : ASTGEN_SUPER(fl)
        , m_name(name)
        , m_packagep(packagep) {}
    ASTNODE_NODE_FUNCS(PackageExport)
    virtual const char* broken() const {
        BROKEN_RTN(!m_packagep || !m_packagep->brokeExists());
        return NULL;
    }
    virtual void cloneRelink() {
        if (m_packagep && m_packagep->clonep()) m_packagep = m_packagep->clonep();
    }
    virtual void dump(std::ostream& str) const;
    virtual string name() const { return m_name; }
    AstPackage* packagep() const { return m_packagep; }
    void packagep(AstPackage* nodep) { m_packagep = nodep; }
};

class AstPackageImport : public AstNode {
private:
    // A package import declaration
    string m_name;
    AstPackage* m_packagep;  // Package hierarchy
public:
    AstPackageImport(FileLine* fl, AstPackage* packagep, const string& name)
        : ASTGEN_SUPER(fl)
        , m_name(name)
        , m_packagep(packagep) {}
    ASTNODE_NODE_FUNCS(PackageImport)
    virtual const char* broken() const {
        BROKEN_RTN(!m_packagep || !m_packagep->brokeExists());
        return NULL;
    }
    virtual void cloneRelink() {
        if (m_packagep && m_packagep->clonep()) m_packagep = m_packagep->clonep();
    }
    virtual void dump(std::ostream& str) const;
    virtual string name() const { return m_name; }
    AstPackage* packagep() const { return m_packagep; }
    void packagep(AstPackage* nodep) { m_packagep = nodep; }
};

class AstIface : public AstNodeModule {
    // A module declaration
public:
    AstIface(FileLine* fl, const string& name)
        : ASTGEN_SUPER(fl, name) {}
    ASTNODE_NODE_FUNCS(Iface)
};

class AstMemberSel : public AstNodeMath {
    // Parents: math|stmt
    // Children: varref|arraysel, math
private:
    // Don't need the class we are extracting from, as the "fromp()"'s datatype can get us to it
    string m_name;
    AstVar* m_varp;  // Post link, variable within class that is target of selection
public:
    AstMemberSel(FileLine* fl, AstNode* fromp, VFlagChildDType, const string& name)
        : ASTGEN_SUPER(fl)
        , m_name(name)
        , m_varp(NULL) {
        setOp1p(fromp);
        dtypep(NULL);  // V3Width will resolve
    }
    AstMemberSel(FileLine* fl, AstNode* fromp, AstNodeDType* dtp)
        : ASTGEN_SUPER(fl)
        , m_name(dtp->name())
        , m_varp(NULL) {
        setOp1p(fromp);
        dtypep(dtp);
    }
    ASTNODE_NODE_FUNCS(MemberSel)
    virtual void cloneRelink() {
        if (m_varp && m_varp->clonep()) { m_varp = m_varp->clonep(); }
    }
    virtual const char* broken() const {
        BROKEN_RTN(m_varp && !m_varp->brokeExists());
        return NULL;
    }
    virtual void dump(std::ostream& str) const;
    virtual string name() const { return m_name; }
    virtual V3Hash sameHash() const { return V3Hash(m_name); }
    virtual void numberOperate(V3Number& out, const V3Number& lhs, const V3Number& rhs) {
        V3ERROR_NA; /* How can from be a const? */
    }
    virtual string emitVerilog() { V3ERROR_NA_RETURN(""); }
    virtual string emitC() { V3ERROR_NA_RETURN(""); }
    virtual bool cleanOut() const { return false; }
    virtual bool same(const AstNode* samep) const { return true; }  // dtype comparison does it
    virtual int instrCount() const { return widthInstrs(); }
    AstNode* fromp() const { return op1p(); }  // op1 = Extracting what (NULL=TBD during parsing)
    void fromp(AstNode* nodep) { setOp1p(nodep); }
    AstVar* varp() const { return m_varp; }
    void varp(AstVar* nodep) { m_varp = nodep; }
};

class AstModportFTaskRef : public AstNode {
    // An import/export referenced under a modport
    // The storage for the function itself is inside the
    // interface/instantiator, thus this is a reference
    // PARENT: AstModport
private:
    string m_name;  // Name of the variable referenced
    bool m_export;  // Type of the function (import/export)
    AstNodeFTask* m_ftaskp;  // Link to the function
public:
    AstModportFTaskRef(FileLine* fl, const string& name, bool isExport)
        : ASTGEN_SUPER(fl)
        , m_name(name)
        , m_export(isExport)
        , m_ftaskp(NULL) {}
    ASTNODE_NODE_FUNCS(ModportFTaskRef)
    virtual const char* broken() const {
        BROKEN_RTN(m_ftaskp && !m_ftaskp->brokeExists());
        return NULL;
    }
    virtual void dump(std::ostream& str) const;
    virtual string name() const { return m_name; }
    virtual void cloneRelink() {
        if (m_ftaskp && m_ftaskp->clonep()) m_ftaskp = m_ftaskp->clonep();
    }
    bool isImport() const { return !m_export; }
    bool isExport() const { return m_export; }
    AstNodeFTask* ftaskp() const { return m_ftaskp; }  // [After Link] Pointer to variable
    void ftaskp(AstNodeFTask* ftaskp) { m_ftaskp = ftaskp; }
};

class AstModportVarRef : public AstNode {
    // A input/output/etc variable referenced under a modport
    // The storage for the variable itself is inside the interface, thus this is a reference
    // PARENT: AstModport
private:
    string m_name;  // Name of the variable referenced
    VDirection m_direction;  // Direction of the variable (in/out)
    AstVar* m_varp;  // Link to the actual Var
public:
    AstModportVarRef(FileLine* fl, const string& name, VDirection::en direction)
        : ASTGEN_SUPER(fl)
        , m_name(name)
        , m_direction(direction)
        , m_varp(NULL) {}
    ASTNODE_NODE_FUNCS(ModportVarRef)
    virtual const char* broken() const {
        BROKEN_RTN(m_varp && !m_varp->brokeExists());
        return NULL;
    }
    virtual void dump(std::ostream& str) const;
    virtual void cloneRelink() {
        if (m_varp && m_varp->clonep()) m_varp = m_varp->clonep();
    }
    virtual string name() const { return m_name; }
    void direction(const VDirection& flag) { m_direction = flag; }
    VDirection direction() const { return m_direction; }
    AstVar* varp() const { return m_varp; }  // [After Link] Pointer to variable
    void varp(AstVar* varp) { m_varp = varp; }
};

class AstModport : public AstNode {
    // A modport in an interface
private:
    string m_name;  // Name of the modport
public:
    AstModport(FileLine* fl, const string& name, AstNode* varsp)
        : ASTGEN_SUPER(fl)
        , m_name(name) {
        addNOp1p(varsp);
    }
    virtual string name() const { return m_name; }
    virtual bool maybePointedTo() const { return true; }
    ASTNODE_NODE_FUNCS(Modport)
    AstNode* varsp() const { return op1p(); }  // op1 = List of Vars
};

class AstIntfRef : public AstNode {
    // An interface reference
private:
    string m_name;  // Name of the reference
public:
    AstIntfRef(FileLine* fl, const string& name)
        : ASTGEN_SUPER(fl)
        , m_name(name) {}
    virtual string name() const { return m_name; }
    ASTNODE_NODE_FUNCS(IntfRef)
};

class AstCell : public AstNode {
    // A instantiation cell or interface call (don't know which until link)
private:
    FileLine* m_modNameFileline;  // Where module the cell instances token was
    string m_name;  // Cell name
    string m_origName;  // Original name before dot addition
    string m_modName;  // Module the cell instances
    AstNodeModule* m_modp;  // [AfterLink] Pointer to module instanced
    bool m_hasIfaceVar : 1;  // True if a Var has been created for this cell
    bool m_recursive : 1;  // Self-recursive module
    bool m_trace : 1;  // Trace this cell
public:
    AstCell(FileLine* fl, FileLine* mfl, const string& instName, const string& modName,
            AstPin* pinsp, AstPin* paramsp, AstRange* rangep)
        : ASTGEN_SUPER(fl)
        , m_modNameFileline(mfl)
        , m_name(instName)
        , m_origName(instName)
        , m_modName(modName)
        , m_modp(NULL)
        , m_hasIfaceVar(false)
        , m_recursive(false)
        , m_trace(true) {
        addNOp1p(pinsp);
        addNOp2p(paramsp);
        setNOp3p(rangep);
    }
    ASTNODE_NODE_FUNCS(Cell)
    // No cloneRelink, we presume cloneee's want the same module linkages
    virtual void dump(std::ostream& str) const;
    virtual const char* broken() const {
        BROKEN_RTN(m_modp && !m_modp->brokeExists());
        return NULL;
    }
    virtual bool maybePointedTo() const { return true; }
    // ACCESSORS
    virtual string name() const { return m_name; }  // * = Cell name
    virtual void name(const string& name) { m_name = name; }
    virtual string origName() const { return m_origName; }  // * = Original name
    void origName(const string& name) { m_origName = name; }
    string modName() const { return m_modName; }  // * = Instance name
    void modName(const string& name) { m_modName = name; }
    FileLine* modNameFileline() const { return m_modNameFileline; }
    AstPin* pinsp() const { return VN_CAST(op1p(), Pin); }  // op1 = List of cell ports
    // op2 = List of parameter #(##) values
    AstPin* paramsp() const { return VN_CAST(op2p(), Pin); }
    // op3 = Range of arrayed instants (NULL=not ranged)
    AstRange* rangep() const { return VN_CAST(op3p(), Range); }
    // op4 = List of interface references
    AstIntfRef* intfRefp() const { return VN_CAST(op4p(), IntfRef); }
    AstNodeModule* modp() const { return m_modp; }  // [AfterLink] = Pointer to module instantiated
    void addPinsp(AstPin* nodep) { addOp1p(nodep); }
    void addParamsp(AstPin* nodep) { addOp2p(nodep); }
    void addIntfRefp(AstIntfRef* nodep) { addOp4p(nodep); }
    void modp(AstNodeModule* nodep) { m_modp = nodep; }
    bool hasIfaceVar() const { return m_hasIfaceVar; }
    void hasIfaceVar(bool flag) { m_hasIfaceVar = flag; }
    void trace(bool flag) { m_trace = flag; }
    bool isTrace() const { return m_trace; }
    void recursive(bool flag) { m_recursive = flag; }
    bool recursive() const { return m_recursive; }
};

class AstCellInline : public AstNode {
    // A instantiation cell that was removed by inlining
    // For communication between V3Inline and V3LinkDot,
    // except for VPI runs where it exists until the end.
    // It is augmented with the scope in V3Scope for VPI.
    // Children: When 2 levels inlined, other CellInline under this
private:
    string m_name;  // Cell name, possibly {a}__DOT__{b}...
    string m_origModName;  // Original name of the module, ignoring name() changes, for dot lookup
    AstScope* m_scopep;  // The scope that the cell is inlined into
<<<<<<< HEAD
    VTimescale m_timeunit;  // Parent module time unit
=======
>>>>>>> f3308d23
public:
    AstCellInline(FileLine* fl, const string& name, const string& origModName,
                  const VTimescale& timeunit)
        : ASTGEN_SUPER(fl)
        , m_name(name)
        , m_origModName(origModName)
<<<<<<< HEAD
        , m_scopep(NULL)
        , m_timeunit(timeunit) {}
=======
        , m_scopep(NULL) {}
>>>>>>> f3308d23
    ASTNODE_NODE_FUNCS(CellInline)
    virtual void dump(std::ostream& str) const;
    virtual const char* broken() const {
        BROKEN_RTN(m_scopep && !m_scopep->brokeExists());
        return NULL;
    }
    // ACCESSORS
    virtual string name() const { return m_name; }  // * = Cell name
    string origModName() const { return m_origModName; }  // * = modp()->origName() before inlining
    virtual void name(const string& name) { m_name = name; }
    void scopep(AstScope* scp) { m_scopep = scp; }
    AstScope* scopep() const { return m_scopep; }
    void timeunit(const VTimescale& flag) { m_timeunit = flag; }
    VTimescale timeunit() const { return m_timeunit; }
};

class AstCellRef : public AstNode {
    // As-of-yet unlinkable reference into a cell
private:
    string m_name;  // Cell name
public:
    AstCellRef(FileLine* fl, const string& name, AstNode* cellp, AstNode* exprp)
        : ASTGEN_SUPER(fl)
        , m_name(name) {
        addNOp1p(cellp);
        addNOp2p(exprp);
    }
    ASTNODE_NODE_FUNCS(CellRef)
    // ACCESSORS
    virtual string name() const { return m_name; }  // * = Array name
    AstNode* cellp() const { return op1p(); }  // op1 = Cell
    AstNode* exprp() const { return op2p(); }  // op2 = Expression
};

class AstCellArrayRef : public AstNode {
    // As-of-yet unlinkable reference into an array of cells
private:
    string m_name;  // Array name
public:
    AstCellArrayRef(FileLine* fl, const string& name, AstNode* selectExprp)
        : ASTGEN_SUPER(fl)
        , m_name(name) {
        addNOp1p(selectExprp);
    }
    ASTNODE_NODE_FUNCS(CellArrayRef)
    // ACCESSORS
    virtual string name() const { return m_name; }  // * = Array name
    AstNode* selp() const { return op1p(); }  // op1 = Select expression
};

class AstUnlinkedRef : public AstNode {
    // As-of-yet unlinkable Ref
private:
    string m_name;  // Var name
public:
    AstUnlinkedRef(FileLine* fl, AstNode* refp, const string& name, AstNode* crp)
        : ASTGEN_SUPER(fl)
        , m_name(name) {
        addNOp1p(refp);
        addNOp2p(crp);
    }
    ASTNODE_NODE_FUNCS(UnlinkedRef)
    // ACCESSORS
    virtual string name() const { return m_name; }  // * = Var name
    AstNode* refp() const { return op1p(); }  // op1 = VarXRef or AstNodeFTaskRef
    AstNode* cellrefp() const { return op2p(); }  // op2 = CellArrayRef or CellRef
};

class AstBind : public AstNode {
    // Parents: MODULE
    // Children: CELL
private:
    string m_name;  // Binding to name
public:
    AstBind(FileLine* fl, const string& name, AstNode* cellsp)
        : ASTGEN_SUPER(fl)
        , m_name(name) {
        UASSERT_OBJ(VN_IS(cellsp, Cell), cellsp, "Only cells allowed to be bound");
        addNOp1p(cellsp);
    }
    ASTNODE_NODE_FUNCS(Bind)
    // ACCESSORS
    virtual string name() const { return m_name; }  // * = Bind Target name
    virtual void name(const string& name) { m_name = name; }
    AstNode* cellsp() const { return op1p(); }  // op1 = cells
};

class AstPort : public AstNode {
    // A port (in/out/inout) on a module
private:
    int m_pinNum;  // Pin number
    string m_name;  // Name of pin
public:
    AstPort(FileLine* fl, int pinnum, const string& name)
        : ASTGEN_SUPER(fl)
        , m_pinNum(pinnum)
        , m_name(name) {}
    ASTNODE_NODE_FUNCS(Port)
    virtual string name() const { return m_name; }  // * = Port name
    int pinNum() const { return m_pinNum; }  // * = Pin number, for order based instantiation
    AstNode* exprp() const { return op1p(); }  // op1 = Expression connected to port
};

//######################################################################

class AstParseRef : public AstNode {
    // A reference to a variable, function or task
    // We don't know which at parse time due to bison constraints
    // The link stages will replace this with AstVarRef, or AstTaskRef, etc.
    // Parents: math|stmt
    // Children: TEXT|DOT|SEL*|TASK|FUNC (or expression under sel)
private:
    VParseRefExp m_expect;  // Type we think it should resolve to
    string m_name;

public:
    AstParseRef(FileLine* fl, VParseRefExp expect, const string& name, AstNode* lhsp,
                AstNodeFTaskRef* ftaskrefp)
        : ASTGEN_SUPER(fl)
        , m_expect(expect)
        , m_name(name) {
        setNOp1p(lhsp);
        setNOp2p(ftaskrefp);
    }
    ASTNODE_NODE_FUNCS(ParseRef)
    virtual void dump(std::ostream& str) const;
    virtual string name() const { return m_name; }  // * = Var name
    virtual V3Hash sameHash() const { return V3Hash(V3Hash(m_expect), V3Hash(m_name)); }
    virtual bool same(const AstNode* samep) const {
        const AstParseRef* asamep = static_cast<const AstParseRef*>(samep);
        return (expect() == asamep->expect() && m_name == asamep->m_name);
    }
    virtual string emitVerilog() { V3ERROR_NA_RETURN(""); }
    virtual string emitC() { V3ERROR_NA_RETURN(""); }
    virtual void name(const string& name) { m_name = name; }
    VParseRefExp expect() const { return m_expect; }
    void expect(VParseRefExp exp) { m_expect = exp; }
    // op1 = Components
    AstNode* lhsp() const { return op1p(); }  // op1 = List of statements
    AstNode* ftaskrefp() const { return op2p(); }  // op2 = Function/task reference
    void ftaskrefp(AstNodeFTaskRef* nodep) { setNOp2p(nodep); }  // op2 = Function/task reference
};

class AstPackageRef : public AstNode {
private:
    AstPackage* m_packagep;  // Package hierarchy
public:
    AstPackageRef(FileLine* fl, AstPackage* packagep)
        : ASTGEN_SUPER(fl)
        , m_packagep(packagep) {}
    ASTNODE_NODE_FUNCS(PackageRef)
    // METHODS
    virtual const char* broken() const {
        BROKEN_RTN(!m_packagep || !m_packagep->brokeExists());
        return NULL;
    }
    virtual void cloneRelink() {
        if (m_packagep && m_packagep->clonep()) { m_packagep = m_packagep->clonep(); }
    }
    virtual bool same(const AstNode* samep) const {
        return (m_packagep == static_cast<const AstPackageRef*>(samep)->m_packagep);
    }
    virtual V3Hash sameHash() const { return V3Hash(m_packagep); }
    virtual void dump(std::ostream& str = std::cout) const;
    AstPackage* packagep() const { return m_packagep; }
    void packagep(AstPackage* nodep) { m_packagep = nodep; }
};

class AstDot : public AstNode {
    // A dot separating paths in an AstVarXRef, AstFuncRef or AstTaskRef
    // These are eliminated in the link stage
public:
    AstDot(FileLine* fl, AstNode* lhsp, AstNode* rhsp)
        : ASTGEN_SUPER(fl) {
        setOp1p(lhsp);
        setOp2p(rhsp);
    }
    ASTNODE_NODE_FUNCS(Dot)
    // For parser, make only if non-null package
    static AstNode* newIfPkg(FileLine* fl, AstPackage* packagep, AstNode* rhsp) {
        if (!packagep) return rhsp;
        return new AstDot(fl, new AstPackageRef(fl, packagep), rhsp);
    }
    virtual void dump(std::ostream& str) const;
    virtual string emitVerilog() { V3ERROR_NA_RETURN(""); }
    virtual string emitC() { V3ERROR_NA_RETURN(""); }
    AstNode* lhsp() const { return op1p(); }
    AstNode* rhsp() const { return op2p(); }
};

class AstUnbounded : public AstNode {
    // A $ in the parser, used for unbounded and queues
public:
    explicit AstUnbounded(FileLine* fl)
        : ASTGEN_SUPER(fl) {}
    ASTNODE_NODE_FUNCS(Unbounded)
    virtual string emitVerilog() { return "$"; }
    virtual string emitC() { V3ERROR_NA_RETURN(""); }
};

//######################################################################

class AstTask : public AstNodeFTask {
    // A task inside a module
public:
    AstTask(FileLine* fl, const string& name, AstNode* stmtp)
        : ASTGEN_SUPER(fl, name, stmtp) {}
    ASTNODE_NODE_FUNCS(Task)
};

class AstFunc : public AstNodeFTask {
    // A function inside a module
public:
    AstFunc(FileLine* fl, const string& name, AstNode* stmtp, AstNode* fvarsp)
        : ASTGEN_SUPER(fl, name, stmtp) {
        addNOp1p(fvarsp);
    }
    ASTNODE_NODE_FUNCS(Func)
    virtual bool hasDType() const { return true; }
};

class AstTaskRef : public AstNodeFTaskRef {
    // A reference to a task
public:
    AstTaskRef(FileLine* fl, AstParseRef* namep, AstNode* pinsp)
        : ASTGEN_SUPER(fl, true, namep, pinsp) {
        statement(true);
    }
    AstTaskRef(FileLine* fl, const string& name, AstNode* pinsp)
        : ASTGEN_SUPER(fl, true, name, pinsp) {}
    ASTNODE_NODE_FUNCS(TaskRef)
};

class AstFuncRef : public AstNodeFTaskRef {
    // A reference to a function
public:
    AstFuncRef(FileLine* fl, AstParseRef* namep, AstNode* pinsp)
        : ASTGEN_SUPER(fl, false, namep, pinsp) {}
    AstFuncRef(FileLine* fl, const string& name, AstNode* pinsp)
        : ASTGEN_SUPER(fl, false, name, pinsp) {}
    ASTNODE_NODE_FUNCS(FuncRef)
    virtual bool hasDType() const { return true; }
};

class AstDpiExport : public AstNode {
    // We could put an AstNodeFTaskRef instead of the verilog function name,
    // however we're not *calling* it, so that seems somehow wrong.
    // (Probably AstNodeFTaskRef should be renamed AstNodeFTaskCall and have-a AstNodeFTaskRef)
private:
    string m_name;  // Name of function
    string m_cname;  // Name of function on c side
public:
    AstDpiExport(FileLine* fl, const string& vname, const string& cname)
        : ASTGEN_SUPER(fl)
        , m_name(vname)
        , m_cname(cname) {}
    ASTNODE_NODE_FUNCS(DpiExport)
    virtual string name() const { return m_name; }
    virtual void name(const string& name) { m_name = name; }
    string cname() const { return m_cname; }
    void cname(const string& cname) { m_cname = cname; }
};

//######################################################################

class AstSenItem : public AstNodeSenItem {
    // Parents:  SENTREE
    // Children: (optional) VARREF SENGATE
private:
    VEdgeType m_edgeType;  // Edge type
public:
    class Combo {};  // for creator type-overload selection
    class Illegal {};  // for creator type-overload selection
    class Initial {};  // for creator type-overload selection
    class Settle {};  // for creator type-overload selection
    class Never {};  // for creator type-overload selection
    AstSenItem(FileLine* fl, VEdgeType edgeType, AstNode* varrefp)
        : ASTGEN_SUPER(fl)
        , m_edgeType(edgeType) {
        setOp1p(varrefp);
    }
    AstSenItem(FileLine* fl, Combo)
        : ASTGEN_SUPER(fl) {
        m_edgeType = VEdgeType::ET_COMBO;
    }
    AstSenItem(FileLine* fl, Illegal)
        : ASTGEN_SUPER(fl) {
        m_edgeType = VEdgeType::ET_ILLEGAL;
    }
    AstSenItem(FileLine* fl, Initial)
        : ASTGEN_SUPER(fl) {
        m_edgeType = VEdgeType::ET_INITIAL;
    }
    AstSenItem(FileLine* fl, Settle)
        : ASTGEN_SUPER(fl) {
        m_edgeType = VEdgeType::ET_SETTLE;
    }
    AstSenItem(FileLine* fl, Never)
        : ASTGEN_SUPER(fl) {
        m_edgeType = VEdgeType::ET_NEVER;
    }
    ASTNODE_NODE_FUNCS(SenItem)
    virtual void dump(std::ostream& str) const;
    virtual V3Hash sameHash() const { return V3Hash(edgeType()); }
    virtual bool same(const AstNode* samep) const {
        return edgeType() == static_cast<const AstSenItem*>(samep)->edgeType();
    }
    VEdgeType edgeType() const { return m_edgeType; }  // * = Posedge/negedge
    void edgeType(VEdgeType type) {
        m_edgeType = type;
        editCountInc();
    }  // * = Posedge/negedge
    AstNode* sensp() const { return op1p(); }  // op1 = Signal sensitized
    AstNodeVarRef* varrefp() const {
        return VN_CAST(op1p(), NodeVarRef);
    }  // op1 = Signal sensitized
    //
    virtual bool isClocked() const { return edgeType().clockedStmt(); }
    virtual bool isCombo() const { return edgeType() == VEdgeType::ET_COMBO; }
    virtual bool isInitial() const { return edgeType() == VEdgeType::ET_INITIAL; }
    virtual bool isIllegal() const { return edgeType() == VEdgeType::ET_ILLEGAL; }
    virtual bool isSettle() const { return edgeType() == VEdgeType::ET_SETTLE; }
    virtual bool isNever() const { return edgeType() == VEdgeType::ET_NEVER; }
    bool hasVar() const { return !(isCombo() || isInitial() || isSettle() || isNever()); }
};

class AstSenGate : public AstNodeSenItem {
    // Parents:  SENTREE
    // Children: SENITEM expr
    // AND as applied to a sensitivity list and a gating expression
    // Performing this gating is optional; it may be removed by later optimizations
public:
    AstSenGate(FileLine* fl, AstSenItem* sensesp, AstNode* rhsp)
        : ASTGEN_SUPER(fl) {
        dtypeSetLogicBool();
        addOp1p(sensesp);
        setOp2p(rhsp);
    }
    ASTNODE_NODE_FUNCS(SenGate)
    virtual string emitVerilog() { return "(%l) %f&& (%r)"; }
    AstSenItem* sensesp() const { return VN_CAST(op1p(), SenItem); }
    AstNode* rhsp() const { return op2p(); }
    void sensesp(AstSenItem* nodep) { addOp1p(nodep); }
    void rhsp(AstNode* nodep) { setOp2p(nodep); }
    //
    virtual bool isClocked() const { return true; }
    virtual bool isCombo() const { return false; }
    virtual bool isInitial() const { return false; }
    virtual bool isSettle() const { return false; }
    virtual bool isNever() const { return false; }
};

class AstSenTree : public AstNode {
    // A list of senitems
    // Parents:  MODULE | SBLOCK
    // Children: SENITEM list
private:
    bool m_multi;  // Created from combo logic by ORing multiple clock domains
public:
    AstSenTree(FileLine* fl, AstNodeSenItem* sensesp)
        : ASTGEN_SUPER(fl)
        , m_multi(false) {
        addNOp1p(sensesp);
    }
    ASTNODE_NODE_FUNCS(SenTree)
    virtual void dump(std::ostream& str) const;
    virtual bool maybePointedTo() const { return true; }
    virtual V3Hash sameHash() const { return V3Hash(); }
    bool isMulti() const { return m_multi; }
    // op1 = Sensitivity list
    AstNodeSenItem* sensesp() const { return VN_CAST(op1p(), NodeSenItem); }
    void addSensesp(AstNodeSenItem* nodep) { addOp1p(nodep); }
    void multi(bool flag) { m_multi = true; }
    // METHODS
    bool hasClocked() const;  // Includes a clocked statement
    bool hasSettle() const;  // Includes a SETTLE SenItem
    bool hasInitial() const;  // Includes a INITIAL SenItem
    bool hasCombo() const;  // Includes a COMBO SenItem
};

class AstAlways : public AstNode {
    VAlwaysKwd m_keyword;

public:
    AstAlways(FileLine* fl, VAlwaysKwd keyword, AstSenTree* sensesp, AstNode* bodysp)
        : ASTGEN_SUPER(fl)
        , m_keyword(keyword) {
        addNOp1p(sensesp);
        addNOp2p(bodysp);
    }
    ASTNODE_NODE_FUNCS(Always)
    //
    virtual void dump(std::ostream& str) const;
    AstSenTree* sensesp() const { return VN_CAST(op1p(), SenTree); }  // op1 = Sensitivity list
    AstNode* bodysp() const { return op2p(); }  // op2 = Statements to evaluate
    void addStmtp(AstNode* nodep) { addOp2p(nodep); }
    VAlwaysKwd keyword() const { return m_keyword; }
    // Special accessors
    bool isJustOneBodyStmt() const { return bodysp() && !bodysp()->nextp(); }
};

class AstAlwaysPublic : public AstNodeStmt {
    // "Fake" sensitivity created by /*verilator public_flat_rw @(edgelist)*/
    // Body statements are just AstVarRefs to the public signals
public:
    AstAlwaysPublic(FileLine* fl, AstSenTree* sensesp, AstNode* bodysp)
        : ASTGEN_SUPER(fl) {
        addNOp1p(sensesp);
        addNOp2p(bodysp);
    }
    ASTNODE_NODE_FUNCS(AlwaysPublic)
    virtual V3Hash sameHash() const { return V3Hash(); }
    virtual bool same(const AstNode* samep) const { return true; }
    //
    AstSenTree* sensesp() const { return VN_CAST(op1p(), SenTree); }  // op1 = Sensitivity list
    AstNode* bodysp() const { return op2p(); }  // op2 = Statements to evaluate
    void addStmtp(AstNode* nodep) { addOp2p(nodep); }
    // Special accessors
    bool isJustOneBodyStmt() const { return bodysp() && !bodysp()->nextp(); }
};

class AstAlwaysPost : public AstNode {
    // Like always but post assignments for memory assignment IFs
public:
    AstAlwaysPost(FileLine* fl, AstSenTree* sensesp, AstNode* bodysp)
        : ASTGEN_SUPER(fl) {
        addNOp1p(sensesp);
        addNOp2p(bodysp);
    }
    ASTNODE_NODE_FUNCS(AlwaysPost)
    //
    AstNode* bodysp() const { return op2p(); }  // op2 = Statements to evaluate
    void addBodysp(AstNode* newp) { addOp2p(newp); }
};

class AstAssign : public AstNodeAssign {
public:
    AstAssign(FileLine* fl, AstNode* lhsp, AstNode* rhsp)
        : ASTGEN_SUPER(fl, lhsp, rhsp) {
        dtypeFrom(lhsp);
    }
    ASTNODE_NODE_FUNCS(Assign)
    virtual AstNode* cloneType(AstNode* lhsp, AstNode* rhsp) {
        return new AstAssign(this->fileline(), lhsp, rhsp);
    }
    virtual bool brokeLhsMustBeLvalue() const { return true; }
};

class AstAssignAlias : public AstNodeAssign {
    // Like AstAssignW, but a true bidirect interconnection alias
    // If both sides are wires, there's no LHS vs RHS,
public:
    AstAssignAlias(FileLine* fl, AstVarRef* lhsp, AstVarRef* rhsp)
        : ASTGEN_SUPER(fl, lhsp, rhsp) {}
    ASTNODE_NODE_FUNCS(AssignAlias)
    virtual AstNode* cloneType(AstNode* lhsp, AstNode* rhsp) { V3ERROR_NA_RETURN(NULL); }
    virtual bool brokeLhsMustBeLvalue() const { return false; }
};

class AstAssignDly : public AstNodeAssign {
public:
    AstAssignDly(FileLine* fl, AstNode* lhsp, AstNode* rhsp)
        : ASTGEN_SUPER(fl, lhsp, rhsp) {}
    ASTNODE_NODE_FUNCS(AssignDly)
    virtual AstNode* cloneType(AstNode* lhsp, AstNode* rhsp) {
        return new AstAssignDly(this->fileline(), lhsp, rhsp);
    }
    virtual bool isGateOptimizable() const { return false; }
    virtual string verilogKwd() const { return "<="; }
    virtual bool brokeLhsMustBeLvalue() const { return true; }
};

class AstAssignW : public AstNodeAssign {
    // Like assign, but wire/assign's in verilog, the only setting of the specified variable
public:
    AstAssignW(FileLine* fl, AstNode* lhsp, AstNode* rhsp)
        : ASTGEN_SUPER(fl, lhsp, rhsp) {}
    ASTNODE_NODE_FUNCS(AssignW)
    virtual AstNode* cloneType(AstNode* lhsp, AstNode* rhsp) {
        return new AstAssignW(this->fileline(), lhsp, rhsp);
    }
    virtual bool brokeLhsMustBeLvalue() const { return true; }
    AstAlways* convertToAlways() {
        AstNode* lhs1p = lhsp()->unlinkFrBack();
        AstNode* rhs1p = rhsp()->unlinkFrBack();
        AstAlways* newp = new AstAlways(fileline(), VAlwaysKwd::ALWAYS, NULL,
                                        new AstAssign(fileline(), lhs1p, rhs1p));
        replaceWith(newp);  // User expected to then deleteTree();
        return newp;
    }
};

class AstAssignVarScope : public AstNodeAssign {
    // Assign two VarScopes to each other
public:
    AstAssignVarScope(FileLine* fl, AstNode* lhsp, AstNode* rhsp)
        : ASTGEN_SUPER(fl, lhsp, rhsp) {
        dtypeFrom(rhsp);
    }
    ASTNODE_NODE_FUNCS(AssignVarScope)
    virtual AstNode* cloneType(AstNode* lhsp, AstNode* rhsp) {
        return new AstAssignVarScope(this->fileline(), lhsp, rhsp);
    }
    virtual bool brokeLhsMustBeLvalue() const { return false; }
};

class AstPull : public AstNode {
private:
    bool m_direction;

public:
    AstPull(FileLine* fl, AstNode* lhsp, bool direction)
        : ASTGEN_SUPER(fl) {
        setOp1p(lhsp);
        m_direction = direction;
    }
    ASTNODE_NODE_FUNCS(Pull)
    virtual bool same(const AstNode* samep) const {
        return direction() == static_cast<const AstPull*>(samep)->direction();
    }
    void lhsp(AstNode* np) { setOp1p(np); }
    AstNode* lhsp() const { return op1p(); }  // op1 = Assign to
    uint32_t direction() const { return (uint32_t)m_direction; }
};

class AstAssignPre : public AstNodeAssign {
    // Like Assign, but predelayed assignment requiring special order handling
public:
    AstAssignPre(FileLine* fl, AstNode* lhsp, AstNode* rhsp)
        : ASTGEN_SUPER(fl, lhsp, rhsp) {}
    ASTNODE_NODE_FUNCS(AssignPre)
    virtual AstNode* cloneType(AstNode* lhsp, AstNode* rhsp) {
        return new AstAssignPre(this->fileline(), lhsp, rhsp);
    }
    virtual bool brokeLhsMustBeLvalue() const { return true; }
};

class AstAssignPost : public AstNodeAssign {
    // Like Assign, but predelayed assignment requiring special order handling
public:
    AstAssignPost(FileLine* fl, AstNode* lhsp, AstNode* rhsp)
        : ASTGEN_SUPER(fl, lhsp, rhsp) {}
    ASTNODE_NODE_FUNCS(AssignPost)
    virtual AstNode* cloneType(AstNode* lhsp, AstNode* rhsp) {
        return new AstAssignPost(this->fileline(), lhsp, rhsp);
    }
    virtual bool brokeLhsMustBeLvalue() const { return true; }
};

class AstComment : public AstNodeStmt {
    // Some comment to put into the output stream
    // Parents:  {statement list}
    // Children: none
private:
    bool m_showAt;  // Show "at <fileline>"
    string m_name;  // Text of comment
public:
    AstComment(FileLine* fl, const string& name, bool showAt = false)
        : ASTGEN_SUPER(fl)
        , m_showAt(showAt)
        , m_name(name) {}
    ASTNODE_NODE_FUNCS(Comment)
    virtual string name() const { return m_name; }  // * = Text
    virtual V3Hash sameHash() const { return V3Hash(); }  // Ignore name in comments
    virtual bool same(const AstNode* samep) const { return true; }  // Ignore name in comments
    virtual bool showAt() const { return m_showAt; }
};

class AstCond : public AstNodeCond {
    // Conditional ?: statement
    // Parents:  MATH
    // Children: MATH
public:
    AstCond(FileLine* fl, AstNode* condp, AstNode* expr1p, AstNode* expr2p)
        : ASTGEN_SUPER(fl, condp, expr1p, expr2p) {}
    ASTNODE_NODE_FUNCS(Cond)
    virtual AstNode* cloneType(AstNode* condp, AstNode* expr1p, AstNode* expr2p) {
        return new AstCond(this->fileline(), condp, expr1p, expr2p);
    }
};

class AstCondBound : public AstNodeCond {
    // Conditional ?: statement, specially made for safety checking of array bounds
    // Parents:  MATH
    // Children: MATH
public:
    AstCondBound(FileLine* fl, AstNode* condp, AstNode* expr1p, AstNode* expr2p)
        : ASTGEN_SUPER(fl, condp, expr1p, expr2p) {}
    ASTNODE_NODE_FUNCS(CondBound)
    virtual AstNode* cloneType(AstNode* condp, AstNode* expr1p, AstNode* expr2p) {
        return new AstCondBound(this->fileline(), condp, expr1p, expr2p);
    }
};

class AstCoverDecl : public AstNodeStmt {
    // Coverage analysis point declaration
    // Parents:  {statement list}
    // Children: none
private:
    AstCoverDecl* m_dataDeclp;  // [After V3CoverageJoin] Pointer to duplicate declaration to get
                                // data from instead
    string m_page;
    string m_text;
    string m_hier;
    int m_column;
    int m_binNum;  // Set by V3EmitCSyms to tell final V3Emit what to increment
public:
    AstCoverDecl(FileLine* fl, int column, const string& page, const string& comment)
        : ASTGEN_SUPER(fl) {
        m_text = comment;
        m_page = page;
        m_column = column;
        m_binNum = 0;
        m_dataDeclp = NULL;
    }
    ASTNODE_NODE_FUNCS(CoverDecl)
    virtual const char* broken() const {
        BROKEN_RTN(m_dataDeclp && !m_dataDeclp->brokeExists());
        if (m_dataDeclp && m_dataDeclp->m_dataDeclp) {  // Avoid O(n^2) accessing
            v3fatalSrc("dataDeclp should point to real data, not be a list");
        }
        return NULL;
    }
    virtual void cloneRelink() {
        if (m_dataDeclp && m_dataDeclp->clonep()) m_dataDeclp = m_dataDeclp->clonep();
    }
    virtual void dump(std::ostream& str) const;
    virtual int instrCount() const { return 1 + 2 * instrCountLd(); }
    virtual bool maybePointedTo() const { return true; }
    int column() const { return m_column; }
    void binNum(int flag) { m_binNum = flag; }
    int binNum() const { return m_binNum; }
    const string& comment() const { return m_text; }  // text to insert in code
    const string& page() const { return m_page; }
    const string& hier() const { return m_hier; }
    void hier(const string& flag) { m_hier = flag; }
    void comment(const string& flag) { m_text = flag; }
    virtual V3Hash sameHash() const { return V3Hash(); }
    virtual bool same(const AstNode* samep) const {
        const AstCoverDecl* asamep = static_cast<const AstCoverDecl*>(samep);
        return (fileline() == asamep->fileline() && hier() == asamep->hier()
                && comment() == asamep->comment() && column() == asamep->column());
    }
    virtual bool isPredictOptimizable() const { return false; }
    void dataDeclp(AstCoverDecl* nodep) { m_dataDeclp = nodep; }
    // dataDecl NULL means "use this one", but often you want "this" to
    // indicate to get data from here
    AstCoverDecl* dataDeclNullp() const { return m_dataDeclp; }
    AstCoverDecl* dataDeclThisp() { return dataDeclNullp() ? dataDeclNullp() : this; }
};

class AstCoverInc : public AstNodeStmt {
    // Coverage analysis point; increment coverage count
    // Parents:  {statement list}
    // Children: none
private:
    AstCoverDecl* m_declp;  // [After V3Coverage] Pointer to declaration
public:
    AstCoverInc(FileLine* fl, AstCoverDecl* declp)
        : ASTGEN_SUPER(fl) {
        m_declp = declp;
    }
    ASTNODE_NODE_FUNCS(CoverInc)
    virtual const char* broken() const {
        BROKEN_RTN(!declp()->brokeExists());
        return NULL;
    }
    virtual void cloneRelink() {
        if (m_declp->clonep()) m_declp = m_declp->clonep();
    }
    virtual void dump(std::ostream& str) const;
    virtual int instrCount() const { return 1 + 2 * instrCountLd(); }
    virtual V3Hash sameHash() const { return V3Hash(declp()); }
    virtual bool same(const AstNode* samep) const {
        return declp() == static_cast<const AstCoverInc*>(samep)->declp();
    }
    virtual bool isGateOptimizable() const { return false; }
    virtual bool isPredictOptimizable() const { return false; }
    virtual bool isOutputter() const { return true; }
    // but isPure()  true
    AstCoverDecl* declp() const { return m_declp; }  // Where defined
};

class AstCoverToggle : public AstNodeStmt {
    // Toggle analysis of given signal
    // Parents:  MODULE
    // Children: AstCoverInc, orig var, change det var
public:
    AstCoverToggle(FileLine* fl, AstCoverInc* incp, AstNode* origp, AstNode* changep)
        : ASTGEN_SUPER(fl) {
        setOp1p(incp);
        setOp2p(origp);
        setOp3p(changep);
    }
    ASTNODE_NODE_FUNCS(CoverToggle)
    virtual int instrCount() const { return 3 + instrCountBranch() + instrCountLd(); }
    virtual V3Hash sameHash() const { return V3Hash(); }
    virtual bool same(const AstNode* samep) const { return true; }
    virtual bool isGateOptimizable() const { return false; }
    virtual bool isPredictOptimizable() const { return true; }
    virtual bool isOutputter() const {
        return false;  // Though the AstCoverInc under this is an outputter
    }
    // but isPure()  true
    AstCoverInc* incp() const { return VN_CAST(op1p(), CoverInc); }
    void incp(AstCoverInc* nodep) { setOp1p(nodep); }
    AstNode* origp() const { return op2p(); }
    AstNode* changep() const { return op3p(); }
};

class AstGenCase : public AstNodeCase {
    // Generate Case statement
    // Parents:  {statement list}
    // exprp Children:  MATHs
    // casesp Children: CASEITEMs
public:
    AstGenCase(FileLine* fl, AstNode* exprp, AstNode* casesp)
        : ASTGEN_SUPER(fl, exprp, casesp) {}
    ASTNODE_NODE_FUNCS(GenCase)
};

class AstCase : public AstNodeCase {
    // Case statement
    // Parents:  {statement list}
    // exprp Children:  MATHs
    // casesp Children: CASEITEMs
private:
    VCaseType m_casex;  // 0=case, 1=casex, 2=casez
    bool m_fullPragma;  // Synthesis full_case
    bool m_parallelPragma;  // Synthesis parallel_case
    bool m_uniquePragma;  // unique case
    bool m_unique0Pragma;  // unique0 case
    bool m_priorityPragma;  // priority case
public:
    AstCase(FileLine* fl, VCaseType casex, AstNode* exprp, AstNode* casesp)
        : ASTGEN_SUPER(fl, exprp, casesp) {
        m_casex = casex;
        m_fullPragma = false;
        m_parallelPragma = false;
        m_uniquePragma = false;
        m_unique0Pragma = false;
        m_priorityPragma = false;
    }
    ASTNODE_NODE_FUNCS(Case)
    virtual string verilogKwd() const { return casez() ? "casez" : casex() ? "casex" : "case"; }
    virtual bool same(const AstNode* samep) const {
        return m_casex == static_cast<const AstCase*>(samep)->m_casex;
    }
    bool casex() const { return m_casex == VCaseType::CT_CASEX; }
    bool casez() const { return m_casex == VCaseType::CT_CASEZ; }
    bool caseInside() const { return m_casex == VCaseType::CT_CASEINSIDE; }
    bool caseSimple() const { return m_casex == VCaseType::CT_CASE; }
    void caseInsideSet() { m_casex = VCaseType::CT_CASEINSIDE; }
    bool fullPragma() const { return m_fullPragma; }
    void fullPragma(bool flag) { m_fullPragma = flag; }
    bool parallelPragma() const { return m_parallelPragma; }
    void parallelPragma(bool flag) { m_parallelPragma = flag; }
    bool uniquePragma() const { return m_uniquePragma; }
    void uniquePragma(bool flag) { m_uniquePragma = flag; }
    bool unique0Pragma() const { return m_unique0Pragma; }
    void unique0Pragma(bool flag) { m_unique0Pragma = flag; }
    bool priorityPragma() const { return m_priorityPragma; }
    void priorityPragma(bool flag) { m_priorityPragma = flag; }
};

class AstCaseItem : public AstNode {
    // Single item of a case statement
    // Parents:  CASE
    // condsp Children: MATH  (Null condition used for default block)
    // bodysp Children: Statements
private:
    bool m_ignoreOverlap;  // Default created by assertions; ignore overlaps
public:
    AstCaseItem(FileLine* fl, AstNode* condsp, AstNode* bodysp)
        : ASTGEN_SUPER(fl) {
        addNOp1p(condsp);
        addNOp2p(bodysp);
        m_ignoreOverlap = false;
    }
    ASTNODE_NODE_FUNCS(CaseItem)
    virtual int instrCount() const { return widthInstrs() + instrCountBranch(); }
    AstNode* condsp() const { return op1p(); }  // op1 = list of possible matching expressions
    AstNode* bodysp() const { return op2p(); }  // op2 = what to do
    void condsp(AstNode* nodep) { setOp1p(nodep); }
    void addBodysp(AstNode* newp) { addOp2p(newp); }
    bool isDefault() const { return condsp() == NULL; }
    bool ignoreOverlap() const { return m_ignoreOverlap; }
    void ignoreOverlap(bool flag) { m_ignoreOverlap = flag; }
};

class AstSFormatF : public AstNode {
    // Convert format to string, generally under an AstDisplay or AstSFormat
    // Also used as "real" function for /*verilator sformat*/ functions
    string m_text;
    bool m_hidden;  // Under display, etc
    bool m_hasFormat;  // Has format code
    char m_missingArgChar;  // Format code when argument without format, 'h'/'o'/'b'
    VTimescale m_timeunit;  // Parent module time unit
public:
    class NoFormat {};
    AstSFormatF(FileLine* fl, const string& text, bool hidden, AstNode* exprsp,
                char missingArgChar = 'd')
        : ASTGEN_SUPER(fl)
        , m_text(text)
        , m_hidden(hidden)
        , m_hasFormat(true)
        , m_missingArgChar(missingArgChar) {
        dtypeSetString();
        addNOp1p(exprsp);
        addNOp2p(NULL);
    }
    AstSFormatF(FileLine* fl, NoFormat, AstNode* exprsp, char missingArgChar = 'd')
        : ASTGEN_SUPER(fl)
        , m_text("")
        , m_hidden(true)
        , m_hasFormat(false)
        , m_missingArgChar(missingArgChar) {
        dtypeSetString();
        addNOp1p(exprsp);
        addNOp2p(NULL);
    }
    ASTNODE_NODE_FUNCS(SFormatF)
    virtual string name() const { return m_text; }
    virtual int instrCount() const { return instrCountPli(); }
    virtual V3Hash sameHash() const { return V3Hash(text()); }
    virtual bool hasDType() const { return true; }
    virtual bool same(const AstNode* samep) const {
        return text() == static_cast<const AstSFormatF*>(samep)->text();
    }
    virtual string verilogKwd() const { return "$sformatf"; }
    void addExprsp(AstNode* nodep) { addOp1p(nodep); }  // op1 = Expressions to output
    AstNode* exprsp() const { return op1p(); }  // op1 = Expressions to output
    string text() const { return m_text; }  // * = Text to display
    void text(const string& text) { m_text = text; }
    AstScopeName* scopeNamep() const { return VN_CAST(op2p(), ScopeName); }
    void scopeNamep(AstNode* nodep) { setNOp2p(nodep); }
    bool formatScopeTracking() const {  // Track scopeNamep();  Ok if false positive
        return (name().find("%m") != string::npos || name().find("%M") != string::npos);
    }
    bool hidden() const { return m_hidden; }
    void hasFormat(bool flag) { m_hasFormat = flag; }
    bool hasFormat() const { return m_hasFormat; }
    char missingArgChar() const { return m_missingArgChar; }
    void timeunit(const VTimescale& flag) { m_timeunit = flag; }
    VTimescale timeunit() const { return m_timeunit; }
};

class AstDisplay : public AstNodeStmt {
    // Parents: stmtlist
    // Children: file which must be a varref
    // Children: SFORMATF to generate print string
private:
    AstDisplayType m_displayType;

public:
    AstDisplay(FileLine* fl, AstDisplayType dispType, const string& text, AstNode* filep,
               AstNode* exprsp, char missingArgChar = 'd')
        : ASTGEN_SUPER(fl) {
        setOp1p(new AstSFormatF(fl, text, true, exprsp, missingArgChar));
        setNOp3p(filep);
        m_displayType = dispType;
    }
    AstDisplay(FileLine* fl, AstDisplayType dispType, AstNode* filep, AstNode* exprsp,
               char missingArgChar = 'd')
        : ASTGEN_SUPER(fl) {
        setOp1p(new AstSFormatF(fl, AstSFormatF::NoFormat(), exprsp, missingArgChar));
        setNOp3p(filep);
        m_displayType = dispType;
    }
    ASTNODE_NODE_FUNCS(Display)
    virtual void dump(std::ostream& str) const;
    virtual const char* broken() const {
        BROKEN_RTN(!fmtp());
        return NULL;
    }
    virtual string verilogKwd() const {
        return (filep() ? string("$f") + string(displayType().ascii())
                        : string("$") + string(displayType().ascii()));
    }
    virtual bool isGateOptimizable() const { return false; }
    virtual bool isPredictOptimizable() const { return false; }
    virtual bool isPure() const { return false; }  // SPECIAL: $display has 'visual' ordering
    virtual bool isOutputter() const { return true; }  // SPECIAL: $display makes output
    virtual bool isUnlikely() const { return true; }
    virtual V3Hash sameHash() const { return V3Hash(displayType()); }
    virtual bool same(const AstNode* samep) const {
        return displayType() == static_cast<const AstDisplay*>(samep)->displayType();
    }
    virtual int instrCount() const { return instrCountPli(); }
    AstDisplayType displayType() const { return m_displayType; }
    void displayType(AstDisplayType type) { m_displayType = type; }
    // * = Add a newline for $display
    bool addNewline() const { return displayType().addNewline(); }
    void fmtp(AstSFormatF* nodep) { addOp1p(nodep); }  // op1 = To-String formatter
    AstSFormatF* fmtp() const { return VN_CAST(op1p(), SFormatF); }
    AstNode* filep() const { return op3p(); }
    void filep(AstNodeVarRef* nodep) { setNOp3p(nodep); }
};

class AstDumpCtl : public AstNodeStmt {
    // $dumpon etc
    // Parents: expr
    // Child: expr based on type of control statement
    VDumpCtlType m_ctlType;  // Type of operation
public:
    AstDumpCtl(FileLine* fl, VDumpCtlType ctlType, AstNode* exprp = NULL)
        : ASTGEN_SUPER(fl)
        , m_ctlType(ctlType) {
        setNOp1p(exprp);
    }
    ASTNODE_NODE_FUNCS(DumpCtl)
    virtual string verilogKwd() const { return ctlType().ascii(); }
    virtual string emitVerilog() { return "%f" + verilogKwd() + "(%l)"; }
    virtual string emitC() { V3ERROR_NA_RETURN(""); }
    virtual bool isGateOptimizable() const { return false; }
    virtual bool isPredictOptimizable() const { return false; }
    virtual bool isOutputter() const { return true; }
    virtual bool cleanOut() const { return true; }
    virtual V3Hash sameHash() const { return V3Hash(); }
    virtual bool same(const AstNode* samep) const { return true; }
    VDumpCtlType ctlType() const { return m_ctlType; }
    AstNode* exprp() const { return op1p(); }  // op2 = Expressions to output
    void exprp(AstNode* nodep) { setOp1p(nodep); }
};

class AstElabDisplay : public AstNode {
    // Parents: stmtlist
    // Children: SFORMATF to generate print string
private:
    AstDisplayType m_displayType;

public:
    AstElabDisplay(FileLine* fl, AstDisplayType dispType, AstNode* exprsp)
        : ASTGEN_SUPER(fl) {
        setOp1p(new AstSFormatF(fl, AstSFormatF::NoFormat(), exprsp));
        m_displayType = dispType;
    }
    ASTNODE_NODE_FUNCS(ElabDisplay)
    virtual const char* broken() const {
        BROKEN_RTN(!fmtp());
        return NULL;
    }
    virtual string verilogKwd() const { return (string("$") + string(displayType().ascii())); }
    virtual bool isGateOptimizable() const { return false; }
    virtual bool isPredictOptimizable() const { return false; }
    virtual bool isPure() const { return false; }  // SPECIAL: $display has 'visual' ordering
    virtual bool isOutputter() const { return true; }  // SPECIAL: $display makes output
    virtual bool isUnlikely() const { return true; }
    virtual V3Hash sameHash() const { return V3Hash(displayType()); }
    virtual bool same(const AstNode* samep) const {
        return displayType() == static_cast<const AstElabDisplay*>(samep)->displayType();
    }
    virtual int instrCount() const { return instrCountPli(); }
    AstDisplayType displayType() const { return m_displayType; }
    void displayType(AstDisplayType type) { m_displayType = type; }
    void fmtp(AstSFormatF* nodep) { addOp1p(nodep); }  // op1 = To-String formatter
    AstSFormatF* fmtp() const { return VN_CAST(op1p(), SFormatF); }
};

class AstSFormat : public AstNodeStmt {
    // Parents: statement container
    // Children: string to load
    // Children: SFORMATF to generate print string
public:
    AstSFormat(FileLine* fl, AstNode* lhsp, const string& text, AstNode* exprsp,
               char missingArgChar = 'd')
        : ASTGEN_SUPER(fl) {
        setOp1p(new AstSFormatF(fl, text, true, exprsp, missingArgChar));
        setOp3p(lhsp);
    }
    ASTNODE_NODE_FUNCS(SFormat)
    virtual const char* broken() const {
        BROKEN_RTN(!fmtp());
        return NULL;
    }
    virtual string verilogKwd() const { return "$sformat"; }
    virtual string emitVerilog() { V3ERROR_NA_RETURN(""); }
    virtual string emitC() { V3ERROR_NA_RETURN(""); }
    virtual bool isGateOptimizable() const { return false; }
    virtual bool isPredictOptimizable() const { return true; }
    virtual bool isPure() const { return true; }
    virtual bool isOutputter() const { return false; }
    virtual bool cleanOut() const { return false; }
    virtual int instrCount() const { return instrCountPli(); }
    virtual V3Hash sameHash() const { return V3Hash(); }
    virtual bool same(const AstNode* samep) const { return true; }
    void fmtp(AstSFormatF* nodep) { addOp1p(nodep); }  // op1 = To-String formatter
    AstSFormatF* fmtp() const { return VN_CAST(op1p(), SFormatF); }
    AstNode* lhsp() const { return op3p(); }
    void lhsp(AstNode* nodep) { setOp3p(nodep); }
};

class AstSysFuncAsTask : public AstNodeStmt {
    // Call what is normally a system function (with a return) in a non-return context
    // Parents: stmtlist
    // Children: a system function
public:
    AstSysFuncAsTask(FileLine* fl, AstNode* exprsp)
        : ASTGEN_SUPER(fl) {
        addNOp1p(exprsp);
    }
    ASTNODE_NODE_FUNCS(SysFuncAsTask)
    virtual string verilogKwd() const { return ""; }
    virtual bool isGateOptimizable() const { return true; }
    virtual bool isPredictOptimizable() const { return true; }
    virtual bool isPure() const { return true; }
    virtual bool isOutputter() const { return false; }
    virtual int instrCount() const { return 0; }
    virtual V3Hash sameHash() const { return V3Hash(); }
    virtual bool same(const AstNode* samep) const { return true; }
    AstNode* lhsp() const { return op1p(); }  // op1 = Expressions to eval
    void lhsp(AstNode* nodep) { addOp1p(nodep); }  // op1 = Expressions to eval
};

class AstSysIgnore : public AstNodeStmt {
    // Parents: stmtlist
    // Children: varrefs or exprs
public:
    AstSysIgnore(FileLine* fl, AstNode* exprsp)
        : ASTGEN_SUPER(fl) {
        addNOp1p(exprsp);
    }
    ASTNODE_NODE_FUNCS(SysIgnore)
    virtual string verilogKwd() const { return "$ignored"; }
    virtual bool isGateOptimizable() const { return false; }  // Though deleted before opt
    virtual bool isPredictOptimizable() const { return false; }  // Though deleted before opt
    virtual bool isPure() const { return false; }  // Though deleted before opt
    virtual bool isOutputter() const { return true; }  // Though deleted before opt
    virtual int instrCount() const { return instrCountPli(); }
    AstNode* exprsp() const { return op1p(); }  // op1 = Expressions to output
    void exprsp(AstNode* nodep) { addOp1p(nodep); }  // op1 = Expressions to output
};

class AstFClose : public AstNodeStmt {
    // Parents: stmtlist
    // Children: file which must be a varref
public:
    AstFClose(FileLine* fl, AstNode* filep)
        : ASTGEN_SUPER(fl) {
        setNOp2p(filep);
    }
    ASTNODE_NODE_FUNCS(FClose)
    virtual string verilogKwd() const { return "$fclose"; }
    virtual bool isGateOptimizable() const { return false; }
    virtual bool isPredictOptimizable() const { return false; }
    virtual bool isPure() const { return false; }
    virtual bool isOutputter() const { return true; }
    virtual bool isUnlikely() const { return true; }
    virtual V3Hash sameHash() const { return V3Hash(); }
    virtual bool same(const AstNode* samep) const { return true; }
    AstNode* filep() const { return op2p(); }
    void filep(AstNodeVarRef* nodep) { setNOp2p(nodep); }
};

class AstFOpen : public AstNodeStmt {
    // Although a system function in IEEE, here a statement which sets the file pointer (MCD)
public:
    AstFOpen(FileLine* fl, AstNode* filep, AstNode* filenamep, AstNode* modep)
        : ASTGEN_SUPER(fl) {
        setOp1p(filep);
        setOp2p(filenamep);
        setOp3p(modep);
    }
    ASTNODE_NODE_FUNCS(FOpen)
    virtual string verilogKwd() const { return "$fopen"; }
    virtual bool isGateOptimizable() const { return false; }
    virtual bool isPredictOptimizable() const { return false; }
    virtual bool isPure() const { return false; }
    virtual bool isOutputter() const { return true; }
    virtual bool isUnlikely() const { return true; }
    virtual V3Hash sameHash() const { return V3Hash(); }
    virtual bool same(const AstNode* samep) const { return true; }
    AstNode* filep() const { return op1p(); }
    AstNode* filenamep() const { return op2p(); }
    AstNode* modep() const { return op3p(); }
};

class AstFFlush : public AstNodeStmt {
    // Parents: stmtlist
    // Children: file which must be a varref
public:
    AstFFlush(FileLine* fl, AstNode* filep)
        : ASTGEN_SUPER(fl) {
        setNOp2p(filep);
    }
    ASTNODE_NODE_FUNCS(FFlush)
    virtual string verilogKwd() const { return "$fflush"; }
    virtual bool isGateOptimizable() const { return false; }
    virtual bool isPredictOptimizable() const { return false; }
    virtual bool isPure() const { return false; }
    virtual bool isOutputter() const { return true; }
    virtual bool isUnlikely() const { return true; }
    virtual V3Hash sameHash() const { return V3Hash(); }
    virtual bool same(const AstNode* samep) const { return true; }
    AstNode* filep() const { return op2p(); }
    void filep(AstNodeVarRef* nodep) { setNOp2p(nodep); }
};

class AstFRead : public AstNodeMath {
    // Parents: expr
    // Children: varrefs to load
    // Children: file which must be a varref
    // Children: low index
    // Children: count
public:
    AstFRead(FileLine* fl, AstNode* memp, AstNode* filep, AstNode* startp, AstNode* countp)
        : ASTGEN_SUPER(fl) {
        setOp1p(memp);
        setOp2p(filep);
        setNOp3p(startp);
        setNOp4p(countp);
    }
    ASTNODE_NODE_FUNCS(FRead)
    virtual string verilogKwd() const { return "$fread"; }
    virtual string emitVerilog() { V3ERROR_NA_RETURN(""); }
    virtual string emitC() { V3ERROR_NA_RETURN(""); }
    virtual bool isGateOptimizable() const { return false; }
    virtual bool isPredictOptimizable() const { return false; }
    virtual bool isPure() const { return false; }  // SPECIAL: has 'visual' ordering
    virtual bool isOutputter() const { return true; }  // SPECIAL: makes output
    virtual bool cleanOut() const { return false; }
    virtual V3Hash sameHash() const { return V3Hash(); }
    virtual bool same(const AstNode* samep) const { return true; }
    AstNode* memp() const { return op1p(); }
    void memp(AstNode* nodep) { setOp1p(nodep); }
    AstNode* filep() const { return op2p(); }
    void filep(AstNode* nodep) { setOp2p(nodep); }
    AstNode* startp() const { return op3p(); }
    void startp(AstNode* nodep) { setNOp3p(nodep); }
    AstNode* countp() const { return op4p(); }
    void countp(AstNode* nodep) { setNOp4p(nodep); }
};

class AstFRewind : public AstNodeMath {
    // Parents: stmtlist
    // Children: file which must be a varref
public:
    AstFRewind(FileLine* fl, AstNode* filep)
        : ASTGEN_SUPER(fl) {
        setNOp2p(filep);
    }
    ASTNODE_NODE_FUNCS(FRewind)
    virtual string verilogKwd() const { return "$frewind"; }
    virtual string emitVerilog() { V3ERROR_NA_RETURN(""); }
    virtual string emitC() { V3ERROR_NA_RETURN(""); }
    virtual bool isGateOptimizable() const { return false; }
    virtual bool isPredictOptimizable() const { return false; }
    virtual bool isPure() const { return false; }
    virtual bool isOutputter() const { return true; }
    virtual bool isUnlikely() const { return true; }
    virtual bool cleanOut() const { return false; }
    virtual V3Hash sameHash() const { return V3Hash(); }
    virtual bool same(const AstNode* samep) const { return true; }
    AstNode* filep() const { return op2p(); }
    void filep(AstNodeVarRef* nodep) { setNOp2p(nodep); }
};

class AstFTell : public AstNodeMath {
    // Parents: stmtlist
    // Children: file which must be a varref
public:
    AstFTell(FileLine* fl, AstNode* filep)
        : ASTGEN_SUPER(fl) {
        setNOp2p(filep);
    }
    ASTNODE_NODE_FUNCS(FTell)
    virtual string verilogKwd() const { return "$ftell"; }
    virtual string emitVerilog() { V3ERROR_NA_RETURN(""); }
    virtual string emitC() { V3ERROR_NA_RETURN(""); }
    virtual bool isGateOptimizable() const { return false; }
    virtual bool isPredictOptimizable() const { return false; }
    virtual bool isPure() const { return false; }
    virtual bool isOutputter() const { return true; }
    virtual bool isUnlikely() const { return true; }
    virtual bool cleanOut() const { return false; }
    virtual V3Hash sameHash() const { return V3Hash(); }
    virtual bool same(const AstNode* samep) const { return true; }
    AstNode* filep() const { return op2p(); }
    void filep(AstNodeVarRef* nodep) { setNOp2p(nodep); }
};

class AstFSeek : public AstNodeMath {
    // Parents: expr
    // Children: file which must be a varref
    // Children: offset
    // Children: operation
public:
    AstFSeek(FileLine* fl, AstNode* filep, AstNode* offset, AstNode* operation)
        : ASTGEN_SUPER(fl) {
        setOp2p(filep);
        setNOp3p(offset);
        setNOp4p(operation);
    }
    ASTNODE_NODE_FUNCS(FSeek)
    virtual string verilogKwd() const { return "$fseek"; }
    virtual string emitVerilog() { V3ERROR_NA_RETURN(""); }
    virtual string emitC() { V3ERROR_NA_RETURN(""); }
    virtual bool isGateOptimizable() const { return false; }
    virtual bool isPredictOptimizable() const { return false; }
    virtual bool isPure() const { return false; }  // SPECIAL: has 'visual' ordering
    virtual bool isOutputter() const { return true; }  // SPECIAL: makes output
    virtual bool cleanOut() const { return false; }
    virtual V3Hash sameHash() const { return V3Hash(); }
    virtual bool same(const AstNode* samep) const { return true; }
    AstNode* filep() const { return op2p(); }
    void filep(AstNode* nodep) { setOp2p(nodep); }
    AstNode* offset() const { return op3p(); }
    void offset(AstNode* nodep) { setNOp3p(nodep); }
    AstNode* operation() const { return op4p(); }
    void operation(AstNode* nodep) { setNOp4p(nodep); }
};

class AstFScanF : public AstNodeMath {
    // Parents: expr
    // Children: file which must be a varref
    // Children: varrefs to load
private:
    string m_text;

public:
    AstFScanF(FileLine* fl, const string& text, AstNode* filep, AstNode* exprsp)
        : ASTGEN_SUPER(fl)
        , m_text(text) {
        addNOp1p(exprsp);
        setNOp2p(filep);
    }
    ASTNODE_NODE_FUNCS(FScanF)
    virtual string name() const { return m_text; }
    virtual string verilogKwd() const { return "$fscanf"; }
    virtual string emitVerilog() { V3ERROR_NA_RETURN(""); }
    virtual string emitC() { V3ERROR_NA_RETURN(""); }
    virtual bool isGateOptimizable() const { return false; }
    virtual bool isPredictOptimizable() const { return false; }
    virtual bool isPure() const { return false; }  // SPECIAL: has 'visual' ordering
    virtual bool isOutputter() const { return true; }  // SPECIAL: makes output
    virtual bool cleanOut() const { return false; }
    virtual V3Hash sameHash() const { return V3Hash(text()); }
    virtual bool same(const AstNode* samep) const {
        return text() == static_cast<const AstFScanF*>(samep)->text();
    }
    AstNode* exprsp() const { return op1p(); }  // op1 = Expressions to output
    void exprsp(AstNode* nodep) { addOp1p(nodep); }  // op1 = Expressions to output
    string text() const { return m_text; }  // * = Text to display
    void text(const string& text) { m_text = text; }
    AstNode* filep() const { return op2p(); }
    void filep(AstNodeVarRef* nodep) { setNOp2p(nodep); }
};

class AstSScanF : public AstNodeMath {
    // Parents: expr
    // Children: file which must be a varref
    // Children: varrefs to load
private:
    string m_text;

public:
    AstSScanF(FileLine* fl, const string& text, AstNode* fromp, AstNode* exprsp)
        : ASTGEN_SUPER(fl)
        , m_text(text) {
        addNOp1p(exprsp);
        setOp2p(fromp);
    }
    ASTNODE_NODE_FUNCS(SScanF)
    virtual string name() const { return m_text; }
    virtual string verilogKwd() const { return "$sscanf"; }
    virtual string emitVerilog() { V3ERROR_NA_RETURN(""); }
    virtual string emitC() { V3ERROR_NA_RETURN(""); }
    virtual bool isGateOptimizable() const { return false; }
    virtual bool isPredictOptimizable() const { return false; }
    virtual bool isPure() const { return false; }  // SPECIAL: has 'visual' ordering
    virtual bool isOutputter() const { return true; }  // SPECIAL: makes output
    virtual bool cleanOut() const { return false; }
    virtual V3Hash sameHash() const { return V3Hash(text()); }
    virtual bool same(const AstNode* samep) const {
        return text() == static_cast<const AstSScanF*>(samep)->text();
    }
    AstNode* exprsp() const { return op1p(); }  // op1 = Expressions to output
    void exprsp(AstNode* nodep) { addOp1p(nodep); }  // op1 = Expressions to output
    string text() const { return m_text; }  // * = Text to display
    void text(const string& text) { m_text = text; }
    AstNode* fromp() const { return op2p(); }
    void fromp(AstNode* nodep) { setOp2p(nodep); }
};

class AstNodeReadWriteMem : public AstNodeStmt {
private:
    bool m_isHex;  // readmemh, not readmemb
public:
    AstNodeReadWriteMem(AstType t, FileLine* fl, bool hex, AstNode* filenamep, AstNode* memp,
                        AstNode* lsbp, AstNode* msbp)
        : AstNodeStmt(t, fl)
        , m_isHex(hex) {
        setOp1p(filenamep);
        setOp2p(memp);
        setNOp3p(lsbp);
        setNOp4p(msbp);
    }
    virtual bool isGateOptimizable() const { return false; }
    virtual bool isPredictOptimizable() const { return false; }
    virtual bool isPure() const { return false; }
    virtual bool isOutputter() const { return true; }
    virtual bool isUnlikely() const { return true; }
    virtual V3Hash sameHash() const { return V3Hash(); }
    virtual bool same(const AstNode* samep) const {
        return isHex() == static_cast<const AstNodeReadWriteMem*>(samep)->isHex();
    }
    bool isHex() const { return m_isHex; }
    AstNode* filenamep() const { return op1p(); }
    AstNode* memp() const { return op2p(); }
    AstNode* lsbp() const { return op3p(); }
    AstNode* msbp() const { return op4p(); }
    virtual const char* cFuncPrefixp() const = 0;
};

class AstReadMem : public AstNodeReadWriteMem {
public:
    AstReadMem(FileLine* fl, bool hex, AstNode* filenamep, AstNode* memp, AstNode* lsbp,
               AstNode* msbp)
        : ASTGEN_SUPER(fl, hex, filenamep, memp, lsbp, msbp) {}
    ASTNODE_NODE_FUNCS(ReadMem);
    virtual string verilogKwd() const { return (isHex() ? "$readmemh" : "$readmemb"); }
    virtual const char* cFuncPrefixp() const { return "VL_READMEM_"; }
};

class AstWriteMem : public AstNodeReadWriteMem {
public:
    AstWriteMem(FileLine* fl, AstNode* filenamep, AstNode* memp, AstNode* lsbp, AstNode* msbp)
        : ASTGEN_SUPER(fl, true, filenamep, memp, lsbp, msbp) {}
    ASTNODE_NODE_FUNCS(WriteMem)
    virtual string verilogKwd() const { return (isHex() ? "$writememh" : "$writememb"); }
    virtual const char* cFuncPrefixp() const { return "VL_WRITEMEM_"; }
};

class AstSystemT : public AstNodeStmt {
    // $system used as task
public:
    AstSystemT(FileLine* fl, AstNode* lhsp)
        : ASTGEN_SUPER(fl) {
        setOp1p(lhsp);
    }
    ASTNODE_NODE_FUNCS(SystemT)
    virtual string verilogKwd() const { return "$system"; }
    virtual bool isGateOptimizable() const { return false; }
    virtual bool isPredictOptimizable() const { return false; }
    virtual bool isPure() const { return false; }
    virtual bool isOutputter() const { return true; }
    virtual bool isUnlikely() const { return true; }
    virtual V3Hash sameHash() const { return V3Hash(); }
    virtual bool same(const AstNode* samep) const { return true; }
    AstNode* lhsp() const { return op1p(); }
};

class AstSystemF : public AstNodeMath {
    // $system used as function
public:
    AstSystemF(FileLine* fl, AstNode* lhsp)
        : ASTGEN_SUPER(fl) {
        setOp1p(lhsp);
    }
    ASTNODE_NODE_FUNCS(SystemF)
    virtual string verilogKwd() const { return "$system"; }
    virtual string emitVerilog() { return verilogKwd(); }
    virtual string emitC() { return "VL_SYSTEM_%nq(%lw, %P)"; }
    virtual bool isGateOptimizable() const { return false; }
    virtual bool isPredictOptimizable() const { return false; }
    virtual bool isPure() const { return false; }
    virtual bool isOutputter() const { return true; }
    virtual bool isUnlikely() const { return true; }
    virtual bool cleanOut() const { return true; }
    virtual V3Hash sameHash() const { return V3Hash(); }
    virtual bool same(const AstNode* samep) const { return true; }
    AstNode* lhsp() const { return op1p(); }
};

class AstValuePlusArgs : public AstNodeMath {
    // Parents: expr
    // Child: variable to set.  If NULL then this is a $test$plusargs instead of $value$plusargs
public:
    AstValuePlusArgs(FileLine* fl, AstNode* searchp, AstNode* outp)
        : ASTGEN_SUPER(fl) {
        setOp1p(searchp);
        setOp2p(outp);
    }
    ASTNODE_NODE_FUNCS(ValuePlusArgs)
    virtual string verilogKwd() const { return "$value$plusargs"; }
    virtual string emitVerilog() { return "%f$value$plusargs(%l, %k%r)"; }
    virtual string emitC() { V3ERROR_NA_RETURN(""); }
    virtual bool isGateOptimizable() const { return false; }
    virtual bool isPredictOptimizable() const { return false; }
    virtual bool cleanOut() const { return true; }
    virtual V3Hash sameHash() const { return V3Hash(); }
    virtual bool same(const AstNode* samep) const { return true; }
    AstNode* searchp() const { return op1p(); }  // op1 = Search expression
    void searchp(AstNode* nodep) { setOp1p(nodep); }
    AstNode* outp() const { return op2p(); }  // op2 = Expressions to output
    void outp(AstNode* nodep) { setOp2p(nodep); }
};

class AstTestPlusArgs : public AstNodeMath {
    // Parents: expr
    // Child: variable to set.  If NULL then this is a $test$plusargs instead of $value$plusargs
private:
    string m_text;

public:
    AstTestPlusArgs(FileLine* fl, const string& text)
        : ASTGEN_SUPER(fl)
        , m_text(text) {}
    ASTNODE_NODE_FUNCS(TestPlusArgs)
    virtual string name() const { return m_text; }
    virtual string verilogKwd() const { return "$test$plusargs"; }
    virtual string emitVerilog() { return verilogKwd(); }
    virtual string emitC() { return "VL_VALUEPLUSARGS_%nq(%lw, %P, NULL)"; }
    virtual bool isGateOptimizable() const { return false; }
    virtual bool isPredictOptimizable() const { return false; }
    virtual bool cleanOut() const { return true; }
    virtual V3Hash sameHash() const { return V3Hash(text()); }
    virtual bool same(const AstNode* samep) const {
        return text() == static_cast<const AstTestPlusArgs*>(samep)->text();
    }
    string text() const { return m_text; }  // * = Text to display
    void text(const string& text) { m_text = text; }
};

class AstGenFor : public AstNodeFor {
public:
    AstGenFor(FileLine* fl, AstNode* initsp, AstNode* condp, AstNode* incsp, AstNode* bodysp)
        : ASTGEN_SUPER(fl, initsp, condp, incsp, bodysp) {}
    ASTNODE_NODE_FUNCS(GenFor)
};

class AstForeach : public AstNodeStmt {
public:
    AstForeach(FileLine* fl, AstNode* arrayp, AstNode* varsp, AstNode* bodysp)
        : ASTGEN_SUPER(fl) {
        setOp1p(arrayp);
        addNOp2p(varsp);
        addNOp4p(bodysp);
    }
    ASTNODE_NODE_FUNCS(Foreach)
    AstNode* arrayp() const { return op1p(); }  // op1 = array
    AstNode* varsp() const { return op2p(); }  // op2 = variable index list
    AstNode* bodysp() const { return op4p(); }  // op4 = body of loop
    virtual bool isGateOptimizable() const { return false; }
    virtual int instrCount() const { return instrCountBranch(); }
    virtual V3Hash sameHash() const { return V3Hash(); }
    virtual bool same(const AstNode* samep) const { return true; }
};

class AstRepeat : public AstNodeStmt {
public:
    AstRepeat(FileLine* fl, AstNode* countp, AstNode* bodysp)
        : ASTGEN_SUPER(fl) {
        setOp2p(countp);
        addNOp3p(bodysp);
    }
    ASTNODE_NODE_FUNCS(Repeat)
    AstNode* countp() const { return op2p(); }  // op2 = condition to continue
    AstNode* bodysp() const { return op3p(); }  // op3 = body of loop
    virtual bool isGateOptimizable() const { return false; }  // Not relevant - converted to FOR
    virtual int instrCount() const { return instrCountBranch(); }
    virtual V3Hash sameHash() const { return V3Hash(); }
    virtual bool same(const AstNode* samep) const { return true; }
};

class AstWhile : public AstNodeStmt {
public:
    AstWhile(FileLine* fl, AstNode* condp, AstNode* bodysp, AstNode* incsp = NULL)
        : ASTGEN_SUPER(fl) {
        setOp2p(condp);
        addNOp3p(bodysp);
        addNOp4p(incsp);
    }
    ASTNODE_NODE_FUNCS(While)
    // op1 = prepare statements for condition (exec every loop)
    AstNode* precondsp() const { return op1p(); }
    AstNode* condp() const { return op2p(); }  // op2 = condition to continue
    AstNode* bodysp() const { return op3p(); }  // op3 = body of loop
    AstNode* incsp() const { return op4p(); }  // op4 = increment (if from a FOR loop)
    void addPrecondsp(AstNode* newp) { addOp1p(newp); }
    void addBodysp(AstNode* newp) { addOp3p(newp); }
    void addIncsp(AstNode* newp) { addOp4p(newp); }
    virtual bool isGateOptimizable() const { return false; }
    virtual int instrCount() const { return instrCountBranch(); }
    virtual V3Hash sameHash() const { return V3Hash(); }
    virtual bool same(const AstNode* samep) const { return true; }
    virtual void addBeforeStmt(AstNode* newp, AstNode* belowp);  // Stop statement searchback here
    virtual void addNextStmt(AstNode* newp, AstNode* belowp);  // Stop statement searchback here
};

class AstBreak : public AstNodeStmt {
public:
    explicit AstBreak(FileLine* fl)
        : ASTGEN_SUPER(fl) {}
    ASTNODE_NODE_FUNCS(Break)
    virtual string verilogKwd() const { return "break"; }
    virtual V3Hash sameHash() const { return V3Hash(); }
    virtual bool isBrancher() const {
        return true;  // SPECIAL: We don't process code after breaks
    }
};

class AstContinue : public AstNodeStmt {
public:
    explicit AstContinue(FileLine* fl)
        : ASTGEN_SUPER(fl) {}
    ASTNODE_NODE_FUNCS(Continue)
    virtual string verilogKwd() const { return "continue"; }
    virtual V3Hash sameHash() const { return V3Hash(); }
    virtual bool isBrancher() const {
        return true;  // SPECIAL: We don't process code after breaks
    }
};

class AstDisable : public AstNodeStmt {
private:
    string m_name;  // Name of block
public:
    AstDisable(FileLine* fl, const string& name)
        : ASTGEN_SUPER(fl)
        , m_name(name) {}
    ASTNODE_NODE_FUNCS(Disable)
    virtual string name() const { return m_name; }  // * = Block name
    void name(const string& flag) { m_name = flag; }
    virtual bool isBrancher() const {
        return true;  // SPECIAL: We don't process code after breaks
    }
};

class AstReturn : public AstNodeStmt {
public:
    explicit AstReturn(FileLine* fl, AstNode* lhsp = NULL)
        : ASTGEN_SUPER(fl) {
        setNOp1p(lhsp);
    }
    ASTNODE_NODE_FUNCS(Return)
    virtual string verilogKwd() const { return "return"; }
    virtual V3Hash sameHash() const { return V3Hash(); }
    AstNode* lhsp() const { return op1p(); }
    virtual bool isBrancher() const {
        return true;  // SPECIAL: We don't process code after breaks
    }
};

class AstGenIf : public AstNodeIf {
public:
    AstGenIf(FileLine* fl, AstNode* condp, AstNode* ifsp, AstNode* elsesp)
        : ASTGEN_SUPER(fl, condp, ifsp, elsesp) {}
    ASTNODE_NODE_FUNCS(GenIf)
};

class AstIf : public AstNodeIf {
private:
    bool m_uniquePragma;  // unique case
    bool m_unique0Pragma;  // unique0 case
    bool m_priorityPragma;  // priority case
public:
    AstIf(FileLine* fl, AstNode* condp, AstNode* ifsp, AstNode* elsesp = NULL)
        : ASTGEN_SUPER(fl, condp, ifsp, elsesp) {
        m_uniquePragma = false;
        m_unique0Pragma = false;
        m_priorityPragma = false;
    }
    ASTNODE_NODE_FUNCS(If)
    bool uniquePragma() const { return m_uniquePragma; }
    void uniquePragma(bool flag) { m_uniquePragma = flag; }
    bool unique0Pragma() const { return m_unique0Pragma; }
    void unique0Pragma(bool flag) { m_unique0Pragma = flag; }
    bool priorityPragma() const { return m_priorityPragma; }
    void priorityPragma(bool flag) { m_priorityPragma = flag; }
};

class AstJumpLabel : public AstNodeStmt {
    // Jump point declaration
    // Separate from AstJumpGo; as a declaration can't be deleted
    // Parents:  {statement list}
    // Children: {statement list, with JumpGo below}
private:
    int m_labelNum;  // Set by V3EmitCSyms to tell final V3Emit what to increment
public:
    AstJumpLabel(FileLine* fl, AstNode* stmtsp)
        : ASTGEN_SUPER(fl)
        , m_labelNum(0) {
        addNOp1p(stmtsp);
    }
    virtual int instrCount() const { return 0; }
    ASTNODE_NODE_FUNCS(JumpLabel)
    virtual bool maybePointedTo() const { return true; }
    virtual V3Hash sameHash() const { return V3Hash(); }
    virtual bool same(const AstNode* samep) const { return true; }
    // op1 = Statements
    AstNode* stmtsp() const { return op1p(); }  // op1 = List of statements
    void addStmtsp(AstNode* nodep) { addNOp1p(nodep); }
    int labelNum() const { return m_labelNum; }
    void labelNum(int flag) { m_labelNum = flag; }
};

class AstJumpGo : public AstNodeStmt {
    // Jump point; branch up to the JumpLabel
    // Parents:  {statement list}
private:
    AstJumpLabel* m_labelp;  // [After V3Jump] Pointer to declaration
public:
    AstJumpGo(FileLine* fl, AstJumpLabel* labelp)
        : ASTGEN_SUPER(fl) {
        m_labelp = labelp;
    }
    ASTNODE_NODE_FUNCS(JumpGo)
    virtual const char* broken() const {
        BROKEN_RTN(!labelp()->brokeExistsAbove());
        return NULL;
    }
    virtual void cloneRelink() {
        if (m_labelp->clonep()) m_labelp = m_labelp->clonep();
    }
    virtual void dump(std::ostream& str) const;
    virtual int instrCount() const { return instrCountBranch(); }
    virtual V3Hash sameHash() const { return V3Hash(labelp()); }
    virtual bool same(const AstNode* samep) const {
        // Also same if identical tree structure all the way down, but hard to detect
        return labelp() == static_cast<const AstJumpGo*>(samep)->labelp();
    }
    virtual bool isGateOptimizable() const { return false; }
    virtual bool isBrancher() const {
        return true;  // SPECIAL: We don't process code after breaks
    }
    AstJumpLabel* labelp() const { return m_labelp; }
};

class AstChangeXor : public AstNodeBiComAsv {
    // A comparison to determine change detection, common & must be fast.
    // Returns 32-bit or 64-bit value where 0 indicates no change.
    // Parents: OR or LOGOR
    // Children: VARREF
public:
    AstChangeXor(FileLine* fl, AstNode* lhsp, AstNode* rhsp)
        : ASTGEN_SUPER(fl, lhsp, rhsp) {
        dtypeSetUInt32();  // Always used on, and returns word entities
    }
    ASTNODE_NODE_FUNCS(ChangeXor)
    virtual AstNode* cloneType(AstNode* lhsp, AstNode* rhsp) {
        return new AstChangeXor(this->fileline(), lhsp, rhsp);
    }
    virtual void numberOperate(V3Number& out, const V3Number& lhs, const V3Number& rhs) {
        out.opChangeXor(lhs, rhs);
    }
    virtual string emitVerilog() { return "%k(%l %f^ %r)"; }
    virtual string emitC() { return "VL_CHANGEXOR_%li(%lw, %P, %li, %ri)"; }
    virtual string emitSimpleOperator() { return "^"; }
    virtual bool cleanOut() const { return false; }  // Lclean && Rclean
    virtual bool cleanLhs() const { return true; }
    virtual bool cleanRhs() const { return true; }
    virtual bool sizeMattersLhs() const { return false; }
    virtual bool sizeMattersRhs() const { return false; }
    virtual int instrCount() const { return widthInstrs(); }
};

class AstChangeDet : public AstNodeStmt {
    // A comparison to determine change detection, common & must be fast.
private:
    bool m_clockReq;  // Type of detection
public:
    // Null lhs+rhs used to indicate change needed with no spec vars
    AstChangeDet(FileLine* fl, AstNode* lhsp, AstNode* rhsp, bool clockReq)
        : ASTGEN_SUPER(fl) {
        setNOp1p(lhsp);
        setNOp2p(rhsp);
        m_clockReq = clockReq;
    }
    ASTNODE_NODE_FUNCS(ChangeDet)
    AstNode* lhsp() const { return op1p(); }
    AstNode* rhsp() const { return op2p(); }
    bool isClockReq() const { return m_clockReq; }
    virtual bool isGateOptimizable() const { return false; }
    virtual bool isPredictOptimizable() const { return false; }
    virtual int instrCount() const { return widthInstrs(); }
    virtual V3Hash sameHash() const { return V3Hash(); }
    virtual bool same(const AstNode* samep) const { return true; }
};

class AstBegin : public AstNode {
    // A Begin/end named block, only exists shortly after parsing until linking
    // Parents: statement
    // Children: statements
private:
    string m_name;  // Name of block
    bool m_unnamed;  // Originally unnamed (name change does not affect this)
    bool m_generate;  // Underneath a generate
    bool m_implied;  // Not inserted by user
public:
    // Node that simply puts name into the output stream
    AstBegin(FileLine* fl, const string& name, AstNode* stmtsp, bool generate = false,
             bool implied = false)
        : ASTGEN_SUPER(fl)
        , m_name(name) {
        addNOp1p(stmtsp);
        m_unnamed = (name == "");
        m_generate = generate;
        m_implied = implied;
    }
    ASTNODE_NODE_FUNCS(Begin)
    virtual void dump(std::ostream& str) const;
    virtual string name() const { return m_name; }  // * = Block name
    virtual void name(const string& name) { m_name = name; }
    // op1 = Statements
    AstNode* stmtsp() const { return op1p(); }  // op1 = List of statements
    void addStmtsp(AstNode* nodep) { addNOp1p(nodep); }
    AstNode* genforp() const { return op2p(); }  // op2 = GENFOR, if applicable,
    // might NOT be a GenFor, as loop unrolling replaces with Begin
    void addGenforp(AstGenFor* nodep) { addOp2p(nodep); }
    bool unnamed() const { return m_unnamed; }
    void generate(bool flag) { m_generate = flag; }
    bool generate() const { return m_generate; }
    bool implied() const { return m_implied; }
};

class AstInitial : public AstNode {
public:
    AstInitial(FileLine* fl, AstNode* bodysp)
        : ASTGEN_SUPER(fl) {
        addNOp1p(bodysp);
    }
    ASTNODE_NODE_FUNCS(Initial)
    AstNode* bodysp() const { return op1p(); }  // op1 = Expressions to evaluate
    // Special accessors
    bool isJustOneBodyStmt() const { return bodysp() && !bodysp()->nextp(); }
};

class AstFinal : public AstNode {
public:
    AstFinal(FileLine* fl, AstNode* bodysp)
        : ASTGEN_SUPER(fl) {
        addNOp1p(bodysp);
    }
    ASTNODE_NODE_FUNCS(Final)
    AstNode* bodysp() const { return op1p(); }  // op1 = Expressions to evaluate
};

class AstInside : public AstNodeMath {
public:
    AstInside(FileLine* fl, AstNode* exprp, AstNode* itemsp)
        : ASTGEN_SUPER(fl) {
        addOp1p(exprp);
        addOp2p(itemsp);
        dtypeSetLogicBool();
    }
    ASTNODE_NODE_FUNCS(Inside)
    AstNode* exprp() const { return op1p(); }  // op1 = LHS expression to compare with
    // op2 = RHS, possibly a list of expr or AstInsideRange
    AstNode* itemsp() const { return op2p(); }
    virtual string emitVerilog() { return "%l inside { %r }"; }
    virtual string emitC() { V3ERROR_NA_RETURN(""); }
    virtual bool cleanOut() const { return false; }  // NA
};

class AstInsideRange : public AstNodeMath {
public:
    AstInsideRange(FileLine* fl, AstNode* lhsp, AstNode* rhsp)
        : ASTGEN_SUPER(fl) {
        addOp1p(lhsp);
        addOp2p(rhsp);
    }
    ASTNODE_NODE_FUNCS(InsideRange)
    AstNode* lhsp() const { return op1p(); }  // op1 = LHS
    AstNode* rhsp() const { return op2p(); }  // op2 = RHS
    virtual string emitVerilog() { return "[%l:%r]"; }
    virtual string emitC() { V3ERROR_NA_RETURN(""); }
    virtual bool cleanOut() const { return false; }  // NA
    // Create AstAnd(AstGte(...), AstLte(...))
    AstNode* newAndFromInside(AstNode* exprp, AstNode* lhsp, AstNode* rhsp);
};

class AstInitItem : public AstNode {
    // Container for a item in an init array
    // This container is present so that the value underneath may get replaced with a new nodep
    // and the upper AstInitArray's map will remain correct (pointing to this InitItem)
public:
    // Parents: INITARRAY
    AstInitItem(FileLine* fl, AstNode* valuep)
        : ASTGEN_SUPER(fl) {
        addOp1p(valuep);
    }
    ASTNODE_NODE_FUNCS(InitItem)
    virtual bool maybePointedTo() const { return true; }
    virtual bool hasDType() const { return false; }  // See valuep()'s dtype instead
    virtual V3Hash sameHash() const { return V3Hash(); }
    AstNode* valuep() const { return op1p(); }  // op1 = Value
    void valuep(AstNode* nodep) { addOp1p(nodep); }
};

class AstInitArray : public AstNode {
    // Set a var to a map of values
    // The list of initsp() is not relevant
    // If default is specified, the vector may be sparse, and not provide each value.
    // Key values are C++ array style, with lo() at index 0
    // Parents: ASTVAR::init()
    // Children: AstInitItem
public:
    typedef std::map<uint32_t, AstInitItem*> KeyItemMap;

private:
    KeyItemMap m_map;  // Node value for each array index
public:
    AstInitArray(FileLine* fl, AstNodeArrayDType* newDTypep, AstNode* defaultp)
        : ASTGEN_SUPER(fl) {
        dtypep(newDTypep);
        addNOp1p(defaultp);
    }
    ASTNODE_NODE_FUNCS(InitArray)
    virtual void dump(std::ostream& str) const;
    virtual const char* broken() const {
        for (KeyItemMap::const_iterator it = m_map.begin(); it != m_map.end(); ++it) {
            BROKEN_RTN(!VN_IS(it->second, InitItem));
            BROKEN_RTN(!it->second->brokeExists());
        }
        return NULL;
    }
    virtual void cloneRelink() {
        for (KeyItemMap::iterator it = m_map.begin(); it != m_map.end(); ++it) {
            if (it->second->clonep()) it->second = it->second->clonep();
        }
    }
    virtual bool hasDType() const { return true; }
    virtual V3Hash sameHash() const { return V3Hash(); }
    virtual bool same(const AstNode* samep) const {
        // Only works if exact same children, instead should override comparison
        // of children list, and instead use map-vs-map key/value compare
        return m_map == static_cast<const AstInitArray*>(samep)->m_map;
    }
    AstNode* defaultp() const { return op1p(); }  // op1 = Default if sparse
    void defaultp(AstNode* newp) { setOp1p(newp); }
    AstNode* initsp() const { return op2p(); }  // op2 = Initial value expressions
    void addValuep(AstNode* newp) { addIndexValuep(m_map.size(), newp); }
    const KeyItemMap& map() const { return m_map; }
    AstNode* addIndexValuep(uint32_t index, AstNode* newp) {
        // Returns old value, caller must garbage collect
        AstNode* oldp = NULL;
        KeyItemMap::iterator it = m_map.find(index);
        if (it != m_map.end()) {
            oldp = it->second->valuep();
            it->second->valuep(newp);
        } else {
            AstInitItem* itemp = new AstInitItem(fileline(), newp);
            m_map.insert(it, make_pair(index, itemp));
            addOp2p(itemp);
        }
        return oldp;
    }
    AstNode* getIndexValuep(uint32_t index) const {
        KeyItemMap::const_iterator it = m_map.find(index);
        if (it == m_map.end()) {
            return NULL;
        } else {
            return it->second->valuep();
        }
    }
    AstNode* getIndexDefaultedValuep(uint32_t index) const {
        AstNode* valuep = getIndexValuep(index);
        if (!valuep) valuep = defaultp();
        return valuep;
    }
};

class AstNew : public AstNodeFTaskRef {
    // New as constructor
    // Don't need the class we are extracting from, as the "fromp()"'s datatype can get us to it
    // Parents: math|stmt
    // Children: varref|arraysel, math
public:
    AstNew(FileLine* fl, AstNode* pinsp)
        : ASTGEN_SUPER(fl, false, "new", pinsp) {}
    ASTNODE_NODE_FUNCS(New)
    virtual V3Hash sameHash() const { return V3Hash(); }
    virtual string emitVerilog() { return "new"; }
    virtual string emitC() { V3ERROR_NA_RETURN(""); }
    virtual bool cleanOut() const { return true; }
    virtual bool same(const AstNode* samep) const { return true; }
    virtual bool hasDType() const { return true; }
    virtual int instrCount() const { return widthInstrs(); }
};

class AstNewCopy : public AstNodeMath {
    // New as shallow copy
    // Parents: math|stmt
    // Children: varref|arraysel, math
public:
    AstNewCopy(FileLine* fl, AstNode* rhsp)
        : ASTGEN_SUPER(fl) {
        dtypeFrom(rhsp);  // otherwise V3Width will resolve
        setNOp1p(rhsp);
    }
    ASTNODE_NODE_FUNCS(NewCopy)
    virtual V3Hash sameHash() const { return V3Hash(); }
    virtual string emitVerilog() { return "new"; }
    virtual string emitC() { V3ERROR_NA_RETURN(""); }
    virtual bool cleanOut() const { return true; }
    virtual bool same(const AstNode* samep) const { return true; }
    virtual int instrCount() const { return widthInstrs(); }
    AstNode* rhsp() const { return op1p(); }
};

class AstNewDynamic : public AstNodeMath {
    // New for dynamic array
    // Parents: math|stmt
    // Children: varref|arraysel, math
public:
    AstNewDynamic(FileLine* fl, AstNode* sizep, AstNode* rhsp)
        : ASTGEN_SUPER(fl) {
        dtypeFrom(rhsp);  // otherwise V3Width will resolve
        setNOp1p(sizep);
        setNOp2p(rhsp);
    }
    ASTNODE_NODE_FUNCS(NewDynamic)
    virtual V3Hash sameHash() const { return V3Hash(); }
    virtual string emitVerilog() { return "new"; }
    virtual string emitC() { V3ERROR_NA_RETURN(""); }
    virtual bool cleanOut() const { return true; }
    virtual bool same(const AstNode* samep) const { return true; }
    virtual int instrCount() const { return widthInstrs(); }
    AstNode* sizep() const { return op1p(); }
    AstNode* rhsp() const { return op2p(); }
};

class AstPragma : public AstNode {
private:
    AstPragmaType m_pragType;  // Type of pragma
public:
    // Pragmas don't result in any output code, they're just flags that affect
    // other processing in verilator.
    AstPragma(FileLine* fl, AstPragmaType pragType)
        : ASTGEN_SUPER(fl) {
        m_pragType = pragType;
    }
    ASTNODE_NODE_FUNCS(Pragma)
    AstPragmaType pragType() const { return m_pragType; }  // *=type of the pragma
    virtual V3Hash sameHash() const { return V3Hash(pragType()); }
    virtual bool isPredictOptimizable() const { return false; }
    virtual bool same(const AstNode* samep) const {
        return pragType() == static_cast<const AstPragma*>(samep)->pragType();
    }
};

class AstPrintTimeScale : public AstNodeStmt {
    // Parents: stmtlist
    string m_name;  // Parent module name
    VTimescale m_timeunit;  // Parent module time unit
public:
    AstPrintTimeScale(FileLine* fl)
        : ASTGEN_SUPER(fl) {}
    ASTNODE_NODE_FUNCS(PrintTimeScale)
    virtual void name(const string& name) { m_name = name; }
    virtual string name() const { return m_name; }  // * = Var name
    virtual void dump(std::ostream& str) const;
    virtual string verilogKwd() const { return "$printtimescale"; }
    virtual bool isGateOptimizable() const { return false; }
    virtual bool isPredictOptimizable() const { return false; }
    virtual bool isPure() const { return false; }
    virtual bool isOutputter() const { return true; }
    virtual int instrCount() const { return instrCountPli(); }
    virtual V3Hash sameHash() const { return V3Hash(); }
    void timeunit(const VTimescale& flag) { m_timeunit = flag; }
    VTimescale timeunit() const { return m_timeunit; }
};

class AstStop : public AstNodeStmt {
public:
    AstStop(FileLine* fl, bool maybe)
        : ASTGEN_SUPER(fl) {}
    ASTNODE_NODE_FUNCS(Stop)
    virtual bool isGateOptimizable() const { return false; }
    virtual bool isPredictOptimizable() const { return false; }
    virtual bool isPure() const { return false; }  // SPECIAL: $display has 'visual' ordering
    virtual bool isOutputter() const { return true; }  // SPECIAL: $display makes output
    virtual bool isUnlikely() const { return true; }
    virtual int instrCount() const { return 0; }  // Rarely executes
    virtual V3Hash sameHash() const { return V3Hash(fileline()->lineno()); }
    virtual bool same(const AstNode* samep) const { return fileline() == samep->fileline(); }
};

class AstFinish : public AstNodeStmt {
public:
    explicit AstFinish(FileLine* fl)
        : ASTGEN_SUPER(fl) {}
    ASTNODE_NODE_FUNCS(Finish)
    virtual bool isGateOptimizable() const { return false; }
    virtual bool isPredictOptimizable() const { return false; }
    virtual bool isPure() const { return false; }  // SPECIAL: $display has 'visual' ordering
    virtual bool isOutputter() const { return true; }  // SPECIAL: $display makes output
    virtual bool isUnlikely() const { return true; }
    virtual int instrCount() const { return 0; }  // Rarely executes
    virtual V3Hash sameHash() const { return V3Hash(fileline()->lineno()); }
    virtual bool same(const AstNode* samep) const { return fileline() == samep->fileline(); }
};

class AstNullCheck : public AstNodeUniop {
    // Return LHS after checking that LHS is non-null
    // Children: VarRef or something returning pointer
public:
    AstNullCheck(FileLine* fl, AstNode* lhsp)
        : ASTGEN_SUPER(fl, lhsp) {
        dtypeFrom(lhsp);
    }
    ASTNODE_NODE_FUNCS(NullCheck)
    virtual void numberOperate(V3Number& out, const V3Number& lhs) { V3ERROR_NA; }
    virtual int instrCount() const { return 1; }  // Rarely executes
    virtual string emitVerilog() { return "%l"; }
    virtual string emitC() { V3ERROR_NA_RETURN(""); }
    virtual string emitSimpleOperator() { V3ERROR_NA_RETURN(""); }
    virtual bool cleanOut() const { return true; }
    virtual bool cleanLhs() const { return true; }
    virtual bool sizeMattersLhs() const { return false; }
    virtual V3Hash sameHash() const { return V3Hash(fileline()->lineno()); }
    virtual bool same(const AstNode* samep) const { return fileline() == samep->fileline(); }
};

class AstTimeFormat : public AstNodeStmt {
    // Parents: stmtlist
public:
    AstTimeFormat(FileLine* fl, AstNode* unitsp, AstNode* precisionp, AstNode* suffixp,
                  AstNode* widthp)
        : ASTGEN_SUPER(fl) {
        setOp1p(unitsp);
        setOp2p(precisionp);
        setOp3p(suffixp);
        setOp4p(widthp);
    }
    ASTNODE_NODE_FUNCS(TimeFormat)
    virtual string verilogKwd() const { return "$timeformat"; }
    virtual bool isGateOptimizable() const { return false; }
    virtual bool isPredictOptimizable() const { return false; }
    virtual bool isPure() const { return false; }
    virtual bool isOutputter() const { return true; }
    virtual int instrCount() const { return instrCountPli(); }
    virtual V3Hash sameHash() const { return V3Hash(); }
    AstNode* unitsp() const { return op1p(); }
    AstNode* precisionp() const { return op2p(); }
    AstNode* suffixp() const { return op3p(); }
    AstNode* widthp() const { return op4p(); }
};

class AstTraceDecl : public AstNodeStmt {
    // Trace point declaration
    // Separate from AstTraceInc; as a declaration can't be deleted
    // Parents:  {statement list}
    // Children: none
private:
    string m_showname;  // Name of variable
    uint32_t m_code;  // Trace identifier code; converted to ASCII by trace routines
    VNumRange m_bitRange;  // Property of var the trace details
    VNumRange m_arrayRange;  // Property of var the trace details
    uint32_t m_codeInc;  // Code increment
    AstVarType m_varType;  // Type of variable (for localparam vs. param)
    AstBasicDTypeKwd m_declKwd;  // Keyword at declaration time
    VDirection m_declDirection;  // Declared direction input/output etc
    bool m_isScoped;  // Uses run-time scope (for interfaces)
public:
    AstTraceDecl(FileLine* fl, const string& showname,
                 AstVar* varp,  // For input/output state etc
                 AstNode* valuep, const VNumRange& bitRange, const VNumRange& arrayRange,
                 bool isScoped)
        : ASTGEN_SUPER(fl)
        , m_showname(showname)
        , m_bitRange(bitRange)
        , m_arrayRange(arrayRange)
        , m_isScoped(isScoped) {
        dtypeFrom(valuep);
        m_code = 0;
        m_codeInc
            = ((arrayRange.ranged() ? arrayRange.elements() : 1) * valuep->dtypep()->widthWords()
               * (VL_EDATASIZE / (8 * sizeof(uint32_t))));  // A code is always 32-bits
        m_varType = varp->varType();
        m_declKwd = varp->declKwd();
        m_declDirection = varp->declDirection();
    }
    virtual int instrCount() const { return 100; }  // Large...
    ASTNODE_NODE_FUNCS(TraceDecl)
    virtual string name() const { return m_showname; }
    virtual bool maybePointedTo() const { return true; }
    virtual bool hasDType() const { return true; }
    virtual bool same(const AstNode* samep) const { return false; }
    string showname() const { return m_showname; }  // * = Var name
    // Details on what we're tracing
    uint32_t code() const { return m_code; }
    void code(uint32_t code) { m_code = code; }
    uint32_t codeInc() const { return m_codeInc; }
    const VNumRange& bitRange() const { return m_bitRange; }
    const VNumRange& arrayRange() const { return m_arrayRange; }
    AstVarType varType() const { return m_varType; }
    AstBasicDTypeKwd declKwd() const { return m_declKwd; }
    VDirection declDirection() const { return m_declDirection; }
    bool isScoped() const { return m_isScoped; }
};

class AstTraceInc : public AstNodeStmt {
    // Trace point; incremental change detect and dump
    // Parents:  {statement list}
    // Children: incremental value
private:
    AstTraceDecl* m_declp;  // [After V3Trace] Pointer to declaration
public:
    AstTraceInc(FileLine* fl, AstTraceDecl* declp, AstNode* valuep)
        : ASTGEN_SUPER(fl) {
        dtypeFrom(declp);
        m_declp = declp;
        addNOp2p(valuep);
    }
    ASTNODE_NODE_FUNCS(TraceInc)
    virtual const char* broken() const {
        BROKEN_RTN(!declp()->brokeExists());
        return NULL;
    }
    virtual void cloneRelink() {
        if (m_declp->clonep()) m_declp = m_declp->clonep();
    }
    virtual void dump(std::ostream& str) const;
    virtual int instrCount() const { return 10 + 2 * instrCountLd(); }
    virtual bool hasDType() const { return true; }
    virtual V3Hash sameHash() const { return V3Hash(declp()); }
    virtual bool same(const AstNode* samep) const {
        return declp() == static_cast<const AstTraceInc*>(samep)->declp();
    }
    virtual bool isGateOptimizable() const { return false; }
    virtual bool isPredictOptimizable() const { return false; }
    virtual bool isOutputter() const { return true; }
    // but isPure()  true
    // op1 = Statements before the value
    AstNode* precondsp() const {
        return op1p();
    }  // op1 = prepare statements for condition (exec every loop)
    void addPrecondsp(AstNode* newp) { addOp1p(newp); }
    // op2 = Value to trace
    AstTraceDecl* declp() const { return m_declp; }  // Where defined
    AstNode* valuep() const { return op2p(); }
};

class AstActive : public AstNode {
    // Block of code with sensitivity activation
    // Parents:  MODULE | CFUNC
    // Children: SENTREE, statements
private:
    string m_name;
    AstSenTree* m_sensesp;

public:
    AstActive(FileLine* fl, const string& name, AstSenTree* sensesp)
        : ASTGEN_SUPER(fl) {
        m_name = name;  // Copy it
        UASSERT(sensesp, "Sensesp required arg");
        m_sensesp = sensesp;
    }
    ASTNODE_NODE_FUNCS(Active)
    virtual void dump(std::ostream& str = std::cout) const;
    virtual string name() const { return m_name; }
    virtual const char* broken() const {
        BROKEN_RTN(m_sensesp && !m_sensesp->brokeExists());
        return NULL;
    }
    virtual void cloneRelink() {
        if (m_sensesp->clonep()) {
            m_sensesp = m_sensesp->clonep();
            UASSERT(m_sensesp, "Bad clone cross link: " << this);
        }
    }
    // Statements are broken into pieces, as some must come before others.
    void sensesp(AstSenTree* nodep) { m_sensesp = nodep; }
    AstSenTree* sensesp() const { return m_sensesp; }
    // op1 = Sensitivity tree, if a clocked block in early stages
    void sensesStorep(AstSenTree* nodep) { addOp1p(nodep); }
    AstSenTree* sensesStorep() const { return VN_CAST(op1p(), SenTree); }
    // op2 = Combo logic
    AstNode* stmtsp() const { return op2p(); }
    void addStmtsp(AstNode* nodep) { addOp2p(nodep); }
    // METHODS
    bool hasInitial() const { return m_sensesp->hasInitial(); }
    bool hasSettle() const { return m_sensesp->hasSettle(); }
    bool hasClocked() const { return m_sensesp->hasClocked(); }
};

class AstAttrOf : public AstNode {
private:
    // Return a value of a attribute, for example a LSB or array LSB of a signal
    AstAttrType m_attrType;  // What sort of extraction
public:
    AstAttrOf(FileLine* fl, AstAttrType attrtype, AstNode* fromp = NULL, AstNode* dimp = NULL)
        : ASTGEN_SUPER(fl) {
        setNOp1p(fromp);
        setNOp2p(dimp);
        m_attrType = attrtype;
    }
    ASTNODE_NODE_FUNCS(AttrOf)
    AstNode* fromp() const { return op1p(); }
    AstNode* dimp() const { return op2p(); }
    AstAttrType attrType() const { return m_attrType; }
    virtual V3Hash sameHash() const { return V3Hash(m_attrType); }
    virtual void dump(std::ostream& str = std::cout) const;
};

class AstScopeName : public AstNodeMath {
    // For display %m and DPI context imports
    // Parents:  DISPLAY
    // Children: TEXT
private:
    bool m_dpiExport;  // Is for dpiExport
    string scopeNameFormatter(AstText* scopeTextp) const;
    string scopePrettyNameFormatter(AstText* scopeTextp) const;

public:
    explicit AstScopeName(FileLine* fl)
        : ASTGEN_SUPER(fl)
        , m_dpiExport(false) {
        dtypeSetUInt64();
    }
    ASTNODE_NODE_FUNCS(ScopeName)
    virtual V3Hash sameHash() const { return V3Hash(); }
    virtual bool same(const AstNode* samep) const {
        return m_dpiExport == static_cast<const AstScopeName*>(samep)->m_dpiExport;
    }
    virtual string emitVerilog() { return ""; }
    virtual string emitC() { V3ERROR_NA_RETURN(""); }
    virtual bool cleanOut() const { return true; }
    AstText* scopeAttrp() const { return VN_CAST(op1p(), Text); }
    void scopeAttrp(AstNode* nodep) { addOp1p(nodep); }
    AstText* scopeEntrp() const { return VN_CAST(op2p(), Text); }
    void scopeEntrp(AstNode* nodep) { addOp2p(nodep); }
    string scopeSymName() const {  // Name for __Vscope variable including children
        return scopeNameFormatter(scopeAttrp());
    }
    string scopeDpiName() const {  // Name for DPI import scope
        return scopeNameFormatter(scopeEntrp());
    }
    string scopePrettySymName() const {  // Name for __Vscope variable including children
        return scopePrettyNameFormatter(scopeAttrp());
    }
    string scopePrettyDpiName() const {  // Name for __Vscope variable including children
        return scopePrettyNameFormatter(scopeEntrp());
    }
    bool dpiExport() const { return m_dpiExport; }
    void dpiExport(bool flag) { m_dpiExport = flag; }
};

class AstUdpTable : public AstNode {
public:
    AstUdpTable(FileLine* fl, AstNode* bodysp)
        : ASTGEN_SUPER(fl) {
        addNOp1p(bodysp);
    }
    ASTNODE_NODE_FUNCS(UdpTable)
    // op1 = List of UdpTableLines
    AstUdpTableLine* bodysp() const { return VN_CAST(op1p(), UdpTableLine); }
};

class AstUdpTableLine : public AstNode {
    string m_text;

public:
    AstUdpTableLine(FileLine* fl, const string& text)
        : ASTGEN_SUPER(fl)
        , m_text(text) {}
    ASTNODE_NODE_FUNCS(UdpTableLine)
    virtual string name() const { return m_text; }
    string text() const { return m_text; }
};

//======================================================================
// non-ary ops

class AstRand : public AstNodeTermop {
    // Return a random number, based upon width()
private:
    bool m_reset;  // Random reset, versus always random
public:
    AstRand(FileLine* fl, AstNodeDType* dtp, bool reset)
        : ASTGEN_SUPER(fl) {
        dtypep(dtp);
        m_reset = reset;
    }
    explicit AstRand(FileLine* fl)
        : ASTGEN_SUPER(fl)
        , m_reset(false) {}
    ASTNODE_NODE_FUNCS(Rand)
    virtual string emitVerilog() { return "%f$random"; }
    virtual string emitC() {
        return (m_reset ? "VL_RAND_RESET_%nq(%nw, %P)" : "VL_RANDOM_%nq(%nw, %P)");
    }
    virtual bool cleanOut() const { return true; }
    virtual bool isGateOptimizable() const { return false; }
    virtual bool isPredictOptimizable() const { return false; }
    virtual int instrCount() const { return instrCountPli(); }
    virtual V3Hash sameHash() const { return V3Hash(); }
    virtual bool same(const AstNode* samep) const { return true; }
};

class AstTime : public AstNodeTermop {
    VTimescale m_timeunit;  // Parent module time unit
public:
<<<<<<< HEAD
    AstTime(FileLine* fl, const VTimescale& timeunit)
        : ASTGEN_SUPER(fl)
        , m_timeunit(timeunit) {
=======
    explicit AstTime(FileLine* fl)
        : ASTGEN_SUPER(fl) {
>>>>>>> f3308d23
        dtypeSetUInt64();
    }
    ASTNODE_NODE_FUNCS(Time)
    virtual string emitVerilog() { return "%f$time"; }
    virtual string emitC() { V3ERROR_NA; return ""; }
    virtual bool cleanOut() const { return true; }
    virtual bool isGateOptimizable() const { return false; }
    virtual bool isPredictOptimizable() const { return false; }
    virtual int instrCount() const { return instrCountTime(); }
    virtual V3Hash sameHash() const { return V3Hash(); }
    virtual bool same(const AstNode* samep) const { return true; }
    virtual void dump(std::ostream& str = std::cout) const;
    void timeunit(const VTimescale& flag) { m_timeunit = flag; }
    VTimescale timeunit() const { return m_timeunit; }
};

class AstTimeD : public AstNodeTermop {
    VTimescale m_timeunit;  // Parent module time unit
public:
<<<<<<< HEAD
    AstTimeD(FileLine* fl, const VTimescale& timeunit)
        : ASTGEN_SUPER(fl)
        , m_timeunit(timeunit) {
=======
    explicit AstTimeD(FileLine* fl)
        : ASTGEN_SUPER(fl) {
>>>>>>> f3308d23
        dtypeSetDouble();
    }
    ASTNODE_NODE_FUNCS(TimeD)
    virtual string emitVerilog() { return "%f$realtime"; }
    virtual string emitC() { V3ERROR_NA; return ""; }
    virtual bool cleanOut() const { return true; }
    virtual bool isGateOptimizable() const { return false; }
    virtual bool isPredictOptimizable() const { return false; }
    virtual int instrCount() const { return instrCountTime(); }
    virtual V3Hash sameHash() const { return V3Hash(); }
    virtual bool same(const AstNode* samep) const { return true; }
    virtual void dump(std::ostream& str = std::cout) const;
    void timeunit(const VTimescale& flag) { m_timeunit = flag; }
    VTimescale timeunit() const { return m_timeunit; }
};

class AstUCFunc : public AstNodeMath {
    // User's $c function
    // Perhaps this should be an AstNodeListop; but there's only one list math right now
public:
    AstUCFunc(FileLine* fl, AstNode* exprsp)
        : ASTGEN_SUPER(fl) {
        addNOp1p(exprsp);
    }
    ASTNODE_NODE_FUNCS(UCFunc)
    virtual bool cleanOut() const { return false; }
    virtual string emitVerilog() { V3ERROR_NA_RETURN(""); }
    virtual string emitC() { V3ERROR_NA_RETURN(""); }
    AstNode* bodysp() const { return op1p(); }  // op1 = expressions to print
    virtual bool isPure() const { return false; }  // SPECIAL: User may order w/other sigs
    virtual bool isOutputter() const { return true; }
    virtual bool isGateOptimizable() const { return false; }
    virtual bool isSubstOptimizable() const { return false; }
    virtual bool isPredictOptimizable() const { return false; }
    virtual int instrCount() const { return instrCountPli(); }
    virtual V3Hash sameHash() const { return V3Hash(); }
    virtual bool same(const AstNode* samep) const { return true; }
};

//======================================================================
// Unary ops

class AstNegate : public AstNodeUniop {
public:
    AstNegate(FileLine* fl, AstNode* lhsp)
        : ASTGEN_SUPER(fl, lhsp) {
        dtypeFrom(lhsp);
    }
    ASTNODE_NODE_FUNCS(Negate)
    virtual void numberOperate(V3Number& out, const V3Number& lhs) { out.opNegate(lhs); }
    virtual string emitVerilog() { return "%f(- %l)"; }
    virtual string emitC() { return "VL_NEGATE_%lq(%lW, %P, %li)"; }
    virtual bool cleanOut() const { return false; }
    virtual bool cleanLhs() const { return false; }
    virtual bool sizeMattersLhs() const { return true; }
};
class AstNegateD : public AstNodeUniop {
public:
    AstNegateD(FileLine* fl, AstNode* lhsp)
        : ASTGEN_SUPER(fl, lhsp) {
        dtypeSetDouble();
    }
    ASTNODE_NODE_FUNCS(NegateD)
    virtual void numberOperate(V3Number& out, const V3Number& lhs) { out.opNegateD(lhs); }
    virtual string emitVerilog() { return "%f(- %l)"; }
    virtual string emitC() { V3ERROR_NA_RETURN(""); }
    virtual string emitSimpleOperator() { return "-"; }
    virtual bool cleanOut() const { return true; }
    virtual bool cleanLhs() const { return false; }
    virtual bool sizeMattersLhs() const { return false; }
    virtual int instrCount() const { return instrCountDouble(); }
    virtual bool doubleFlavor() const { return true; }
};
class AstRedAnd : public AstNodeUniop {
public:
    AstRedAnd(FileLine* fl, AstNode* lhsp)
        : ASTGEN_SUPER(fl, lhsp) {
        dtypeSetLogicBool();
    }
    ASTNODE_NODE_FUNCS(RedAnd)
    virtual void numberOperate(V3Number& out, const V3Number& lhs) { out.opRedAnd(lhs); }
    virtual string emitVerilog() { return "%f(& %l)"; }
    virtual string emitC() { return "VL_REDAND_%nq%lq(%nw,%lw, %P, %li)"; }
    virtual bool cleanOut() const { return true; }
    virtual bool cleanLhs() const { return true; }
    virtual bool sizeMattersLhs() const { return false; }
};
class AstRedOr : public AstNodeUniop {
public:
    AstRedOr(FileLine* fl, AstNode* lhsp)
        : ASTGEN_SUPER(fl, lhsp) {
        dtypeSetLogicBool();
    }
    ASTNODE_NODE_FUNCS(RedOr)
    virtual void numberOperate(V3Number& out, const V3Number& lhs) { out.opRedOr(lhs); }
    virtual string emitVerilog() { return "%f(| %l)"; }
    virtual string emitC() { return "VL_REDOR_%lq(%lW, %P, %li)"; }
    virtual bool cleanOut() const { return true; }
    virtual bool cleanLhs() const { return true; }
    virtual bool sizeMattersLhs() const { return false; }
};
class AstRedXor : public AstNodeUniop {
public:
    AstRedXor(FileLine* fl, AstNode* lhsp)
        : ASTGEN_SUPER(fl, lhsp) {
        dtypeSetLogicBool();
    }
    ASTNODE_NODE_FUNCS(RedXor)
    virtual void numberOperate(V3Number& out, const V3Number& lhs) { out.opRedXor(lhs); }
    virtual string emitVerilog() { return "%f(^ %l)"; }
    virtual string emitC() { return "VL_REDXOR_%lq(%lW, %P, %li)"; }
    virtual bool cleanOut() const { return false; }
    virtual bool cleanLhs() const {
        int w = lhsp()->width();
        return (w != 1 && w != 2 && w != 4 && w != 8 && w != 16);
    }
    virtual bool sizeMattersLhs() const { return false; }
    virtual int instrCount() const { return 1 + V3Number::log2b(width()); }
};
class AstRedXnor : public AstNodeUniop {
    // AstRedXnors are replaced with AstRedXors in V3Const.
public:
    AstRedXnor(FileLine* fl, AstNode* lhsp)
        : ASTGEN_SUPER(fl, lhsp) {
        dtypeSetLogicBool();
    }
    ASTNODE_NODE_FUNCS(RedXnor)
    virtual void numberOperate(V3Number& out, const V3Number& lhs) { out.opRedXnor(lhs); }
    virtual string emitVerilog() { return "%f(~^ %l)"; }
    virtual string emitC() {
        v3fatalSrc("REDXNOR should have became REDXOR");
        return "";
    }
    virtual bool cleanOut() const { return false; }
    virtual bool cleanLhs() const { return true; }
    virtual bool sizeMattersLhs() const { return false; }
    virtual int instrCount() const { return 1 + V3Number::log2b(width()); }
};

class AstLenN : public AstNodeUniop {
    // Length of a string
public:
    AstLenN(FileLine* fl, AstNode* lhsp)
        : ASTGEN_SUPER(fl, lhsp) {
        dtypeSetSigned32();
    }
    ASTNODE_NODE_FUNCS(LenN)
    virtual void numberOperate(V3Number& out, const V3Number& lhs) { out.opLenN(lhs); }
    virtual string emitVerilog() { return "%f(%l)"; }
    virtual string emitC() { return "VL_LEN_IN(%li)"; }
    virtual bool cleanOut() const { return true; }
    virtual bool cleanLhs() const { return true; }
    virtual bool sizeMattersLhs() const { return false; }
};
class AstLogNot : public AstNodeUniop {
public:
    AstLogNot(FileLine* fl, AstNode* lhsp)
        : ASTGEN_SUPER(fl, lhsp) {
        dtypeSetLogicBool();
    }
    ASTNODE_NODE_FUNCS(LogNot)
    virtual void numberOperate(V3Number& out, const V3Number& lhs) { out.opLogNot(lhs); }
    virtual string emitVerilog() { return "%f(! %l)"; }
    virtual string emitC() { return "VL_LOGNOT_%nq%lq(%nw,%lw, %P, %li)"; }
    virtual string emitSimpleOperator() { return "!"; }
    virtual bool cleanOut() const { return true; }
    virtual bool cleanLhs() const { return true; }
    virtual bool sizeMattersLhs() const { return false; }
};
class AstNot : public AstNodeUniop {
public:
    AstNot(FileLine* fl, AstNode* lhsp)
        : ASTGEN_SUPER(fl, lhsp) {
        dtypeFrom(lhsp);
    }
    ASTNODE_NODE_FUNCS(Not)
    virtual void numberOperate(V3Number& out, const V3Number& lhs) { out.opNot(lhs); }
    virtual string emitVerilog() { return "%f(~ %l)"; }
    virtual string emitC() { return "VL_NOT_%lq(%lW, %P, %li)"; }
    virtual string emitSimpleOperator() { return "~"; }
    virtual bool cleanOut() const { return false; }
    virtual bool cleanLhs() const { return false; }
    virtual bool sizeMattersLhs() const { return true; }
};
class AstExtend : public AstNodeUniop {
    // Expand a value into a wider entity by 0 extension.  Width is implied from nodep->width()
public:
    AstExtend(FileLine* fl, AstNode* lhsp)
        : ASTGEN_SUPER(fl, lhsp) {}
    AstExtend(FileLine* fl, AstNode* lhsp, int width)
        : ASTGEN_SUPER(fl, lhsp) {
        dtypeSetLogicSized(width, AstNumeric::UNSIGNED);
    }
    ASTNODE_NODE_FUNCS(Extend)
    virtual void numberOperate(V3Number& out, const V3Number& lhs) { out.opAssign(lhs); }
    virtual string emitVerilog() { return "%l"; }
    virtual string emitC() { return "VL_EXTEND_%nq%lq(%nw,%lw, %P, %li)"; }
    virtual bool cleanOut() const { return true; }
    virtual bool cleanLhs() const { return true; }
    virtual bool sizeMattersLhs() const {
        return false;  // Because the EXTEND operator self-casts
    }
    virtual int instrCount() const { return 0; }
};
class AstExtendS : public AstNodeUniop {
    // Expand a value into a wider entity by sign extension.  Width is implied from nodep->width()
public:
    AstExtendS(FileLine* fl, AstNode* lhsp)
        : ASTGEN_SUPER(fl, lhsp) {}
    AstExtendS(FileLine* fl, AstNode* lhsp, int width)
        // Important that widthMin be correct, as opExtend requires it after V3Expand
        : ASTGEN_SUPER(fl, lhsp) {
        dtypeSetLogicSized(width, AstNumeric::UNSIGNED);
    }
    ASTNODE_NODE_FUNCS(ExtendS)
    virtual void numberOperate(V3Number& out, const V3Number& lhs) {
        out.opExtendS(lhs, lhsp()->widthMinV());
    }
    virtual string emitVerilog() { return "%l"; }
    virtual string emitC() { return "VL_EXTENDS_%nq%lq(%nw,%lw, %P, %li)"; }
    virtual bool cleanOut() const { return false; }
    virtual bool cleanLhs() const { return true; }
    virtual bool sizeMattersLhs() const {
        return false;  // Because the EXTEND operator self-casts
    }
    virtual int instrCount() const { return 0; }
    virtual bool signedFlavor() const { return true; }
};
class AstSigned : public AstNodeUniop {
    // $signed(lhs)
public:
    AstSigned(FileLine* fl, AstNode* lhsp)
        : ASTGEN_SUPER(fl, lhsp) {
        UASSERT_OBJ(!v3Global.assertDTypesResolved(), this,
                    "not coded to create after dtypes resolved");
    }
    ASTNODE_NODE_FUNCS(Signed)
    virtual void numberOperate(V3Number& out, const V3Number& lhs) {
        out.opAssign(lhs);
        out.isSigned(false);
    }
    virtual string emitVerilog() { return "%f$signed(%l)"; }
    virtual string emitC() { V3ERROR_NA_RETURN(""); }
    virtual bool cleanOut() const { return false; }
    virtual bool cleanLhs() const { return false; }  // Eliminated before matters
    virtual bool sizeMattersLhs() const { return true; }  // Eliminated before matters
    virtual int instrCount() const { return 0; }
};
class AstUnsigned : public AstNodeUniop {
    // $unsigned(lhs)
public:
    AstUnsigned(FileLine* fl, AstNode* lhsp)
        : ASTGEN_SUPER(fl, lhsp) {
        UASSERT_OBJ(!v3Global.assertDTypesResolved(), this,
                    "not coded to create after dtypes resolved");
    }
    ASTNODE_NODE_FUNCS(Unsigned)
    virtual void numberOperate(V3Number& out, const V3Number& lhs) {
        out.opAssign(lhs);
        out.isSigned(false);
    }
    virtual string emitVerilog() { return "%f$unsigned(%l)"; }
    virtual string emitC() { V3ERROR_NA_RETURN(""); }
    virtual bool cleanOut() const { return false; }
    virtual bool cleanLhs() const { return false; }  // Eliminated before matters
    virtual bool sizeMattersLhs() const { return true; }  // Eliminated before matters
    virtual int instrCount() const { return 0; }
};
class AstRToIS : public AstNodeUniop {
    // $rtoi(lhs)
public:
    AstRToIS(FileLine* fl, AstNode* lhsp)
        : ASTGEN_SUPER(fl, lhsp) {
        dtypeSetSigned32();
    }
    ASTNODE_NODE_FUNCS(RToIS)
    virtual void numberOperate(V3Number& out, const V3Number& lhs) { out.opRToIS(lhs); }
    virtual string emitVerilog() { return "%f$rtoi(%l)"; }
    virtual string emitC() { return "VL_RTOI_I_D(%li)"; }
    virtual bool cleanOut() const { return false; }
    virtual bool cleanLhs() const { return false; }  // Eliminated before matters
    virtual bool sizeMattersLhs() const { return false; }  // Eliminated before matters
    virtual int instrCount() const { return instrCountDouble(); }
};
class AstRToIRoundS : public AstNodeUniop {
    // Convert real to integer, with arbitrary sized output (not just "integer" format)
public:
    AstRToIRoundS(FileLine* fl, AstNode* lhsp)
        : ASTGEN_SUPER(fl, lhsp) {
        dtypeSetSigned32();
    }
    ASTNODE_NODE_FUNCS(RToIRoundS)
    virtual void numberOperate(V3Number& out, const V3Number& lhs) { out.opRToIRoundS(lhs); }
    virtual string emitVerilog() { return "%f$rtoi_rounded(%l)"; }
    virtual string emitC() { return "VL_RTOIROUND_%nq_D(%nw, %P, %li)"; }
    virtual bool cleanOut() const { return false; }
    virtual bool cleanLhs() const { return false; }
    virtual bool sizeMattersLhs() const { return false; }
    virtual int instrCount() const { return instrCountDouble(); }
};
class AstIToRD : public AstNodeUniop {
public:
    AstIToRD(FileLine* fl, AstNode* lhsp)
        : ASTGEN_SUPER(fl, lhsp) {
        dtypeSetDouble();
    }
    ASTNODE_NODE_FUNCS(IToRD)
    virtual void numberOperate(V3Number& out, const V3Number& lhs) { out.opIToRD(lhs); }
    virtual string emitVerilog() { return "%f$itor(%l)"; }
    virtual string emitC() { return "VL_ITOR_D_I(%li)"; }
    virtual bool cleanOut() const { return false; }
    virtual bool cleanLhs() const { return false; }  // Eliminated before matters
    virtual bool sizeMattersLhs() const { return false; }  // Eliminated before matters
    virtual int instrCount() const { return instrCountDouble(); }
};
class AstRealToBits : public AstNodeUniop {
public:
    AstRealToBits(FileLine* fl, AstNode* lhsp)
        : ASTGEN_SUPER(fl, lhsp) {
        dtypeSetUInt64();
    }
    ASTNODE_NODE_FUNCS(RealToBits)
    virtual void numberOperate(V3Number& out, const V3Number& lhs) { out.opRealToBits(lhs); }
    virtual string emitVerilog() { return "%f$realtobits(%l)"; }
    virtual string emitC() { return "VL_CVT_Q_D(%li)"; }
    virtual bool cleanOut() const { return false; }
    virtual bool cleanLhs() const { return false; }  // Eliminated before matters
    virtual bool sizeMattersLhs() const { return false; }  // Eliminated before matters
    virtual int instrCount() const { return instrCountDouble(); }
};
class AstBitsToRealD : public AstNodeUniop {
public:
    AstBitsToRealD(FileLine* fl, AstNode* lhsp)
        : ASTGEN_SUPER(fl, lhsp) {
        dtypeSetDouble();
    }
    ASTNODE_NODE_FUNCS(BitsToRealD)
    virtual void numberOperate(V3Number& out, const V3Number& lhs) { out.opBitsToRealD(lhs); }
    virtual string emitVerilog() { return "%f$bitstoreal(%l)"; }
    virtual string emitC() { return "VL_CVT_D_Q(%li)"; }
    virtual bool cleanOut() const { return false; }
    virtual bool cleanLhs() const { return false; }  // Eliminated before matters
    virtual bool sizeMattersLhs() const { return false; }  // Eliminated before matters
    virtual int instrCount() const { return instrCountDouble(); }
};

class AstCLog2 : public AstNodeUniop {
public:
    AstCLog2(FileLine* fl, AstNode* lhsp)
        : ASTGEN_SUPER(fl, lhsp) {}
    ASTNODE_NODE_FUNCS(CLog2)
    virtual void numberOperate(V3Number& out, const V3Number& lhs) { out.opCLog2(lhs); }
    virtual string emitVerilog() { return "%f$clog2(%l)"; }
    virtual string emitC() { return "VL_CLOG2_%lq(%lW, %P, %li)"; }
    virtual bool cleanOut() const { return false; }
    virtual bool cleanLhs() const { return true; }
    virtual bool sizeMattersLhs() const { return false; }
    virtual int instrCount() const { return widthInstrs() * 16; }
};
class AstCountOnes : public AstNodeUniop {
    // Number of bits set in vector
public:
    AstCountOnes(FileLine* fl, AstNode* lhsp)
        : ASTGEN_SUPER(fl, lhsp) {}
    ASTNODE_NODE_FUNCS(CountOnes)
    virtual void numberOperate(V3Number& out, const V3Number& lhs) { out.opCountOnes(lhs); }
    virtual string emitVerilog() { return "%f$countones(%l)"; }
    virtual string emitC() { return "VL_COUNTONES_%lq(%lW, %P, %li)"; }
    virtual bool cleanOut() const { return false; }
    virtual bool cleanLhs() const { return true; }
    virtual bool sizeMattersLhs() const { return false; }
    virtual int instrCount() const { return widthInstrs() * 16; }
};
class AstIsUnknown : public AstNodeUniop {
    // True if any unknown bits
public:
    AstIsUnknown(FileLine* fl, AstNode* lhsp)
        : ASTGEN_SUPER(fl, lhsp) {
        dtypeSetLogicBool();
    }
    ASTNODE_NODE_FUNCS(IsUnknown)
    virtual void numberOperate(V3Number& out, const V3Number& lhs) { out.opIsUnknown(lhs); }
    virtual string emitVerilog() { return "%f$isunknown(%l)"; }
    virtual string emitC() { V3ERROR_NA_RETURN(""); }
    virtual bool cleanOut() const { return false; }
    virtual bool cleanLhs() const { return false; }
    virtual bool sizeMattersLhs() const { return false; }
};
class AstOneHot : public AstNodeUniop {
    // True if only single bit set in vector
public:
    AstOneHot(FileLine* fl, AstNode* lhsp)
        : ASTGEN_SUPER(fl, lhsp) {
        dtypeSetLogicBool();
    }
    ASTNODE_NODE_FUNCS(OneHot)
    virtual void numberOperate(V3Number& out, const V3Number& lhs) { out.opOneHot(lhs); }
    virtual string emitVerilog() { return "%f$onehot(%l)"; }
    virtual string emitC() { return "VL_ONEHOT_%lq(%lW, %P, %li)"; }
    virtual bool cleanOut() const { return true; }
    virtual bool cleanLhs() const { return true; }
    virtual bool sizeMattersLhs() const { return false; }
    virtual int instrCount() const { return widthInstrs() * 4; }
};
class AstOneHot0 : public AstNodeUniop {
    // True if only single bit, or no bits set in vector
public:
    AstOneHot0(FileLine* fl, AstNode* lhsp)
        : ASTGEN_SUPER(fl, lhsp) {
        dtypeSetLogicBool();
    }
    ASTNODE_NODE_FUNCS(OneHot0)
    virtual void numberOperate(V3Number& out, const V3Number& lhs) { out.opOneHot0(lhs); }
    virtual string emitVerilog() { return "%f$onehot0(%l)"; }
    virtual string emitC() { return "VL_ONEHOT0_%lq(%lW, %P, %li)"; }
    virtual bool cleanOut() const { return true; }
    virtual bool cleanLhs() const { return true; }
    virtual bool sizeMattersLhs() const { return false; }
    virtual int instrCount() const { return widthInstrs() * 3; }
};

class AstCast : public AstNode {
    // Cast to appropriate data type - note lhsp is value, to match AstTypedef, AstCCast, etc
public:
    AstCast(FileLine* fl, AstNode* lhsp, AstNodeDType* dtp)
        : ASTGEN_SUPER(fl) {
        setOp1p(lhsp);
        setOp2p(dtp);
        dtypeFrom(dtp);
    }
    ASTNODE_NODE_FUNCS(Cast)
    virtual bool hasDType() const { return true; }
    virtual string emitVerilog() { return "((%d)'(%l))"; }
    virtual string emitC() { V3ERROR_NA_RETURN(""); }
    virtual bool cleanOut() const { V3ERROR_NA_RETURN(true); }
    virtual bool cleanLhs() const { return true; }
    virtual bool sizeMattersLhs() const { return false; }
    AstNode* lhsp() const { return op1p(); }
    AstNodeDType* getChildDTypep() const { return childDTypep(); }
    AstNodeDType* childDTypep() const { return VN_CAST(op2p(), NodeDType); }
};

class AstCastParse : public AstNode {
    // Cast to appropriate type, where we haven't determined yet what the data type is
public:
    AstCastParse(FileLine* fl, AstNode* lhsp, AstNode* dtp)
        : ASTGEN_SUPER(fl) {
        setOp1p(lhsp);
        setOp2p(dtp);
    }
    ASTNODE_NODE_FUNCS(CastParse)
    virtual string emitVerilog() { return "((%d)'(%l))"; }
    virtual string emitC() { V3ERROR_NA_RETURN(""); }
    virtual bool cleanOut() const { V3ERROR_NA_RETURN(true); }
    virtual bool cleanLhs() const { return true; }
    virtual bool sizeMattersLhs() const { return false; }
    AstNode* lhsp() const { return op1p(); }
    AstNode* dtp() const { return op2p(); }
};

class AstCastSize : public AstNode {
    // Cast to specific size; signed/twostate inherited from lower element per IEEE
public:
    AstCastSize(FileLine* fl, AstNode* lhsp, AstConst* rhsp)
        : ASTGEN_SUPER(fl) {
        setOp1p(lhsp);
        setOp2p(rhsp);
    }
    ASTNODE_NODE_FUNCS(CastSize)
    // No hasDType because widthing removes this node before the hasDType check
    virtual string emitVerilog() { return "((%r)'(%l))"; }
    virtual string emitC() { V3ERROR_NA_RETURN(""); }
    virtual bool cleanOut() const { V3ERROR_NA_RETURN(true); }
    virtual bool cleanLhs() const { return true; }
    virtual bool sizeMattersLhs() const { return false; }
    AstNode* lhsp() const { return op1p(); }
    AstNode* rhsp() const { return op2p(); }
};

class AstCCast : public AstNodeUniop {
    // Cast to C-based data type
private:
    int m_size;

public:
    AstCCast(FileLine* fl, AstNode* lhsp, int setwidth, int minwidth = -1)
        : ASTGEN_SUPER(fl, lhsp) {
        m_size = setwidth;
        if (setwidth) {
            if (minwidth == -1) minwidth = setwidth;
            dtypeSetLogicUnsized(setwidth, minwidth, AstNumeric::UNSIGNED);
        }
    }
    AstCCast(FileLine* fl, AstNode* lhsp, AstNode* typeFromp)
        : ASTGEN_SUPER(fl, lhsp) {
        dtypeFrom(typeFromp);
        m_size = width();
    }
    ASTNODE_NODE_FUNCS(CCast)
    virtual void numberOperate(V3Number& out, const V3Number& lhs) { out.opAssign(lhs); }
    virtual string emitVerilog() { return "%f$_CAST(%l)"; }
    virtual string emitC() { return "VL_CAST_%nq%lq(%nw,%lw, %P, %li)"; }
    virtual bool cleanOut() const { return true; }
    virtual bool cleanLhs() const { return true; }
    virtual bool sizeMattersLhs() const { return false; }  // Special cased in V3Cast
    virtual V3Hash sameHash() const { return V3Hash(size()); }
    virtual bool same(const AstNode* samep) const {
        return size() == static_cast<const AstCCast*>(samep)->size();
    }
    virtual void dump(std::ostream& str = std::cout) const;
    //
    int size() const { return m_size; }
};

class AstCvtPackString : public AstNodeUniop {
    // Convert to Verilator Packed String (aka verilog "string")
public:
    AstCvtPackString(FileLine* fl, AstNode* lhsp)
        : ASTGEN_SUPER(fl, lhsp) {
        dtypeSetString();
    }
    ASTNODE_NODE_FUNCS(CvtPackString)
    virtual void numberOperate(V3Number& out, const V3Number& lhs) { V3ERROR_NA; }
    virtual string emitVerilog() { return "%f$_CAST(%l)"; }
    virtual string emitC() { return "VL_CVT_PACK_STR_N%lq(%lW, %li)"; }
    virtual bool cleanOut() const { return true; }
    virtual bool cleanLhs() const { return true; }
    virtual bool sizeMattersLhs() const { return false; }
    virtual V3Hash sameHash() const { return V3Hash(); }
    virtual bool same(const AstNode* samep) const { return true; }
};

class AstFEof : public AstNodeUniop {
public:
    AstFEof(FileLine* fl, AstNode* lhsp)
        : ASTGEN_SUPER(fl, lhsp) {}
    ASTNODE_NODE_FUNCS(FEof)
    virtual void numberOperate(V3Number& out, const V3Number& lhs) { V3ERROR_NA; }
    virtual string emitVerilog() { return "%f$feof(%l)"; }
    virtual string emitC() { return "(%li ? feof(VL_CVT_I_FP(%li)) : true)"; }
    virtual bool cleanOut() const { return true; }
    virtual bool cleanLhs() const { return true; }
    virtual bool sizeMattersLhs() const { return false; }
    virtual int instrCount() const { return widthInstrs() * 16; }
    virtual bool isPure() const { return false; }  // SPECIAL: $display has 'visual' ordering
    AstNode* filep() const { return lhsp(); }
};

class AstFError : public AstNodeMath {
public:
    AstFError(FileLine* fl, AstNode* filep, AstNode* strp)
        : ASTGEN_SUPER(fl) {
        setOp1p(filep);
        setOp2p(strp);
    }
    ASTNODE_NODE_FUNCS(FError)
    virtual void numberOperate(V3Number& out, const V3Number& lhs) { V3ERROR_NA; }
    virtual string emitVerilog() { return "%f$ferror(%l, %r)"; }
    virtual string emitC() { V3ERROR_NA_RETURN(""); }
    virtual bool cleanOut() const { return true; }
    virtual bool cleanLhs() const { return true; }
    virtual bool sizeMattersLhs() const { return false; }
    virtual int instrCount() const { return widthInstrs() * 64; }
    virtual bool isPure() const { return false; }  // SPECIAL: $display has 'visual' ordering
    void filep(AstNode* nodep) { setOp1p(nodep); }
    AstNode* filep() const { return op1p(); }
    void strp(AstNode* nodep) { setOp2p(nodep); }
    AstNode* strp() const { return op2p(); }
    virtual V3Hash sameHash() const { return V3Hash(); }
    virtual bool same(const AstNode* samep) const { return true; }
};

class AstFGetC : public AstNodeUniop {
public:
    AstFGetC(FileLine* fl, AstNode* lhsp)
        : ASTGEN_SUPER(fl, lhsp) {}
    ASTNODE_NODE_FUNCS(FGetC)
    virtual void numberOperate(V3Number& out, const V3Number& lhs) { V3ERROR_NA; }
    virtual string emitVerilog() { return "%f$fgetc(%l)"; }
    // Non-existent filehandle returns EOF
    virtual string emitC() { return "(%li ? fgetc(VL_CVT_I_FP(%li)) : -1)"; }
    virtual bool cleanOut() const { return false; }
    virtual bool cleanLhs() const { return true; }
    virtual bool sizeMattersLhs() const { return false; }
    virtual int instrCount() const { return widthInstrs() * 64; }
    virtual bool isPure() const { return false; }  // SPECIAL: $display has 'visual' ordering
    AstNode* filep() const { return lhsp(); }
};

class AstFUngetC : public AstNodeBiop {
public:
    AstFUngetC(FileLine* fl, AstNode* lhsp, AstNode* rhsp)
        : ASTGEN_SUPER(fl, lhsp, rhsp) {}
    ASTNODE_NODE_FUNCS(FUngetC)
    virtual void numberOperate(V3Number& out, const V3Number& lhs, const V3Number& rhs) {
        V3ERROR_NA;
    }
    virtual AstNode* cloneType(AstNode* lhsp, AstNode* rhsp) {
        return new AstFUngetC(this->fileline(), lhsp, rhsp);
    }
    virtual string emitVerilog() { return "%f$ungetc(%r, %l)"; }
    // Non-existent filehandle returns EOF
    virtual string emitC() { return "(%li ? (ungetc(%ri, VL_CVT_I_FP(%li)) >= 0 ? 0 : -1) : -1)"; }
    virtual bool cleanOut() const { return false; }
    virtual bool cleanLhs() const { return true; }
    virtual bool cleanRhs() const { return true; }
    virtual bool sizeMattersLhs() const { return false; }
    virtual bool sizeMattersRhs() const { return false; }
    virtual int instrCount() const { return widthInstrs() * 64; }
    virtual bool isPure() const { return false; }  // SPECIAL: $display has 'visual' ordering
    AstNode* filep() const { return lhsp(); }
    AstNode* charp() const { return rhsp(); }
};

class AstNodeSystemUniop : public AstNodeUniop {
public:
    AstNodeSystemUniop(AstType t, FileLine* fl, AstNode* lhsp)
        : AstNodeUniop(t, fl, lhsp) {
        dtypeSetDouble();
    }
    ASTNODE_BASE_FUNCS(NodeSystemUniop)
    virtual bool cleanOut() const { return true; }
    virtual bool cleanLhs() const { return false; }
    virtual bool sizeMattersLhs() const { return false; }
    virtual int instrCount() const { return instrCountDoubleTrig(); }
    virtual bool doubleFlavor() const { return true; }
};

class AstLogD : public AstNodeSystemUniop {
public:
    AstLogD(FileLine* fl, AstNode* lhsp)
        : ASTGEN_SUPER(fl, lhsp) {}
    ASTNODE_NODE_FUNCS(LogD)
    virtual void numberOperate(V3Number& out, const V3Number& lhs) {
        out.setDouble(log(lhs.toDouble()));
    }
    virtual string emitVerilog() { return "%f$ln(%l)"; }
    virtual string emitC() { return "log(%li)"; }
};
class AstLog10D : public AstNodeSystemUniop {
public:
    AstLog10D(FileLine* fl, AstNode* lhsp)
        : ASTGEN_SUPER(fl, lhsp) {}
    ASTNODE_NODE_FUNCS(Log10D)
    virtual void numberOperate(V3Number& out, const V3Number& lhs) {
        out.setDouble(log10(lhs.toDouble()));
    }
    virtual string emitVerilog() { return "%f$log10(%l)"; }
    virtual string emitC() { return "log10(%li)"; }
};

class AstExpD : public AstNodeSystemUniop {
public:
    AstExpD(FileLine* fl, AstNode* lhsp)
        : ASTGEN_SUPER(fl, lhsp) {}
    ASTNODE_NODE_FUNCS(ExpD)
    virtual void numberOperate(V3Number& out, const V3Number& lhs) {
        out.setDouble(exp(lhs.toDouble()));
    }
    virtual string emitVerilog() { return "%f$exp(%l)"; }
    virtual string emitC() { return "exp(%li)"; }
};

class AstSqrtD : public AstNodeSystemUniop {
public:
    AstSqrtD(FileLine* fl, AstNode* lhsp)
        : ASTGEN_SUPER(fl, lhsp) {}
    ASTNODE_NODE_FUNCS(SqrtD)
    virtual void numberOperate(V3Number& out, const V3Number& lhs) {
        out.setDouble(sqrt(lhs.toDouble()));
    }
    virtual string emitVerilog() { return "%f$sqrt(%l)"; }
    virtual string emitC() { return "sqrt(%li)"; }
};

class AstFloorD : public AstNodeSystemUniop {
public:
    AstFloorD(FileLine* fl, AstNode* lhsp)
        : ASTGEN_SUPER(fl, lhsp) {}
    ASTNODE_NODE_FUNCS(FloorD)
    virtual void numberOperate(V3Number& out, const V3Number& lhs) {
        out.setDouble(floor(lhs.toDouble()));
    }
    virtual string emitVerilog() { return "%f$floor(%l)"; }
    virtual string emitC() { return "floor(%li)"; }
};

class AstCeilD : public AstNodeSystemUniop {
public:
    AstCeilD(FileLine* fl, AstNode* lhsp)
        : ASTGEN_SUPER(fl, lhsp) {}
    ASTNODE_NODE_FUNCS(CeilD)
    virtual void numberOperate(V3Number& out, const V3Number& lhs) {
        out.setDouble(ceil(lhs.toDouble()));
    }
    virtual string emitVerilog() { return "%f$ceil(%l)"; }
    virtual string emitC() { return "ceil(%li)"; }
};

class AstSinD : public AstNodeSystemUniop {
public:
    AstSinD(FileLine* fl, AstNode* lhsp)
        : ASTGEN_SUPER(fl, lhsp) {}
    ASTNODE_NODE_FUNCS(SinD)
    virtual void numberOperate(V3Number& out, const V3Number& lhs) {
        out.setDouble(sin(lhs.toDouble()));
    }
    virtual string emitVerilog() { return "%f$sin(%l)"; }
    virtual string emitC() { return "sin(%li)"; }
};

class AstCosD : public AstNodeSystemUniop {
public:
    AstCosD(FileLine* fl, AstNode* lhsp)
        : ASTGEN_SUPER(fl, lhsp) {}
    ASTNODE_NODE_FUNCS(CosD)
    virtual void numberOperate(V3Number& out, const V3Number& lhs) {
        out.setDouble(cos(lhs.toDouble()));
    }
    virtual string emitVerilog() { return "%f$cos(%l)"; }
    virtual string emitC() { return "cos(%li)"; }
};

class AstTanD : public AstNodeSystemUniop {
public:
    AstTanD(FileLine* fl, AstNode* lhsp)
        : ASTGEN_SUPER(fl, lhsp) {}
    ASTNODE_NODE_FUNCS(TanD)
    virtual void numberOperate(V3Number& out, const V3Number& lhs) {
        out.setDouble(tan(lhs.toDouble()));
    }
    virtual string emitVerilog() { return "%f$tan(%l)"; }
    virtual string emitC() { return "tan(%li)"; }
};

class AstAsinD : public AstNodeSystemUniop {
public:
    AstAsinD(FileLine* fl, AstNode* lhsp)
        : ASTGEN_SUPER(fl, lhsp) {}
    ASTNODE_NODE_FUNCS(AsinD)
    virtual void numberOperate(V3Number& out, const V3Number& lhs) {
        out.setDouble(asin(lhs.toDouble()));
    }
    virtual string emitVerilog() { return "%f$asin(%l)"; }
    virtual string emitC() { return "asin(%li)"; }
};

class AstAcosD : public AstNodeSystemUniop {
public:
    AstAcosD(FileLine* fl, AstNode* lhsp)
        : ASTGEN_SUPER(fl, lhsp) {}
    ASTNODE_NODE_FUNCS(AcosD)
    virtual void numberOperate(V3Number& out, const V3Number& lhs) {
        out.setDouble(acos(lhs.toDouble()));
    }
    virtual string emitVerilog() { return "%f$acos(%l)"; }
    virtual string emitC() { return "acos(%li)"; }
};

class AstAtanD : public AstNodeSystemUniop {
public:
    AstAtanD(FileLine* fl, AstNode* lhsp)
        : ASTGEN_SUPER(fl, lhsp) {}
    ASTNODE_NODE_FUNCS(AtanD)
    virtual void numberOperate(V3Number& out, const V3Number& lhs) {
        out.setDouble(atan(lhs.toDouble()));
    }
    virtual string emitVerilog() { return "%f$atan(%l)"; }
    virtual string emitC() { return "atan(%li)"; }
};

class AstSinhD : public AstNodeSystemUniop {
public:
    AstSinhD(FileLine* fl, AstNode* lhsp)
        : ASTGEN_SUPER(fl, lhsp) {}
    ASTNODE_NODE_FUNCS(SinhD)
    virtual void numberOperate(V3Number& out, const V3Number& lhs) {
        out.setDouble(sinh(lhs.toDouble()));
    }
    virtual string emitVerilog() { return "%f$sinh(%l)"; }
    virtual string emitC() { return "sinh(%li)"; }
};

class AstCoshD : public AstNodeSystemUniop {
public:
    AstCoshD(FileLine* fl, AstNode* lhsp)
        : ASTGEN_SUPER(fl, lhsp) {}
    ASTNODE_NODE_FUNCS(CoshD)
    virtual void numberOperate(V3Number& out, const V3Number& lhs) {
        out.setDouble(cosh(lhs.toDouble()));
    }
    virtual string emitVerilog() { return "%f$cosh(%l)"; }
    virtual string emitC() { return "cosh(%li)"; }
};

class AstTanhD : public AstNodeSystemUniop {
public:
    AstTanhD(FileLine* fl, AstNode* lhsp)
        : ASTGEN_SUPER(fl, lhsp) {}
    ASTNODE_NODE_FUNCS(TanhD)
    virtual void numberOperate(V3Number& out, const V3Number& lhs) {
        out.setDouble(tanh(lhs.toDouble()));
    }
    virtual string emitVerilog() { return "%f$tanh(%l)"; }
    virtual string emitC() { return "tanh(%li)"; }
};

class AstAsinhD : public AstNodeSystemUniop {
public:
    AstAsinhD(FileLine* fl, AstNode* lhsp)
        : ASTGEN_SUPER(fl, lhsp) {}
    ASTNODE_NODE_FUNCS(AsinhD)
    virtual void numberOperate(V3Number& out, const V3Number& lhs) {
        out.setDouble(asinh(lhs.toDouble()));
    }
    virtual string emitVerilog() { return "%f$asinh(%l)"; }
    virtual string emitC() { return "asinh(%li)"; }
};

class AstAcoshD : public AstNodeSystemUniop {
public:
    AstAcoshD(FileLine* fl, AstNode* lhsp)
        : ASTGEN_SUPER(fl, lhsp) {}
    ASTNODE_NODE_FUNCS(AcoshD)
    virtual void numberOperate(V3Number& out, const V3Number& lhs) {
        out.setDouble(acosh(lhs.toDouble()));
    }
    virtual string emitVerilog() { return "%f$acosh(%l)"; }
    virtual string emitC() { return "acosh(%li)"; }
};

class AstAtanhD : public AstNodeSystemUniop {
public:
    AstAtanhD(FileLine* fl, AstNode* lhsp)
        : ASTGEN_SUPER(fl, lhsp) {}
    ASTNODE_NODE_FUNCS(AtanhD)
    virtual void numberOperate(V3Number& out, const V3Number& lhs) {
        out.setDouble(atanh(lhs.toDouble()));
    }
    virtual string emitVerilog() { return "%f$atanh(%l)"; }
    virtual string emitC() { return "atanh(%li)"; }
};
class AstToLowerN : public AstNodeUniop {
    // string.tolower()
public:
    AstToLowerN(FileLine* fl, AstNode* lhsp)
        : ASTGEN_SUPER(fl, lhsp) {
        dtypeSetString();
    }
    ASTNODE_NODE_FUNCS(ToLowerN)
    virtual void numberOperate(V3Number& out, const V3Number& lhs) { out.opToLowerN(lhs); }
    virtual string emitVerilog() { return "%l.tolower()"; }
    virtual string emitC() { return "VL_TOLOWER_NN(%li)"; }
    virtual bool cleanOut() const { return true; }
    virtual bool cleanLhs() const { return true; }
    virtual bool sizeMattersLhs() const { return false; }
};
class AstToUpperN : public AstNodeUniop {
    // string.toupper()
public:
    AstToUpperN(FileLine* fl, AstNode* lhsp)
        : ASTGEN_SUPER(fl, lhsp) {
        dtypeSetString();
    }
    ASTNODE_NODE_FUNCS(ToUpperN)
    virtual void numberOperate(V3Number& out, const V3Number& lhs) { out.opToUpperN(lhs); }
    virtual string emitVerilog() { return "%l.toupper()"; }
    virtual string emitC() { return "VL_TOUPPER_NN(%li)"; }
    virtual bool cleanOut() const { return true; }
    virtual bool cleanLhs() const { return true; }
    virtual bool sizeMattersLhs() const { return false; }
};
class AstTimeImport : public AstNodeUniop {
    // Take a constant that represents a time and needs conversion based on time units
    VTimescale m_timeunit;  // Parent module time unit
public:
    AstTimeImport(FileLine* fl, AstNode* lhsp)
        : ASTGEN_SUPER(fl, lhsp) {}
    ASTNODE_NODE_FUNCS(TimeImport)
    virtual void numberOperate(V3Number& out, const V3Number& lhs) { V3ERROR_NA; }
    virtual string emitVerilog() { return "%l"; }
    virtual string emitC() { V3ERROR_NA; return ""; }
    virtual bool cleanOut() const { return false; }
    virtual bool cleanLhs() const { return false; }
    virtual bool sizeMattersLhs() const { return false; }
    virtual void dump(std::ostream& str=std::cout) const;
    void timeunit(const VTimescale& flag) { m_timeunit = flag; }
    VTimescale timeunit() const { return m_timeunit; }
};

class AstAtoN : public AstNodeUniop {
    // string.atoi(), atobin(), atohex(), atooct(), atoireal()
public:
    enum FmtType { ATOI = 10, ATOHEX = 16, ATOOCT = 8, ATOBIN = 2, ATOREAL = -1 };

private:
    FmtType m_fmt;  // Operation type
public:
    AstAtoN(FileLine* fl, AstNode* lhsp, FmtType fmt)
        : ASTGEN_SUPER(fl, lhsp)
        , m_fmt(fmt) {
        fmt == ATOREAL ? dtypeSetDouble() : dtypeSetSigned32();
    }
    ASTNODE_NODE_FUNCS(AtoN)
    virtual void numberOperate(V3Number& out, const V3Number& lhs) { out.opAtoN(lhs, m_fmt); }
    virtual string name() const {
        switch (m_fmt) {
        case ATOI: return "atoi";
        case ATOHEX: return "atohex";
        case ATOOCT: return "atooct";
        case ATOBIN: return "atobin";
        case ATOREAL: return "atoreal";
        default: V3ERROR_NA;
        }
    }
    virtual string emitVerilog() { return "%l." + name() + "()"; }
    virtual string emitC() {
        switch (m_fmt) {
        case ATOI: return "VL_ATOI_N(%li, 10)";
        case ATOHEX: return "VL_ATOI_N(%li, 16)";
        case ATOOCT: return "VL_ATOI_N(%li, 8)";
        case ATOBIN: return "VL_ATOI_N(%li, 2)";
        case ATOREAL: return "std::atof(%li.c_str())";
        default: V3ERROR_NA;
        }
    }
    virtual bool cleanOut() const { return true; }
    virtual bool cleanLhs() const { return true; }
    virtual bool sizeMattersLhs() const { return false; }
    FmtType format() const { return m_fmt; }
};

//======================================================================
// Binary ops

class AstLogOr : public AstNodeBiop {
public:
    AstLogOr(FileLine* fl, AstNode* lhsp, AstNode* rhsp)
        : ASTGEN_SUPER(fl, lhsp, rhsp) {
        dtypeSetLogicBool();
    }
    ASTNODE_NODE_FUNCS(LogOr)
    virtual AstNode* cloneType(AstNode* lhsp, AstNode* rhsp) {
        return new AstLogOr(this->fileline(), lhsp, rhsp);
    }
    virtual void numberOperate(V3Number& out, const V3Number& lhs, const V3Number& rhs) {
        out.opLogOr(lhs, rhs);
    }
    virtual string emitVerilog() { return "%k(%l %f|| %r)"; }
    virtual string emitC() { return "VL_LOGOR_%nq%lq%rq(%nw,%lw,%rw, %P, %li, %ri)"; }
    virtual string emitSimpleOperator() { return "||"; }
    virtual bool cleanOut() const { return true; }
    virtual bool cleanLhs() const { return true; }
    virtual bool cleanRhs() const { return true; }
    virtual bool sizeMattersLhs() const { return false; }
    virtual bool sizeMattersRhs() const { return false; }
    virtual int instrCount() const { return widthInstrs() + instrCountBranch(); }
};
class AstLogAnd : public AstNodeBiop {
public:
    AstLogAnd(FileLine* fl, AstNode* lhsp, AstNode* rhsp)
        : ASTGEN_SUPER(fl, lhsp, rhsp) {
        dtypeSetLogicBool();
    }
    ASTNODE_NODE_FUNCS(LogAnd)
    virtual AstNode* cloneType(AstNode* lhsp, AstNode* rhsp) {
        return new AstLogAnd(this->fileline(), lhsp, rhsp);
    }
    virtual void numberOperate(V3Number& out, const V3Number& lhs, const V3Number& rhs) {
        out.opLogAnd(lhs, rhs);
    }
    virtual string emitVerilog() { return "%k(%l %f&& %r)"; }
    virtual string emitC() { return "VL_LOGAND_%nq%lq%rq(%nw,%lw,%rw, %P, %li, %ri)"; }
    virtual string emitSimpleOperator() { return "&&"; }
    virtual bool cleanOut() const { return true; }
    virtual bool cleanLhs() const { return true; }
    virtual bool cleanRhs() const { return true; }
    virtual bool sizeMattersLhs() const { return false; }
    virtual bool sizeMattersRhs() const { return false; }
    virtual int instrCount() const { return widthInstrs() + instrCountBranch(); }
};
class AstLogEq : public AstNodeBiCom {
public:
    AstLogEq(FileLine* fl, AstNode* lhsp, AstNode* rhsp)
        : ASTGEN_SUPER(fl, lhsp, rhsp) {
        dtypeSetLogicBool();
    }
    ASTNODE_NODE_FUNCS(LogEq)
    virtual AstNode* cloneType(AstNode* lhsp, AstNode* rhsp) {
        return new AstLogEq(this->fileline(), lhsp, rhsp);
    }
    virtual void numberOperate(V3Number& out, const V3Number& lhs, const V3Number& rhs) {
        out.opLogEq(lhs, rhs);
    }
    virtual string emitVerilog() { return "%k(%l %f<-> %r)"; }
    virtual string emitC() { return "VL_LOGEQ_%nq%lq%rq(%nw,%lw,%rw, %P, %li, %ri)"; }
    virtual string emitSimpleOperator() { return "<->"; }
    virtual bool cleanOut() const { return true; }
    virtual bool cleanLhs() const { return true; }
    virtual bool cleanRhs() const { return true; }
    virtual bool sizeMattersLhs() const { return false; }
    virtual bool sizeMattersRhs() const { return false; }
    virtual int instrCount() const { return widthInstrs() + instrCountBranch(); }
};
class AstLogIf : public AstNodeBiop {
public:
    AstLogIf(FileLine* fl, AstNode* lhsp, AstNode* rhsp)
        : ASTGEN_SUPER(fl, lhsp, rhsp) {
        dtypeSetLogicBool();
    }
    ASTNODE_NODE_FUNCS(LogIf)
    virtual AstNode* cloneType(AstNode* lhsp, AstNode* rhsp) {
        return new AstLogIf(this->fileline(), lhsp, rhsp);
    }
    virtual void numberOperate(V3Number& out, const V3Number& lhs, const V3Number& rhs) {
        out.opLogIf(lhs, rhs);
    }
    virtual string emitVerilog() { return "%k(%l %f-> %r)"; }
    virtual string emitC() { return "VL_LOGIF_%nq%lq%rq(%nw,%lw,%rw, %P, %li, %ri)"; }
    virtual string emitSimpleOperator() { return "->"; }
    virtual bool cleanOut() const { return true; }
    virtual bool cleanLhs() const { return true; }
    virtual bool cleanRhs() const { return true; }
    virtual bool sizeMattersLhs() const { return false; }
    virtual bool sizeMattersRhs() const { return false; }
    virtual int instrCount() const { return widthInstrs() + instrCountBranch(); }
};
class AstOr : public AstNodeBiComAsv {
public:
    AstOr(FileLine* fl, AstNode* lhsp, AstNode* rhsp)
        : ASTGEN_SUPER(fl, lhsp, rhsp) {
        dtypeFrom(lhsp);
    }
    ASTNODE_NODE_FUNCS(Or)
    virtual AstNode* cloneType(AstNode* lhsp, AstNode* rhsp) {
        return new AstOr(this->fileline(), lhsp, rhsp);
    }
    virtual void numberOperate(V3Number& out, const V3Number& lhs, const V3Number& rhs) {
        out.opOr(lhs, rhs);
    }
    virtual string emitVerilog() { return "%k(%l %f| %r)"; }
    virtual string emitC() { return "VL_OR_%lq(%lW, %P, %li, %ri)"; }
    virtual string emitSimpleOperator() { return "|"; }
    virtual bool cleanOut() const { V3ERROR_NA_RETURN(false); }
    virtual bool cleanLhs() const { return false; }
    virtual bool cleanRhs() const { return false; }
    virtual bool sizeMattersLhs() const { return false; }
    virtual bool sizeMattersRhs() const { return false; }
};
class AstAnd : public AstNodeBiComAsv {
public:
    AstAnd(FileLine* fl, AstNode* lhsp, AstNode* rhsp)
        : ASTGEN_SUPER(fl, lhsp, rhsp) {
        dtypeFrom(lhsp);
    }
    ASTNODE_NODE_FUNCS(And)
    virtual AstNode* cloneType(AstNode* lhsp, AstNode* rhsp) {
        return new AstAnd(this->fileline(), lhsp, rhsp);
    }
    virtual void numberOperate(V3Number& out, const V3Number& lhs, const V3Number& rhs) {
        out.opAnd(lhs, rhs);
    }
    virtual string emitVerilog() { return "%k(%l %f& %r)"; }
    virtual string emitC() { return "VL_AND_%lq(%lW, %P, %li, %ri)"; }
    virtual string emitSimpleOperator() { return "&"; }
    virtual bool cleanOut() const { V3ERROR_NA_RETURN(false); }
    virtual bool cleanLhs() const { return false; }
    virtual bool cleanRhs() const { return false; }
    virtual bool sizeMattersLhs() const { return false; }
    virtual bool sizeMattersRhs() const { return false; }
};
class AstXor : public AstNodeBiComAsv {
public:
    AstXor(FileLine* fl, AstNode* lhsp, AstNode* rhsp)
        : ASTGEN_SUPER(fl, lhsp, rhsp) {
        dtypeFrom(lhsp);
    }
    ASTNODE_NODE_FUNCS(Xor)
    virtual AstNode* cloneType(AstNode* lhsp, AstNode* rhsp) {
        return new AstXor(this->fileline(), lhsp, rhsp);
    }
    virtual void numberOperate(V3Number& out, const V3Number& lhs, const V3Number& rhs) {
        out.opXor(lhs, rhs);
    }
    virtual string emitVerilog() { return "%k(%l %f^ %r)"; }
    virtual string emitC() { return "VL_XOR_%lq(%lW, %P, %li, %ri)"; }
    virtual string emitSimpleOperator() { return "^"; }
    virtual bool cleanOut() const { return false; }  // Lclean && Rclean
    virtual bool cleanLhs() const { return false; }
    virtual bool cleanRhs() const { return false; }
    virtual bool sizeMattersLhs() const { return false; }
    virtual bool sizeMattersRhs() const { return false; }
};
class AstXnor : public AstNodeBiComAsv {
public:
    AstXnor(FileLine* fl, AstNode* lhsp, AstNode* rhsp)
        : ASTGEN_SUPER(fl, lhsp, rhsp) {
        dtypeFrom(lhsp);
    }
    ASTNODE_NODE_FUNCS(Xnor)
    virtual AstNode* cloneType(AstNode* lhsp, AstNode* rhsp) {
        return new AstXnor(this->fileline(), lhsp, rhsp);
    }
    virtual void numberOperate(V3Number& out, const V3Number& lhs, const V3Number& rhs) {
        out.opXnor(lhs, rhs);
    }
    virtual string emitVerilog() { return "%k(%l %f^ ~ %r)"; }
    virtual string emitC() { return "VL_XNOR_%lq(%lW, %P, %li, %ri)"; }
    virtual string emitSimpleOperator() { return "^ ~"; }
    virtual bool cleanOut() const { return false; }
    virtual bool cleanLhs() const { return false; }
    virtual bool cleanRhs() const { return false; }
    virtual bool sizeMattersLhs() const { return true; }
    virtual bool sizeMattersRhs() const { return true; }
};
class AstEq : public AstNodeBiCom {
public:
    AstEq(FileLine* fl, AstNode* lhsp, AstNode* rhsp)
        : ASTGEN_SUPER(fl, lhsp, rhsp) {
        dtypeSetLogicBool();
    }
    ASTNODE_NODE_FUNCS(Eq)
    virtual AstNode* cloneType(AstNode* lhsp, AstNode* rhsp) {
        return new AstEq(this->fileline(), lhsp, rhsp);
    }
    static AstNodeBiop* newTyped(FileLine* fl, AstNode* lhsp,
                                 AstNode* rhsp);  // Return AstEq/AstEqD
    virtual void numberOperate(V3Number& out, const V3Number& lhs, const V3Number& rhs) {
        out.opEq(lhs, rhs);
    }
    virtual string emitVerilog() { return "%k(%l %f== %r)"; }
    virtual string emitC() { return "VL_EQ_%lq(%lW, %P, %li, %ri)"; }
    virtual string emitSimpleOperator() { return "=="; }
    virtual bool cleanOut() const { return true; }
    virtual bool cleanLhs() const { return true; }
    virtual bool cleanRhs() const { return true; }
    virtual bool sizeMattersLhs() const { return false; }
    virtual bool sizeMattersRhs() const { return false; }
};
class AstEqD : public AstNodeBiCom {
public:
    AstEqD(FileLine* fl, AstNode* lhsp, AstNode* rhsp)
        : ASTGEN_SUPER(fl, lhsp, rhsp) {
        dtypeSetLogicBool();
    }
    ASTNODE_NODE_FUNCS(EqD)
    virtual AstNode* cloneType(AstNode* lhsp, AstNode* rhsp) {
        return new AstEqD(this->fileline(), lhsp, rhsp);
    }
    virtual void numberOperate(V3Number& out, const V3Number& lhs, const V3Number& rhs) {
        out.opEqD(lhs, rhs);
    }
    virtual string emitVerilog() { return "%k(%l %f== %r)"; }
    virtual string emitC() { V3ERROR_NA_RETURN(""); }
    virtual string emitSimpleOperator() { return "=="; }
    virtual bool cleanOut() const { return true; }
    virtual bool cleanLhs() const { return false; }
    virtual bool cleanRhs() const { return false; }
    virtual bool sizeMattersLhs() const { return false; }
    virtual bool sizeMattersRhs() const { return false; }
    virtual int instrCount() const { return instrCountDouble(); }
    virtual bool doubleFlavor() const { return true; }
};
class AstEqN : public AstNodeBiCom {
public:
    AstEqN(FileLine* fl, AstNode* lhsp, AstNode* rhsp)
        : ASTGEN_SUPER(fl, lhsp, rhsp) {
        dtypeSetLogicBool();
    }
    ASTNODE_NODE_FUNCS(EqN)
    virtual AstNode* cloneType(AstNode* lhsp, AstNode* rhsp) {
        return new AstEqN(this->fileline(), lhsp, rhsp);
    }
    virtual void numberOperate(V3Number& out, const V3Number& lhs, const V3Number& rhs) {
        out.opEqN(lhs, rhs);
    }
    virtual string emitVerilog() { return "%k(%l %f== %r)"; }
    virtual string emitC() { V3ERROR_NA_RETURN(""); }
    virtual string emitSimpleOperator() { return "=="; }
    virtual bool cleanOut() const { return true; }
    virtual bool cleanLhs() const { return false; }
    virtual bool cleanRhs() const { return false; }
    virtual bool sizeMattersLhs() const { return false; }
    virtual bool sizeMattersRhs() const { return false; }
    virtual int instrCount() const { return instrCountString(); }
    virtual bool stringFlavor() const { return true; }
};
class AstNeq : public AstNodeBiCom {
public:
    AstNeq(FileLine* fl, AstNode* lhsp, AstNode* rhsp)
        : ASTGEN_SUPER(fl, lhsp, rhsp) {
        dtypeSetLogicBool();
    }
    ASTNODE_NODE_FUNCS(Neq)
    virtual AstNode* cloneType(AstNode* lhsp, AstNode* rhsp) {
        return new AstNeq(this->fileline(), lhsp, rhsp);
    }
    virtual void numberOperate(V3Number& out, const V3Number& lhs, const V3Number& rhs) {
        out.opNeq(lhs, rhs);
    }
    virtual string emitVerilog() { return "%k(%l %f!= %r)"; }
    virtual string emitC() { return "VL_NEQ_%lq(%lW, %P, %li, %ri)"; }
    virtual string emitSimpleOperator() { return "!="; }
    virtual bool cleanOut() const { return true; }
    virtual bool cleanLhs() const { return true; }
    virtual bool cleanRhs() const { return true; }
    virtual bool sizeMattersLhs() const { return false; }
    virtual bool sizeMattersRhs() const { return false; }
};
class AstNeqD : public AstNodeBiCom {
public:
    AstNeqD(FileLine* fl, AstNode* lhsp, AstNode* rhsp)
        : ASTGEN_SUPER(fl, lhsp, rhsp) {
        dtypeSetLogicBool();
    }
    ASTNODE_NODE_FUNCS(NeqD)
    virtual AstNode* cloneType(AstNode* lhsp, AstNode* rhsp) {
        return new AstNeqD(this->fileline(), lhsp, rhsp);
    }
    virtual void numberOperate(V3Number& out, const V3Number& lhs, const V3Number& rhs) {
        out.opNeqD(lhs, rhs);
    }
    virtual string emitVerilog() { return "%k(%l %f!= %r)"; }
    virtual string emitC() { V3ERROR_NA_RETURN(""); }
    virtual string emitSimpleOperator() { return "!="; }
    virtual bool cleanOut() const { return true; }
    virtual bool cleanLhs() const { return false; }
    virtual bool cleanRhs() const { return false; }
    virtual bool sizeMattersLhs() const { return false; }
    virtual bool sizeMattersRhs() const { return false; }
    virtual int instrCount() const { return instrCountDouble(); }
    virtual bool doubleFlavor() const { return true; }
};
class AstNeqN : public AstNodeBiCom {
public:
    AstNeqN(FileLine* fl, AstNode* lhsp, AstNode* rhsp)
        : ASTGEN_SUPER(fl, lhsp, rhsp) {
        dtypeSetLogicBool();
    }
    ASTNODE_NODE_FUNCS(NeqN)
    virtual AstNode* cloneType(AstNode* lhsp, AstNode* rhsp) {
        return new AstNeqN(this->fileline(), lhsp, rhsp);
    }
    virtual void numberOperate(V3Number& out, const V3Number& lhs, const V3Number& rhs) {
        out.opNeqN(lhs, rhs);
    }
    virtual string emitVerilog() { return "%k(%l %f!= %r)"; }
    virtual string emitC() { V3ERROR_NA_RETURN(""); }
    virtual string emitSimpleOperator() { return "!="; }
    virtual bool cleanOut() const { return true; }
    virtual bool cleanLhs() const { return false; }
    virtual bool cleanRhs() const { return false; }
    virtual bool sizeMattersLhs() const { return false; }
    virtual bool sizeMattersRhs() const { return false; }
    virtual int instrCount() const { return instrCountString(); }
    virtual bool stringFlavor() const { return true; }
};
class AstLt : public AstNodeBiop {
public:
    AstLt(FileLine* fl, AstNode* lhsp, AstNode* rhsp)
        : ASTGEN_SUPER(fl, lhsp, rhsp) {
        dtypeSetLogicBool();
    }
    ASTNODE_NODE_FUNCS(Lt)
    virtual AstNode* cloneType(AstNode* lhsp, AstNode* rhsp) {
        return new AstLt(this->fileline(), lhsp, rhsp);
    }
    virtual void numberOperate(V3Number& out, const V3Number& lhs, const V3Number& rhs) {
        out.opLt(lhs, rhs);
    }
    virtual string emitVerilog() { return "%k(%l %f< %r)"; }
    virtual string emitC() { return "VL_LT_%lq(%lW, %P, %li, %ri)"; }
    virtual string emitSimpleOperator() { return "<"; }
    virtual bool cleanOut() const { return true; }
    virtual bool cleanLhs() const { return true; }
    virtual bool cleanRhs() const { return true; }
    virtual bool sizeMattersLhs() const { return false; }
    virtual bool sizeMattersRhs() const { return false; }
};
class AstLtD : public AstNodeBiop {
public:
    AstLtD(FileLine* fl, AstNode* lhsp, AstNode* rhsp)
        : ASTGEN_SUPER(fl, lhsp, rhsp) {
        dtypeSetLogicBool();
    }
    ASTNODE_NODE_FUNCS(LtD)
    virtual AstNode* cloneType(AstNode* lhsp, AstNode* rhsp) {
        return new AstLtD(this->fileline(), lhsp, rhsp);
    }
    virtual void numberOperate(V3Number& out, const V3Number& lhs, const V3Number& rhs) {
        out.opLtD(lhs, rhs);
    }
    virtual string emitVerilog() { return "%k(%l %f< %r)"; }
    virtual string emitC() { V3ERROR_NA_RETURN(""); }
    virtual string emitSimpleOperator() { return "<"; }
    virtual bool cleanOut() const { return true; }
    virtual bool cleanLhs() const { return false; }
    virtual bool cleanRhs() const { return false; }
    virtual bool sizeMattersLhs() const { return false; }
    virtual bool sizeMattersRhs() const { return false; }
    virtual int instrCount() const { return instrCountDouble(); }
    virtual bool doubleFlavor() const { return true; }
};
class AstLtS : public AstNodeBiop {
public:
    AstLtS(FileLine* fl, AstNode* lhsp, AstNode* rhsp)
        : ASTGEN_SUPER(fl, lhsp, rhsp) {
        dtypeSetLogicBool();
    }
    ASTNODE_NODE_FUNCS(LtS)
    virtual AstNode* cloneType(AstNode* lhsp, AstNode* rhsp) {
        return new AstLtS(this->fileline(), lhsp, rhsp);
    }
    virtual void numberOperate(V3Number& out, const V3Number& lhs, const V3Number& rhs) {
        out.opLtS(lhs, rhs);
    }
    virtual string emitVerilog() { return "%k(%l %f< %r)"; }
    virtual string emitC() { return "VL_LTS_%nq%lq%rq(%nw,%lw,%rw, %P, %li, %ri)"; }
    virtual string emitSimpleOperator() { return ""; }
    virtual bool cleanOut() const { return true; }
    virtual bool cleanLhs() const { return true; }
    virtual bool cleanRhs() const { return true; }
    virtual bool sizeMattersLhs() const { return false; }
    virtual bool sizeMattersRhs() const { return false; }
    virtual bool signedFlavor() const { return true; }
};
class AstLtN : public AstNodeBiop {
public:
    AstLtN(FileLine* fl, AstNode* lhsp, AstNode* rhsp)
        : ASTGEN_SUPER(fl, lhsp, rhsp) {
        dtypeSetLogicBool();
    }
    ASTNODE_NODE_FUNCS(LtN)
    virtual AstNode* cloneType(AstNode* lhsp, AstNode* rhsp) {
        return new AstLtN(this->fileline(), lhsp, rhsp);
    }
    virtual void numberOperate(V3Number& out, const V3Number& lhs, const V3Number& rhs) {
        out.opLtN(lhs, rhs);
    }
    virtual string emitVerilog() { return "%k(%l %f< %r)"; }
    virtual string emitC() { V3ERROR_NA_RETURN(""); }
    virtual string emitSimpleOperator() { return "<"; }
    virtual bool cleanOut() const { return true; }
    virtual bool cleanLhs() const { return false; }
    virtual bool cleanRhs() const { return false; }
    virtual bool sizeMattersLhs() const { return false; }
    virtual bool sizeMattersRhs() const { return false; }
    virtual int instrCount() const { return instrCountString(); }
    virtual bool stringFlavor() const { return true; }
};
class AstGt : public AstNodeBiop {
public:
    AstGt(FileLine* fl, AstNode* lhsp, AstNode* rhsp)
        : ASTGEN_SUPER(fl, lhsp, rhsp) {
        dtypeSetLogicBool();
    }
    ASTNODE_NODE_FUNCS(Gt)
    virtual AstNode* cloneType(AstNode* lhsp, AstNode* rhsp) {
        return new AstGt(this->fileline(), lhsp, rhsp);
    }
    virtual void numberOperate(V3Number& out, const V3Number& lhs, const V3Number& rhs) {
        out.opGt(lhs, rhs);
    }
    virtual string emitVerilog() { return "%k(%l %f> %r)"; }
    virtual string emitC() { return "VL_GT_%lq(%lW, %P, %li, %ri)"; }
    virtual string emitSimpleOperator() { return ">"; }
    virtual bool cleanOut() const { return true; }
    virtual bool cleanLhs() const { return true; }
    virtual bool cleanRhs() const { return true; }
    virtual bool sizeMattersLhs() const { return false; }
    virtual bool sizeMattersRhs() const { return false; }
};
class AstGtD : public AstNodeBiop {
public:
    AstGtD(FileLine* fl, AstNode* lhsp, AstNode* rhsp)
        : ASTGEN_SUPER(fl, lhsp, rhsp) {
        dtypeSetLogicBool();
    }
    ASTNODE_NODE_FUNCS(GtD)
    virtual AstNode* cloneType(AstNode* lhsp, AstNode* rhsp) {
        return new AstGtD(this->fileline(), lhsp, rhsp);
    }
    virtual void numberOperate(V3Number& out, const V3Number& lhs, const V3Number& rhs) {
        out.opGtD(lhs, rhs);
    }
    virtual string emitVerilog() { return "%k(%l %f> %r)"; }
    virtual string emitC() { V3ERROR_NA_RETURN(""); }
    virtual string emitSimpleOperator() { return ">"; }
    virtual bool cleanOut() const { return true; }
    virtual bool cleanLhs() const { return false; }
    virtual bool cleanRhs() const { return false; }
    virtual bool sizeMattersLhs() const { return false; }
    virtual bool sizeMattersRhs() const { return false; }
    virtual int instrCount() const { return instrCountDouble(); }
    virtual bool doubleFlavor() const { return true; }
};
class AstGtS : public AstNodeBiop {
public:
    AstGtS(FileLine* fl, AstNode* lhsp, AstNode* rhsp)
        : ASTGEN_SUPER(fl, lhsp, rhsp) {
        dtypeSetLogicBool();
    }
    ASTNODE_NODE_FUNCS(GtS)
    virtual AstNode* cloneType(AstNode* lhsp, AstNode* rhsp) {
        return new AstGtS(this->fileline(), lhsp, rhsp);
    }
    virtual void numberOperate(V3Number& out, const V3Number& lhs, const V3Number& rhs) {
        out.opGtS(lhs, rhs);
    }
    virtual string emitVerilog() { return "%k(%l %f> %r)"; }
    virtual string emitC() { return "VL_GTS_%nq%lq%rq(%nw,%lw,%rw, %P, %li, %ri)"; }
    virtual string emitSimpleOperator() { return ""; }
    virtual bool cleanOut() const { return true; }
    virtual bool cleanLhs() const { return true; }
    virtual bool cleanRhs() const { return true; }
    virtual bool sizeMattersLhs() const { return false; }
    virtual bool sizeMattersRhs() const { return false; }
    virtual bool signedFlavor() const { return true; }
};
class AstGtN : public AstNodeBiop {
public:
    AstGtN(FileLine* fl, AstNode* lhsp, AstNode* rhsp)
        : ASTGEN_SUPER(fl, lhsp, rhsp) {
        dtypeSetLogicBool();
    }
    ASTNODE_NODE_FUNCS(GtN)
    virtual AstNode* cloneType(AstNode* lhsp, AstNode* rhsp) {
        return new AstGtN(this->fileline(), lhsp, rhsp);
    }
    virtual void numberOperate(V3Number& out, const V3Number& lhs, const V3Number& rhs) {
        out.opGtN(lhs, rhs);
    }
    virtual string emitVerilog() { return "%k(%l %f> %r)"; }
    virtual string emitC() { V3ERROR_NA_RETURN(""); }
    virtual string emitSimpleOperator() { return ">"; }
    virtual bool cleanOut() const { return true; }
    virtual bool cleanLhs() const { return false; }
    virtual bool cleanRhs() const { return false; }
    virtual bool sizeMattersLhs() const { return false; }
    virtual bool sizeMattersRhs() const { return false; }
    virtual int instrCount() const { return instrCountString(); }
    virtual bool stringFlavor() const { return true; }
};
class AstGte : public AstNodeBiop {
public:
    AstGte(FileLine* fl, AstNode* lhsp, AstNode* rhsp)
        : ASTGEN_SUPER(fl, lhsp, rhsp) {
        dtypeSetLogicBool();
    }
    ASTNODE_NODE_FUNCS(Gte)
    virtual AstNode* cloneType(AstNode* lhsp, AstNode* rhsp) {
        return new AstGte(this->fileline(), lhsp, rhsp);
    }
    static AstNodeBiop* newTyped(FileLine* fl, AstNode* lhsp,
                                 AstNode* rhsp);  // Return AstGte/AstGteS/AstGteD
    virtual void numberOperate(V3Number& out, const V3Number& lhs, const V3Number& rhs) {
        out.opGte(lhs, rhs);
    }
    virtual string emitVerilog() { return "%k(%l %f>= %r)"; }
    virtual string emitC() { return "VL_GTE_%lq(%lW, %P, %li, %ri)"; }
    virtual string emitSimpleOperator() { return ">="; }
    virtual bool cleanOut() const { return true; }
    virtual bool cleanLhs() const { return true; }
    virtual bool cleanRhs() const { return true; }
    virtual bool sizeMattersLhs() const { return false; }
    virtual bool sizeMattersRhs() const { return false; }
};
class AstGteD : public AstNodeBiop {
public:
    AstGteD(FileLine* fl, AstNode* lhsp, AstNode* rhsp)
        : ASTGEN_SUPER(fl, lhsp, rhsp) {
        dtypeSetLogicBool();
    }
    ASTNODE_NODE_FUNCS(GteD)
    virtual AstNode* cloneType(AstNode* lhsp, AstNode* rhsp) {
        return new AstGteD(this->fileline(), lhsp, rhsp);
    }
    virtual void numberOperate(V3Number& out, const V3Number& lhs, const V3Number& rhs) {
        out.opGteD(lhs, rhs);
    }
    virtual string emitVerilog() { return "%k(%l %f>= %r)"; }
    virtual string emitC() { V3ERROR_NA_RETURN(""); }
    virtual string emitSimpleOperator() { return ">="; }
    virtual bool cleanOut() const { return true; }
    virtual bool cleanLhs() const { return false; }
    virtual bool cleanRhs() const { return false; }
    virtual bool sizeMattersLhs() const { return false; }
    virtual bool sizeMattersRhs() const { return false; }
    virtual int instrCount() const { return instrCountDouble(); }
    virtual bool doubleFlavor() const { return true; }
};
class AstGteS : public AstNodeBiop {
public:
    AstGteS(FileLine* fl, AstNode* lhsp, AstNode* rhsp)
        : ASTGEN_SUPER(fl, lhsp, rhsp) {
        dtypeSetLogicBool();
    }
    ASTNODE_NODE_FUNCS(GteS)
    virtual AstNode* cloneType(AstNode* lhsp, AstNode* rhsp) {
        return new AstGteS(this->fileline(), lhsp, rhsp);
    }
    virtual void numberOperate(V3Number& out, const V3Number& lhs, const V3Number& rhs) {
        out.opGteS(lhs, rhs);
    }
    virtual string emitVerilog() { return "%k(%l %f>= %r)"; }
    virtual string emitC() { return "VL_GTES_%nq%lq%rq(%nw,%lw,%rw, %P, %li, %ri)"; }
    virtual string emitSimpleOperator() { return ""; }
    virtual bool cleanOut() const { return true; }
    virtual bool cleanLhs() const { return true; }
    virtual bool cleanRhs() const { return true; }
    virtual bool sizeMattersLhs() const { return false; }
    virtual bool sizeMattersRhs() const { return false; }
    virtual bool signedFlavor() const { return true; }
};
class AstGteN : public AstNodeBiop {
public:
    AstGteN(FileLine* fl, AstNode* lhsp, AstNode* rhsp)
        : ASTGEN_SUPER(fl, lhsp, rhsp) {
        dtypeSetLogicBool();
    }
    ASTNODE_NODE_FUNCS(GteN)
    virtual AstNode* cloneType(AstNode* lhsp, AstNode* rhsp) {
        return new AstGteN(this->fileline(), lhsp, rhsp);
    }
    virtual void numberOperate(V3Number& out, const V3Number& lhs, const V3Number& rhs) {
        out.opGteN(lhs, rhs);
    }
    virtual string emitVerilog() { return "%k(%l %f>= %r)"; }
    virtual string emitC() { V3ERROR_NA_RETURN(""); }
    virtual string emitSimpleOperator() { return ">="; }
    virtual bool cleanOut() const { return true; }
    virtual bool cleanLhs() const { return false; }
    virtual bool cleanRhs() const { return false; }
    virtual bool sizeMattersLhs() const { return false; }
    virtual bool sizeMattersRhs() const { return false; }
    virtual int instrCount() const { return instrCountString(); }
    virtual bool stringFlavor() const { return true; }
};
class AstLte : public AstNodeBiop {
public:
    AstLte(FileLine* fl, AstNode* lhsp, AstNode* rhsp)
        : ASTGEN_SUPER(fl, lhsp, rhsp) {
        dtypeSetLogicBool();
    }
    ASTNODE_NODE_FUNCS(Lte)
    virtual AstNode* cloneType(AstNode* lhsp, AstNode* rhsp) {
        return new AstLte(this->fileline(), lhsp, rhsp);
    }
    static AstNodeBiop* newTyped(FileLine* fl, AstNode* lhsp,
                                 AstNode* rhsp);  // Return AstLte/AstLteS/AstLteD
    virtual void numberOperate(V3Number& out, const V3Number& lhs, const V3Number& rhs) {
        out.opLte(lhs, rhs);
    }
    virtual string emitVerilog() { return "%k(%l %f<= %r)"; }
    virtual string emitC() { return "VL_LTE_%lq(%lW, %P, %li, %ri)"; }
    virtual string emitSimpleOperator() { return "<="; }
    virtual bool cleanOut() const { return true; }
    virtual bool cleanLhs() const { return true; }
    virtual bool cleanRhs() const { return true; }
    virtual bool sizeMattersLhs() const { return false; }
    virtual bool sizeMattersRhs() const { return false; }
};
class AstLteD : public AstNodeBiop {
public:
    AstLteD(FileLine* fl, AstNode* lhsp, AstNode* rhsp)
        : ASTGEN_SUPER(fl, lhsp, rhsp) {
        dtypeSetLogicBool();
    }
    ASTNODE_NODE_FUNCS(LteD)
    virtual AstNode* cloneType(AstNode* lhsp, AstNode* rhsp) {
        return new AstLteD(this->fileline(), lhsp, rhsp);
    }
    virtual void numberOperate(V3Number& out, const V3Number& lhs, const V3Number& rhs) {
        out.opLteD(lhs, rhs);
    }
    virtual string emitVerilog() { return "%k(%l %f<= %r)"; }
    virtual string emitC() { V3ERROR_NA_RETURN(""); }
    virtual string emitSimpleOperator() { return "<="; }
    virtual bool cleanOut() const { return true; }
    virtual bool cleanLhs() const { return false; }
    virtual bool cleanRhs() const { return false; }
    virtual bool sizeMattersLhs() const { return false; }
    virtual bool sizeMattersRhs() const { return false; }
    virtual int instrCount() const { return instrCountDouble(); }
    virtual bool doubleFlavor() const { return true; }
};
class AstLteS : public AstNodeBiop {
public:
    AstLteS(FileLine* fl, AstNode* lhsp, AstNode* rhsp)
        : ASTGEN_SUPER(fl, lhsp, rhsp) {
        dtypeSetLogicBool();
    }
    ASTNODE_NODE_FUNCS(LteS)
    virtual AstNode* cloneType(AstNode* lhsp, AstNode* rhsp) {
        return new AstLteS(this->fileline(), lhsp, rhsp);
    }
    virtual void numberOperate(V3Number& out, const V3Number& lhs, const V3Number& rhs) {
        out.opLteS(lhs, rhs);
    }
    virtual string emitVerilog() { return "%k(%l %f<= %r)"; }
    virtual string emitC() { return "VL_LTES_%nq%lq%rq(%nw,%lw,%rw, %P, %li, %ri)"; }
    virtual string emitSimpleOperator() { return ""; }
    virtual bool cleanOut() const { return true; }
    virtual bool cleanLhs() const { return true; }
    virtual bool cleanRhs() const { return true; }
    virtual bool sizeMattersLhs() const { return false; }
    virtual bool sizeMattersRhs() const { return false; }
    virtual bool signedFlavor() const { return true; }
};
class AstLteN : public AstNodeBiop {
public:
    AstLteN(FileLine* fl, AstNode* lhsp, AstNode* rhsp)
        : ASTGEN_SUPER(fl, lhsp, rhsp) {
        dtypeSetLogicBool();
    }
    ASTNODE_NODE_FUNCS(LteN)
    virtual AstNode* cloneType(AstNode* lhsp, AstNode* rhsp) {
        return new AstLteN(this->fileline(), lhsp, rhsp);
    }
    virtual void numberOperate(V3Number& out, const V3Number& lhs, const V3Number& rhs) {
        out.opLteN(lhs, rhs);
    }
    virtual string emitVerilog() { return "%k(%l %f<= %r)"; }
    virtual string emitC() { V3ERROR_NA_RETURN(""); }
    virtual string emitSimpleOperator() { return "<="; }
    virtual bool cleanOut() const { return true; }
    virtual bool cleanLhs() const { return false; }
    virtual bool cleanRhs() const { return false; }
    virtual bool sizeMattersLhs() const { return false; }
    virtual bool sizeMattersRhs() const { return false; }
    virtual int instrCount() const { return instrCountString(); }
    virtual bool stringFlavor() const { return true; }
};
class AstShiftL : public AstNodeBiop {
public:
    AstShiftL(FileLine* fl, AstNode* lhsp, AstNode* rhsp, int setwidth = 0)
        : ASTGEN_SUPER(fl, lhsp, rhsp) {
        if (setwidth) { dtypeSetLogicSized(setwidth, AstNumeric::UNSIGNED); }
    }
    ASTNODE_NODE_FUNCS(ShiftL)
    virtual AstNode* cloneType(AstNode* lhsp, AstNode* rhsp) {
        return new AstShiftL(this->fileline(), lhsp, rhsp);
    }
    virtual void numberOperate(V3Number& out, const V3Number& lhs, const V3Number& rhs) {
        out.opShiftL(lhs, rhs);
    }
    virtual string emitVerilog() { return "%k(%l %f<< %r)"; }
    virtual string emitC() { return "VL_SHIFTL_%nq%lq%rq(%nw,%lw,%rw, %P, %li, %ri)"; }
    virtual string emitSimpleOperator() { return "<<"; }
    virtual bool cleanOut() const { return false; }
    virtual bool cleanLhs() const { return false; }
    virtual bool cleanRhs() const { return true; }
    virtual bool sizeMattersLhs() const { return true; }
    virtual bool sizeMattersRhs() const { return false; }
};
class AstShiftR : public AstNodeBiop {
public:
    AstShiftR(FileLine* fl, AstNode* lhsp, AstNode* rhsp, int setwidth = 0)
        : ASTGEN_SUPER(fl, lhsp, rhsp) {
        if (setwidth) { dtypeSetLogicSized(setwidth, AstNumeric::UNSIGNED); }
    }
    ASTNODE_NODE_FUNCS(ShiftR)
    virtual AstNode* cloneType(AstNode* lhsp, AstNode* rhsp) {
        return new AstShiftR(this->fileline(), lhsp, rhsp);
    }
    virtual void numberOperate(V3Number& out, const V3Number& lhs, const V3Number& rhs) {
        out.opShiftR(lhs, rhs);
    }
    virtual string emitVerilog() { return "%k(%l %f>> %r)"; }
    virtual string emitC() { return "VL_SHIFTR_%nq%lq%rq(%nw,%lw,%rw, %P, %li, %ri)"; }
    virtual string emitSimpleOperator() { return ">>"; }
    virtual bool cleanOut() const { return false; }
    virtual bool cleanLhs() const { return true; }
    virtual bool cleanRhs() const { return true; }
    // LHS size might be > output size, so don't want to force size
    virtual bool sizeMattersLhs() const { return false; }
    virtual bool sizeMattersRhs() const { return false; }
};
class AstShiftRS : public AstNodeBiop {
    // Shift right with sign extension, >>> operator
    // Output data type's width determines which bit is used for sign extension
public:
    AstShiftRS(FileLine* fl, AstNode* lhsp, AstNode* rhsp, int setwidth = 0)
        : ASTGEN_SUPER(fl, lhsp, rhsp) {
        // Important that widthMin be correct, as opExtend requires it after V3Expand
        if (setwidth) { dtypeSetLogicSized(setwidth, AstNumeric::SIGNED); }
    }
    ASTNODE_NODE_FUNCS(ShiftRS)
    virtual AstNode* cloneType(AstNode* lhsp, AstNode* rhsp) {
        return new AstShiftRS(this->fileline(), lhsp, rhsp);
    }
    virtual void numberOperate(V3Number& out, const V3Number& lhs, const V3Number& rhs) {
        out.opShiftRS(lhs, rhs, lhsp()->widthMinV());
    }
    virtual string emitVerilog() { return "%k(%l %f>>> %r)"; }
    virtual string emitC() { return "VL_SHIFTRS_%nq%lq%rq(%nw,%lw,%rw, %P, %li, %ri)"; }
    virtual string emitSimpleOperator() { return ""; }
    virtual bool cleanOut() const { return false; }
    virtual bool cleanLhs() const { return true; }
    virtual bool cleanRhs() const { return true; }
    virtual bool sizeMattersLhs() const { return false; }
    virtual bool sizeMattersRhs() const { return false; }
    virtual bool signedFlavor() const { return true; }
};
class AstAdd : public AstNodeBiComAsv {
public:
    AstAdd(FileLine* fl, AstNode* lhsp, AstNode* rhsp)
        : ASTGEN_SUPER(fl, lhsp, rhsp) {
        dtypeFrom(lhsp);
    }
    ASTNODE_NODE_FUNCS(Add)
    virtual AstNode* cloneType(AstNode* lhsp, AstNode* rhsp) {
        return new AstAdd(this->fileline(), lhsp, rhsp);
    }
    virtual void numberOperate(V3Number& out, const V3Number& lhs, const V3Number& rhs) {
        out.opAdd(lhs, rhs);
    }
    virtual string emitVerilog() { return "%k(%l %f+ %r)"; }
    virtual string emitC() { return "VL_ADD_%lq(%lW, %P, %li, %ri)"; }
    virtual string emitSimpleOperator() { return "+"; }
    virtual bool cleanOut() const { return false; }
    virtual bool cleanLhs() const { return false; }
    virtual bool cleanRhs() const { return false; }
    virtual bool sizeMattersLhs() const { return true; }
    virtual bool sizeMattersRhs() const { return true; }
};
class AstAddD : public AstNodeBiComAsv {
public:
    AstAddD(FileLine* fl, AstNode* lhsp, AstNode* rhsp)
        : ASTGEN_SUPER(fl, lhsp, rhsp) {
        dtypeSetDouble();
    }
    ASTNODE_NODE_FUNCS(AddD)
    virtual AstNode* cloneType(AstNode* lhsp, AstNode* rhsp) {
        return new AstAddD(this->fileline(), lhsp, rhsp);
    }
    virtual void numberOperate(V3Number& out, const V3Number& lhs, const V3Number& rhs) {
        out.opAddD(lhs, rhs);
    }
    virtual string emitVerilog() { return "%k(%l %f+ %r)"; }
    virtual string emitC() { V3ERROR_NA_RETURN(""); }
    virtual string emitSimpleOperator() { return "+"; }
    virtual bool cleanOut() const { return true; }
    virtual bool cleanLhs() const { return false; }
    virtual bool cleanRhs() const { return false; }
    virtual bool sizeMattersLhs() const { return false; }
    virtual bool sizeMattersRhs() const { return false; }
    virtual int instrCount() const { return instrCountDouble(); }
    virtual bool doubleFlavor() const { return true; }
};
class AstSub : public AstNodeBiop {
public:
    AstSub(FileLine* fl, AstNode* lhsp, AstNode* rhsp)
        : ASTGEN_SUPER(fl, lhsp, rhsp) {
        dtypeFrom(lhsp);
    }
    ASTNODE_NODE_FUNCS(Sub)
    virtual AstNode* cloneType(AstNode* lhsp, AstNode* rhsp) {
        return new AstSub(this->fileline(), lhsp, rhsp);
    }
    virtual void numberOperate(V3Number& out, const V3Number& lhs, const V3Number& rhs) {
        out.opSub(lhs, rhs);
    }
    virtual string emitVerilog() { return "%k(%l %f- %r)"; }
    virtual string emitC() { return "VL_SUB_%lq(%lW, %P, %li, %ri)"; }
    virtual string emitSimpleOperator() { return "-"; }
    virtual bool cleanOut() const { return false; }
    virtual bool cleanLhs() const { return false; }
    virtual bool cleanRhs() const { return false; }
    virtual bool sizeMattersLhs() const { return true; }
    virtual bool sizeMattersRhs() const { return true; }
};
class AstSubD : public AstNodeBiop {
public:
    AstSubD(FileLine* fl, AstNode* lhsp, AstNode* rhsp)
        : ASTGEN_SUPER(fl, lhsp, rhsp) {
        dtypeSetDouble();
    }
    ASTNODE_NODE_FUNCS(SubD)
    virtual AstNode* cloneType(AstNode* lhsp, AstNode* rhsp) {
        return new AstSubD(this->fileline(), lhsp, rhsp);
    }
    virtual void numberOperate(V3Number& out, const V3Number& lhs, const V3Number& rhs) {
        out.opSubD(lhs, rhs);
    }
    virtual string emitVerilog() { return "%k(%l %f- %r)"; }
    virtual string emitC() { V3ERROR_NA_RETURN(""); }
    virtual string emitSimpleOperator() { return "-"; }
    virtual bool cleanOut() const { return true; }
    virtual bool cleanLhs() const { return false; }
    virtual bool cleanRhs() const { return false; }
    virtual bool sizeMattersLhs() const { return false; }
    virtual bool sizeMattersRhs() const { return false; }
    virtual int instrCount() const { return instrCountDouble(); }
    virtual bool doubleFlavor() const { return true; }
};
class AstMul : public AstNodeBiComAsv {
public:
    AstMul(FileLine* fl, AstNode* lhsp, AstNode* rhsp)
        : ASTGEN_SUPER(fl, lhsp, rhsp) {
        dtypeFrom(lhsp);
    }
    ASTNODE_NODE_FUNCS(Mul)
    virtual AstNode* cloneType(AstNode* lhsp, AstNode* rhsp) {
        return new AstMul(this->fileline(), lhsp, rhsp);
    }
    virtual void numberOperate(V3Number& out, const V3Number& lhs, const V3Number& rhs) {
        out.opMul(lhs, rhs);
    }
    virtual string emitVerilog() { return "%k(%l %f* %r)"; }
    virtual string emitC() { return "VL_MUL_%lq(%lW, %P, %li, %ri)"; }
    virtual string emitSimpleOperator() { return "*"; }
    virtual bool cleanOut() const { return false; }
    virtual bool cleanLhs() const { return true; }
    virtual bool cleanRhs() const { return true; }
    virtual bool sizeMattersLhs() const { return true; }
    virtual bool sizeMattersRhs() const { return true; }
    virtual int instrCount() const { return widthInstrs() * instrCountMul(); }
};
class AstMulD : public AstNodeBiComAsv {
public:
    AstMulD(FileLine* fl, AstNode* lhsp, AstNode* rhsp)
        : ASTGEN_SUPER(fl, lhsp, rhsp) {
        dtypeSetDouble();
    }
    ASTNODE_NODE_FUNCS(MulD)
    virtual AstNode* cloneType(AstNode* lhsp, AstNode* rhsp) {
        return new AstMulD(this->fileline(), lhsp, rhsp);
    }
    virtual void numberOperate(V3Number& out, const V3Number& lhs, const V3Number& rhs) {
        out.opMulD(lhs, rhs);
    }
    virtual string emitVerilog() { return "%k(%l %f* %r)"; }
    virtual string emitC() { V3ERROR_NA_RETURN(""); }
    virtual string emitSimpleOperator() { return "*"; }
    virtual bool cleanOut() const { return true; }
    virtual bool cleanLhs() const { return false; }
    virtual bool cleanRhs() const { return false; }
    virtual bool sizeMattersLhs() const { return true; }
    virtual bool sizeMattersRhs() const { return true; }
    virtual int instrCount() const { return instrCountDouble(); }
    virtual bool doubleFlavor() const { return true; }
};
class AstMulS : public AstNodeBiComAsv {
public:
    AstMulS(FileLine* fl, AstNode* lhsp, AstNode* rhsp)
        : ASTGEN_SUPER(fl, lhsp, rhsp) {
        dtypeFrom(lhsp);
    }
    ASTNODE_NODE_FUNCS(MulS)
    virtual AstNode* cloneType(AstNode* lhsp, AstNode* rhsp) {
        return new AstMulS(this->fileline(), lhsp, rhsp);
    }
    virtual void numberOperate(V3Number& out, const V3Number& lhs, const V3Number& rhs) {
        out.opMulS(lhs, rhs);
    }
    virtual string emitVerilog() { return "%k(%l %f* %r)"; }
    virtual string emitC() { return "VL_MULS_%nq%lq%rq(%nw,%lw,%rw, %P, %li, %ri)"; }
    virtual string emitSimpleOperator() { return ""; }
    virtual bool cleanOut() const { return false; }
    virtual bool cleanLhs() const { return true; }
    virtual bool cleanRhs() const { return true; }
    virtual bool sizeMattersLhs() const { return true; }
    virtual bool sizeMattersRhs() const { return true; }
    virtual int instrCount() const { return widthInstrs() * instrCountMul(); }
    virtual bool signedFlavor() const { return true; }
};
class AstDiv : public AstNodeBiop {
public:
    AstDiv(FileLine* fl, AstNode* lhsp, AstNode* rhsp)
        : ASTGEN_SUPER(fl, lhsp, rhsp) {
        dtypeFrom(lhsp);
    }
    ASTNODE_NODE_FUNCS(Div)
    virtual AstNode* cloneType(AstNode* lhsp, AstNode* rhsp) {
        return new AstDiv(this->fileline(), lhsp, rhsp);
    }
    virtual void numberOperate(V3Number& out, const V3Number& lhs, const V3Number& rhs) {
        out.opDiv(lhs, rhs);
    }
    virtual string emitVerilog() { return "%k(%l %f/ %r)"; }
    virtual string emitC() { return "VL_DIV_%nq%lq%rq(%lw, %P, %li, %ri)"; }
    virtual bool cleanOut() const { return false; }
    virtual bool cleanLhs() const { return true; }
    virtual bool cleanRhs() const { return true; }
    virtual bool sizeMattersLhs() const { return true; }
    virtual bool sizeMattersRhs() const { return true; }
    virtual int instrCount() const { return widthInstrs() * instrCountDiv(); }
};
class AstDivD : public AstNodeBiop {
public:
    AstDivD(FileLine* fl, AstNode* lhsp, AstNode* rhsp)
        : ASTGEN_SUPER(fl, lhsp, rhsp) {
        dtypeSetDouble();
    }
    ASTNODE_NODE_FUNCS(DivD)
    virtual AstNode* cloneType(AstNode* lhsp, AstNode* rhsp) {
        return new AstDivD(this->fileline(), lhsp, rhsp);
    }
    virtual void numberOperate(V3Number& out, const V3Number& lhs, const V3Number& rhs) {
        out.opDivD(lhs, rhs);
    }
    virtual string emitVerilog() { return "%k(%l %f/ %r)"; }
    virtual string emitC() { V3ERROR_NA_RETURN(""); }
    virtual string emitSimpleOperator() { return "/"; }
    virtual bool cleanOut() const { return true; }
    virtual bool cleanLhs() const { return false; }
    virtual bool cleanRhs() const { return false; }
    virtual bool sizeMattersLhs() const { return false; }
    virtual bool sizeMattersRhs() const { return false; }
    virtual int instrCount() const { return instrCountDoubleDiv(); }
    virtual bool doubleFlavor() const { return true; }
};
class AstDivS : public AstNodeBiop {
public:
    AstDivS(FileLine* fl, AstNode* lhsp, AstNode* rhsp)
        : ASTGEN_SUPER(fl, lhsp, rhsp) {
        dtypeFrom(lhsp);
    }
    ASTNODE_NODE_FUNCS(DivS)
    virtual AstNode* cloneType(AstNode* lhsp, AstNode* rhsp) {
        return new AstDivS(this->fileline(), lhsp, rhsp);
    }
    virtual void numberOperate(V3Number& out, const V3Number& lhs, const V3Number& rhs) {
        out.opDivS(lhs, rhs);
    }
    virtual string emitVerilog() { return "%k(%l %f/ %r)"; }
    virtual string emitC() { return "VL_DIVS_%nq%lq%rq(%lw, %P, %li, %ri)"; }
    virtual bool cleanOut() const { return false; }
    virtual bool cleanLhs() const { return true; }
    virtual bool cleanRhs() const { return true; }
    virtual bool sizeMattersLhs() const { return true; }
    virtual bool sizeMattersRhs() const { return true; }
    virtual int instrCount() const { return widthInstrs() * instrCountDiv(); }
    virtual bool signedFlavor() const { return true; }
};
class AstModDiv : public AstNodeBiop {
public:
    AstModDiv(FileLine* fl, AstNode* lhsp, AstNode* rhsp)
        : ASTGEN_SUPER(fl, lhsp, rhsp) {
        dtypeFrom(lhsp);
    }
    ASTNODE_NODE_FUNCS(ModDiv)
    virtual AstNode* cloneType(AstNode* lhsp, AstNode* rhsp) {
        return new AstModDiv(this->fileline(), lhsp, rhsp);
    }
    virtual void numberOperate(V3Number& out, const V3Number& lhs, const V3Number& rhs) {
        out.opModDiv(lhs, rhs);
    }
    virtual string emitVerilog() { return "%k(%l %f%% %r)"; }
    virtual string emitC() { return "VL_MODDIV_%nq%lq%rq(%lw, %P, %li, %ri)"; }
    virtual bool cleanOut() const { return false; }
    virtual bool cleanLhs() const { return true; }
    virtual bool cleanRhs() const { return true; }
    virtual bool sizeMattersLhs() const { return true; }
    virtual bool sizeMattersRhs() const { return true; }
    virtual int instrCount() const { return widthInstrs() * instrCountDiv(); }
};
class AstModDivS : public AstNodeBiop {
public:
    AstModDivS(FileLine* fl, AstNode* lhsp, AstNode* rhsp)
        : ASTGEN_SUPER(fl, lhsp, rhsp) {
        dtypeFrom(lhsp);
    }
    ASTNODE_NODE_FUNCS(ModDivS)
    virtual AstNode* cloneType(AstNode* lhsp, AstNode* rhsp) {
        return new AstModDivS(this->fileline(), lhsp, rhsp);
    }
    virtual void numberOperate(V3Number& out, const V3Number& lhs, const V3Number& rhs) {
        out.opModDivS(lhs, rhs);
    }
    virtual string emitVerilog() { return "%k(%l %f%% %r)"; }
    virtual string emitC() { return "VL_MODDIVS_%nq%lq%rq(%lw, %P, %li, %ri)"; }
    virtual bool cleanOut() const { return false; }
    virtual bool cleanLhs() const { return true; }
    virtual bool cleanRhs() const { return true; }
    virtual bool sizeMattersLhs() const { return true; }
    virtual bool sizeMattersRhs() const { return true; }
    virtual int instrCount() const { return widthInstrs() * instrCountDiv(); }
    virtual bool signedFlavor() const { return true; }
};
class AstPow : public AstNodeBiop {
public:
    AstPow(FileLine* fl, AstNode* lhsp, AstNode* rhsp)
        : ASTGEN_SUPER(fl, lhsp, rhsp) {
        dtypeFrom(lhsp);
    }
    ASTNODE_NODE_FUNCS(Pow)
    virtual AstNode* cloneType(AstNode* lhsp, AstNode* rhsp) {
        return new AstPow(this->fileline(), lhsp, rhsp);
    }
    virtual void numberOperate(V3Number& out, const V3Number& lhs, const V3Number& rhs) {
        out.opPow(lhs, rhs);
    }
    virtual string emitVerilog() { return "%k(%l %f** %r)"; }
    virtual string emitC() { return "VL_POW_%nq%lq%rq(%nw,%lw,%rw, %P, %li, %ri)"; }
    virtual bool cleanOut() const { return false; }
    virtual bool cleanLhs() const { return true; }
    virtual bool cleanRhs() const { return true; }
    virtual bool sizeMattersLhs() const { return true; }
    virtual bool sizeMattersRhs() const { return false; }
    virtual int instrCount() const { return widthInstrs() * instrCountMul() * 10; }
};
class AstPowD : public AstNodeBiop {
public:
    AstPowD(FileLine* fl, AstNode* lhsp, AstNode* rhsp)
        : ASTGEN_SUPER(fl, lhsp, rhsp) {
        dtypeSetDouble();
    }
    ASTNODE_NODE_FUNCS(PowD)
    virtual AstNode* cloneType(AstNode* lhsp, AstNode* rhsp) {
        return new AstPowD(this->fileline(), lhsp, rhsp);
    }
    virtual void numberOperate(V3Number& out, const V3Number& lhs, const V3Number& rhs) {
        out.opPowD(lhs, rhs);
    }
    virtual string emitVerilog() { return "%k(%l %f** %r)"; }
    virtual string emitC() { return "pow(%li,%ri)"; }
    virtual bool cleanOut() const { return false; }
    virtual bool cleanLhs() const { return false; }
    virtual bool cleanRhs() const { return false; }
    virtual bool sizeMattersLhs() const { return false; }
    virtual bool sizeMattersRhs() const { return false; }
    virtual int instrCount() const { return instrCountDoubleDiv() * 5; }
    virtual bool doubleFlavor() const { return true; }
};
class AstPowSU : public AstNodeBiop {
public:
    AstPowSU(FileLine* fl, AstNode* lhsp, AstNode* rhsp)
        : ASTGEN_SUPER(fl, lhsp, rhsp) {
        dtypeFrom(lhsp);
    }
    ASTNODE_NODE_FUNCS(PowSU)
    virtual AstNode* cloneType(AstNode* lhsp, AstNode* rhsp) {
        return new AstPowSU(this->fileline(), lhsp, rhsp);
    }
    virtual void numberOperate(V3Number& out, const V3Number& lhs, const V3Number& rhs) {
        out.opPowSU(lhs, rhs);
    }
    virtual string emitVerilog() { return "%k(%l %f** %r)"; }
    virtual string emitC() { return "VL_POWSS_%nq%lq%rq(%nw,%lw,%rw, %P, %li, %ri, 1,0)"; }
    virtual bool cleanOut() const { return false; }
    virtual bool cleanLhs() const { return true; }
    virtual bool cleanRhs() const { return true; }
    virtual bool sizeMattersLhs() const { return true; }
    virtual bool sizeMattersRhs() const { return false; }
    virtual int instrCount() const { return widthInstrs() * instrCountMul() * 10; }
    virtual bool signedFlavor() const { return true; }
};
class AstPowSS : public AstNodeBiop {
public:
    AstPowSS(FileLine* fl, AstNode* lhsp, AstNode* rhsp)
        : ASTGEN_SUPER(fl, lhsp, rhsp) {
        dtypeFrom(lhsp);
    }
    ASTNODE_NODE_FUNCS(PowSS)
    virtual AstNode* cloneType(AstNode* lhsp, AstNode* rhsp) {
        return new AstPowSS(this->fileline(), lhsp, rhsp);
    }
    virtual void numberOperate(V3Number& out, const V3Number& lhs, const V3Number& rhs) {
        out.opPowSS(lhs, rhs);
    }
    virtual string emitVerilog() { return "%k(%l %f** %r)"; }
    virtual string emitC() { return "VL_POWSS_%nq%lq%rq(%nw,%lw,%rw, %P, %li, %ri, 1,1)"; }
    virtual bool cleanOut() const { return false; }
    virtual bool cleanLhs() const { return true; }
    virtual bool cleanRhs() const { return true; }
    virtual bool sizeMattersLhs() const { return true; }
    virtual bool sizeMattersRhs() const { return false; }
    virtual int instrCount() const { return widthInstrs() * instrCountMul() * 10; }
    virtual bool signedFlavor() const { return true; }
};
class AstPowUS : public AstNodeBiop {
public:
    AstPowUS(FileLine* fl, AstNode* lhsp, AstNode* rhsp)
        : ASTGEN_SUPER(fl, lhsp, rhsp) {
        dtypeFrom(lhsp);
    }
    ASTNODE_NODE_FUNCS(PowUS)
    virtual AstNode* cloneType(AstNode* lhsp, AstNode* rhsp) {
        return new AstPowUS(this->fileline(), lhsp, rhsp);
    }
    virtual void numberOperate(V3Number& out, const V3Number& lhs, const V3Number& rhs) {
        out.opPowUS(lhs, rhs);
    }
    virtual string emitVerilog() { return "%k(%l %f** %r)"; }
    virtual string emitC() { return "VL_POWSS_%nq%lq%rq(%nw,%lw,%rw, %P, %li, %ri, 0,1)"; }
    virtual bool cleanOut() const { return false; }
    virtual bool cleanLhs() const { return true; }
    virtual bool cleanRhs() const { return true; }
    virtual bool sizeMattersLhs() const { return true; }
    virtual bool sizeMattersRhs() const { return false; }
    virtual int instrCount() const { return widthInstrs() * instrCountMul() * 10; }
    virtual bool signedFlavor() const { return true; }
};
class AstEqCase : public AstNodeBiCom {
public:
    AstEqCase(FileLine* fl, AstNode* lhsp, AstNode* rhsp)
        : ASTGEN_SUPER(fl, lhsp, rhsp) {
        dtypeSetLogicBool();
    }
    ASTNODE_NODE_FUNCS(EqCase)
    virtual AstNode* cloneType(AstNode* lhsp, AstNode* rhsp) {
        return new AstEqCase(this->fileline(), lhsp, rhsp);
    }
    virtual void numberOperate(V3Number& out, const V3Number& lhs, const V3Number& rhs) {
        out.opCaseEq(lhs, rhs);
    }
    virtual string emitVerilog() { return "%k(%l %f=== %r)"; }
    virtual string emitC() { return "VL_EQ_%lq(%lW, %P, %li, %ri)"; }
    virtual string emitSimpleOperator() { return "=="; }
    virtual bool cleanOut() const { return true; }
    virtual bool cleanLhs() const { return true; }
    virtual bool cleanRhs() const { return true; }
    virtual bool sizeMattersLhs() const { return false; }
    virtual bool sizeMattersRhs() const { return false; }
};
class AstNeqCase : public AstNodeBiCom {
public:
    AstNeqCase(FileLine* fl, AstNode* lhsp, AstNode* rhsp)
        : ASTGEN_SUPER(fl, lhsp, rhsp) {
        dtypeSetLogicBool();
    }
    ASTNODE_NODE_FUNCS(NeqCase)
    virtual AstNode* cloneType(AstNode* lhsp, AstNode* rhsp) {
        return new AstNeqCase(this->fileline(), lhsp, rhsp);
    }
    virtual void numberOperate(V3Number& out, const V3Number& lhs, const V3Number& rhs) {
        out.opCaseNeq(lhs, rhs);
    }
    virtual string emitVerilog() { return "%k(%l %f!== %r)"; }
    virtual string emitC() { return "VL_NEQ_%lq(%lW, %P, %li, %ri)"; }
    virtual string emitSimpleOperator() { return "!="; }
    virtual bool cleanOut() const { return true; }
    virtual bool cleanLhs() const { return true; }
    virtual bool cleanRhs() const { return true; }
    virtual bool sizeMattersLhs() const { return false; }
    virtual bool sizeMattersRhs() const { return false; }
};
class AstEqWild : public AstNodeBiop {
    // Note wildcard operator rhs differs from lhs
public:
    AstEqWild(FileLine* fl, AstNode* lhsp, AstNode* rhsp)
        : ASTGEN_SUPER(fl, lhsp, rhsp) {
        dtypeSetLogicBool();
    }
    ASTNODE_NODE_FUNCS(EqWild)
    virtual AstNode* cloneType(AstNode* lhsp, AstNode* rhsp) {
        return new AstEqWild(this->fileline(), lhsp, rhsp);
    }
    static AstNodeBiop* newTyped(FileLine* fl, AstNode* lhsp,
                                 AstNode* rhsp);  // Return AstEqWild/AstEqD
    virtual void numberOperate(V3Number& out, const V3Number& lhs, const V3Number& rhs) {
        out.opWildEq(lhs, rhs);
    }
    virtual string emitVerilog() { return "%k(%l %f==? %r)"; }
    virtual string emitC() { return "VL_EQ_%lq(%lW, %P, %li, %ri)"; }
    virtual string emitSimpleOperator() { return "=="; }
    virtual bool cleanOut() const { return true; }
    virtual bool cleanLhs() const { return true; }
    virtual bool cleanRhs() const { return true; }
    virtual bool sizeMattersLhs() const { return false; }
    virtual bool sizeMattersRhs() const { return false; }
};
class AstNeqWild : public AstNodeBiop {
public:
    AstNeqWild(FileLine* fl, AstNode* lhsp, AstNode* rhsp)
        : ASTGEN_SUPER(fl, lhsp, rhsp) {
        dtypeSetLogicBool();
    }
    ASTNODE_NODE_FUNCS(NeqWild)
    virtual AstNode* cloneType(AstNode* lhsp, AstNode* rhsp) {
        return new AstNeqWild(this->fileline(), lhsp, rhsp);
    }
    virtual void numberOperate(V3Number& out, const V3Number& lhs, const V3Number& rhs) {
        out.opWildNeq(lhs, rhs);
    }
    virtual string emitVerilog() { return "%k(%l %f!=? %r)"; }
    virtual string emitC() { return "VL_NEQ_%lq(%lW, %P, %li, %ri)"; }
    virtual string emitSimpleOperator() { return "!="; }
    virtual bool cleanOut() const { return true; }
    virtual bool cleanLhs() const { return true; }
    virtual bool cleanRhs() const { return true; }
    virtual bool sizeMattersLhs() const { return false; }
    virtual bool sizeMattersRhs() const { return false; }
};
class AstConcat : public AstNodeBiop {
    // If you're looking for {#{}}, see AstReplicate
public:
    AstConcat(FileLine* fl, AstNode* lhsp, AstNode* rhsp)
        : ASTGEN_SUPER(fl, lhsp, rhsp) {
        if (lhsp->dtypep() && rhsp->dtypep()) {
            dtypeSetLogicSized(lhsp->dtypep()->width() + rhsp->dtypep()->width(),
                               AstNumeric::UNSIGNED);
        }
    }
    ASTNODE_NODE_FUNCS(Concat)
    virtual AstNode* cloneType(AstNode* lhsp, AstNode* rhsp) {
        return new AstConcat(this->fileline(), lhsp, rhsp);
    }
    virtual string emitVerilog() { return "%f{%l, %k%r}"; }
    virtual void numberOperate(V3Number& out, const V3Number& lhs, const V3Number& rhs) {
        out.opConcat(lhs, rhs);
    }
    virtual string emitC() { return "VL_CONCAT_%nq%lq%rq(%nw,%lw,%rw, %P, %li, %ri)"; }
    virtual bool cleanOut() const { return true; }
    virtual bool cleanLhs() const { return true; }
    virtual bool cleanRhs() const { return true; }
    virtual bool sizeMattersLhs() const { return false; }
    virtual bool sizeMattersRhs() const { return false; }
    virtual int instrCount() const { return widthInstrs() * 2; }
};
class AstConcatN : public AstNodeBiop {
    // String concatenate
public:
    AstConcatN(FileLine* fl, AstNode* lhsp, AstNode* rhsp)
        : ASTGEN_SUPER(fl, lhsp, rhsp) {
        dtypeSetString();
    }
    ASTNODE_NODE_FUNCS(ConcatN)
    virtual AstNode* cloneType(AstNode* lhsp, AstNode* rhsp) {
        return new AstConcatN(this->fileline(), lhsp, rhsp);
    }
    virtual string emitVerilog() { return "%f{%l, %k%r}"; }
    virtual void numberOperate(V3Number& out, const V3Number& lhs, const V3Number& rhs) {
        out.opConcatN(lhs, rhs);
    }
    virtual string emitC() { return "VL_CONCATN_NNN(%li, %ri)"; }
    virtual bool cleanOut() const { return true; }
    virtual bool cleanLhs() const { return true; }
    virtual bool cleanRhs() const { return true; }
    virtual bool sizeMattersLhs() const { return false; }
    virtual bool sizeMattersRhs() const { return false; }
    virtual int instrCount() const { return instrCountString(); }
    virtual bool stringFlavor() const { return true; }
};
class AstReplicate : public AstNodeBiop {
    // Also used as a "Uniop" flavor of Concat, e.g. "{a}"
    // Verilog {rhs{lhs}} - Note rhsp() is the replicate value, not the lhsp()
private:
    void init() {
        if (lhsp()) {
            if (const AstConst* constp = VN_CAST(rhsp(), Const)) {
                dtypeSetLogicSized(lhsp()->width() * constp->toUInt(), AstNumeric::UNSIGNED);
            }
        }
    }

public:
    AstReplicate(FileLine* fl, AstNode* lhsp, AstNode* rhsp)
        : ASTGEN_SUPER(fl, lhsp, rhsp) {
        init();
    }
    AstReplicate(FileLine* fl, AstNode* lhsp, uint32_t repCount)
        : ASTGEN_SUPER(fl, lhsp, new AstConst(fl, repCount)) {
        init();
    }
    ASTNODE_NODE_FUNCS(Replicate)
    virtual AstNode* cloneType(AstNode* lhsp, AstNode* rhsp) {
        return new AstReplicate(this->fileline(), lhsp, rhsp);
    }
    virtual void numberOperate(V3Number& out, const V3Number& lhs, const V3Number& rhs) {
        out.opRepl(lhs, rhs);
    }
    virtual string emitVerilog() { return "%f{%r{%k%l}}"; }
    virtual string emitC() { return "VL_REPLICATE_%nq%lq%rq(%nw,%lw,%rw, %P, %li, %ri)"; }
    virtual bool cleanOut() const { return false; }
    virtual bool cleanLhs() const { return true; }
    virtual bool cleanRhs() const { return true; }
    virtual bool sizeMattersLhs() const { return false; }
    virtual bool sizeMattersRhs() const { return false; }
    virtual int instrCount() const { return widthInstrs() * 2; }
};
class AstReplicateN : public AstNodeBiop {
    // String replicate
private:
    void init() { dtypeSetString(); }

public:
    AstReplicateN(FileLine* fl, AstNode* lhsp, AstNode* rhsp)
        : ASTGEN_SUPER(fl, lhsp, rhsp) {
        init();
    }
    AstReplicateN(FileLine* fl, AstNode* lhsp, uint32_t repCount)
        : ASTGEN_SUPER(fl, lhsp, new AstConst(fl, repCount)) {
        init();
    }
    ASTNODE_NODE_FUNCS(ReplicateN)
    virtual AstNode* cloneType(AstNode* lhsp, AstNode* rhsp) {
        return new AstReplicateN(this->fileline(), lhsp, rhsp);
    }
    virtual void numberOperate(V3Number& out, const V3Number& lhs, const V3Number& rhs) {
        out.opReplN(lhs, rhs);
    }
    virtual string emitVerilog() { return "%f{%r{%k%l}}"; }
    virtual string emitC() { return "VL_REPLICATEN_NN%rq(0,0,%rw, %li, %ri)"; }
    virtual bool cleanOut() const { return false; }
    virtual bool cleanLhs() const { return true; }
    virtual bool cleanRhs() const { return true; }
    virtual bool sizeMattersLhs() const { return false; }
    virtual bool sizeMattersRhs() const { return false; }
    virtual int instrCount() const { return widthInstrs() * 2; }
    virtual bool stringFlavor() const { return true; }
};
class AstStreamL : public AstNodeStream {
    // Verilog {rhs{lhs}} - Note rhsp() is the slice size, not the lhsp()
public:
    AstStreamL(FileLine* fl, AstNode* lhsp, AstNode* rhsp)
        : ASTGEN_SUPER(fl, lhsp, rhsp) {}
    ASTNODE_NODE_FUNCS(StreamL)
    virtual AstNode* cloneType(AstNode* lhsp, AstNode* rhsp) {
        return new AstStreamL(this->fileline(), lhsp, rhsp);
    }
    virtual string emitVerilog() { return "%f{ << %r %k{%l} }"; }
    virtual void numberOperate(V3Number& out, const V3Number& lhs, const V3Number& rhs) {
        out.opStreamL(lhs, rhs);
    }
    virtual string emitC() { return "VL_STREAML_%nq%lq%rq(%nw,%lw,%rw, %P, %li, %ri)"; }
    virtual bool cleanOut() const { return true; }
    virtual bool cleanLhs() const { return true; }
    virtual bool cleanRhs() const { return true; }
    virtual bool sizeMattersLhs() const { return true; }
    virtual bool sizeMattersRhs() const { return false; }
    virtual int instrCount() const { return widthInstrs() * 2; }
};
class AstStreamR : public AstNodeStream {
    // Verilog {rhs{lhs}} - Note rhsp() is the slice size, not the lhsp()
public:
    AstStreamR(FileLine* fl, AstNode* lhsp, AstNode* rhsp)
        : ASTGEN_SUPER(fl, lhsp, rhsp) {}
    ASTNODE_NODE_FUNCS(StreamR)
    virtual AstNode* cloneType(AstNode* lhsp, AstNode* rhsp) {
        return new AstStreamR(this->fileline(), lhsp, rhsp);
    }
    virtual string emitVerilog() { return "%f{ >> %r %k{%l} }"; }
    virtual void numberOperate(V3Number& out, const V3Number& lhs, const V3Number& rhs) {
        out.opAssign(lhs);
    }
    virtual string emitC() { return isWide() ? "VL_ASSIGN_W(%nw, %P, %li)" : "%li"; }
    virtual bool cleanOut() const { return false; }
    virtual bool cleanLhs() const { return false; }
    virtual bool cleanRhs() const { return false; }
    virtual bool sizeMattersLhs() const { return true; }
    virtual bool sizeMattersRhs() const { return false; }
    virtual int instrCount() const { return widthInstrs() * 2; }
};
class AstBufIf1 : public AstNodeBiop {
    // lhs is enable, rhs is data to drive
    // Note unlike the Verilog bufif1() UDP, this allows any width; each lhsp
    // bit enables respective rhsp bit
public:
    AstBufIf1(FileLine* fl, AstNode* lhsp, AstNode* rhsp)
        : ASTGEN_SUPER(fl, lhsp, rhsp) {
        dtypeFrom(lhsp);
    }
    ASTNODE_NODE_FUNCS(BufIf1)
    virtual AstNode* cloneType(AstNode* lhsp, AstNode* rhsp) {
        return new AstBufIf1(this->fileline(), lhsp, rhsp);
    }
    virtual void numberOperate(V3Number& out, const V3Number& lhs, const V3Number& rhs) {
        out.opBufIf1(lhs, rhs);
    }
    virtual string emitVerilog() { return "bufif(%r,%l)"; }
    virtual string emitC() { V3ERROR_NA_RETURN(""); }  // Lclean || Rclean
    virtual string emitSimpleOperator() { V3ERROR_NA_RETURN(""); }  // Lclean || Rclean
    virtual bool cleanOut() const { V3ERROR_NA_RETURN(""); }  // Lclean || Rclean
    virtual bool cleanLhs() const { return false; }
    virtual bool cleanRhs() const { return false; }
    virtual bool sizeMattersLhs() const { return false; }
    virtual bool sizeMattersRhs() const { return false; }
};
class AstFGetS : public AstNodeBiop {
public:
    AstFGetS(FileLine* fl, AstNode* lhsp, AstNode* rhsp)
        : ASTGEN_SUPER(fl, lhsp, rhsp) {}
    ASTNODE_NODE_FUNCS(FGetS)
    virtual AstNode* cloneType(AstNode* lhsp, AstNode* rhsp) {
        return new AstFGetS(this->fileline(), lhsp, rhsp);
    }
    virtual void numberOperate(V3Number& out, const V3Number& lhs, const V3Number& rhs) {
        V3ERROR_NA;
    }
    virtual string emitVerilog() { return "%f$fgets(%l,%r)"; }
    virtual string emitC() { return "VL_FGETS_%nqX%rq(%lw, %P, &(%li), %ri)"; }
    virtual bool cleanOut() const { return false; }
    virtual bool cleanLhs() const { return true; }
    virtual bool cleanRhs() const { return true; }
    virtual bool sizeMattersLhs() const { return false; }
    virtual bool sizeMattersRhs() const { return false; }
    virtual int instrCount() const { return widthInstrs() * 64; }
    AstNode* strgp() const { return lhsp(); }
    AstNode* filep() const { return rhsp(); }
};

class AstNodeSystemBiop : public AstNodeBiop {
public:
    AstNodeSystemBiop(AstType t, FileLine* fl, AstNode* lhsp, AstNode* rhsp)
        : AstNodeBiop(t, fl, lhsp, rhsp) {
        dtypeSetDouble();
    }
    virtual bool cleanOut() const { return false; }
    virtual bool cleanLhs() const { return false; }
    virtual bool cleanRhs() const { return false; }
    virtual bool sizeMattersLhs() const { return false; }
    virtual bool sizeMattersRhs() const { return false; }
    virtual int instrCount() const { return instrCountDoubleTrig(); }
    virtual bool doubleFlavor() const { return true; }
};

class AstAtan2D : public AstNodeSystemBiop {
public:
    AstAtan2D(FileLine* fl, AstNode* lhsp, AstNode* rhsp)
        : ASTGEN_SUPER(fl, lhsp, rhsp) {}
    ASTNODE_NODE_FUNCS(Atan2D)
    virtual AstNode* cloneType(AstNode* lhsp, AstNode* rhsp) {
        return new AstAtan2D(this->fileline(), lhsp, rhsp);
    }
    virtual void numberOperate(V3Number& out, const V3Number& lhs, const V3Number& rhs) {
        out.setDouble(atan2(lhs.toDouble(), rhs.toDouble()));
    }
    virtual string emitVerilog() { return "%f$atan2(%l,%r)"; }
    virtual string emitC() { return "atan2(%li,%ri)"; }
};

class AstHypotD : public AstNodeSystemBiop {
public:
    AstHypotD(FileLine* fl, AstNode* lhsp, AstNode* rhsp)
        : ASTGEN_SUPER(fl, lhsp, rhsp) {}
    ASTNODE_NODE_FUNCS(HypotD)
    virtual AstNode* cloneType(AstNode* lhsp, AstNode* rhsp) {
        return new AstHypotD(this->fileline(), lhsp, rhsp);
    }
    virtual void numberOperate(V3Number& out, const V3Number& lhs, const V3Number& rhs) {
        out.setDouble(hypot(lhs.toDouble(), rhs.toDouble()));
    }
    virtual string emitVerilog() { return "%f$hypot(%l,%r)"; }
    virtual string emitC() { return "hypot(%li,%ri)"; }
};

class AstPutcN : public AstNodeTriop {
    // Verilog string.putc()
public:
    AstPutcN(FileLine* fl, AstNode* lhsp, AstNode* rhsp, AstNode* ths)
        : ASTGEN_SUPER(fl, lhsp, rhsp, ths) {
        dtypeSetString();
    }
    ASTNODE_NODE_FUNCS(PutcN)
    virtual void numberOperate(V3Number& out, const V3Number& lhs, const V3Number& rhs,
                               const V3Number& ths) {
        out.opPutcN(lhs, rhs, ths);
    }
    virtual string name() const { return "putc"; }
    virtual string emitVerilog() { return "%k(%l.putc(%r,%t))"; }
    virtual string emitC() { return "VL_PUTC_N(%li,%ri,%ti)"; }
    virtual string emitSimpleOperator() { return ""; }
    virtual bool cleanOut() const { return true; }
    virtual bool cleanLhs() const { return true; }
    virtual bool cleanRhs() const { return true; }
    virtual bool cleanThs() const { return true; }
    virtual bool sizeMattersLhs() const { return false; }
    virtual bool sizeMattersRhs() const { return false; }
    virtual bool sizeMattersThs() const { return false; }
};

class AstGetcN : public AstNodeBiop {
    // Verilog string.getc()
public:
    AstGetcN(FileLine* fl, AstNode* lhsp, AstNode* rhsp)
        : ASTGEN_SUPER(fl, lhsp, rhsp) {
        dtypeSetBitSized(8, AstNumeric::UNSIGNED);
    }
    ASTNODE_NODE_FUNCS(GetcN)
    virtual AstNode* cloneType(AstNode* lhsp, AstNode* rhsp) {
        return new AstGetcN(this->fileline(), lhsp, rhsp);
    }
    virtual void numberOperate(V3Number& out, const V3Number& lhs, const V3Number& rhs) {
        out.opGetcN(lhs, rhs);
    }
    virtual string name() const { return "getc"; }
    virtual string emitVerilog() { return "%k(%l.getc(%r))"; }
    virtual string emitC() { return "VL_GETC_N(%li,%ri)"; }
    virtual string emitSimpleOperator() { return ""; }
    virtual bool cleanOut() const { return true; }
    virtual bool cleanLhs() const { return true; }
    virtual bool cleanRhs() const { return true; }
    virtual bool sizeMattersLhs() const { return false; }
    virtual bool sizeMattersRhs() const { return false; }
};

class AstGetcRefN : public AstNodeBiop {
    // Verilog string[#] on the left-hand-side of assignment
    // Spec says is of type byte (not string of single character)
public:
    AstGetcRefN(FileLine* fl, AstNode* lhsp, AstNode* rhsp)
        : ASTGEN_SUPER(fl, lhsp, rhsp) {
        dtypeSetBitSized(8, AstNumeric::UNSIGNED);
    }
    ASTNODE_NODE_FUNCS(GetcRefN)
    virtual AstNode* cloneType(AstNode* lhsp, AstNode* rhsp) {
        return new AstGetcRefN(this->fileline(), lhsp, rhsp);
    }
    virtual void numberOperate(V3Number& out, const V3Number& lhs, const V3Number& rhs) {
        V3ERROR_NA;
    }
    virtual string emitVerilog() { return "%k%l[%r]"; }
    virtual string emitC() { V3ERROR_NA; }
    virtual string emitSimpleOperator() { return ""; }
    virtual bool cleanOut() const { return true; }
    virtual bool cleanLhs() const { return true; }
    virtual bool cleanRhs() const { return true; }
    virtual bool sizeMattersLhs() const { return false; }
    virtual bool sizeMattersRhs() const { return false; }
};

class AstSubstrN : public AstNodeTriop {
    // Verilog string.substr()
public:
    AstSubstrN(FileLine* fl, AstNode* lhsp, AstNode* rhsp, AstNode* ths)
        : ASTGEN_SUPER(fl, lhsp, rhsp, ths) {
        dtypeSetString();
    }
    ASTNODE_NODE_FUNCS(SubstrN)
    virtual void numberOperate(V3Number& out, const V3Number& lhs, const V3Number& rhs,
                               const V3Number& ths) {
        out.opSubstrN(lhs, rhs, ths);
    }
    virtual string name() const { return "substr"; }
    virtual string emitVerilog() { return "%k(%l.substr(%r,%t))"; }
    virtual string emitC() { return "VL_SUBSTR_N(%li,%ri,%ti)"; }
    virtual string emitSimpleOperator() { return ""; }
    virtual bool cleanOut() const { return true; }
    virtual bool cleanLhs() const { return true; }
    virtual bool cleanRhs() const { return true; }
    virtual bool cleanThs() const { return true; }
    virtual bool sizeMattersLhs() const { return false; }
    virtual bool sizeMattersRhs() const { return false; }
    virtual bool sizeMattersThs() const { return false; }
};

class AstCompareNN : public AstNodeBiop {
    // Verilog str.compare() and str.icompare()
private:
    bool m_ignoreCase;  // True for str.icompare()
public:
    AstCompareNN(FileLine* fl, AstNode* lhsp, AstNode* rhsp, bool ignoreCase)
        : ASTGEN_SUPER(fl, lhsp, rhsp)
        , m_ignoreCase(ignoreCase) {
        dtypeSetUInt32();
    }
    ASTNODE_NODE_FUNCS(CompareNN)
    virtual AstNode* cloneType(AstNode* lhsp, AstNode* rhsp) {
        return new AstCompareNN(this->fileline(), lhsp, rhsp, m_ignoreCase);
    }
    virtual void numberOperate(V3Number& out, const V3Number& lhs, const V3Number& rhs) {
        out.opCompareNN(lhs, rhs, m_ignoreCase);
    }
    virtual string name() const { return m_ignoreCase ? "icompare" : "compare"; }
    virtual string emitVerilog() {
        return m_ignoreCase ? "%k(%l.icompare(%r))" : "%k(%l.compare(%r))";
    }
    virtual string emitC() {
        return m_ignoreCase ? "VL_CMP_NN(%li,%ri,true)" : "VL_CMP_NN(%li,%ri,false)";
    }
    virtual string emitSimpleOperator() { return ""; }
    virtual bool cleanOut() const { return true; }
    virtual bool cleanLhs() const { return true; }
    virtual bool cleanRhs() const { return true; }
    virtual bool sizeMattersLhs() const { return false; }
    virtual bool sizeMattersRhs() const { return false; }
};

class AstPast : public AstNodeMath {
    // Verilog $past
    // Parents: math
    // Children: expression
public:
    AstPast(FileLine* fl, AstNode* exprp, AstNode* ticksp)
        : ASTGEN_SUPER(fl) {
        addOp1p(exprp);
        addNOp2p(ticksp);
    }
    ASTNODE_NODE_FUNCS(Past)
    virtual string emitVerilog() { V3ERROR_NA_RETURN(""); }
    virtual void numberOperate(V3Number& out, const V3Number& lhs, const V3Number& rhs) {
        V3ERROR_NA;
    }
    virtual string emitC() { V3ERROR_NA_RETURN(""); }
    virtual string emitSimpleOperator() { V3ERROR_NA_RETURN(""); }
    virtual bool cleanOut() const { V3ERROR_NA_RETURN(""); }
    virtual int instrCount() const { return widthInstrs(); }
    AstNode* exprp() const { return op1p(); }  // op1 = expression
    AstNode* ticksp() const { return op2p(); }  // op2 = ticks or NULL means 1
    AstSenTree* sentreep() const { return VN_CAST(op4p(), SenTree); }  // op4 = clock domain
    void sentreep(AstSenTree* sentreep) { addOp4p(sentreep); }  // op4 = clock domain
    virtual V3Hash sameHash() const { return V3Hash(); }
    virtual bool same(const AstNode* samep) const { return true; }
};

class AstSampled : public AstNodeMath {
    // Verilog $sampled
    // Parents: math
    // Children: expression
public:
    AstSampled(FileLine* fl, AstNode* exprp)
        : ASTGEN_SUPER(fl) {
        addOp1p(exprp);
    }
    ASTNODE_NODE_FUNCS(Sampled)
    virtual string emitVerilog() { return "$sampled(%l)"; }
    virtual string emitC() { V3ERROR_NA_RETURN(""); }
    virtual string emitSimpleOperator() { V3ERROR_NA_RETURN(""); }
    virtual bool cleanOut() const { V3ERROR_NA_RETURN(""); }
    virtual int instrCount() const { return 0; }
    AstNode* exprp() const { return op1p(); }  // op1 = expression
    virtual V3Hash sameHash() const { return V3Hash(); }
    virtual bool same(const AstNode* samep) const { return true; }
};

class AstPattern : public AstNodeMath {
    // Verilog '{a,b,c,d...}
    // Parents: AstNodeAssign, AstPattern, ...
    // Children: expression, AstPattern, AstPatReplicate
public:
    AstPattern(FileLine* fl, AstNode* itemsp)
        : ASTGEN_SUPER(fl) {
        addNOp2p(itemsp);
    }
    ASTNODE_NODE_FUNCS(Pattern)
    virtual string emitVerilog() { V3ERROR_NA_RETURN(""); }
    virtual void numberOperate(V3Number& out, const V3Number& lhs, const V3Number& rhs) {
        V3ERROR_NA;
    }
    virtual string emitC() { V3ERROR_NA_RETURN(""); }
    virtual string emitSimpleOperator() { V3ERROR_NA_RETURN(""); }
    virtual bool cleanOut() const { V3ERROR_NA_RETURN(""); }
    virtual int instrCount() const { return widthInstrs(); }
    AstNodeDType* getChildDTypep() const { return childDTypep(); }
    AstNodeDType* childDTypep() const {
        return VN_CAST(op1p(), NodeDType);
    }  // op1 = Type assigning to
    void childDTypep(AstNodeDType* nodep) { setOp1p(nodep); }
    virtual AstNodeDType* subDTypep() const { return dtypep() ? dtypep() : childDTypep(); }
    AstNode* itemsp() const { return op2p(); }  // op2 = AstPatReplicate, AstPatMember, etc
};
class AstPatMember : public AstNodeMath {
    // Verilog '{a} or '{a{b}}
    // Parents: AstPattern
    // Children: expression, AstPattern, replication count
private:
    bool m_default;

public:
    AstPatMember(FileLine* fl, AstNode* lhsp, AstNode* keyp, AstNode* repp)
        : ASTGEN_SUPER(fl) {
        addOp1p(lhsp), setNOp2p(keyp), setNOp3p(repp);
        m_default = false;
    }
    ASTNODE_NODE_FUNCS(PatMember)
    virtual void numberOperate(V3Number& out, const V3Number& lhs, const V3Number& rhs) {
        V3ERROR_NA;
    }
    virtual string emitVerilog() { return lhssp() ? "%f{%r{%k%l}}" : "%l"; }
    virtual string emitC() { V3ERROR_NA_RETURN(""); }
    virtual string emitSimpleOperator() { V3ERROR_NA_RETURN(""); }
    virtual bool cleanOut() const { V3ERROR_NA_RETURN(""); }
    virtual int instrCount() const { return widthInstrs() * 2; }
    // op1 = expression to assign or another AstPattern (list if replicated)
    AstNode* lhssp() const { return op1p(); }
    AstNode* keyp() const { return op2p(); }  // op2 = assignment key (Const, id Text)
    AstNode* repp() const { return op3p(); }  // op3 = replication count, or NULL for count 1
    bool isDefault() const { return m_default; }
    void isDefault(bool flag) { m_default = flag; }
};

//======================================================================
// Assertions

class AstClocking : public AstNode {
    // Set default clock region
    // Parents:  MODULE
    // Children: Assertions
public:
    AstClocking(FileLine* fl, AstNodeSenItem* sensesp, AstNode* bodysp)
        : ASTGEN_SUPER(fl) {
        addOp1p(sensesp);
        addNOp2p(bodysp);
    }
    ASTNODE_NODE_FUNCS(Clocking)
    // op1 = Sensitivity list
    AstNodeSenItem* sensesp() const { return VN_CAST(op1p(), NodeSenItem); }
    AstNode* bodysp() const { return op2p(); }  // op2 = Body
};

//======================================================================
// PSL

class AstPropClocked : public AstNode {
    // A clocked property
    // Parents:  ASSERT|COVER (property)
    // Children: SENITEM, Properties
public:
    AstPropClocked(FileLine* fl, AstNodeSenItem* sensesp, AstNode* disablep, AstNode* propp)
        : ASTGEN_SUPER(fl) {
        addNOp1p(sensesp);
        addNOp2p(disablep);
        addOp3p(propp);
    }
    ASTNODE_NODE_FUNCS(PropClocked)
    virtual bool hasDType() const { return true; }  // Used under Cover, which expects a bool child
    AstNodeSenItem* sensesp() const {
        return VN_CAST(op1p(), NodeSenItem);
    }  // op1 = Sensitivity list
    AstNode* disablep() const { return op2p(); }  // op2 = disable
    AstNode* propp() const { return op3p(); }  // op3 = property
};

class AstNodeCoverOrAssert : public AstNodeStmt {
    // Cover or Assert
    // Parents:  {statement list}
    // Children: expression, report string
private:
    bool m_immediate;  // Immediate assertion/cover
    string m_name;  // Name to report
public:
    AstNodeCoverOrAssert(AstType t, FileLine* fl, AstNode* propp, AstNode* passsp, bool immediate,
                         const string& name = "")
        : AstNodeStmt(t, fl)
        , m_immediate(immediate)
        , m_name(name) {
        addOp1p(propp);
        addNOp4p(passsp);
    }
    ASTNODE_BASE_FUNCS(NodeCoverOrAssert)
    virtual string name() const { return m_name; }  // * = Var name
    virtual V3Hash sameHash() const { return V3Hash(name()); }
    virtual bool same(const AstNode* samep) const { return samep->name() == name(); }
    virtual void name(const string& name) { m_name = name; }
    virtual void dump(std::ostream& str = std::cout) const;
    AstNode* propp() const { return op1p(); }  // op1 = property
    AstSenTree* sentreep() const { return VN_CAST(op2p(), SenTree); }  // op2 = clock domain
    void sentreep(AstSenTree* sentreep) { addOp2p(sentreep); }  // op2 = clock domain
    AstNode* passsp() const { return op4p(); }  // op4 = statements (assert/cover passes)
    bool immediate() const { return m_immediate; }
};

class AstAssert : public AstNodeCoverOrAssert {
public:
    ASTNODE_NODE_FUNCS(Assert)
    AstAssert(FileLine* fl, AstNode* propp, AstNode* passsp, AstNode* failsp, bool immediate,
              const string& name = "")
        : ASTGEN_SUPER(fl, propp, passsp, immediate, name) {
        addNOp3p(failsp);
    }
    AstNode* failsp() const { return op3p(); }  // op3 = if assertion fails
};

class AstCover : public AstNodeCoverOrAssert {
public:
    ASTNODE_NODE_FUNCS(Cover)
    AstCover(FileLine* fl, AstNode* propp, AstNode* stmtsp, bool immediate,
             const string& name = "")
        : ASTGEN_SUPER(fl, propp, stmtsp, immediate, name) {}
    AstNode* coverincp() const { return op3p(); }  // op3 = coverage node
    void coverincp(AstCoverInc* nodep) { addOp3p(nodep); }  // op3 = coverage node
    virtual bool immediate() const { return false; }
};

class AstRestrict : public AstNodeCoverOrAssert {
public:
    ASTNODE_NODE_FUNCS(Restrict)
    AstRestrict(FileLine* fl, AstNode* propp)
        : ASTGEN_SUPER(fl, propp, NULL, false, "") {}
};

//======================================================================
// Text based nodes

class AstNodeSimpleText : public AstNodeText {
private:
    bool m_tracking;  // When emit, it's ok to parse the string to do indentation
public:
    AstNodeSimpleText(AstType t, FileLine* fl, const string& textp, bool tracking = false)
        : AstNodeText(t, fl, textp)
        , m_tracking(tracking) {}
    ASTNODE_BASE_FUNCS(NodeSimpleText)
    void tracking(bool flag) { m_tracking = flag; }
    bool tracking() const { return m_tracking; }
};

class AstText : public AstNodeSimpleText {
public:
    AstText(FileLine* fl, const string& textp, bool tracking = false)
        : ASTGEN_SUPER(fl, textp, tracking) {}
    ASTNODE_NODE_FUNCS(Text)
};

class AstTextBlock : public AstNodeSimpleText {
private:
    bool m_commas;  // Comma separate emitted children
public:
    explicit AstTextBlock(FileLine* fl, const string& textp = "", bool tracking = false,
                          bool commas = false)
        : ASTGEN_SUPER(fl, textp, tracking)
        , m_commas(commas) {}
    ASTNODE_NODE_FUNCS(TextBlock)
    void commas(bool flag) { m_commas = flag; }
    bool commas() const { return m_commas; }
    AstNode* nodesp() const { return op1p(); }
    void addNodep(AstNode* nodep) { addOp1p(nodep); }
    void addText(FileLine* fl, const string& textp, bool tracking = false) {
        addNodep(new AstText(fl, textp, tracking));
    }
};

class AstScCtor : public AstNodeText {
public:
    AstScCtor(FileLine* fl, const string& textp)
        : ASTGEN_SUPER(fl, textp) {}
    ASTNODE_NODE_FUNCS(ScCtor)
    virtual bool isPure() const { return false; }  // SPECIAL: User may order w/other sigs
    virtual bool isOutputter() const { return true; }
};

class AstScDtor : public AstNodeText {
public:
    AstScDtor(FileLine* fl, const string& textp)
        : ASTGEN_SUPER(fl, textp) {}
    ASTNODE_NODE_FUNCS(ScDtor)
    virtual bool isPure() const { return false; }  // SPECIAL: User may order w/other sigs
    virtual bool isOutputter() const { return true; }
};

class AstScHdr : public AstNodeText {
public:
    AstScHdr(FileLine* fl, const string& textp)
        : ASTGEN_SUPER(fl, textp) {}
    ASTNODE_NODE_FUNCS(ScHdr)
    virtual bool isPure() const { return false; }  // SPECIAL: User may order w/other sigs
    virtual bool isOutputter() const { return true; }
};

class AstScImp : public AstNodeText {
public:
    AstScImp(FileLine* fl, const string& textp)
        : ASTGEN_SUPER(fl, textp) {}
    ASTNODE_NODE_FUNCS(ScImp)
    virtual bool isPure() const { return false; }  // SPECIAL: User may order w/other sigs
    virtual bool isOutputter() const { return true; }
};

class AstScImpHdr : public AstNodeText {
public:
    AstScImpHdr(FileLine* fl, const string& textp)
        : ASTGEN_SUPER(fl, textp) {}
    ASTNODE_NODE_FUNCS(ScImpHdr)
    virtual bool isPure() const { return false; }  // SPECIAL: User may order w/other sigs
    virtual bool isOutputter() const { return true; }
};

class AstScInt : public AstNodeText {
public:
    AstScInt(FileLine* fl, const string& textp)
        : ASTGEN_SUPER(fl, textp) {}
    ASTNODE_NODE_FUNCS(ScInt)
    virtual bool isPure() const { return false; }  // SPECIAL: User may order w/other sigs
    virtual bool isOutputter() const { return true; }
};

class AstUCStmt : public AstNodeStmt {
    // User $c statement
public:
    AstUCStmt(FileLine* fl, AstNode* exprsp)
        : ASTGEN_SUPER(fl) {
        addNOp1p(exprsp);
    }
    ASTNODE_NODE_FUNCS(UCStmt)
    AstNode* bodysp() const { return op1p(); }  // op1 = expressions to print
    virtual bool isGateOptimizable() const { return false; }
    virtual bool isPredictOptimizable() const { return false; }
    virtual bool isPure() const { return false; }
    virtual bool isOutputter() const { return true; }
    virtual V3Hash sameHash() const { return V3Hash(); }
    virtual bool same(const AstNode* samep) const { return true; }
};

//======================================================================
// Emitted file nodes

class AstNodeFile : public AstNode {
    // Emitted Otput file
    // Parents:  NETLIST
    // Children: AstTextBlock
private:
    string m_name;  ///< Filename
public:
    AstNodeFile(AstType t, FileLine* fl, const string& name)
        : AstNode(t, fl) {
        m_name = name;
    }
    ASTNODE_BASE_FUNCS(NodeFile)
    virtual string name() const { return m_name; }
    virtual V3Hash sameHash() const { return V3Hash(); }
    virtual bool same(const AstNode* samep) const { return true; }
    void tblockp(AstTextBlock* tblockp) { setOp1p(tblockp); }
    AstTextBlock* tblockp() { return VN_CAST(op1p(), TextBlock); }
};

//======================================================================
// Emit V nodes

class AstVFile : public AstNodeFile {
    // Verilog output file
    // Parents:  NETLIST
public:
    AstVFile(FileLine* fl, const string& name)
        : ASTGEN_SUPER(fl, name) {}
    ASTNODE_NODE_FUNCS(VFile)
    virtual void dump(std::ostream& str = std::cout) const;
};

//======================================================================
// Emit C nodes

class AstCFile : public AstNodeFile {
    // C++ output file
    // Parents:  NETLIST
private:
    bool m_slow : 1;  ///< Compile w/o optimization
    bool m_source : 1;  ///< Source file (vs header file)
    bool m_support : 1;  ///< Support file (non systemc)
public:
    AstCFile(FileLine* fl, const string& name)
        : ASTGEN_SUPER(fl, name) {
        m_slow = false;
        m_source = false;
        m_support = false;
    }
    ASTNODE_NODE_FUNCS(CFile)
    virtual void dump(std::ostream& str = std::cout) const;
    bool slow() const { return m_slow; }
    void slow(bool flag) { m_slow = flag; }
    bool source() const { return m_source; }
    void source(bool flag) { m_source = flag; }
    bool support() const { return m_support; }
    void support(bool flag) { m_support = flag; }
};

class AstCFunc : public AstNode {
    // C++ function
    // Parents:  MODULE/SCOPE
    // Children: VAR/statements
private:
    AstCFuncType m_funcType;
    AstScope* m_scopep;
    string m_name;
    string m_cname;  // C name, for dpiExports
    string m_rtnType;  // void, bool, or other return type
    string m_argTypes;
    string m_ifdef;  // #ifdef symbol around this function
    VBoolOrUnknown m_isConst;  // Function is declared const (*this not changed)
    VBoolOrUnknown m_isStatic;  // Function is declared static (no this)
    bool m_dontCombine : 1;  // V3Combine shouldn't compare this func tree, it's special
    bool m_skipDecl : 1;  // Don't declare it
    bool m_declPrivate : 1;  // Declare it private
    bool m_formCallTree : 1;  // Make a global function to call entire tree of functions
    bool m_slow : 1;  // Slow routine, called once or just at init time
    bool m_funcPublic : 1;  // From user public task/function
    bool m_isConstructor : 1;  // Is C class constructor
    bool m_isDestructor : 1;  // Is C class destructor
    bool m_isMethod : 1;  // Is inside a class definition
    bool m_isInline : 1;  // Inline function
    bool m_isVirtual : 1;  // Virtual function
    bool m_symProlog : 1;  // Setup symbol table for later instructions
    bool m_entryPoint : 1;  // User may call into this top level function
    bool m_pure : 1;  // Pure function
    bool m_dpiExport : 1;  // From dpi export
    bool m_dpiExportWrapper : 1;  // From dpi export; static function with dispatch table
    bool m_dpiImport : 1;  // From dpi import
    bool m_dpiImportWrapper : 1;  // Wrapper from dpi import
public:
    AstCFunc(FileLine* fl, const string& name, AstScope* scopep, const string& rtnType = "")
        : ASTGEN_SUPER(fl) {
        m_funcType = AstCFuncType::FT_NORMAL;
        m_isConst = VBoolOrUnknown::BU_UNKNOWN;  // Unknown until analyzed
        m_isStatic = VBoolOrUnknown::BU_UNKNOWN;  // Unknown until see where thisp needed
        m_scopep = scopep;
        m_name = name;
        m_rtnType = rtnType;
        m_dontCombine = false;
        m_skipDecl = false;
        m_declPrivate = false;
        m_formCallTree = false;
        m_slow = false;
        m_funcPublic = false;
        m_isConstructor = false;
        m_isDestructor = false;
        m_isMethod = true;
        m_isInline = false;
        m_isVirtual = false;
        m_symProlog = false;
        m_entryPoint = false;
        m_pure = false;
        m_dpiExport = false;
        m_dpiExportWrapper = false;
        m_dpiImport = false;
        m_dpiImportWrapper = false;
    }
    ASTNODE_NODE_FUNCS(CFunc)
    virtual string name() const { return m_name; }
    virtual const char* broken() const {
        BROKEN_RTN((m_scopep && !m_scopep->brokeExists()));
        return NULL;
    }
    virtual bool maybePointedTo() const { return true; }
    virtual void dump(std::ostream& str = std::cout) const;
    virtual V3Hash sameHash() const { return V3Hash(); }
    virtual bool same(const AstNode* samep) const {
        const AstCFunc* asamep = static_cast<const AstCFunc*>(samep);
        return ((funcType() == asamep->funcType()) && (rtnTypeVoid() == asamep->rtnTypeVoid())
                && (argTypes() == asamep->argTypes())
                && (!(dpiImport() || dpiExport()) || name() == asamep->name()));
    }
    //
    virtual void name(const string& name) { m_name = name; }
    virtual int instrCount() const { return dpiImport() ? instrCountDpi() : 0; }
    VBoolOrUnknown isConst() const { return m_isConst; }
    void isConst(bool flag) { m_isConst.setTrueOrFalse(flag); }
    void isConst(VBoolOrUnknown flag) { m_isConst = flag; }
    VBoolOrUnknown isStatic() const { return m_isStatic; }
    void isStatic(bool flag) { m_isStatic.setTrueOrFalse(flag); }
    void isStatic(VBoolOrUnknown flag) { m_isStatic = flag; }
    void cname(const string& name) { m_cname = name; }
    string cname() const { return m_cname; }
    AstScope* scopep() const { return m_scopep; }
    void scopep(AstScope* nodep) { m_scopep = nodep; }
    string rtnTypeVoid() const { return ((m_rtnType == "") ? "void" : m_rtnType); }
    bool dontCombine() const { return m_dontCombine || funcType() != AstCFuncType::FT_NORMAL; }
    void dontCombine(bool flag) { m_dontCombine = flag; }
    bool dontInline() const { return dontCombine() || slow() || skipDecl() || funcPublic(); }
    bool skipDecl() const { return m_skipDecl; }
    void skipDecl(bool flag) { m_skipDecl = flag; }
    bool declPrivate() const { return m_declPrivate; }
    void declPrivate(bool flag) { m_declPrivate = flag; }
    bool formCallTree() const { return m_formCallTree; }
    void formCallTree(bool flag) { m_formCallTree = flag; }
    bool slow() const { return m_slow; }
    void slow(bool flag) { m_slow = flag; }
    bool funcPublic() const { return m_funcPublic; }
    void funcPublic(bool flag) { m_funcPublic = flag; }
    void argTypes(const string& str) { m_argTypes = str; }
    string argTypes() const { return m_argTypes; }
    void ifdef(const string& str) { m_ifdef = str; }
    string ifdef() const { return m_ifdef; }
    void funcType(AstCFuncType flag) { m_funcType = flag; }
    AstCFuncType funcType() const { return m_funcType; }
    bool isConstructor() const { return m_isConstructor; }
    void isConstructor(bool flag) { m_isConstructor = flag; }
    bool isDestructor() const { return m_isDestructor; }
    void isDestructor(bool flag) { m_isDestructor = flag; }
    bool isMethod() const { return m_isMethod; }
    void isMethod(bool flag) { m_isMethod = flag; }
    bool isInline() const { return m_isInline; }
    void isInline(bool flag) { m_isInline = flag; }
    bool isVirtual() const { return m_isVirtual; }
    void isVirtual(bool flag) { m_isVirtual = flag; }
    bool symProlog() const { return m_symProlog; }
    void symProlog(bool flag) { m_symProlog = flag; }
    bool entryPoint() const { return m_entryPoint; }
    void entryPoint(bool flag) { m_entryPoint = flag; }
    bool pure() const { return m_pure; }
    void pure(bool flag) { m_pure = flag; }
    bool dpiExport() const { return m_dpiExport; }
    void dpiExport(bool flag) { m_dpiExport = flag; }
    bool dpiExportWrapper() const { return m_dpiExportWrapper; }
    void dpiExportWrapper(bool flag) { m_dpiExportWrapper = flag; }
    bool dpiImport() const { return m_dpiImport; }
    void dpiImport(bool flag) { m_dpiImport = flag; }
    bool dpiImportWrapper() const { return m_dpiImportWrapper; }
    void dpiImportWrapper(bool flag) { m_dpiImportWrapper = flag; }
    //
    // If adding node accessors, see below emptyBody
    AstNode* argsp() const { return op1p(); }
    void addArgsp(AstNode* nodep) { addOp1p(nodep); }
    AstNode* initsp() const { return op2p(); }
    void addInitsp(AstNode* nodep) { addOp2p(nodep); }
    AstNode* stmtsp() const { return op3p(); }
    void addStmtsp(AstNode* nodep) { addOp3p(nodep); }
    AstNode* finalsp() const { return op4p(); }
    void addFinalsp(AstNode* nodep) { addOp4p(nodep); }
    // Special methods
    bool emptyBody() const {
        return argsp() == NULL && initsp() == NULL && stmtsp() == NULL && finalsp() == NULL;
    }
};

class AstCCall : public AstNodeCCall {
    // C++ function call
    // Parents:  Anything above a statement
    // Children: Args to the function
public:
    AstCCall(FileLine* fl, AstCFunc* funcp, AstNode* argsp = NULL)
        : ASTGEN_SUPER(fl, funcp, argsp) {}
    // Replacement form for V3Combine
    // Note this removes old attachments from the oldp
    AstCCall(AstCCall* oldp, AstCFunc* funcp)
        : ASTGEN_SUPER(oldp, funcp) {}
    ASTNODE_NODE_FUNCS(CCall)
};

class AstCMethodCall : public AstNodeCCall {
    // C++ method call
    // Parents:  Anything above a statement
    // Children: Args to the function
public:
    AstCMethodCall(FileLine* fl, AstNode* fromp, AstCFunc* funcp, AstNode* argsp = NULL)
        : ASTGEN_SUPER(fl, funcp, argsp) {
        setOp1p(fromp);
    }
    ASTNODE_NODE_FUNCS(CMethodCall)
    virtual const char* broken() const {
        BROKEN_BASE_RTN(AstNodeCCall::broken());
        BROKEN_RTN(!fromp());
        return NULL;
    }
    AstNode* fromp() const { return op1p(); }  // op1 = Extracting what (NULL=TBD during parsing)
    void fromp(AstNode* nodep) { setOp1p(nodep); }
};

class AstCNew : public AstNodeCCall {
    // C++ new() call
    // Parents:  Anything above an expression
    // Children: Args to the function
public:
    AstCNew(FileLine* fl, AstCFunc* funcp, AstNode* argsp = NULL)
        : ASTGEN_SUPER(fl, funcp, argsp) {
        statement(false);
    }
    // Replacement form for V3Combine
    // Note this removes old attachments from the oldp
    AstCNew(AstCCall* oldp, AstCFunc* funcp)
        : ASTGEN_SUPER(oldp, funcp) {}
    virtual bool hasDType() const { return true; }
    ASTNODE_NODE_FUNCS(CNew)
};

class AstCReturn : public AstNodeStmt {
    // C++ return from a function
    // Parents:  CFUNC/statement
    // Children: Math
public:
    AstCReturn(FileLine* fl, AstNode* lhsp)
        : ASTGEN_SUPER(fl) {
        setOp1p(lhsp);
    }
    ASTNODE_NODE_FUNCS(CReturn)
    virtual int instrCount() const { return widthInstrs(); }
    virtual V3Hash sameHash() const { return V3Hash(); }
    virtual bool same(const AstNode* samep) const { return true; }
    //
    AstNode* lhsp() const { return op1p(); }
};

class AstCMath : public AstNodeMath {
private:
    bool m_cleanOut;
    bool m_pure;  // Pure optimizable
public:
    // Emit C textual math function (like AstUCFunc)
    AstCMath(FileLine* fl, AstNode* exprsp)
        : ASTGEN_SUPER(fl)
        , m_cleanOut(true)
        , m_pure(false) {
        addOp1p(exprsp);
        dtypeFrom(exprsp);
    }
    AstCMath(FileLine* fl, const string& textStmt, int setwidth, bool cleanOut = true)
        : ASTGEN_SUPER(fl)
        , m_cleanOut(cleanOut)
        , m_pure(true) {
        addNOp1p(new AstText(fl, textStmt, true));
        if (setwidth) { dtypeSetLogicSized(setwidth, AstNumeric::UNSIGNED); }
    }
    ASTNODE_NODE_FUNCS(CMath)
    virtual bool isGateOptimizable() const { return m_pure; }
    virtual bool isPredictOptimizable() const { return m_pure; }
    virtual bool cleanOut() const { return m_cleanOut; }
    virtual string emitVerilog() { V3ERROR_NA_RETURN(""); }
    virtual string emitC() { V3ERROR_NA_RETURN(""); }
    virtual V3Hash sameHash() const { return V3Hash(); }
    virtual bool same(const AstNode* samep) const { return true; }
    void addBodysp(AstNode* nodep) { addNOp1p(nodep); }
    AstNode* bodysp() const { return op1p(); }  // op1 = expressions to print
    bool pure() const { return m_pure; }
    void pure(bool flag) { m_pure = flag; }
};

class AstCReset : public AstNodeStmt {
    // Reset variable at startup
public:
    AstCReset(FileLine* fl, AstNode* exprsp)
        : ASTGEN_SUPER(fl) {
        addNOp1p(exprsp);
    }
    ASTNODE_NODE_FUNCS(CReset)
    virtual bool isGateOptimizable() const { return false; }
    virtual bool isPredictOptimizable() const { return false; }
    virtual V3Hash sameHash() const { return V3Hash(); }
    virtual bool same(const AstNode* samep) const { return true; }
    AstVarRef* varrefp() const { return VN_CAST(op1p(), VarRef); }  // op1 = varref to reset
};

class AstCStmt : public AstNodeStmt {
    // Emit C statement
public:
    AstCStmt(FileLine* fl, AstNode* exprsp)
        : ASTGEN_SUPER(fl) {
        addNOp1p(exprsp);
    }
    AstCStmt(FileLine* fl, const string& textStmt)
        : ASTGEN_SUPER(fl) {
        addNOp1p(new AstText(fl, textStmt, true));
    }
    ASTNODE_NODE_FUNCS(CStmt)
    virtual bool isGateOptimizable() const { return false; }
    virtual bool isPredictOptimizable() const { return false; }
    virtual V3Hash sameHash() const { return V3Hash(); }
    virtual bool same(const AstNode* samep) const { return true; }
    void addBodysp(AstNode* nodep) { addNOp1p(nodep); }
    AstNode* bodysp() const { return op1p(); }  // op1 = expressions to print
};

class AstCUse : public AstNode {
    // C++ use of a class or #include; indicates need of forward declaration
    // Parents:  NODEMODULE
private:
    VUseType m_useType;  // What sort of use this is
    string m_name;

public:
    AstCUse(FileLine* fl, VUseType useType, const string& name)
        : ASTGEN_SUPER(fl)
        , m_useType(useType)
        , m_name(name) {}
    ASTNODE_NODE_FUNCS(CUse)
    virtual string name() const { return m_name; }
    virtual void dump(std::ostream& str = std::cout) const;
    VUseType useType() const { return m_useType; }
    void useType(VUseType useType) { m_useType = useType; }
};

class AstMTaskBody : public AstNode {
    // Hold statements for each MTask
private:
    ExecMTask* m_execMTaskp;

public:
    explicit AstMTaskBody(FileLine* fl)
        : ASTGEN_SUPER(fl)
        , m_execMTaskp(NULL) {}
    ASTNODE_NODE_FUNCS(MTaskBody);
    virtual const char* broken() const {
        BROKEN_RTN(!m_execMTaskp);
        return NULL;
    }
    AstNode* stmtsp() const { return op1p(); }
    void addStmtsp(AstNode* nodep) { addOp1p(nodep); }
    ExecMTask* execMTaskp() const { return m_execMTaskp; }
    void execMTaskp(ExecMTask* execMTaskp) { m_execMTaskp = execMTaskp; }
    virtual void dump(std::ostream& str = std::cout) const;
};

class AstExecGraph : public AstNode {
    // For parallel execution, this node contains a dependency graph.  Each
    // node in the graph is an ExecMTask, which contains a body for the
    // mtask, which contains a set of AstActive's, each of which calls a
    // leaf AstCFunc. whew!
    //
    // The mtask bodies are also children of this node, so we can visit
    // them without traversing the graph (it's not always needed to
    // traverse the graph.)
private:
    V3Graph* m_depGraphp;  // contains ExecMTask's
public:
    explicit AstExecGraph(FileLine* fl);
    ASTNODE_NODE_FUNCS_NO_DTOR(ExecGraph)
    virtual ~AstExecGraph();
    virtual const char* broken() const {
        BROKEN_RTN(!m_depGraphp);
        return NULL;
    }
    const V3Graph* depGraphp() const { return m_depGraphp; }
    V3Graph* mutableDepGraphp() { return m_depGraphp; }
    void addMTaskBody(AstMTaskBody* bodyp) { addOp1p(bodyp); }
};

class AstSplitPlaceholder : public AstNode {
public:
    // Dummy node used within V3Split; never exists outside of V3Split.
    explicit AstSplitPlaceholder(FileLine* fl)
        : ASTGEN_SUPER(fl) {}
    ASTNODE_NODE_FUNCS(SplitPlaceholder)
};

//######################################################################
// Right below top

class AstTypeTable : public AstNode {
    // Container for hash of standard data types
    // Children:  NODEDTYPEs
    AstVoidDType* m_voidp;
    AstBasicDType* m_basicps[AstBasicDTypeKwd::_ENUM_MAX];
    //
    typedef std::map<VBasicTypeKey, AstBasicDType*> DetailedMap;
    DetailedMap m_detailedMap;

public:
    explicit AstTypeTable(FileLine* fl)
        : ASTGEN_SUPER(fl)
        , m_voidp(NULL) {
        for (int i = 0; i < AstBasicDTypeKwd::_ENUM_MAX; ++i) m_basicps[i] = NULL;
    }
    ASTNODE_NODE_FUNCS(TypeTable)
    AstNodeDType* typesp() const { return VN_CAST(op1p(), NodeDType); }  // op1 = List of dtypes
    void addTypesp(AstNodeDType* nodep) { addOp1p(nodep); }
    AstVoidDType* findVoidDType(FileLine* fl);
    AstBasicDType* findBasicDType(FileLine* fl, AstBasicDTypeKwd kwd);
    AstBasicDType* findLogicBitDType(FileLine* fl, AstBasicDTypeKwd kwd, int width, int widthMin,
                                     AstNumeric numeric);
    AstBasicDType* findLogicBitDType(FileLine* fl, AstBasicDTypeKwd kwd, VNumRange range,
                                     int widthMin, AstNumeric numeric);
    AstBasicDType* findInsertSameDType(AstBasicDType* nodep);
    void clearCache();
    void repairCache();
    virtual void dump(std::ostream& str = std::cout) const;
};

//######################################################################
// Top

class AstNetlist : public AstNode {
    // All modules are under this single top node.
    // Parents:   none
    // Children:  MODULEs & CFILEs
private:
    AstTypeTable* m_typeTablep;  // Reference to top type table, for faster lookup
    AstPackage* m_dollarUnitPkgp;  // $unit
    AstCFunc* m_evalp;  // The '_eval' function
    AstExecGraph* m_execGraphp;  // Execution MTask graph for threads>1 mode
    VTimescale m_timeunit;  // Global time unit
    VTimescale m_timeprecision;  // Global time precision
public:
    AstNetlist()
        : ASTGEN_SUPER(new FileLine(FileLine::builtInFilename()))
        , m_typeTablep(NULL)
        , m_dollarUnitPkgp(NULL)
        , m_evalp(NULL)
        , m_execGraphp(NULL) {}
    ASTNODE_NODE_FUNCS(Netlist)
    virtual const char* broken() const {
        BROKEN_RTN(m_dollarUnitPkgp && !m_dollarUnitPkgp->brokeExists());
        BROKEN_RTN(m_evalp && !m_evalp->brokeExists());
        return NULL;
    }
    virtual void dump(std::ostream& str) const;
    AstNodeModule* modulesp() const {  // op1 = List of modules
        return VN_CAST(op1p(), NodeModule);
    }
    AstNodeModule* topModulep() const {  // * = Top module in hierarchy (first one added, for now)
        return VN_CAST(op1p(), NodeModule);
    }
    void addModulep(AstNodeModule* modulep) { addOp1p(modulep); }
    AstNodeFile* filesp() const { return VN_CAST(op2p(), NodeFile); }  // op2 = List of files
    void addFilesp(AstNodeFile* filep) { addOp2p(filep); }
    AstNode* miscsp() const { return op3p(); }  // op3 = List of dtypes etc
    void addMiscsp(AstNode* nodep) { addOp3p(nodep); }
    AstTypeTable* typeTablep() { return m_typeTablep; }
    void addTypeTablep(AstTypeTable* nodep) {
        m_typeTablep = nodep;
        addMiscsp(nodep);
    }
    AstPackage* dollarUnitPkgp() const { return m_dollarUnitPkgp; }
    AstPackage* dollarUnitPkgAddp() {
        if (!m_dollarUnitPkgp) {
            m_dollarUnitPkgp = new AstPackage(fileline(), AstPackage::dollarUnitName());
            // packages are always libraries; don't want to make them a "top"
            m_dollarUnitPkgp->inLibrary(true);
            m_dollarUnitPkgp->modTrace(false);  // may reconsider later
            m_dollarUnitPkgp->internal(true);
            addModulep(m_dollarUnitPkgp);
        }
        return m_dollarUnitPkgp;
    }
    AstCFunc* evalp() const { return m_evalp; }
    void evalp(AstCFunc* evalp) { m_evalp = evalp; }
    AstExecGraph* execGraphp() const { return m_execGraphp; }
    void execGraphp(AstExecGraph* graphp) { m_execGraphp = graphp; }
    VTimescale timeunit() const { return m_timeunit; }
    void timeunit(const VTimescale& value) { m_timeunit = value; }
    VTimescale timeprecision() const { return m_timeprecision; }
    void timeInit() {
        m_timeunit = v3Global.opt.timeDefaultUnit();
        m_timeprecision = v3Global.opt.timeDefaultPrec();
    }
    void timeprecisionMerge(FileLine*, const VTimescale& value);
};

//######################################################################

#undef ASTGEN_SUPER

#endif  // Guard<|MERGE_RESOLUTION|>--- conflicted
+++ resolved
@@ -2684,22 +2684,15 @@
     string m_name;  // Cell name, possibly {a}__DOT__{b}...
     string m_origModName;  // Original name of the module, ignoring name() changes, for dot lookup
     AstScope* m_scopep;  // The scope that the cell is inlined into
-<<<<<<< HEAD
     VTimescale m_timeunit;  // Parent module time unit
-=======
->>>>>>> f3308d23
 public:
     AstCellInline(FileLine* fl, const string& name, const string& origModName,
                   const VTimescale& timeunit)
         : ASTGEN_SUPER(fl)
         , m_name(name)
         , m_origModName(origModName)
-<<<<<<< HEAD
         , m_scopep(NULL)
         , m_timeunit(timeunit) {}
-=======
-        , m_scopep(NULL) {}
->>>>>>> f3308d23
     ASTNODE_NODE_FUNCS(CellInline)
     virtual void dump(std::ostream& str) const;
     virtual const char* broken() const {
@@ -4995,19 +4988,14 @@
 class AstTime : public AstNodeTermop {
     VTimescale m_timeunit;  // Parent module time unit
 public:
-<<<<<<< HEAD
     AstTime(FileLine* fl, const VTimescale& timeunit)
         : ASTGEN_SUPER(fl)
         , m_timeunit(timeunit) {
-=======
-    explicit AstTime(FileLine* fl)
-        : ASTGEN_SUPER(fl) {
->>>>>>> f3308d23
         dtypeSetUInt64();
     }
     ASTNODE_NODE_FUNCS(Time)
     virtual string emitVerilog() { return "%f$time"; }
-    virtual string emitC() { V3ERROR_NA; return ""; }
+    virtual string emitC() { V3ERROR_NA_RETURN(""); }
     virtual bool cleanOut() const { return true; }
     virtual bool isGateOptimizable() const { return false; }
     virtual bool isPredictOptimizable() const { return false; }
@@ -5022,19 +5010,14 @@
 class AstTimeD : public AstNodeTermop {
     VTimescale m_timeunit;  // Parent module time unit
 public:
-<<<<<<< HEAD
     AstTimeD(FileLine* fl, const VTimescale& timeunit)
         : ASTGEN_SUPER(fl)
         , m_timeunit(timeunit) {
-=======
-    explicit AstTimeD(FileLine* fl)
-        : ASTGEN_SUPER(fl) {
->>>>>>> f3308d23
         dtypeSetDouble();
     }
     ASTNODE_NODE_FUNCS(TimeD)
     virtual string emitVerilog() { return "%f$realtime"; }
-    virtual string emitC() { V3ERROR_NA; return ""; }
+    virtual string emitC() { V3ERROR_NA_RETURN(""); }
     virtual bool cleanOut() const { return true; }
     virtual bool isGateOptimizable() const { return false; }
     virtual bool isPredictOptimizable() const { return false; }
@@ -5911,11 +5894,11 @@
     ASTNODE_NODE_FUNCS(TimeImport)
     virtual void numberOperate(V3Number& out, const V3Number& lhs) { V3ERROR_NA; }
     virtual string emitVerilog() { return "%l"; }
-    virtual string emitC() { V3ERROR_NA; return ""; }
+    virtual string emitC() { V3ERROR_NA_RETURN(""); }
     virtual bool cleanOut() const { return false; }
     virtual bool cleanLhs() const { return false; }
     virtual bool sizeMattersLhs() const { return false; }
-    virtual void dump(std::ostream& str=std::cout) const;
+    virtual void dump(std::ostream& str = std::cout) const;
     void timeunit(const VTimescale& flag) { m_timeunit = flag; }
     VTimescale timeunit() const { return m_timeunit; }
 };
