--- conflicted
+++ resolved
@@ -539,13 +539,8 @@
     }
 
 public:
-<<<<<<< HEAD
-    VSymEnt* findDotted(VSymEnt* lookupSymp, const string& dotname, string& baddot,
-                        VSymEnt*& okSymp, FileLine* refLocationp) {
-=======
-    VSymEnt* findDotted(FileLine* /*refLocationp*/, VSymEnt* lookupSymp, const string& dotname,
+    VSymEnt* findDotted(FileLine* refLocationp, VSymEnt* lookupSymp, const string& dotname,
                         string& baddot, VSymEnt*& okSymp) {
->>>>>>> 8291ef65
         // Given a dotted hierarchy name, return where in scope it is
         // Note when dotname=="" we just fall through and return lookupSymp
         UINFO(8, "    dottedFind se" << cvtToHex(lookupSymp) << " '" << dotname << "'" << endl);
@@ -902,11 +897,7 @@
             string scope = origname.substr(0, pos);
             string baddot;
             VSymEnt* okSymp;
-<<<<<<< HEAD
-            aboveSymp = m_statep->findDotted(aboveSymp, scope, baddot, okSymp, nodep->fileline());
-=======
             aboveSymp = m_statep->findDotted(nodep->fileline(), aboveSymp, scope, baddot, okSymp);
->>>>>>> 8291ef65
             UASSERT_OBJ(aboveSymp, nodep,
                         "Can't find cell insertion point at " << AstNode::prettyNameQ(baddot)
                                                               << " in: " << nodep->prettyNameQ());
@@ -937,11 +928,7 @@
             string ident = dottedname.substr(pos + strlen("__DOT__"));
             string baddot;
             VSymEnt* okSymp;
-<<<<<<< HEAD
-            aboveSymp = m_statep->findDotted(aboveSymp, dotted, baddot, okSymp, nodep->fileline());
-=======
             aboveSymp = m_statep->findDotted(nodep->fileline(), aboveSymp, dotted, baddot, okSymp);
->>>>>>> 8291ef65
             UASSERT_OBJ(aboveSymp, nodep,
                         "Can't find cellinline insertion point at "
                             << AstNode::prettyNameQ(baddot) << " in: " << nodep->prettyNameQ());
@@ -1495,25 +1482,15 @@
                 string ifcellname = dtypep->cellName();
                 string baddot;
                 VSymEnt* okSymp;
-<<<<<<< HEAD
-                VSymEnt* cellSymp = m_statep->findDotted(m_modSymp, ifcellname, baddot, okSymp,
-                                                         nodep->fileline());
-=======
                 VSymEnt* cellSymp = m_statep->findDotted(nodep->fileline(), m_modSymp, ifcellname,
                                                          baddot, okSymp);
->>>>>>> 8291ef65
                 UASSERT_OBJ(cellSymp, nodep,
                             "No symbol for interface cell: " << nodep->prettyNameQ(ifcellname));
                 UINFO(5, "       Found interface cell: se" << cvtToHex(cellSymp) << " "
                                                            << cellSymp->nodep() << endl);
                 if (dtypep->modportName() != "") {
-<<<<<<< HEAD
-                    VSymEnt* mpSymp = m_statep->findDotted(m_modSymp, ifcellname, baddot, okSymp,
-                                                           nodep->fileline());
-=======
                     VSymEnt* mpSymp = m_statep->findDotted(nodep->fileline(), m_modSymp,
                                                            ifcellname, baddot, okSymp);
->>>>>>> 8291ef65
                     UASSERT_OBJ(mpSymp, nodep,
                                 "No symbol for interface modport: "
                                     << nodep->prettyNameQ(dtypep->modportName()));
@@ -1562,13 +1539,8 @@
                     = refp ? refp->name() : (inl.size() ? (inl + xrefp->name()) : xrefp->name());
                 string baddot;
                 VSymEnt* okSymp;
-<<<<<<< HEAD
-                symp = m_statep->findDotted(m_modSymp, scopename, baddot, okSymp,
-                                            nodep->rhsp()->fileline());
-=======
                 symp = m_statep->findDotted(nodep->rhsp()->fileline(), m_modSymp, scopename,
                                             baddot, okSymp);
->>>>>>> 8291ef65
                 if (inl == "") break;
                 inl = LinkDotState::removeLastInlineScope(inl);
             }
@@ -1591,13 +1563,8 @@
             string scopename = refp ? refp->varp()->name() : xrefp->dotted() + "." + xrefp->name();
             string baddot;
             VSymEnt* okSymp;
-<<<<<<< HEAD
-            VSymEnt* symp = m_statep->findDotted(m_modSymp, scopename, baddot, okSymp,
-                                                 nodep->lhsp()->fileline());
-=======
             VSymEnt* symp = m_statep->findDotted(nodep->lhsp()->fileline(), m_modSymp, scopename,
                                                  baddot, okSymp);
->>>>>>> 8291ef65
             UASSERT_OBJ(symp, nodep, "No symbol for interface alias lhs");
             UINFO(5, "       Found a linked scope LHS: " << scopename << "  se" << cvtToHex(symp)
                                                          << " " << symp->nodep() << endl);
@@ -2126,13 +2093,8 @@
             string baddot;
             VSymEnt* okSymp = NULL;
             if (allowScope) {
-<<<<<<< HEAD
-                foundp = m_statep->findDotted(m_ds.m_dotSymp, nodep->name(), baddot, okSymp,
-                                              nodep->fileline());  // Maybe NULL
-=======
                 foundp = m_statep->findDotted(nodep->fileline(), m_ds.m_dotSymp, nodep->name(),
                                               baddot, okSymp);  // Maybe NULL
->>>>>>> 8291ef65
             } else {
                 foundp = m_ds.m_dotSymp->findIdFallback(nodep->name());
             }
@@ -2365,22 +2327,13 @@
                 // ignore (t_math_divw)
                 dotSymp = m_modSymp;
                 string inl = AstNode::dedotName(nodep->inlinedDots());
-<<<<<<< HEAD
-                dotSymp = m_statep->findDotted(dotSymp, inl, baddot, okSymp, nodep->fileline());
-=======
                 dotSymp = m_statep->findDotted(nodep->fileline(), dotSymp, inl, baddot, okSymp);
->>>>>>> 8291ef65
                 UASSERT_OBJ(dotSymp, nodep,
                             "Couldn't resolve inlined scope " << AstNode::prettyNameQ(baddot)
                                                               << " in: " << nodep->inlinedDots());
             }
-<<<<<<< HEAD
-            dotSymp = m_statep->findDotted(dotSymp, nodep->dotted(), baddot, okSymp,
-                                           nodep->fileline());  // Maybe NULL
-=======
             dotSymp = m_statep->findDotted(nodep->fileline(), dotSymp, nodep->dotted(), baddot,
                                            okSymp);  // Maybe NULL
->>>>>>> 8291ef65
             if (!m_statep->forScopeCreation()) {
                 VSymEnt* foundp = m_statep->findSymPrefixed(dotSymp, nodep->name(), baddot);
                 AstVar* varp = foundp ? foundToVarp(foundp, nodep, nodep->lvalue()) : NULL;
@@ -2529,11 +2482,7 @@
                     string inl = AstNode::dedotName(nodep->inlinedDots());
                     UINFO(8, "    Inlined " << inl << endl);
                     dotSymp
-<<<<<<< HEAD
-                        = m_statep->findDotted(dotSymp, inl, baddot, okSymp, nodep->fileline());
-=======
                         = m_statep->findDotted(nodep->fileline(), dotSymp, inl, baddot, okSymp);
->>>>>>> 8291ef65
                     if (!dotSymp) {
                         okSymp->cellErrorScopes(nodep);
                         nodep->v3fatalSrc("Couldn't resolve inlined scope "
@@ -2541,13 +2490,8 @@
                                           << " in: " << nodep->inlinedDots());
                     }
                 }
-<<<<<<< HEAD
-                dotSymp = m_statep->findDotted(dotSymp, nodep->dotted(), baddot, okSymp,
-                                               nodep->fileline());  // Maybe NULL
-=======
                 dotSymp = m_statep->findDotted(nodep->fileline(), dotSymp, nodep->dotted(), baddot,
                                                okSymp);  // Maybe NULL
->>>>>>> 8291ef65
             }
             VSymEnt* foundp = m_statep->findSymPrefixed(dotSymp, nodep->name(), baddot);
             AstNodeFTask* taskp
