--- conflicted
+++ resolved
@@ -121,17 +121,13 @@
     }
 
     // VISITORS
-<<<<<<< HEAD
-    virtual void visit(AstFork* nodep) override {
+    void visit(AstFork* nodep) override {
         VL_RESTORER(m_underFork);
         m_underFork = true;
         dotNames(nodep, "__FORK__");
         nodep->name("");
     }
-    virtual void visit(AstNodeModule* nodep) override {
-=======
     void visit(AstNodeModule* nodep) override {
->>>>>>> 38a8d7fb
         VL_RESTORER(m_modp);
         {
             m_modp = nodep;
@@ -269,13 +265,9 @@
         iterateChildren(nodep);
     }
     // VISITORS - LINT CHECK
-<<<<<<< HEAD
-    virtual void visit(AstIf* nodep) override {  // not AstNodeIf; other types not covered
+    void visit(AstIf* nodep) override {  // not AstNodeIf; other types not covered
         VL_RESTORER(m_underFork);
         m_underFork = false;
-=======
-    void visit(AstIf* nodep) override {  // not AstNodeIf; other types not covered
->>>>>>> 38a8d7fb
         // Check IFDEPTH warning - could be in other transform files if desire
         VL_RESTORER(m_ifDepth);
         if (m_ifDepth == -1 || v3Global.opt.ifDepth() < 1) {  // Turned off
@@ -289,15 +281,11 @@
         }
         iterateChildren(nodep);
     }
-<<<<<<< HEAD
-    virtual void visit(AstNode* nodep) override {
+    void visit(AstNode* nodep) override {
         VL_RESTORER(m_underFork);
         m_underFork = false;
         iterateChildren(nodep);
     }
-=======
-    void visit(AstNode* nodep) override { iterateChildren(nodep); }
->>>>>>> 38a8d7fb
 
 public:
     // CONSTRUCTORS
